# MISRA Compliance

FreeRTOS-Kernel conforms to [MISRA C:2012](https://www.misra.org.uk/misra-c)
guidelines, with the deviations listed below. Compliance is checked with
Coverity static analysis. Since the FreeRTOS kernel is designed for
small-embedded devices, it needs to have a very small memory footprint and
has to be efficient. To achieve that and to increase the performance, it
deviates from some MISRA rules. The specific deviations, suppressed inline,
are listed below.

Additionally, [MISRA configuration](#misra-configuration) contains project
wide deviations.

### Suppressed with Coverity Comments
To find the violation references in the source files run grep on the source code
with ( Assuming rule 8.4 violation; with justification in point 1 ):
```
grep 'MISRA Ref 8.4.1' . -rI
```

#### Rule 8.4

_Ref 8.4.1_

- MISRA C:2012 Rule 8.4: A compatible declaration shall be visible when an
        object or function with external linkage is defined.
        This rule requires that a compatible declaration is made available
        in a header file when an object with external linkage is defined.
        pxCurrentTCB(s) is defined with external linkage but it is only
        referenced from the assembly code in the port files. Therefore, adding
        a declaration in header file is not useful as the assembly code will
        still need to declare it separately.


<<<<<<< HEAD
#### Rule 11.5

_Ref 11.5.1_

- MISRA C:2012 Rule 11.5: A conversion should not be performed from pointer to
        void into pointer to object.
        The rule requires a pointer to void should not be converted into a pointer
        to object cause this may result in a pointer that is not correctly aligned,
        resulting in undefined behavior. The memory blocks allocated by pvPortMalloc()
        must be guaranteed to meet the alignment requirements specified by portBYTE_ALIGNMENT_MASK.
        Therefore, casting the void pointer which points to the returned memory to
        a pointer to object is ensured to be aligned.

_Ref 11.5.2_

- MISRA C:2012 Rule 11.5: EventGroupHandle_t is a pointer to an EventGroup_t, but
        EventGroupHandle_t is kept opaque outside of this file for data hiding
        purposes.

_Ref 11.5.3_

- MISRA C:2012 Rule 11.5: ` void * ` is used in list macros for list item owner as these
        macros are used with tasks, timers and co-routines. Alignment is known to be
        fine as the type of the pointer stored and retrieved is the same.

_Ref 11.5.4_

- MISRA C:2012 Rule 11.5: ` void * ` is used in a generic callback function prototype since
        this callback is for general use case. Casting this pointer back to original
        type is safe.

_Ref 11.5.5_

- MISRA C:2012 Rule 11.5: ` void * `  is converted into a pointer to uint8_t for ease of
        sizing, alignment and access.
=======
#### Rule 11.3

_Ref 11.3.1_

- MISRA C:2012 Rule 11.3: A cast shall not be performed between a pointer to
        object type and a pointer to a different object type.
        This rule prohibits casting a pointer to object into a pointer to a
        different object because it may result in an incorrectly aligned pointer,
        leading to undefined behavior. Even if the casting produces a correctly
        aligned pointer, the behavior may be still undefined if the pointer is
        used to access an object. FreeRTOS deliberately creates external aliases
        for all the kernel object types (StaticEventGroup_t, StaticQueue_t,
        StaticStreamBuffer_t, StaticTimer_t and StaticTask_t) for data hiding
        purposes. The internal object types and the corresponding external
        aliases are guaranteed to have the same size and alignment which is
        checked using configASSERT.
>>>>>>> c0ce7252


### MISRA configuration

Copy below content to `misra.conf` to run Coverity on FreeRTOS-Kernel.

```
// MISRA C-2012 Rules
{
    version : "2.0",
    standard : "c2012",
    title: "Coverity MISRA Configuration",
    deviations : [
        // Disable the following rules.
        {
            deviation: "Directive 4.8",
            reason: "HeapRegion_t and HeapStats_t are used only in heap files but declared in portable.h which is included in multiple source files. As a result, these definitions appear in multiple source files where they are not used."
        },
        {
            deviation: "Directive 4.9",
            reason: "FreeRTOS-Kernel is optimised to work on small micro-controllers. To achieve that, function-like macros are used."
        },
        {
            deviation: "Rule 1.2",
            reason: "The __attribute__ tags are used via macros which are defined in port files."
        },
        {
            deviation: "Rule 3.1",
            reason: "We post HTTP links in code comments which contain // inside comments blocks."
        },
        {
            deviation: "Rule 8.7",
            reason: "API functions are not used by the library outside of the files they are defined; however, they must be externally visible in order to be used by an application."
        }
    ]
}
```<|MERGE_RESOLUTION|>--- conflicted
+++ resolved
@@ -31,8 +31,23 @@
         a declaration in header file is not useful as the assembly code will
         still need to declare it separately.
 
+#### Rule 11.3
 
-<<<<<<< HEAD
+_Ref 11.3.1_
+
+- MISRA C:2012 Rule 11.3: A cast shall not be performed between a pointer to
+        object type and a pointer to a different object type.
+        This rule prohibits casting a pointer to object into a pointer to a
+        different object because it may result in an incorrectly aligned pointer,
+        leading to undefined behavior. Even if the casting produces a correctly
+        aligned pointer, the behavior may be still undefined if the pointer is
+        used to access an object. FreeRTOS deliberately creates external aliases
+        for all the kernel object types (StaticEventGroup_t, StaticQueue_t,
+        StaticStreamBuffer_t, StaticTimer_t and StaticTask_t) for data hiding
+        purposes. The internal object types and the corresponding external
+        aliases are guaranteed to have the same size and alignment which is
+        checked using configASSERT.
+
 #### Rule 11.5
 
 _Ref 11.5.1_
@@ -68,24 +83,6 @@
 
 - MISRA C:2012 Rule 11.5: ` void * `  is converted into a pointer to uint8_t for ease of
         sizing, alignment and access.
-=======
-#### Rule 11.3
-
-_Ref 11.3.1_
-
-- MISRA C:2012 Rule 11.3: A cast shall not be performed between a pointer to
-        object type and a pointer to a different object type.
-        This rule prohibits casting a pointer to object into a pointer to a
-        different object because it may result in an incorrectly aligned pointer,
-        leading to undefined behavior. Even if the casting produces a correctly
-        aligned pointer, the behavior may be still undefined if the pointer is
-        used to access an object. FreeRTOS deliberately creates external aliases
-        for all the kernel object types (StaticEventGroup_t, StaticQueue_t,
-        StaticStreamBuffer_t, StaticTimer_t and StaticTask_t) for data hiding
-        purposes. The internal object types and the corresponding external
-        aliases are guaranteed to have the same size and alignment which is
-        checked using configASSERT.
->>>>>>> c0ce7252
 
 
 ### MISRA configuration
