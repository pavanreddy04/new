# MISRA Compliance

FreeRTOS-Kernel conforms to [MISRA C:2012](https://www.misra.org.uk/misra-c)
guidelines, with the deviations listed below. Compliance is checked with
Coverity static analysis. Since the FreeRTOS kernel is designed for
small-embedded devices, it needs to have a very small memory footprint and
has to be efficient. To achieve that and to increase the performance, it
deviates from some MISRA rules. The specific deviations, suppressed inline,
are listed below.

Additionally, [MISRA configuration](#misra-configuration) contains project
wide deviations.

### Suppressed with Coverity Comments
To find the violation references in the source files run grep on the source code
with ( Assuming rule 8.4 violation; with justification in point 1 ):
```
grep 'MISRA Ref 8.4.1' . -rI
```

#### Rule 8.4

_Ref 8.4.1_

- MISRA C:2012 Rule 8.4: A compatible declaration shall be visible when an
        object or function with external linkage is defined.
        This rule requires that a compatible declaration is made available
        in a header file when an object with external linkage is defined.
        pxCurrentTCB(s) is defined with external linkage but it is only
        referenced from the assembly code in the port files. Therefore, adding
        a declaration in header file is not useful as the assembly code will
        still need to declare it separately.

<<<<<<< HEAD
#### Rule 8.6

_Ref 8.6.1_

- MISRA C:2012 Rule 8.6: An identifier with external linkage shall have exactly
        one external definition.
        This rule requires an identifier should not have multiple definitions or
        no definition. Otherwise, the behavior is undefined. FreeRTOS hook functions
        are defined in user application if corresponding config is enabled in
        FreeRTOSConfig.h, so it is a false positive.
=======

#### Rule 11.3

_Ref 11.3.1_

- MISRA C:2012 Rule 11.3: A cast shall not be performed between a pointer to
        object type and a pointer to a different object type.
        This rule prohibits casting a pointer to object into a pointer to a
        different object because it may result in an incorrectly aligned pointer,
        leading to undefined behavior. Even if the casting produces a correctly
        aligned pointer, the behavior may be still undefined if the pointer is
        used to access an object. FreeRTOS deliberately creates external aliases
        for all the kernel object types (StaticEventGroup_t, StaticQueue_t,
        StaticStreamBuffer_t, StaticTimer_t and StaticTask_t) for data hiding
        purposes. The internal object types and the corresponding external
        aliases are guaranteed to have the same size and alignment which is
        checked using configASSERT.

>>>>>>> c0ce7252

### MISRA configuration

Copy below content to `misra.conf` to run Coverity on FreeRTOS-Kernel.

```
// MISRA C-2012 Rules
{
    version : "2.0",
    standard : "c2012",
    title: "Coverity MISRA Configuration",
    deviations : [
        // Disable the following rules.
        {
            deviation: "Directive 4.8",
            reason: "HeapRegion_t and HeapStats_t are used only in heap files but declared in portable.h which is included in multiple source files. As a result, these definitions appear in multiple source files where they are not used."
        },
        {
            deviation: "Directive 4.9",
            reason: "FreeRTOS-Kernel is optimised to work on small micro-controllers. To achieve that, function-like macros are used."
        },
        {
            deviation: "Rule 1.2",
            reason: "The __attribute__ tags are used via macros which are defined in port files."
        },
        {
            deviation: "Rule 3.1",
            reason: "We post HTTP links in code comments which contain // inside comments blocks."
        },
        {
            deviation: "Rule 8.7",
            reason: "API functions are not used by the library outside of the files they are defined; however, they must be externally visible in order to be used by an application."
        },
        {
            deviation: "Rule 11.5",
            reason: "Allow casts from `void *`. List owner, pvOwner, is stored as `void *` and are cast to various types for use in functions."
        }
    ]
}
```<|MERGE_RESOLUTION|>--- conflicted
+++ resolved
@@ -31,7 +31,6 @@
         a declaration in header file is not useful as the assembly code will
         still need to declare it separately.
 
-<<<<<<< HEAD
 #### Rule 8.6
 
 _Ref 8.6.1_
@@ -42,7 +41,6 @@
         no definition. Otherwise, the behavior is undefined. FreeRTOS hook functions
         are defined in user application if corresponding config is enabled in
         FreeRTOSConfig.h, so it is a false positive.
-=======
 
 #### Rule 11.3
 
@@ -61,7 +59,6 @@
         aliases are guaranteed to have the same size and alignment which is
         checked using configASSERT.
 
->>>>>>> c0ce7252
 
 ### MISRA configuration
 
