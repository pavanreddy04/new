--- conflicted
+++ resolved
@@ -34,7 +34,16 @@
    kernel unit tests. It is not meant to be directly accessed by the application
    and therefore, not declared in a header file.
 
-<<<<<<< HEAD
+#### Rule 8.6
+
+MISRA C:2012 Rule 8.6: An identifier with external linkage shall have exactly
+one external definition.
+
+_Ref 8.6.1_
+ - This rule prohibits an identifier with external linkage to have multiple
+   definitions or no definition. FreeRTOS hook functions are implemented in
+   the application and therefore, have no definition in the Kernel code.
+
 #### Rule 11.1
 MISRA C:2012 Rule 11.2: Conversions shall not be performed between a pointer to
         function and any other type.
@@ -45,18 +54,6 @@
    `pxSendCompletedCallback` and `pxReceiveCompletedCallback` are parameters to
    `prvInitialiseNewStreamBuffer`. These two callback functions are not used when
    `configUSE_SB_COMPLETED_CALLBACK` is set to 0.
-=======
-
-#### Rule 8.6
-
-MISRA C:2012 Rule 8.6: An identifier with external linkage shall have exactly
-one external definition.
-
-_Ref 8.6.1_
- - This rule prohibits an identifier with external linkage to have multiple
-   definitions or no definition. FreeRTOS hook functions are implemented in
-   the application and therefore, have no definition in the Kernel code.
->>>>>>> 51437bf9
 
 #### Rule 11.3
 
