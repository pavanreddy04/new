--- conflicted
+++ resolved
@@ -34,9 +34,6 @@
    kernel unit tests. It is not meant to be directly accessed by the application
    and therefore, not declared in a header file.
 
-<<<<<<< HEAD
-=======
-
 #### Rule 8.6
 
 MISRA C:2012 Rule 8.6: An identifier with external linkage shall have exactly
@@ -47,7 +44,6 @@
    definitions or no definition. FreeRTOS hook functions are implemented in
    the application and therefore, have no definition in the Kernel code.
 
->>>>>>> 93ef558f
 #### Rule 11.3
 
 MISRA C:2012 Rule 11.3: A cast shall not be performed between a pointer to
@@ -104,15 +100,15 @@
 
 #### Rule 21.6
 
+MISRA C-2012 Rule 21.6: The Standard Library input/output functions shall not
+        be used.
+
 _Ref 21.6.1_
-
-- MISRA C-2012 Rule 21.6: The Standard Library input/output functions shall not
-        be used.
-        This rule warns about the use of standard library input/output functions
-        as they might have implementation defined or undefined behavior. The function
-        'snprintf' is used for debugging only ( when configUSE_TRACE_FACILITY is
-        set to 1 and configUSE_STATS_FORMATTING_FUNCTIONS is set to greater than 0 )
-        and is not part of the 'core' kernel code.
+- This rule warns about the use of standard library input/output functions
+  as they might have implementation defined or undefined behavior. The function
+  'snprintf' is used for debugging only ( when configUSE_TRACE_FACILITY is
+  set to 1 and configUSE_STATS_FORMATTING_FUNCTIONS is set to greater than 0 )
+  and is not part of the 'core' kernel code.
 
 
 ### MISRA configuration
