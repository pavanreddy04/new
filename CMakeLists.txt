--- conflicted
+++ resolved
@@ -282,15 +282,7 @@
     # If FREERTOS_HEAP is digit between 1 .. 5 - it is heap number, otherwise - it is path to custom heap source file
     $<IF:$<BOOL:$<FILTER:${FREERTOS_HEAP},EXCLUDE,^[1-5]$>>,${FREERTOS_HEAP},portable/MemMang/heap_${FREERTOS_HEAP}.c>
 )
-<<<<<<< HEAD
-target_include_directories(freertos_kernel
-    PUBLIC
-        include
-        # Note: DEPRECATED but still supported, may be removed in a future release.
-        $<$<NOT:$<TARGET_EXISTS:freertos_config>>:${FREERTOS_CONFIG_FILE_DIRECTORY}>
-)
-=======
->>>>>>> b60ab2fa
+
 
 target_link_libraries(freertos_kernel
     PUBLIC
