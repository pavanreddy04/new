--- conflicted
+++ resolved
@@ -276,12 +276,8 @@
 add_subdirectory(include)
 add_subdirectory(portable)
 
-<<<<<<< HEAD
-list(APPEND FREERTOS_KERNEL_SOURCES
-=======
 target_sources(freertos_kernel PRIVATE
     croutine.c
->>>>>>> d43062ba
     event_groups.c
     list.c
     queue.c
