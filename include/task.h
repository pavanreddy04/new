/*
 * FreeRTOS Kernel <DEVELOPMENT BRANCH>
 * Copyright (C) 2021 Amazon.com, Inc. or its affiliates.  All Rights Reserved.
 *
 * SPDX-License-Identifier: MIT
 *
 * Permission is hereby granted, free of charge, to any person obtaining a copy of
 * this software and associated documentation files (the "Software"), to deal in
 * the Software without restriction, including without limitation the rights to
 * use, copy, modify, merge, publish, distribute, sublicense, and/or sell copies of
 * the Software, and to permit persons to whom the Software is furnished to do so,
 * subject to the following conditions:
 *
 * The above copyright notice and this permission notice shall be included in all
 * copies or substantial portions of the Software.
 *
 * THE SOFTWARE IS PROVIDED "AS IS", WITHOUT WARRANTY OF ANY KIND, EXPRESS OR
 * IMPLIED, INCLUDING BUT NOT LIMITED TO THE WARRANTIES OF MERCHANTABILITY, FITNESS
 * FOR A PARTICULAR PURPOSE AND NONINFRINGEMENT. IN NO EVENT SHALL THE AUTHORS OR
 * COPYRIGHT HOLDERS BE LIABLE FOR ANY CLAIM, DAMAGES OR OTHER LIABILITY, WHETHER
 * IN AN ACTION OF CONTRACT, TORT OR OTHERWISE, ARISING FROM, OUT OF OR IN
 * CONNECTION WITH THE SOFTWARE OR THE USE OR OTHER DEALINGS IN THE SOFTWARE.
 *
 * https://www.FreeRTOS.org
 * https://github.com/FreeRTOS
 *
 */


#ifndef INC_TASK_H
#define INC_TASK_H

#ifndef INC_FREERTOS_H
    #error "include FreeRTOS.h must appear in source files before include task.h"
#endif

#include "list.h"

/* *INDENT-OFF* */
#ifdef __cplusplus
    extern "C" {
#endif
/* *INDENT-ON* */

/*-----------------------------------------------------------
* MACROS AND DEFINITIONS
*----------------------------------------------------------*/

/*
 * If tskKERNEL_VERSION_NUMBER ends with + it represents the version in development
 * after the numbered release.
 *
 * The tskKERNEL_VERSION_MAJOR, tskKERNEL_VERSION_MINOR, tskKERNEL_VERSION_BUILD
 * values will reflect the last released version number.
 */
#define tskKERNEL_VERSION_NUMBER       "V10.4.4+"
#define tskKERNEL_VERSION_MAJOR        10
#define tskKERNEL_VERSION_MINOR        4
#define tskKERNEL_VERSION_BUILD        4

/* MPU region parameters passed in ulParameters
 * of MemoryRegion_t struct. */
#define tskMPU_REGION_READ_ONLY        ( 1UL << 0UL )
#define tskMPU_REGION_READ_WRITE       ( 1UL << 1UL )
#define tskMPU_REGION_EXECUTE_NEVER    ( 1UL << 2UL )
#define tskMPU_REGION_NORMAL_MEMORY    ( 1UL << 3UL )
#define tskMPU_REGION_DEVICE_MEMORY    ( 1UL << 4UL )

/* The direct to task notification feature used to have only a single notification
 * per task.  Now there is an array of notifications per task that is dimensioned by
 * configTASK_NOTIFICATION_ARRAY_ENTRIES.  For backward compatibility, any use of the
 * original direct to task notification defaults to using the first index in the
 * array. */
#define tskDEFAULT_INDEX_TO_NOTIFY     ( 0 )

/**
 * task. h
 *
 * Type by which tasks are referenced.  For example, a call to xTaskCreate
 * returns (via a pointer parameter) an TaskHandle_t variable that can then
 * be used as a parameter to vTaskDelete to delete the task.
 *
 * \defgroup TaskHandle_t TaskHandle_t
 * \ingroup Tasks
 */
struct tskTaskControlBlock; /* The old naming convention is used to prevent breaking kernel aware debuggers. */
typedef struct tskTaskControlBlock * TaskHandle_t;

/*
 * Defines the prototype to which the application task hook function must
 * conform.
 */
typedef BaseType_t (* TaskHookFunction_t)( void * );

/* Task states returned by eTaskGetState. */
typedef enum
{
    eRunning = 0, /* A task is querying the state of itself, so must be running. */
    eReady,       /* The task being queried is in a ready or pending ready list. */
    eBlocked,     /* The task being queried is in the Blocked state. */
    eSuspended,   /* The task being queried is in the Suspended state, or is in the Blocked state with an infinite time out. */
    eDeleted,     /* The task being queried has been deleted, but its TCB has not yet been freed. */
    eInvalid      /* Used as an 'invalid state' value. */
} eTaskState;

/* Actions that can be performed when vTaskNotify() is called. */
typedef enum
{
    eNoAction = 0,            /* Notify the task without updating its notify value. */
    eSetBits,                 /* Set bits in the task's notification value. */
    eIncrement,               /* Increment the task's notification value. */
    eSetValueWithOverwrite,   /* Set the task's notification value to a specific value even if the previous value has not yet been read by the task. */
    eSetValueWithoutOverwrite /* Set the task's notification value if the previous value has been read by the task. */
} eNotifyAction;

/*
 * Used internally only.
 */
typedef struct xTIME_OUT
{
    BaseType_t xOverflowCount;
    TickType_t xTimeOnEntering;
} TimeOut_t;

/*
 * Defines the memory ranges allocated to the task when an MPU is used.
 */
typedef struct xMEMORY_REGION
{
    void * pvBaseAddress;
    uint32_t ulLengthInBytes;
    uint32_t ulParameters;
} MemoryRegion_t;

/*
 * Parameters required to create an MPU protected task.
 */
typedef struct xTASK_PARAMETERS
{
    TaskFunction_t pvTaskCode;
    const char * pcName; /*lint !e971 Unqualified char types are allowed for strings and single characters only. */
    configSTACK_DEPTH_TYPE uxStackDepth;
    void * pvParameters;
    UBaseType_t uxPriority;
    StackType_t * puxStackBuffer;
    MemoryRegion_t xRegions[ portNUM_CONFIGURABLE_REGIONS ];
    #if ( ( portUSING_MPU_WRAPPERS == 1 ) && ( configSUPPORT_STATIC_ALLOCATION == 1 ) )
        StaticTask_t * const pxTaskBuffer;
    #endif
} TaskParameters_t;

/* Used with the uxTaskGetSystemState() function to return the state of each task
 * in the system. */
typedef struct xTASK_STATUS
{
    TaskHandle_t xHandle;                         /* The handle of the task to which the rest of the information in the structure relates. */
    const char * pcTaskName;                      /* A pointer to the task's name.  This value will be invalid if the task was deleted since the structure was populated! */ /*lint !e971 Unqualified char types are allowed for strings and single characters only. */
    UBaseType_t xTaskNumber;                      /* A number unique to the task. */
    eTaskState eCurrentState;                     /* The state in which the task existed when the structure was populated. */
    UBaseType_t uxCurrentPriority;                /* The priority at which the task was running (may be inherited) when the structure was populated. */
    UBaseType_t uxBasePriority;                   /* The priority to which the task will return if the task's current priority has been inherited to avoid unbounded priority inversion when obtaining a mutex.  Only valid if configUSE_MUTEXES is defined as 1 in FreeRTOSConfig.h. */
    configRUN_TIME_COUNTER_TYPE ulRunTimeCounter; /* The total run time allocated to the task so far, as defined by the run time stats clock.  See https://www.FreeRTOS.org/rtos-run-time-stats.html.  Only valid when configGENERATE_RUN_TIME_STATS is defined as 1 in FreeRTOSConfig.h. */
    StackType_t * pxStackBase;                    /* Points to the lowest address of the task's stack area. */
    configSTACK_DEPTH_TYPE uxStackHighWaterMark;  /* The minimum amount of stack space that has remained for the task since the task was created.  The closer this value is to zero the closer the task has come to overflowing its stack. */
} TaskStatus_t;

/* Possible return values for eTaskConfirmSleepModeStatus(). */
typedef enum
{
    eAbortSleep = 0,       /* A task has been made ready or a context switch pended since portSUPPRESS_TICKS_AND_SLEEP() was called - abort entering a sleep mode. */
    eStandardSleep,        /* Enter a sleep mode that will not last any longer than the expected idle time. */
    eNoTasksWaitingTimeout /* No tasks are waiting for a timeout so it is safe to enter a sleep mode that can only be exited by an external interrupt. */
} eSleepModeStatus;

/**
 * Defines the priority used by the idle task.  This must not be modified.
 *
 * \ingroup TaskUtils
 */
#define tskIDLE_PRIORITY    ( ( UBaseType_t ) 0U )

/**
 * task. h
 *
 * Macro for forcing a context switch.
 *
 * \defgroup taskYIELD taskYIELD
 * \ingroup SchedulerControl
 */
#define taskYIELD()                        portYIELD()

/**
 * task. h
 *
 * Macro to mark the start of a critical code region.  Preemptive context
 * switches cannot occur when in a critical region.
 *
 * NOTE: This may alter the stack (depending on the portable implementation)
 * so must be used with care!
 *
 * \defgroup taskENTER_CRITICAL taskENTER_CRITICAL
 * \ingroup SchedulerControl
 */
#define taskENTER_CRITICAL()               portENTER_CRITICAL()
#define taskENTER_CRITICAL_FROM_ISR()      portSET_INTERRUPT_MASK_FROM_ISR()

/**
 * task. h
 *
 * Macro to mark the end of a critical code region.  Preemptive context
 * switches cannot occur when in a critical region.
 *
 * NOTE: This may alter the stack (depending on the portable implementation)
 * so must be used with care!
 *
 * \defgroup taskEXIT_CRITICAL taskEXIT_CRITICAL
 * \ingroup SchedulerControl
 */
#define taskEXIT_CRITICAL()                portEXIT_CRITICAL()
#define taskEXIT_CRITICAL_FROM_ISR( x )    portCLEAR_INTERRUPT_MASK_FROM_ISR( x )

/**
 * task. h
 *
 * Macro to disable all maskable interrupts.
 *
 * \defgroup taskDISABLE_INTERRUPTS taskDISABLE_INTERRUPTS
 * \ingroup SchedulerControl
 */
#define taskDISABLE_INTERRUPTS()           portDISABLE_INTERRUPTS()

/**
 * task. h
 *
 * Macro to enable microcontroller interrupts.
 *
 * \defgroup taskENABLE_INTERRUPTS taskENABLE_INTERRUPTS
 * \ingroup SchedulerControl
 */
#define taskENABLE_INTERRUPTS()            portENABLE_INTERRUPTS()

/* Definitions returned by xTaskGetSchedulerState().  taskSCHEDULER_SUSPENDED is
 * 0 to generate more optimal code when configASSERT() is defined as the constant
 * is used in assert() statements. */
#define taskSCHEDULER_SUSPENDED      ( ( BaseType_t ) 0 )
#define taskSCHEDULER_NOT_STARTED    ( ( BaseType_t ) 1 )
#define taskSCHEDULER_RUNNING        ( ( BaseType_t ) 2 )


/*-----------------------------------------------------------
* TASK CREATION API
*----------------------------------------------------------*/

/**
 * task. h
 * @code{c}
 * BaseType_t xTaskCreate(
 *                            TaskFunction_t pxTaskCode,
 *                            const char * const pcName,
 *                            const configSTACK_DEPTH_TYPE uxStackDepth,
 *                            void *pvParameters,
 *                            UBaseType_t uxPriority,
 *                            TaskHandle_t *pxCreatedTask
 *                        );
 * @endcode
 *
 * Create a new task and add it to the list of tasks that are ready to run.
 *
 * Internally, within the FreeRTOS implementation, tasks use two blocks of
 * memory.  The first block is used to hold the task's data structures.  The
 * second block is used by the task as its stack.  If a task is created using
 * xTaskCreate() then both blocks of memory are automatically dynamically
 * allocated inside the xTaskCreate() function.  (see
 * https://www.FreeRTOS.org/a00111.html).  If a task is created using
 * xTaskCreateStatic() then the application writer must provide the required
 * memory.  xTaskCreateStatic() therefore allows a task to be created without
 * using any dynamic memory allocation.
 *
 * See xTaskCreateStatic() for a version that does not use any dynamic memory
 * allocation.
 *
 * xTaskCreate() can only be used to create a task that has unrestricted
 * access to the entire microcontroller memory map.  Systems that include MPU
 * support can alternatively create an MPU constrained task using
 * xTaskCreateRestricted().
 *
 * @param pxTaskCode Pointer to the task entry function.  Tasks
 * must be implemented to never return (i.e. continuous loop).
 *
 * @param pcName A descriptive name for the task.  This is mainly used to
 * facilitate debugging.  Max length defined by configMAX_TASK_NAME_LEN - default
 * is 16.
 *
 * @param uxStackDepth The size of the task stack specified as the number of
 * variables the stack can hold - not the number of bytes.  For example, if
 * the stack is 16 bits wide and uxStackDepth is defined as 100, 200 bytes
 * will be allocated for stack storage.
 *
 * @param pvParameters Pointer that will be used as the parameter for the task
 * being created.
 *
 * @param uxPriority The priority at which the task should run.  Systems that
 * include MPU support can optionally create tasks in a privileged (system)
 * mode by setting bit portPRIVILEGE_BIT of the priority parameter.  For
 * example, to create a privileged task at priority 2 the uxPriority parameter
 * should be set to ( 2 | portPRIVILEGE_BIT ).
 *
 * @param pxCreatedTask Used to pass back a handle by which the created task
 * can be referenced.
 *
 * @return pdPASS if the task was successfully created and added to a ready
 * list, otherwise an error code defined in the file projdefs.h
 *
 * Example usage:
 * @code{c}
 * // Task to be created.
 * void vTaskCode( void * pvParameters )
 * {
 *   for( ;; )
 *   {
 *       // Task code goes here.
 *   }
 * }
 *
 * // Function that creates a task.
 * void vOtherFunction( void )
 * {
 * static uint8_t ucParameterToPass;
 * TaskHandle_t xHandle = NULL;
 *
 *   // Create the task, storing the handle.  Note that the passed parameter ucParameterToPass
 *   // must exist for the lifetime of the task, so in this case is declared static.  If it was just an
 *   // an automatic stack variable it might no longer exist, or at least have been corrupted, by the time
 *   // the new task attempts to access it.
 *   xTaskCreate( vTaskCode, "NAME", STACK_SIZE, &ucParameterToPass, tskIDLE_PRIORITY, &xHandle );
 *   configASSERT( xHandle );
 *
 *   // Use the handle to delete the task.
 *   if( xHandle != NULL )
 *   {
 *      vTaskDelete( xHandle );
 *   }
 * }
 * @endcode
 * \defgroup xTaskCreate xTaskCreate
 * \ingroup Tasks
 */
#if ( configSUPPORT_DYNAMIC_ALLOCATION == 1 )
    BaseType_t xTaskCreate( TaskFunction_t pxTaskCode,
                            const char * const pcName, /*lint !e971 Unqualified char types are allowed for strings and single characters only. */
                            const configSTACK_DEPTH_TYPE uxStackDepth,
                            void * const pvParameters,
                            UBaseType_t uxPriority,
                            TaskHandle_t * const pxCreatedTask ) PRIVILEGED_FUNCTION;
#endif

/**
 * task. h
 * @code{c}
 * TaskHandle_t xTaskCreateStatic( TaskFunction_t pxTaskCode,
 *                               const char * const pcName,
 *                               const configSTACK_DEPTH_TYPE uxStackDepth,
 *                               void *pvParameters,
 *                               UBaseType_t uxPriority,
 *                               StackType_t *puxStackBuffer,
 *                               StaticTask_t *pxTaskBuffer );
 * @endcode
 *
 * Create a new task and add it to the list of tasks that are ready to run.
 *
 * Internally, within the FreeRTOS implementation, tasks use two blocks of
 * memory.  The first block is used to hold the task's data structures.  The
 * second block is used by the task as its stack.  If a task is created using
 * xTaskCreate() then both blocks of memory are automatically dynamically
 * allocated inside the xTaskCreate() function.  (see
 * https://www.FreeRTOS.org/a00111.html).  If a task is created using
 * xTaskCreateStatic() then the application writer must provide the required
 * memory.  xTaskCreateStatic() therefore allows a task to be created without
 * using any dynamic memory allocation.
 *
 * @param pxTaskCode Pointer to the task entry function.  Tasks
 * must be implemented to never return (i.e. continuous loop).
 *
 * @param pcName A descriptive name for the task.  This is mainly used to
 * facilitate debugging.  The maximum length of the string is defined by
 * configMAX_TASK_NAME_LEN in FreeRTOSConfig.h.
 *
 * @param uxStackDepth The size of the task stack specified as the number of
 * variables the stack can hold - not the number of bytes.  For example, if
 * the stack is 32-bits wide and uxStackDepth is defined as 100 then 400 bytes
 * will be allocated for stack storage.
 *
 * @param pvParameters Pointer that will be used as the parameter for the task
 * being created.
 *
 * @param uxPriority The priority at which the task will run.
 *
 * @param puxStackBuffer Must point to a StackType_t array that has at least
 * uxStackDepth indexes - the array will then be used as the task's stack,
 * removing the need for the stack to be allocated dynamically.
 *
 * @param pxTaskBuffer Must point to a variable of type StaticTask_t, which will
 * then be used to hold the task's data structures, removing the need for the
 * memory to be allocated dynamically.
 *
 * @return If neither puxStackBuffer nor pxTaskBuffer are NULL, then the task
 * will be created and a handle to the created task is returned.  If either
 * puxStackBuffer or pxTaskBuffer are NULL then the task will not be created and
 * NULL is returned.
 *
 * Example usage:
 * @code{c}
 *
 *  // Dimensions of the buffer that the task being created will use as its stack.
 *  // NOTE:  This is the number of words the stack will hold, not the number of
 *  // bytes.  For example, if each stack item is 32-bits, and this is set to 100,
 *  // then 400 bytes (100 * 32-bits) will be allocated.
 #define STACK_SIZE 200
 *
 *  // Structure that will hold the TCB of the task being created.
 *  StaticTask_t xTaskBuffer;
 *
 *  // Buffer that the task being created will use as its stack.  Note this is
 *  // an array of StackType_t variables.  The size of StackType_t is dependent on
 *  // the RTOS port.
 *  StackType_t xStack[ STACK_SIZE ];
 *
 *  // Function that implements the task being created.
 *  void vTaskCode( void * pvParameters )
 *  {
 *      // The parameter value is expected to be 1 as 1 is passed in the
 *      // pvParameters value in the call to xTaskCreateStatic().
 *      configASSERT( ( uint32_t ) pvParameters == 1UL );
 *
 *      for( ;; )
 *      {
 *          // Task code goes here.
 *      }
 *  }
 *
 *  // Function that creates a task.
 *  void vOtherFunction( void )
 *  {
 *      TaskHandle_t xHandle = NULL;
 *
 *      // Create the task without using any dynamic memory allocation.
 *      xHandle = xTaskCreateStatic(
 *                    vTaskCode,       // Function that implements the task.
 *                    "NAME",          // Text name for the task.
 *                    STACK_SIZE,      // Stack size in words, not bytes.
 *                    ( void * ) 1,    // Parameter passed into the task.
 *                    tskIDLE_PRIORITY,// Priority at which the task is created.
 *                    xStack,          // Array to use as the task's stack.
 *                    &xTaskBuffer );  // Variable to hold the task's data structure.
 *
 *      // puxStackBuffer and pxTaskBuffer were not NULL, so the task will have
 *      // been created, and xHandle will be the task's handle.  Use the handle
 *      // to suspend the task.
 *      vTaskSuspend( xHandle );
 *  }
 * @endcode
 * \defgroup xTaskCreateStatic xTaskCreateStatic
 * \ingroup Tasks
 */
#if ( configSUPPORT_STATIC_ALLOCATION == 1 )
    TaskHandle_t xTaskCreateStatic( TaskFunction_t pxTaskCode,
                                    const char * const pcName, /*lint !e971 Unqualified char types are allowed for strings and single characters only. */
                                    const configSTACK_DEPTH_TYPE uxStackDepth,
                                    void * const pvParameters,
                                    UBaseType_t uxPriority,
                                    StackType_t * const puxStackBuffer,
                                    StaticTask_t * const pxTaskBuffer ) PRIVILEGED_FUNCTION;
#endif /* configSUPPORT_STATIC_ALLOCATION */

/**
 * task. h
 * @code{c}
 * BaseType_t xTaskCreateRestricted( TaskParameters_t *pxTaskDefinition, TaskHandle_t *pxCreatedTask );
 * @endcode
 *
 * Only available when configSUPPORT_DYNAMIC_ALLOCATION is set to 1.
 *
 * xTaskCreateRestricted() should only be used in systems that include an MPU
 * implementation.
 *
 * Create a new task and add it to the list of tasks that are ready to run.
 * The function parameters define the memory regions and associated access
 * permissions allocated to the task.
 *
 * See xTaskCreateRestrictedStatic() for a version that does not use any
 * dynamic memory allocation.
 *
 * @param pxTaskDefinition Pointer to a structure that contains a member
 * for each of the normal xTaskCreate() parameters (see the xTaskCreate() API
 * documentation) plus an optional stack buffer and the memory region
 * definitions.
 *
 * @param pxCreatedTask Used to pass back a handle by which the created task
 * can be referenced.
 *
 * @return pdPASS if the task was successfully created and added to a ready
 * list, otherwise an error code defined in the file projdefs.h
 *
 * Example usage:
 * @code{c}
 * // Create an TaskParameters_t structure that defines the task to be created.
 * static const TaskParameters_t xCheckTaskParameters =
 * {
 *  vATask,     // pvTaskCode - the function that implements the task.
 *  "ATask",    // pcName - just a text name for the task to assist debugging.
 *  100,        // uxStackDepth - the stack size DEFINED IN WORDS.
 *  NULL,       // pvParameters - passed into the task function as the function parameters.
 *  ( 1UL | portPRIVILEGE_BIT ),// uxPriority - task priority, set the portPRIVILEGE_BIT if the task should run in a privileged state.
 *  cStackBuffer,// puxStackBuffer - the buffer to be used as the task stack.
 *
 *  // xRegions - Allocate up to three separate memory regions for access by
 *  // the task, with appropriate access permissions.  Different processors have
 *  // different memory alignment requirements - refer to the FreeRTOS documentation
 *  // for full information.
 *  {
 *      // Base address                 Length  Parameters
 *      { cReadWriteArray,              32,     portMPU_REGION_READ_WRITE },
 *      { cReadOnlyArray,               32,     portMPU_REGION_READ_ONLY },
 *      { cPrivilegedOnlyAccessArray,   128,    portMPU_REGION_PRIVILEGED_READ_WRITE }
 *  }
 * };
 *
 * int main( void )
 * {
 * TaskHandle_t xHandle;
 *
 *  // Create a task from the const structure defined above.  The task handle
 *  // is requested (the second parameter is not NULL) but in this case just for
 *  // demonstration purposes as its not actually used.
 *  xTaskCreateRestricted( &xRegTest1Parameters, &xHandle );
 *
 *  // Start the scheduler.
 *  vTaskStartScheduler();
 *
 *  // Will only get here if there was insufficient memory to create the idle
 *  // and/or timer task.
 *  for( ;; );
 * }
 * @endcode
 * \defgroup xTaskCreateRestricted xTaskCreateRestricted
 * \ingroup Tasks
 */
#if ( portUSING_MPU_WRAPPERS == 1 )
    BaseType_t xTaskCreateRestricted( const TaskParameters_t * const pxTaskDefinition,
                                      TaskHandle_t * pxCreatedTask ) PRIVILEGED_FUNCTION;
#endif

/**
 * task. h
 * @code{c}
 * BaseType_t xTaskCreateRestrictedStatic( TaskParameters_t *pxTaskDefinition, TaskHandle_t *pxCreatedTask );
 * @endcode
 *
 * Only available when configSUPPORT_STATIC_ALLOCATION is set to 1.
 *
 * xTaskCreateRestrictedStatic() should only be used in systems that include an
 * MPU implementation.
 *
 * Internally, within the FreeRTOS implementation, tasks use two blocks of
 * memory.  The first block is used to hold the task's data structures.  The
 * second block is used by the task as its stack.  If a task is created using
 * xTaskCreateRestricted() then the stack is provided by the application writer,
 * and the memory used to hold the task's data structure is automatically
 * dynamically allocated inside the xTaskCreateRestricted() function.  If a task
 * is created using xTaskCreateRestrictedStatic() then the application writer
 * must provide the memory used to hold the task's data structures too.
 * xTaskCreateRestrictedStatic() therefore allows a memory protected task to be
 * created without using any dynamic memory allocation.
 *
 * @param pxTaskDefinition Pointer to a structure that contains a member
 * for each of the normal xTaskCreate() parameters (see the xTaskCreate() API
 * documentation) plus an optional stack buffer and the memory region
 * definitions.  If configSUPPORT_STATIC_ALLOCATION is set to 1 the structure
 * contains an additional member, which is used to point to a variable of type
 * StaticTask_t - which is then used to hold the task's data structure.
 *
 * @param pxCreatedTask Used to pass back a handle by which the created task
 * can be referenced.
 *
 * @return pdPASS if the task was successfully created and added to a ready
 * list, otherwise an error code defined in the file projdefs.h
 *
 * Example usage:
 * @code{c}
 * // Create an TaskParameters_t structure that defines the task to be created.
 * // The StaticTask_t variable is only included in the structure when
 * // configSUPPORT_STATIC_ALLOCATION is set to 1.  The PRIVILEGED_DATA macro can
 * // be used to force the variable into the RTOS kernel's privileged data area.
 * static PRIVILEGED_DATA StaticTask_t xTaskBuffer;
 * static const TaskParameters_t xCheckTaskParameters =
 * {
 *  vATask,     // pvTaskCode - the function that implements the task.
 *  "ATask",    // pcName - just a text name for the task to assist debugging.
 *  100,        // uxStackDepth - the stack size DEFINED IN WORDS.
 *  NULL,       // pvParameters - passed into the task function as the function parameters.
 *  ( 1UL | portPRIVILEGE_BIT ),// uxPriority - task priority, set the portPRIVILEGE_BIT if the task should run in a privileged state.
 *  cStackBuffer,// puxStackBuffer - the buffer to be used as the task stack.
 *
 *  // xRegions - Allocate up to three separate memory regions for access by
 *  // the task, with appropriate access permissions.  Different processors have
 *  // different memory alignment requirements - refer to the FreeRTOS documentation
 *  // for full information.
 *  {
 *      // Base address                 Length  Parameters
 *      { cReadWriteArray,              32,     portMPU_REGION_READ_WRITE },
 *      { cReadOnlyArray,               32,     portMPU_REGION_READ_ONLY },
 *      { cPrivilegedOnlyAccessArray,   128,    portMPU_REGION_PRIVILEGED_READ_WRITE }
 *  }
 *
 *  &xTaskBuffer; // Holds the task's data structure.
 * };
 *
 * int main( void )
 * {
 * TaskHandle_t xHandle;
 *
 *  // Create a task from the const structure defined above.  The task handle
 *  // is requested (the second parameter is not NULL) but in this case just for
 *  // demonstration purposes as its not actually used.
 *  xTaskCreateRestricted( &xRegTest1Parameters, &xHandle );
 *
 *  // Start the scheduler.
 *  vTaskStartScheduler();
 *
 *  // Will only get here if there was insufficient memory to create the idle
 *  // and/or timer task.
 *  for( ;; );
 * }
 * @endcode
 * \defgroup xTaskCreateRestrictedStatic xTaskCreateRestrictedStatic
 * \ingroup Tasks
 */
#if ( ( portUSING_MPU_WRAPPERS == 1 ) && ( configSUPPORT_STATIC_ALLOCATION == 1 ) )
    BaseType_t xTaskCreateRestrictedStatic( const TaskParameters_t * const pxTaskDefinition,
                                            TaskHandle_t * pxCreatedTask ) PRIVILEGED_FUNCTION;
#endif

/**
 * task. h
 * @code{c}
 * void vTaskAllocateMPURegions( TaskHandle_t xTask, const MemoryRegion_t * const pxRegions );
 * @endcode
 *
 * Memory regions are assigned to a restricted task when the task is created by
 * a call to xTaskCreateRestricted().  These regions can be redefined using
 * vTaskAllocateMPURegions().
 *
 * @param xTask The handle of the task being updated.
 *
 * @param xRegions A pointer to a MemoryRegion_t structure that contains the
 * new memory region definitions.
 *
 * Example usage:
 * @code{c}
 * // Define an array of MemoryRegion_t structures that configures an MPU region
 * // allowing read/write access for 1024 bytes starting at the beginning of the
 * // ucOneKByte array.  The other two of the maximum 3 definable regions are
 * // unused so set to zero.
 * static const MemoryRegion_t xAltRegions[ portNUM_CONFIGURABLE_REGIONS ] =
 * {
 *  // Base address     Length      Parameters
 *  { ucOneKByte,       1024,       portMPU_REGION_READ_WRITE },
 *  { 0,                0,          0 },
 *  { 0,                0,          0 }
 * };
 *
 * void vATask( void *pvParameters )
 * {
 *  // This task was created such that it has access to certain regions of
 *  // memory as defined by the MPU configuration.  At some point it is
 *  // desired that these MPU regions are replaced with that defined in the
 *  // xAltRegions const struct above.  Use a call to vTaskAllocateMPURegions()
 *  // for this purpose.  NULL is used as the task handle to indicate that this
 *  // function should modify the MPU regions of the calling task.
 *  vTaskAllocateMPURegions( NULL, xAltRegions );
 *
 *  // Now the task can continue its function, but from this point on can only
 *  // access its stack and the ucOneKByte array (unless any other statically
 *  // defined or shared regions have been declared elsewhere).
 * }
 * @endcode
 * \defgroup xTaskCreateRestricted xTaskCreateRestricted
 * \ingroup Tasks
 */
void vTaskAllocateMPURegions( TaskHandle_t xTask,
                              const MemoryRegion_t * const pxRegions ) PRIVILEGED_FUNCTION;

/**
 * task. h
 * @code{c}
 * void vTaskDelete( TaskHandle_t xTaskToDelete );
 * @endcode
 *
 * INCLUDE_vTaskDelete must be defined as 1 for this function to be available.
 * See the configuration section for more information.
 *
 * Remove a task from the RTOS real time kernel's management.  The task being
 * deleted will be removed from all ready, blocked, suspended and event lists.
 *
 * NOTE:  The idle task is responsible for freeing the kernel allocated
 * memory from tasks that have been deleted.  It is therefore important that
 * the idle task is not starved of microcontroller processing time if your
 * application makes any calls to vTaskDelete ().  Memory allocated by the
 * task code is not automatically freed, and should be freed before the task
 * is deleted.
 *
 * See the demo application file death.c for sample code that utilises
 * vTaskDelete ().
 *
 * @param xTaskToDelete The handle of the task to be deleted.  Passing NULL will
 * cause the calling task to be deleted.
 *
 * Example usage:
 * @code{c}
 * void vOtherFunction( void )
 * {
 * TaskHandle_t xHandle;
 *
 *   // Create the task, storing the handle.
 *   xTaskCreate( vTaskCode, "NAME", STACK_SIZE, NULL, tskIDLE_PRIORITY, &xHandle );
 *
 *   // Use the handle to delete the task.
 *   vTaskDelete( xHandle );
 * }
 * @endcode
 * \defgroup vTaskDelete vTaskDelete
 * \ingroup Tasks
 */
void vTaskDelete( TaskHandle_t xTaskToDelete ) PRIVILEGED_FUNCTION;

/*-----------------------------------------------------------
* TASK CONTROL API
*----------------------------------------------------------*/

/**
 * task. h
 * @code{c}
 * void vTaskDelay( const TickType_t xTicksToDelay );
 * @endcode
 *
 * Delay a task for a given number of ticks.  The actual time that the
 * task remains blocked depends on the tick rate.  The constant
 * portTICK_PERIOD_MS can be used to calculate real time from the tick
 * rate - with the resolution of one tick period.
 *
 * INCLUDE_vTaskDelay must be defined as 1 for this function to be available.
 * See the configuration section for more information.
 *
 *
 * vTaskDelay() specifies a time at which the task wishes to unblock relative to
 * the time at which vTaskDelay() is called.  For example, specifying a block
 * period of 100 ticks will cause the task to unblock 100 ticks after
 * vTaskDelay() is called.  vTaskDelay() does not therefore provide a good method
 * of controlling the frequency of a periodic task as the path taken through the
 * code, as well as other task and interrupt activity, will affect the frequency
 * at which vTaskDelay() gets called and therefore the time at which the task
 * next executes.  See xTaskDelayUntil() for an alternative API function designed
 * to facilitate fixed frequency execution.  It does this by specifying an
 * absolute time (rather than a relative time) at which the calling task should
 * unblock.
 *
 * @param xTicksToDelay The amount of time, in tick periods, that
 * the calling task should block.
 *
 * Example usage:
 *
 * void vTaskFunction( void * pvParameters )
 * {
 * // Block for 500ms.
 * const TickType_t xDelay = 500 / portTICK_PERIOD_MS;
 *
 *   for( ;; )
 *   {
 *       // Simply toggle the LED every 500ms, blocking between each toggle.
 *       vToggleLED();
 *       vTaskDelay( xDelay );
 *   }
 * }
 *
 * \defgroup vTaskDelay vTaskDelay
 * \ingroup TaskCtrl
 */
void vTaskDelay( const TickType_t xTicksToDelay ) PRIVILEGED_FUNCTION;

/**
 * task. h
 * @code{c}
 * BaseType_t xTaskDelayUntil( TickType_t *pxPreviousWakeTime, const TickType_t xTimeIncrement );
 * @endcode
 *
 * INCLUDE_xTaskDelayUntil must be defined as 1 for this function to be available.
 * See the configuration section for more information.
 *
 * Delay a task until a specified time.  This function can be used by periodic
 * tasks to ensure a constant execution frequency.
 *
 * This function differs from vTaskDelay () in one important aspect:  vTaskDelay () will
 * cause a task to block for the specified number of ticks from the time vTaskDelay () is
 * called.  It is therefore difficult to use vTaskDelay () by itself to generate a fixed
 * execution frequency as the time between a task starting to execute and that task
 * calling vTaskDelay () may not be fixed [the task may take a different path though the
 * code between calls, or may get interrupted or preempted a different number of times
 * each time it executes].
 *
 * Whereas vTaskDelay () specifies a wake time relative to the time at which the function
 * is called, xTaskDelayUntil () specifies the absolute (exact) time at which it wishes to
 * unblock.
 *
 * The macro pdMS_TO_TICKS() can be used to calculate the number of ticks from a
 * time specified in milliseconds with a resolution of one tick period.
 *
 * @param pxPreviousWakeTime Pointer to a variable that holds the time at which the
 * task was last unblocked.  The variable must be initialised with the current time
 * prior to its first use (see the example below).  Following this the variable is
 * automatically updated within xTaskDelayUntil ().
 *
 * @param xTimeIncrement The cycle time period.  The task will be unblocked at
 * time *pxPreviousWakeTime + xTimeIncrement.  Calling xTaskDelayUntil with the
 * same xTimeIncrement parameter value will cause the task to execute with
 * a fixed interface period.
 *
 * @return Value which can be used to check whether the task was actually delayed.
 * Will be pdTRUE if the task way delayed and pdFALSE otherwise.  A task will not
 * be delayed if the next expected wake time is in the past.
 *
 * Example usage:
 * @code{c}
 * // Perform an action every 10 ticks.
 * void vTaskFunction( void * pvParameters )
 * {
 * TickType_t xLastWakeTime;
 * const TickType_t xFrequency = 10;
 * BaseType_t xWasDelayed;
 *
 *     // Initialise the xLastWakeTime variable with the current time.
 *     xLastWakeTime = xTaskGetTickCount ();
 *     for( ;; )
 *     {
 *         // Wait for the next cycle.
 *         xWasDelayed = xTaskDelayUntil( &xLastWakeTime, xFrequency );
 *
 *         // Perform action here. xWasDelayed value can be used to determine
 *         // whether a deadline was missed if the code here took too long.
 *     }
 * }
 * @endcode
 * \defgroup xTaskDelayUntil xTaskDelayUntil
 * \ingroup TaskCtrl
 */
BaseType_t xTaskDelayUntil( TickType_t * const pxPreviousWakeTime,
                            const TickType_t xTimeIncrement ) PRIVILEGED_FUNCTION;

/*
 * vTaskDelayUntil() is the older version of xTaskDelayUntil() and does not
 * return a value.
 */
#define vTaskDelayUntil( pxPreviousWakeTime, xTimeIncrement )           \
    {                                                                   \
        ( void ) xTaskDelayUntil( pxPreviousWakeTime, xTimeIncrement ); \
    }


/**
 * task. h
 * @code{c}
 * BaseType_t xTaskAbortDelay( TaskHandle_t xTask );
 * @endcode
 *
 * INCLUDE_xTaskAbortDelay must be defined as 1 in FreeRTOSConfig.h for this
 * function to be available.
 *
 * A task will enter the Blocked state when it is waiting for an event.  The
 * event it is waiting for can be a temporal event (waiting for a time), such
 * as when vTaskDelay() is called, or an event on an object, such as when
 * xQueueReceive() or ulTaskNotifyTake() is called.  If the handle of a task
 * that is in the Blocked state is used in a call to xTaskAbortDelay() then the
 * task will leave the Blocked state, and return from whichever function call
 * placed the task into the Blocked state.
 *
 * There is no 'FromISR' version of this function as an interrupt would need to
 * know which object a task was blocked on in order to know which actions to
 * take.  For example, if the task was blocked on a queue the interrupt handler
 * would then need to know if the queue was locked.
 *
 * @param xTask The handle of the task to remove from the Blocked state.
 *
 * @return If the task referenced by xTask was not in the Blocked state then
 * pdFAIL is returned.  Otherwise pdPASS is returned.
 *
 * \defgroup xTaskAbortDelay xTaskAbortDelay
 * \ingroup TaskCtrl
 */
BaseType_t xTaskAbortDelay( TaskHandle_t xTask ) PRIVILEGED_FUNCTION;

/**
 * task. h
 * @code{c}
 * UBaseType_t uxTaskPriorityGet( const TaskHandle_t xTask );
 * @endcode
 *
 * INCLUDE_uxTaskPriorityGet must be defined as 1 for this function to be available.
 * See the configuration section for more information.
 *
 * Obtain the priority of any task.
 *
 * @param xTask Handle of the task to be queried.  Passing a NULL
 * handle results in the priority of the calling task being returned.
 *
 * @return The priority of xTask.
 *
 * Example usage:
 * @code{c}
 * void vAFunction( void )
 * {
 * TaskHandle_t xHandle;
 *
 *   // Create a task, storing the handle.
 *   xTaskCreate( vTaskCode, "NAME", STACK_SIZE, NULL, tskIDLE_PRIORITY, &xHandle );
 *
 *   // ...
 *
 *   // Use the handle to obtain the priority of the created task.
 *   // It was created with tskIDLE_PRIORITY, but may have changed
 *   // it itself.
 *   if( uxTaskPriorityGet( xHandle ) != tskIDLE_PRIORITY )
 *   {
 *       // The task has changed it's priority.
 *   }
 *
 *   // ...
 *
 *   // Is our priority higher than the created task?
 *   if( uxTaskPriorityGet( xHandle ) < uxTaskPriorityGet( NULL ) )
 *   {
 *       // Our priority (obtained using NULL handle) is higher.
 *   }
 * }
 * @endcode
 * \defgroup uxTaskPriorityGet uxTaskPriorityGet
 * \ingroup TaskCtrl
 */
UBaseType_t uxTaskPriorityGet( const TaskHandle_t xTask ) PRIVILEGED_FUNCTION;

/**
 * task. h
 * @code{c}
 * UBaseType_t uxTaskPriorityGetFromISR( const TaskHandle_t xTask );
 * @endcode
 *
 * A version of uxTaskPriorityGet() that can be used from an ISR.
 */
UBaseType_t uxTaskPriorityGetFromISR( const TaskHandle_t xTask ) PRIVILEGED_FUNCTION;

/**
 * task. h
 * @code{c}
 * eTaskState eTaskGetState( TaskHandle_t xTask );
 * @endcode
 *
 * INCLUDE_eTaskGetState must be defined as 1 for this function to be available.
 * See the configuration section for more information.
 *
 * Obtain the state of any task.  States are encoded by the eTaskState
 * enumerated type.
 *
 * @param xTask Handle of the task to be queried.
 *
 * @return The state of xTask at the time the function was called.  Note the
 * state of the task might change between the function being called, and the
 * functions return value being tested by the calling task.
 */
eTaskState eTaskGetState( TaskHandle_t xTask ) PRIVILEGED_FUNCTION;

/**
 * task. h
 * @code{c}
 * void vTaskGetInfo( TaskHandle_t xTask, TaskStatus_t *pxTaskStatus, BaseType_t xGetFreeStackSpace, eTaskState eState );
 * @endcode
 *
 * configUSE_TRACE_FACILITY must be defined as 1 for this function to be
 * available.  See the configuration section for more information.
 *
 * Populates a TaskStatus_t structure with information about a task.
 *
 * @param xTask Handle of the task being queried.  If xTask is NULL then
 * information will be returned about the calling task.
 *
 * @param pxTaskStatus A pointer to the TaskStatus_t structure that will be
 * filled with information about the task referenced by the handle passed using
 * the xTask parameter.
 *
 * @xGetFreeStackSpace The TaskStatus_t structure contains a member to report
 * the stack high water mark of the task being queried.  Calculating the stack
 * high water mark takes a relatively long time, and can make the system
 * temporarily unresponsive - so the xGetFreeStackSpace parameter is provided to
 * allow the high water mark checking to be skipped.  The high watermark value
 * will only be written to the TaskStatus_t structure if xGetFreeStackSpace is
 * not set to pdFALSE;
 *
 * @param eState The TaskStatus_t structure contains a member to report the
 * state of the task being queried.  Obtaining the task state is not as fast as
 * a simple assignment - so the eState parameter is provided to allow the state
 * information to be omitted from the TaskStatus_t structure.  To obtain state
 * information then set eState to eInvalid - otherwise the value passed in
 * eState will be reported as the task state in the TaskStatus_t structure.
 *
 * Example usage:
 * @code{c}
 * void vAFunction( void )
 * {
 * TaskHandle_t xHandle;
 * TaskStatus_t xTaskDetails;
 *
 *  // Obtain the handle of a task from its name.
 *  xHandle = xTaskGetHandle( "Task_Name" );
 *
 *  // Check the handle is not NULL.
 *  configASSERT( xHandle );
 *
 *  // Use the handle to obtain further information about the task.
 *  vTaskGetInfo( xHandle,
 *                &xTaskDetails,
 *                pdTRUE, // Include the high water mark in xTaskDetails.
 *                eInvalid ); // Include the task state in xTaskDetails.
 * }
 * @endcode
 * \defgroup vTaskGetInfo vTaskGetInfo
 * \ingroup TaskCtrl
 */
void vTaskGetInfo( TaskHandle_t xTask,
                   TaskStatus_t * pxTaskStatus,
                   BaseType_t xGetFreeStackSpace,
                   eTaskState eState ) PRIVILEGED_FUNCTION;

/**
 * task. h
 * @code{c}
 * void vTaskPrioritySet( TaskHandle_t xTask, UBaseType_t uxNewPriority );
 * @endcode
 *
 * INCLUDE_vTaskPrioritySet must be defined as 1 for this function to be available.
 * See the configuration section for more information.
 *
 * Set the priority of any task.
 *
 * A context switch will occur before the function returns if the priority
 * being set is higher than the currently executing task.
 *
 * @param xTask Handle to the task for which the priority is being set.
 * Passing a NULL handle results in the priority of the calling task being set.
 *
 * @param uxNewPriority The priority to which the task will be set.
 *
 * Example usage:
 * @code{c}
 * void vAFunction( void )
 * {
 * TaskHandle_t xHandle;
 *
 *   // Create a task, storing the handle.
 *   xTaskCreate( vTaskCode, "NAME", STACK_SIZE, NULL, tskIDLE_PRIORITY, &xHandle );
 *
 *   // ...
 *
 *   // Use the handle to raise the priority of the created task.
 *   vTaskPrioritySet( xHandle, tskIDLE_PRIORITY + 1 );
 *
 *   // ...
 *
 *   // Use a NULL handle to raise our priority to the same value.
 *   vTaskPrioritySet( NULL, tskIDLE_PRIORITY + 1 );
 * }
 * @endcode
 * \defgroup vTaskPrioritySet vTaskPrioritySet
 * \ingroup TaskCtrl
 */
void vTaskPrioritySet( TaskHandle_t xTask,
                       UBaseType_t uxNewPriority ) PRIVILEGED_FUNCTION;

/**
 * task. h
 * @code{c}
 * void vTaskSuspend( TaskHandle_t xTaskToSuspend );
 * @endcode
 *
 * INCLUDE_vTaskSuspend must be defined as 1 for this function to be available.
 * See the configuration section for more information.
 *
 * Suspend any task.  When suspended a task will never get any microcontroller
 * processing time, no matter what its priority.
 *
 * Calls to vTaskSuspend are not accumulative -
 * i.e. calling vTaskSuspend () twice on the same task still only requires one
 * call to vTaskResume () to ready the suspended task.
 *
 * @param xTaskToSuspend Handle to the task being suspended.  Passing a NULL
 * handle will cause the calling task to be suspended.
 *
 * Example usage:
 * @code{c}
 * void vAFunction( void )
 * {
 * TaskHandle_t xHandle;
 *
 *   // Create a task, storing the handle.
 *   xTaskCreate( vTaskCode, "NAME", STACK_SIZE, NULL, tskIDLE_PRIORITY, &xHandle );
 *
 *   // ...
 *
 *   // Use the handle to suspend the created task.
 *   vTaskSuspend( xHandle );
 *
 *   // ...
 *
 *   // The created task will not run during this period, unless
 *   // another task calls vTaskResume( xHandle ).
 *
 *   //...
 *
 *
 *   // Suspend ourselves.
 *   vTaskSuspend( NULL );
 *
 *   // We cannot get here unless another task calls vTaskResume
 *   // with our handle as the parameter.
 * }
 * @endcode
 * \defgroup vTaskSuspend vTaskSuspend
 * \ingroup TaskCtrl
 */
void vTaskSuspend( TaskHandle_t xTaskToSuspend ) PRIVILEGED_FUNCTION;

/**
 * task. h
 * @code{c}
 * void vTaskResume( TaskHandle_t xTaskToResume );
 * @endcode
 *
 * INCLUDE_vTaskSuspend must be defined as 1 for this function to be available.
 * See the configuration section for more information.
 *
 * Resumes a suspended task.
 *
 * A task that has been suspended by one or more calls to vTaskSuspend ()
 * will be made available for running again by a single call to
 * vTaskResume ().
 *
 * @param xTaskToResume Handle to the task being readied.
 *
 * Example usage:
 * @code{c}
 * void vAFunction( void )
 * {
 * TaskHandle_t xHandle;
 *
 *   // Create a task, storing the handle.
 *   xTaskCreate( vTaskCode, "NAME", STACK_SIZE, NULL, tskIDLE_PRIORITY, &xHandle );
 *
 *   // ...
 *
 *   // Use the handle to suspend the created task.
 *   vTaskSuspend( xHandle );
 *
 *   // ...
 *
 *   // The created task will not run during this period, unless
 *   // another task calls vTaskResume( xHandle ).
 *
 *   //...
 *
 *
 *   // Resume the suspended task ourselves.
 *   vTaskResume( xHandle );
 *
 *   // The created task will once again get microcontroller processing
 *   // time in accordance with its priority within the system.
 * }
 * @endcode
 * \defgroup vTaskResume vTaskResume
 * \ingroup TaskCtrl
 */
void vTaskResume( TaskHandle_t xTaskToResume ) PRIVILEGED_FUNCTION;

/**
 * task. h
 * @code{c}
 * void xTaskResumeFromISR( TaskHandle_t xTaskToResume );
 * @endcode
 *
 * INCLUDE_xTaskResumeFromISR must be defined as 1 for this function to be
 * available.  See the configuration section for more information.
 *
 * An implementation of vTaskResume() that can be called from within an ISR.
 *
 * A task that has been suspended by one or more calls to vTaskSuspend ()
 * will be made available for running again by a single call to
 * xTaskResumeFromISR ().
 *
 * xTaskResumeFromISR() should not be used to synchronise a task with an
 * interrupt if there is a chance that the interrupt could arrive prior to the
 * task being suspended - as this can lead to interrupts being missed. Use of a
 * semaphore as a synchronisation mechanism would avoid this eventuality.
 *
 * @param xTaskToResume Handle to the task being readied.
 *
 * @return pdTRUE if resuming the task should result in a context switch,
 * otherwise pdFALSE. This is used by the ISR to determine if a context switch
 * may be required following the ISR.
 *
 * \defgroup vTaskResumeFromISR vTaskResumeFromISR
 * \ingroup TaskCtrl
 */
BaseType_t xTaskResumeFromISR( TaskHandle_t xTaskToResume ) PRIVILEGED_FUNCTION;

/*-----------------------------------------------------------
* SCHEDULER CONTROL
*----------------------------------------------------------*/

/**
 * task. h
 * @code{c}
 * void vTaskStartScheduler( void );
 * @endcode
 *
 * Starts the real time kernel tick processing.  After calling the kernel
 * has control over which tasks are executed and when.
 *
 * See the demo application file main.c for an example of creating
 * tasks and starting the kernel.
 *
 * Example usage:
 * @code{c}
 * void vAFunction( void )
 * {
 *   // Create at least one task before starting the kernel.
 *   xTaskCreate( vTaskCode, "NAME", STACK_SIZE, NULL, tskIDLE_PRIORITY, NULL );
 *
 *   // Start the real time kernel with preemption.
 *   vTaskStartScheduler ();
 *
 *   // Will not get here unless a task calls vTaskEndScheduler ()
 * }
 * @endcode
 *
 * \defgroup vTaskStartScheduler vTaskStartScheduler
 * \ingroup SchedulerControl
 */
void vTaskStartScheduler( void ) PRIVILEGED_FUNCTION;

/**
 * task. h
 * @code{c}
 * void vTaskEndScheduler( void );
 * @endcode
 *
 * NOTE:  At the time of writing only the x86 real mode port, which runs on a PC
 * in place of DOS, implements this function.
 *
 * Stops the real time kernel tick.  All created tasks will be automatically
 * deleted and multitasking (either preemptive or cooperative) will
 * stop.  Execution then resumes from the point where vTaskStartScheduler ()
 * was called, as if vTaskStartScheduler () had just returned.
 *
 * See the demo application file main. c in the demo/PC directory for an
 * example that uses vTaskEndScheduler ().
 *
 * vTaskEndScheduler () requires an exit function to be defined within the
 * portable layer (see vPortEndScheduler () in port. c for the PC port).  This
 * performs hardware specific operations such as stopping the kernel tick.
 *
 * vTaskEndScheduler () will cause all of the resources allocated by the
 * kernel to be freed - but will not free resources allocated by application
 * tasks.
 *
 * Example usage:
 * @code{c}
 * void vTaskCode( void * pvParameters )
 * {
 *   for( ;; )
 *   {
 *       // Task code goes here.
 *
 *       // At some point we want to end the real time kernel processing
 *       // so call ...
 *       vTaskEndScheduler ();
 *   }
 * }
 *
 * void vAFunction( void )
 * {
 *   // Create at least one task before starting the kernel.
 *   xTaskCreate( vTaskCode, "NAME", STACK_SIZE, NULL, tskIDLE_PRIORITY, NULL );
 *
 *   // Start the real time kernel with preemption.
 *   vTaskStartScheduler ();
 *
 *   // Will only get here when the vTaskCode () task has called
 *   // vTaskEndScheduler ().  When we get here we are back to single task
 *   // execution.
 * }
 * @endcode
 *
 * \defgroup vTaskEndScheduler vTaskEndScheduler
 * \ingroup SchedulerControl
 */
void vTaskEndScheduler( void ) PRIVILEGED_FUNCTION;

/**
 * task. h
 * @code{c}
 * void vTaskSuspendAll( void );
 * @endcode
 *
 * Suspends the scheduler without disabling interrupts.  Context switches will
 * not occur while the scheduler is suspended.
 *
 * After calling vTaskSuspendAll () the calling task will continue to execute
 * without risk of being swapped out until a call to xTaskResumeAll () has been
 * made.
 *
 * API functions that have the potential to cause a context switch (for example,
 * xTaskDelayUntil(), xQueueSend(), etc.) must not be called while the scheduler
 * is suspended.
 *
 * Example usage:
 * @code{c}
 * void vTask1( void * pvParameters )
 * {
 *   for( ;; )
 *   {
 *       // Task code goes here.
 *
 *       // ...
 *
 *       // At some point the task wants to perform a long operation during
 *       // which it does not want to get swapped out.  It cannot use
 *       // taskENTER_CRITICAL ()/taskEXIT_CRITICAL () as the length of the
 *       // operation may cause interrupts to be missed - including the
 *       // ticks.
 *
 *       // Prevent the real time kernel swapping out the task.
 *       vTaskSuspendAll ();
 *
 *       // Perform the operation here.  There is no need to use critical
 *       // sections as we have all the microcontroller processing time.
 *       // During this time interrupts will still operate and the kernel
 *       // tick count will be maintained.
 *
 *       // ...
 *
 *       // The operation is complete.  Restart the kernel.
 *       xTaskResumeAll ();
 *   }
 * }
 * @endcode
 * \defgroup vTaskSuspendAll vTaskSuspendAll
 * \ingroup SchedulerControl
 */
void vTaskSuspendAll( void ) PRIVILEGED_FUNCTION;

/**
 * task. h
 * @code{c}
 * BaseType_t xTaskResumeAll( void );
 * @endcode
 *
 * Resumes scheduler activity after it was suspended by a call to
 * vTaskSuspendAll().
 *
 * xTaskResumeAll() only resumes the scheduler.  It does not unsuspend tasks
 * that were previously suspended by a call to vTaskSuspend().
 *
 * @return If resuming the scheduler caused a context switch then pdTRUE is
 *         returned, otherwise pdFALSE is returned.
 *
 * Example usage:
 * @code{c}
 * void vTask1( void * pvParameters )
 * {
 *   for( ;; )
 *   {
 *       // Task code goes here.
 *
 *       // ...
 *
 *       // At some point the task wants to perform a long operation during
 *       // which it does not want to get swapped out.  It cannot use
 *       // taskENTER_CRITICAL ()/taskEXIT_CRITICAL () as the length of the
 *       // operation may cause interrupts to be missed - including the
 *       // ticks.
 *
 *       // Prevent the real time kernel swapping out the task.
 *       vTaskSuspendAll ();
 *
 *       // Perform the operation here.  There is no need to use critical
 *       // sections as we have all the microcontroller processing time.
 *       // During this time interrupts will still operate and the real
 *       // time kernel tick count will be maintained.
 *
 *       // ...
 *
 *       // The operation is complete.  Restart the kernel.  We want to force
 *       // a context switch - but there is no point if resuming the scheduler
 *       // caused a context switch already.
 *       if( !xTaskResumeAll () )
 *       {
 *            taskYIELD ();
 *       }
 *   }
 * }
 * @endcode
 * \defgroup xTaskResumeAll xTaskResumeAll
 * \ingroup SchedulerControl
 */
BaseType_t xTaskResumeAll( void ) PRIVILEGED_FUNCTION;

/*-----------------------------------------------------------
* TASK UTILITIES
*----------------------------------------------------------*/

/**
 * task. h
 * @code{c}
 * TickType_t xTaskGetTickCount( void );
 * @endcode
 *
 * @return The count of ticks since vTaskStartScheduler was called.
 *
 * \defgroup xTaskGetTickCount xTaskGetTickCount
 * \ingroup TaskUtils
 */
TickType_t xTaskGetTickCount( void ) PRIVILEGED_FUNCTION;

/**
 * task. h
 * @code{c}
 * TickType_t xTaskGetTickCountFromISR( void );
 * @endcode
 *
 * @return The count of ticks since vTaskStartScheduler was called.
 *
 * This is a version of xTaskGetTickCount() that is safe to be called from an
 * ISR - provided that TickType_t is the natural word size of the
 * microcontroller being used or interrupt nesting is either not supported or
 * not being used.
 *
 * \defgroup xTaskGetTickCountFromISR xTaskGetTickCountFromISR
 * \ingroup TaskUtils
 */
TickType_t xTaskGetTickCountFromISR( void ) PRIVILEGED_FUNCTION;

/**
 * task. h
 * @code{c}
 * uint16_t uxTaskGetNumberOfTasks( void );
 * @endcode
 *
 * @return The number of tasks that the real time kernel is currently managing.
 * This includes all ready, blocked and suspended tasks.  A task that
 * has been deleted but not yet freed by the idle task will also be
 * included in the count.
 *
 * \defgroup uxTaskGetNumberOfTasks uxTaskGetNumberOfTasks
 * \ingroup TaskUtils
 */
UBaseType_t uxTaskGetNumberOfTasks( void ) PRIVILEGED_FUNCTION;

/**
 * task. h
 * @code{c}
 * char *pcTaskGetName( TaskHandle_t xTaskToQuery );
 * @endcode
 *
 * @return The text (human readable) name of the task referenced by the handle
 * xTaskToQuery.  A task can query its own name by either passing in its own
 * handle, or by setting xTaskToQuery to NULL.
 *
 * \defgroup pcTaskGetName pcTaskGetName
 * \ingroup TaskUtils
 */
char * pcTaskGetName( TaskHandle_t xTaskToQuery ) PRIVILEGED_FUNCTION; /*lint !e971 Unqualified char types are allowed for strings and single characters only. */

/**
 * task. h
 * @code{c}
 * TaskHandle_t xTaskGetHandle( const char *pcNameToQuery );
 * @endcode
 *
 * NOTE:  This function takes a relatively long time to complete and should be
 * used sparingly.
 *
 * @return The handle of the task that has the human readable name pcNameToQuery.
 * NULL is returned if no matching name is found.  INCLUDE_xTaskGetHandle
 * must be set to 1 in FreeRTOSConfig.h for pcTaskGetHandle() to be available.
 *
 * \defgroup pcTaskGetHandle pcTaskGetHandle
 * \ingroup TaskUtils
 */
TaskHandle_t xTaskGetHandle( const char * pcNameToQuery ) PRIVILEGED_FUNCTION; /*lint !e971 Unqualified char types are allowed for strings and single characters only. */

/**
 * task.h
 * @code{c}
 * UBaseType_t uxTaskGetStackHighWaterMark( TaskHandle_t xTask );
 * @endcode
 *
 * INCLUDE_uxTaskGetStackHighWaterMark must be set to 1 in FreeRTOSConfig.h for
 * this function to be available.
 *
 * Returns the high water mark of the stack associated with xTask.  That is,
 * the minimum free stack space there has been (in words, so on a 32 bit machine
 * a value of 1 means 4 bytes) since the task started.  The smaller the returned
 * number the closer the task has come to overflowing its stack.
 *
 * uxTaskGetStackHighWaterMark() and uxTaskGetStackHighWaterMark2() are the
 * same except for their return type.  Using configSTACK_DEPTH_TYPE allows the
 * user to determine the return type.  It gets around the problem of the value
 * overflowing on 8-bit types without breaking backward compatibility for
 * applications that expect an 8-bit return type.
 *
 * @param xTask Handle of the task associated with the stack to be checked.
 * Set xTask to NULL to check the stack of the calling task.
 *
 * @return The smallest amount of free stack space there has been (in words, so
 * actual spaces on the stack rather than bytes) since the task referenced by
 * xTask was created.
 */
UBaseType_t uxTaskGetStackHighWaterMark( TaskHandle_t xTask ) PRIVILEGED_FUNCTION;

/**
 * task.h
 * @code{c}
 * configSTACK_DEPTH_TYPE uxTaskGetStackHighWaterMark2( TaskHandle_t xTask );
 * @endcode
 *
 * INCLUDE_uxTaskGetStackHighWaterMark2 must be set to 1 in FreeRTOSConfig.h for
 * this function to be available.
 *
 * Returns the high water mark of the stack associated with xTask.  That is,
 * the minimum free stack space there has been (in words, so on a 32 bit machine
 * a value of 1 means 4 bytes) since the task started.  The smaller the returned
 * number the closer the task has come to overflowing its stack.
 *
 * uxTaskGetStackHighWaterMark() and uxTaskGetStackHighWaterMark2() are the
 * same except for their return type.  Using configSTACK_DEPTH_TYPE allows the
 * user to determine the return type.  It gets around the problem of the value
 * overflowing on 8-bit types without breaking backward compatibility for
 * applications that expect an 8-bit return type.
 *
 * @param xTask Handle of the task associated with the stack to be checked.
 * Set xTask to NULL to check the stack of the calling task.
 *
 * @return The smallest amount of free stack space there has been (in words, so
 * actual spaces on the stack rather than bytes) since the task referenced by
 * xTask was created.
 */
configSTACK_DEPTH_TYPE uxTaskGetStackHighWaterMark2( TaskHandle_t xTask ) PRIVILEGED_FUNCTION;

/* When using trace macros it is sometimes necessary to include task.h before
 * FreeRTOS.h.  When this is done TaskHookFunction_t will not yet have been defined,
 * so the following two prototypes will cause a compilation error.  This can be
 * fixed by simply guarding against the inclusion of these two prototypes unless
 * they are explicitly required by the configUSE_APPLICATION_TASK_TAG configuration
 * constant. */
#ifdef configUSE_APPLICATION_TASK_TAG
    #if configUSE_APPLICATION_TASK_TAG == 1

/**
 * task.h
 * @code{c}
 * void vTaskSetApplicationTaskTag( TaskHandle_t xTask, TaskHookFunction_t pxHookFunction );
 * @endcode
 *
 * Sets pxHookFunction to be the task hook function used by the task xTask.
 * Passing xTask as NULL has the effect of setting the calling tasks hook
 * function.
 */
        void vTaskSetApplicationTaskTag( TaskHandle_t xTask,
                                         TaskHookFunction_t pxHookFunction ) PRIVILEGED_FUNCTION;

/**
 * task.h
 * @code{c}
 * void xTaskGetApplicationTaskTag( TaskHandle_t xTask );
 * @endcode
 *
 * Returns the pxHookFunction value assigned to the task xTask.  Do not
 * call from an interrupt service routine - call
 * xTaskGetApplicationTaskTagFromISR() instead.
 */
        TaskHookFunction_t xTaskGetApplicationTaskTag( TaskHandle_t xTask ) PRIVILEGED_FUNCTION;

/**
 * task.h
 * @code{c}
 * void xTaskGetApplicationTaskTagFromISR( TaskHandle_t xTask );
 * @endcode
 *
 * Returns the pxHookFunction value assigned to the task xTask.  Can
 * be called from an interrupt service routine.
 */
        TaskHookFunction_t xTaskGetApplicationTaskTagFromISR( TaskHandle_t xTask ) PRIVILEGED_FUNCTION;
    #endif /* configUSE_APPLICATION_TASK_TAG ==1 */
#endif /* ifdef configUSE_APPLICATION_TASK_TAG */

#if ( configNUM_THREAD_LOCAL_STORAGE_POINTERS > 0 )

/* Each task contains an array of pointers that is dimensioned by the
 * configNUM_THREAD_LOCAL_STORAGE_POINTERS setting in FreeRTOSConfig.h.  The
 * kernel does not use the pointers itself, so the application writer can use
 * the pointers for any purpose they wish.  The following two functions are
 * used to set and query a pointer respectively. */
    void vTaskSetThreadLocalStoragePointer( TaskHandle_t xTaskToSet,
                                            BaseType_t xIndex,
                                            void * pvValue ) PRIVILEGED_FUNCTION;
    void * pvTaskGetThreadLocalStoragePointer( TaskHandle_t xTaskToQuery,
                                               BaseType_t xIndex ) PRIVILEGED_FUNCTION;

#endif

#if ( configCHECK_FOR_STACK_OVERFLOW > 0 )

/**
 * task.h
 * @code{c}
 * void vApplicationStackOverflowHook( TaskHandle_t xTask char *pcTaskName);
 * @endcode
 *
 * The application stack overflow hook is called when a stack overflow is detected for a task.
 *
 * Details on stack overflow detection can be found here: https://www.FreeRTOS.org/Stacks-and-stack-overflow-checking.html
 *
 * @param xTask the task that just exceeded its stack boundaries.
 * @param pcTaskName A character string containing the name of the offending task.
 */
    void vApplicationStackOverflowHook( TaskHandle_t xTask,
                                        char * pcTaskName );

#endif

#if  ( configUSE_TICK_HOOK > 0 )

/**
 *  task.h
 * @code{c}
 * void vApplicationTickHook( void );
 * @endcode
 *
 * This hook function is called in the system tick handler after any OS work is completed.
 */
    void vApplicationTickHook( void ); /*lint !e526 Symbol not defined as it is an application callback. */

#endif

#if ( configSUPPORT_STATIC_ALLOCATION == 1 )

/**
 * task.h
<<<<<<< HEAD
 * <pre>void vApplicationGetIdleTaskMemory( StaticTask_t ** ppxIdleTaskTCBBuffer, StackType_t ** ppxIdleTaskStackBuffer, configSTACK_DEPTH_TYPE * puxIdleTaskStackSize ) </pre>
=======
 * @code{c}
 * void vApplicationGetIdleTaskMemory( StaticTask_t ** ppxIdleTaskTCBBuffer, StackType_t ** ppxIdleTaskStackBuffer, uint32_t *pulIdleTaskStackSize )
 * @endcode
>>>>>>> f8ada39d
 *
 * This function is used to provide a statically allocated block of memory to FreeRTOS to hold the Idle Task TCB.  This function is required when
 * configSUPPORT_STATIC_ALLOCATION is set.  For more information see this URI: https://www.FreeRTOS.org/a00110.html#configSUPPORT_STATIC_ALLOCATION
 *
 * @param ppxIdleTaskTCBBuffer A handle to a statically allocated TCB buffer
 * @param ppxIdleTaskStackBuffer A handle to a statically allocated Stack buffer for the idle task
 * @param puxIdleTaskStackSize A pointer to the number of elements that will fit in the allocated stack buffer
 */
    void vApplicationGetIdleTaskMemory( StaticTask_t ** ppxIdleTaskTCBBuffer,
                                        StackType_t ** ppxIdleTaskStackBuffer,
                                        configSTACK_DEPTH_TYPE * puxIdleTaskStackSize ); /*lint !e526 Symbol not defined as it is an application callback. */
#endif

/**
 * task.h
 * @code{c}
 * BaseType_t xTaskCallApplicationTaskHook( TaskHandle_t xTask, void *pvParameter );
 * @endcode
 *
 * Calls the hook function associated with xTask.  Passing xTask as NULL has
 * the effect of calling the Running tasks (the calling task) hook function.
 *
 * pvParameter is passed to the hook function for the task to interpret as it
 * wants.  The return value is the value returned by the task hook function
 * registered by the user.
 */
BaseType_t xTaskCallApplicationTaskHook( TaskHandle_t xTask,
                                         void * pvParameter ) PRIVILEGED_FUNCTION;

/**
 * xTaskGetIdleTaskHandle() is only available if
 * INCLUDE_xTaskGetIdleTaskHandle is set to 1 in FreeRTOSConfig.h.
 *
 * Simply returns the handle of the idle task.  It is not valid to call
 * xTaskGetIdleTaskHandle() before the scheduler has been started.
 */
TaskHandle_t xTaskGetIdleTaskHandle( void ) PRIVILEGED_FUNCTION;

/**
 * configUSE_TRACE_FACILITY must be defined as 1 in FreeRTOSConfig.h for
 * uxTaskGetSystemState() to be available.
 *
 * uxTaskGetSystemState() populates an TaskStatus_t structure for each task in
 * the system.  TaskStatus_t structures contain, among other things, members
 * for the task handle, task name, task priority, task state, and total amount
 * of run time consumed by the task.  See the TaskStatus_t structure
 * definition in this file for the full member list.
 *
 * NOTE:  This function is intended for debugging use only as its use results in
 * the scheduler remaining suspended for an extended period.
 *
 * @param pxTaskStatusArray A pointer to an array of TaskStatus_t structures.
 * The array must contain at least one TaskStatus_t structure for each task
 * that is under the control of the RTOS.  The number of tasks under the control
 * of the RTOS can be determined using the uxTaskGetNumberOfTasks() API function.
 *
 * @param uxArraySize The size of the array pointed to by the pxTaskStatusArray
 * parameter.  The size is specified as the number of indexes in the array, or
 * the number of TaskStatus_t structures contained in the array, not by the
 * number of bytes in the array.
 *
 * @param pulTotalRunTime If configGENERATE_RUN_TIME_STATS is set to 1 in
 * FreeRTOSConfig.h then *pulTotalRunTime is set by uxTaskGetSystemState() to the
 * total run time (as defined by the run time stats clock, see
 * https://www.FreeRTOS.org/rtos-run-time-stats.html) since the target booted.
 * pulTotalRunTime can be set to NULL to omit the total run time information.
 *
 * @return The number of TaskStatus_t structures that were populated by
 * uxTaskGetSystemState().  This should equal the number returned by the
 * uxTaskGetNumberOfTasks() API function, but will be zero if the value passed
 * in the uxArraySize parameter was too small.
 *
 * Example usage:
 * @code{c}
 *  // This example demonstrates how a human readable table of run time stats
 *  // information is generated from raw data provided by uxTaskGetSystemState().
 *  // The human readable table is written to pcWriteBuffer
 *  void vTaskGetRunTimeStats( char *pcWriteBuffer )
 *  {
 *  TaskStatus_t *pxTaskStatusArray;
 *  volatile UBaseType_t uxArraySize, x;
 *  configRUN_TIME_COUNTER_TYPE ulTotalRunTime, ulStatsAsPercentage;
 *
 *      // Make sure the write buffer does not contain a string.
 * pcWriteBuffer = 0x00;
 *
 *      // Take a snapshot of the number of tasks in case it changes while this
 *      // function is executing.
 *      uxArraySize = uxTaskGetNumberOfTasks();
 *
 *      // Allocate a TaskStatus_t structure for each task.  An array could be
 *      // allocated statically at compile time.
 *      pxTaskStatusArray = pvPortMalloc( uxArraySize * sizeof( TaskStatus_t ) );
 *
 *      if( pxTaskStatusArray != NULL )
 *      {
 *          // Generate raw status information about each task.
 *          uxArraySize = uxTaskGetSystemState( pxTaskStatusArray, uxArraySize, &ulTotalRunTime );
 *
 *          // For percentage calculations.
 *          ulTotalRunTime /= 100UL;
 *
 *          // Avoid divide by zero errors.
 *          if( ulTotalRunTime > 0 )
 *          {
 *              // For each populated position in the pxTaskStatusArray array,
 *              // format the raw data as human readable ASCII data
 *              for( x = 0; x < uxArraySize; x++ )
 *              {
 *                  // What percentage of the total run time has the task used?
 *                  // This will always be rounded down to the nearest integer.
 *                  // ulTotalRunTimeDiv100 has already been divided by 100.
 *                  ulStatsAsPercentage = pxTaskStatusArray[ x ].ulRunTimeCounter / ulTotalRunTime;
 *
 *                  if( ulStatsAsPercentage > 0UL )
 *                  {
 *                      sprintf( pcWriteBuffer, "%s\t\t%lu\t\t%lu%%\r\n", pxTaskStatusArray[ x ].pcTaskName, pxTaskStatusArray[ x ].ulRunTimeCounter, ulStatsAsPercentage );
 *                  }
 *                  else
 *                  {
 *                      // If the percentage is zero here then the task has
 *                      // consumed less than 1% of the total run time.
 *                      sprintf( pcWriteBuffer, "%s\t\t%lu\t\t<1%%\r\n", pxTaskStatusArray[ x ].pcTaskName, pxTaskStatusArray[ x ].ulRunTimeCounter );
 *                  }
 *
 *                  pcWriteBuffer += strlen( ( char * ) pcWriteBuffer );
 *              }
 *          }
 *
 *          // The array is no longer needed, free the memory it consumes.
 *          vPortFree( pxTaskStatusArray );
 *      }
 *  }
 *  @endcode
 */
UBaseType_t uxTaskGetSystemState( TaskStatus_t * const pxTaskStatusArray,
                                  const UBaseType_t uxArraySize,
                                  configRUN_TIME_COUNTER_TYPE * const pulTotalRunTime ) PRIVILEGED_FUNCTION;

/**
 * task. h
 * @code{c}
 * void vTaskList( char *pcWriteBuffer );
 * @endcode
 *
 * configUSE_TRACE_FACILITY and configUSE_STATS_FORMATTING_FUNCTIONS must
 * both be defined as 1 for this function to be available.  See the
 * configuration section of the FreeRTOS.org website for more information.
 *
 * NOTE 1: This function will disable interrupts for its duration.  It is
 * not intended for normal application runtime use but as a debug aid.
 *
 * Lists all the current tasks, along with their current state and stack
 * usage high water mark.
 *
 * Tasks are reported as blocked ('B'), ready ('R'), deleted ('D') or
 * suspended ('S').
 *
 * PLEASE NOTE:
 *
 * This function is provided for convenience only, and is used by many of the
 * demo applications.  Do not consider it to be part of the scheduler.
 *
 * vTaskList() calls uxTaskGetSystemState(), then formats part of the
 * uxTaskGetSystemState() output into a human readable table that displays task:
 * names, states, priority, stack usage and task number.
 * Stack usage specified as the number of unused StackType_t words stack can hold
 * on top of stack - not the number of bytes.
 *
 * vTaskList() has a dependency on the sprintf() C library function that might
 * bloat the code size, use a lot of stack, and provide different results on
 * different platforms.  An alternative, tiny, third party, and limited
 * functionality implementation of sprintf() is provided in many of the
 * FreeRTOS/Demo sub-directories in a file called printf-stdarg.c (note
 * printf-stdarg.c does not provide a full snprintf() implementation!).
 *
 * It is recommended that production systems call uxTaskGetSystemState()
 * directly to get access to raw stats data, rather than indirectly through a
 * call to vTaskList().
 *
 * @param pcWriteBuffer A buffer into which the above mentioned details
 * will be written, in ASCII form.  This buffer is assumed to be large
 * enough to contain the generated report.  Approximately 40 bytes per
 * task should be sufficient.
 *
 * \defgroup vTaskList vTaskList
 * \ingroup TaskUtils
 */
void vTaskList( char * pcWriteBuffer ) PRIVILEGED_FUNCTION; /*lint !e971 Unqualified char types are allowed for strings and single characters only. */

/**
 * task. h
 * @code{c}
 * void vTaskGetRunTimeStats( char *pcWriteBuffer );
 * @endcode
 *
 * configGENERATE_RUN_TIME_STATS and configUSE_STATS_FORMATTING_FUNCTIONS
 * must both be defined as 1 for this function to be available.  The application
 * must also then provide definitions for
 * portCONFIGURE_TIMER_FOR_RUN_TIME_STATS() and portGET_RUN_TIME_COUNTER_VALUE()
 * to configure a peripheral timer/counter and return the timers current count
 * value respectively.  The counter should be at least 10 times the frequency of
 * the tick count.
 *
 * NOTE 1: This function will disable interrupts for its duration.  It is
 * not intended for normal application runtime use but as a debug aid.
 *
 * Setting configGENERATE_RUN_TIME_STATS to 1 will result in a total
 * accumulated execution time being stored for each task.  The resolution
 * of the accumulated time value depends on the frequency of the timer
 * configured by the portCONFIGURE_TIMER_FOR_RUN_TIME_STATS() macro.
 * Calling vTaskGetRunTimeStats() writes the total execution time of each
 * task into a buffer, both as an absolute count value and as a percentage
 * of the total system execution time.
 *
 * NOTE 2:
 *
 * This function is provided for convenience only, and is used by many of the
 * demo applications.  Do not consider it to be part of the scheduler.
 *
 * vTaskGetRunTimeStats() calls uxTaskGetSystemState(), then formats part of the
 * uxTaskGetSystemState() output into a human readable table that displays the
 * amount of time each task has spent in the Running state in both absolute and
 * percentage terms.
 *
 * vTaskGetRunTimeStats() has a dependency on the sprintf() C library function
 * that might bloat the code size, use a lot of stack, and provide different
 * results on different platforms.  An alternative, tiny, third party, and
 * limited functionality implementation of sprintf() is provided in many of the
 * FreeRTOS/Demo sub-directories in a file called printf-stdarg.c (note
 * printf-stdarg.c does not provide a full snprintf() implementation!).
 *
 * It is recommended that production systems call uxTaskGetSystemState() directly
 * to get access to raw stats data, rather than indirectly through a call to
 * vTaskGetRunTimeStats().
 *
 * @param pcWriteBuffer A buffer into which the execution times will be
 * written, in ASCII form.  This buffer is assumed to be large enough to
 * contain the generated report.  Approximately 40 bytes per task should
 * be sufficient.
 *
 * \defgroup vTaskGetRunTimeStats vTaskGetRunTimeStats
 * \ingroup TaskUtils
 */
void vTaskGetRunTimeStats( char * pcWriteBuffer ) PRIVILEGED_FUNCTION; /*lint !e971 Unqualified char types are allowed for strings and single characters only. */

/**
 * task. h
 * @code{c}
 * configRUN_TIME_COUNTER_TYPE ulTaskGetIdleRunTimeCounter( void );
 * configRUN_TIME_COUNTER_TYPE ulTaskGetIdleRunTimePercent( void );
 * @endcode
 *
 * configGENERATE_RUN_TIME_STATS, configUSE_STATS_FORMATTING_FUNCTIONS and
 * INCLUDE_xTaskGetIdleTaskHandle must all be defined as 1 for these functions
 * to be available.  The application must also then provide definitions for
 * portCONFIGURE_TIMER_FOR_RUN_TIME_STATS() and portGET_RUN_TIME_COUNTER_VALUE()
 * to configure a peripheral timer/counter and return the timers current count
 * value respectively.  The counter should be at least 10 times the frequency of
 * the tick count.
 *
 * Setting configGENERATE_RUN_TIME_STATS to 1 will result in a total
 * accumulated execution time being stored for each task.  The resolution
 * of the accumulated time value depends on the frequency of the timer
 * configured by the portCONFIGURE_TIMER_FOR_RUN_TIME_STATS() macro.
 * While uxTaskGetSystemState() and vTaskGetRunTimeStats() writes the total
 * execution time of each task into a buffer, ulTaskGetIdleRunTimeCounter()
 * returns the total execution time of just the idle task and
 * ulTaskGetIdleRunTimePercent() returns the percentage of the CPU time used by
 * just the idle task.
 *
 * Note the amount of idle time is only a good measure of the slack time in a
 * system if there are no other tasks executing at the idle priority, tickless
 * idle is not used, and configIDLE_SHOULD_YIELD is set to 0.
 *
 * @return The total run time of the idle task or the percentage of the total
 * run time consumed by the idle task.  This is the amount of time the
 * idle task has actually been executing.  The unit of time is dependent on the
 * frequency configured using the portCONFIGURE_TIMER_FOR_RUN_TIME_STATS() and
 * portGET_RUN_TIME_COUNTER_VALUE() macros.
 *
 * \defgroup ulTaskGetIdleRunTimeCounter ulTaskGetIdleRunTimeCounter
 * \ingroup TaskUtils
 */
configRUN_TIME_COUNTER_TYPE ulTaskGetIdleRunTimeCounter( void ) PRIVILEGED_FUNCTION;
configRUN_TIME_COUNTER_TYPE ulTaskGetIdleRunTimePercent( void ) PRIVILEGED_FUNCTION;

/**
 * task. h
 * @code{c}
 * BaseType_t xTaskNotifyIndexed( TaskHandle_t xTaskToNotify, UBaseType_t uxIndexToNotify, uint32_t ulValue, eNotifyAction eAction );
 * BaseType_t xTaskNotify( TaskHandle_t xTaskToNotify, uint32_t ulValue, eNotifyAction eAction );
 * @endcode
 *
 * See https://www.FreeRTOS.org/RTOS-task-notifications.html for details.
 *
 * configUSE_TASK_NOTIFICATIONS must be undefined or defined as 1 for these
 * functions to be available.
 *
 * Sends a direct to task notification to a task, with an optional value and
 * action.
 *
 * Each task has a private array of "notification values" (or 'notifications'),
 * each of which is a 32-bit unsigned integer (uint32_t).  The constant
 * configTASK_NOTIFICATION_ARRAY_ENTRIES sets the number of indexes in the
 * array, and (for backward compatibility) defaults to 1 if left undefined.
 * Prior to FreeRTOS V10.4.0 there was only one notification value per task.
 *
 * Events can be sent to a task using an intermediary object.  Examples of such
 * objects are queues, semaphores, mutexes and event groups.  Task notifications
 * are a method of sending an event directly to a task without the need for such
 * an intermediary object.
 *
 * A notification sent to a task can optionally perform an action, such as
 * update, overwrite or increment one of the task's notification values.  In
 * that way task notifications can be used to send data to a task, or be used as
 * light weight and fast binary or counting semaphores.
 *
 * A task can use xTaskNotifyWaitIndexed() or ulTaskNotifyTakeIndexed() to
 * [optionally] block to wait for a notification to be pending.  The task does
 * not consume any CPU time while it is in the Blocked state.
 *
 * A notification sent to a task will remain pending until it is cleared by the
 * task calling xTaskNotifyWaitIndexed() or ulTaskNotifyTakeIndexed() (or their
 * un-indexed equivalents).  If the task was already in the Blocked state to
 * wait for a notification when the notification arrives then the task will
 * automatically be removed from the Blocked state (unblocked) and the
 * notification cleared.
 *
 * **NOTE** Each notification within the array operates independently - a task
 * can only block on one notification within the array at a time and will not be
 * unblocked by a notification sent to any other array index.
 *
 * Backward compatibility information:
 * Prior to FreeRTOS V10.4.0 each task had a single "notification value", and
 * all task notification API functions operated on that value. Replacing the
 * single notification value with an array of notification values necessitated a
 * new set of API functions that could address specific notifications within the
 * array.  xTaskNotify() is the original API function, and remains backward
 * compatible by always operating on the notification value at index 0 in the
 * array. Calling xTaskNotify() is equivalent to calling xTaskNotifyIndexed()
 * with the uxIndexToNotify parameter set to 0.
 *
 * @param xTaskToNotify The handle of the task being notified.  The handle to a
 * task can be returned from the xTaskCreate() API function used to create the
 * task, and the handle of the currently running task can be obtained by calling
 * xTaskGetCurrentTaskHandle().
 *
 * @param uxIndexToNotify The index within the target task's array of
 * notification values to which the notification is to be sent.  uxIndexToNotify
 * must be less than configTASK_NOTIFICATION_ARRAY_ENTRIES.  xTaskNotify() does
 * not have this parameter and always sends notifications to index 0.
 *
 * @param ulValue Data that can be sent with the notification.  How the data is
 * used depends on the value of the eAction parameter.
 *
 * @param eAction Specifies how the notification updates the task's notification
 * value, if at all.  Valid values for eAction are as follows:
 *
 * eSetBits -
 * The target notification value is bitwise ORed with ulValue.
 * xTaskNotifyIndexed() always returns pdPASS in this case.
 *
 * eIncrement -
 * The target notification value is incremented.  ulValue is not used and
 * xTaskNotifyIndexed() always returns pdPASS in this case.
 *
 * eSetValueWithOverwrite -
 * The target notification value is set to the value of ulValue, even if the
 * task being notified had not yet processed the previous notification at the
 * same array index (the task already had a notification pending at that index).
 * xTaskNotifyIndexed() always returns pdPASS in this case.
 *
 * eSetValueWithoutOverwrite -
 * If the task being notified did not already have a notification pending at the
 * same array index then the target notification value is set to ulValue and
 * xTaskNotifyIndexed() will return pdPASS.  If the task being notified already
 * had a notification pending at the same array index then no action is
 * performed and pdFAIL is returned.
 *
 * eNoAction -
 * The task receives a notification at the specified array index without the
 * notification value at that index being updated.  ulValue is not used and
 * xTaskNotifyIndexed() always returns pdPASS in this case.
 *
 * pulPreviousNotificationValue -
 * Can be used to pass out the subject task's notification value before any
 * bits are modified by the notify function.
 *
 * @return Dependent on the value of eAction.  See the description of the
 * eAction parameter.
 *
 * \defgroup xTaskNotifyIndexed xTaskNotifyIndexed
 * \ingroup TaskNotifications
 */
BaseType_t xTaskGenericNotify( TaskHandle_t xTaskToNotify,
                               UBaseType_t uxIndexToNotify,
                               uint32_t ulValue,
                               eNotifyAction eAction,
                               uint32_t * pulPreviousNotificationValue ) PRIVILEGED_FUNCTION;
#define xTaskNotify( xTaskToNotify, ulValue, eAction ) \
    xTaskGenericNotify( ( xTaskToNotify ), ( tskDEFAULT_INDEX_TO_NOTIFY ), ( ulValue ), ( eAction ), NULL )
#define xTaskNotifyIndexed( xTaskToNotify, uxIndexToNotify, ulValue, eAction ) \
    xTaskGenericNotify( ( xTaskToNotify ), ( uxIndexToNotify ), ( ulValue ), ( eAction ), NULL )

/**
 * task. h
 * @code{c}
 * BaseType_t xTaskNotifyAndQueryIndexed( TaskHandle_t xTaskToNotify, UBaseType_t uxIndexToNotify, uint32_t ulValue, eNotifyAction eAction, uint32_t *pulPreviousNotifyValue );
 * BaseType_t xTaskNotifyAndQuery( TaskHandle_t xTaskToNotify, uint32_t ulValue, eNotifyAction eAction, uint32_t *pulPreviousNotifyValue );
 * @endcode
 *
 * See https://www.FreeRTOS.org/RTOS-task-notifications.html for details.
 *
 * xTaskNotifyAndQueryIndexed() performs the same operation as
 * xTaskNotifyIndexed() with the addition that it also returns the subject
 * task's prior notification value (the notification value at the time the
 * function is called rather than when the function returns) in the additional
 * pulPreviousNotifyValue parameter.
 *
 * xTaskNotifyAndQuery() performs the same operation as xTaskNotify() with the
 * addition that it also returns the subject task's prior notification value
 * (the notification value as it was at the time the function is called, rather
 * than when the function returns) in the additional pulPreviousNotifyValue
 * parameter.
 *
 * \defgroup xTaskNotifyAndQueryIndexed xTaskNotifyAndQueryIndexed
 * \ingroup TaskNotifications
 */
#define xTaskNotifyAndQuery( xTaskToNotify, ulValue, eAction, pulPreviousNotifyValue ) \
    xTaskGenericNotify( ( xTaskToNotify ), ( tskDEFAULT_INDEX_TO_NOTIFY ), ( ulValue ), ( eAction ), ( pulPreviousNotifyValue ) )
#define xTaskNotifyAndQueryIndexed( xTaskToNotify, uxIndexToNotify, ulValue, eAction, pulPreviousNotifyValue ) \
    xTaskGenericNotify( ( xTaskToNotify ), ( uxIndexToNotify ), ( ulValue ), ( eAction ), ( pulPreviousNotifyValue ) )

/**
 * task. h
 * @code{c}
 * BaseType_t xTaskNotifyIndexedFromISR( TaskHandle_t xTaskToNotify, UBaseType_t uxIndexToNotify, uint32_t ulValue, eNotifyAction eAction, BaseType_t *pxHigherPriorityTaskWoken );
 * BaseType_t xTaskNotifyFromISR( TaskHandle_t xTaskToNotify, uint32_t ulValue, eNotifyAction eAction, BaseType_t *pxHigherPriorityTaskWoken );
 * @endcode
 *
 * See https://www.FreeRTOS.org/RTOS-task-notifications.html for details.
 *
 * configUSE_TASK_NOTIFICATIONS must be undefined or defined as 1 for these
 * functions to be available.
 *
 * A version of xTaskNotifyIndexed() that can be used from an interrupt service
 * routine (ISR).
 *
 * Each task has a private array of "notification values" (or 'notifications'),
 * each of which is a 32-bit unsigned integer (uint32_t).  The constant
 * configTASK_NOTIFICATION_ARRAY_ENTRIES sets the number of indexes in the
 * array, and (for backward compatibility) defaults to 1 if left undefined.
 * Prior to FreeRTOS V10.4.0 there was only one notification value per task.
 *
 * Events can be sent to a task using an intermediary object.  Examples of such
 * objects are queues, semaphores, mutexes and event groups.  Task notifications
 * are a method of sending an event directly to a task without the need for such
 * an intermediary object.
 *
 * A notification sent to a task can optionally perform an action, such as
 * update, overwrite or increment one of the task's notification values.  In
 * that way task notifications can be used to send data to a task, or be used as
 * light weight and fast binary or counting semaphores.
 *
 * A task can use xTaskNotifyWaitIndexed() to [optionally] block to wait for a
 * notification to be pending, or ulTaskNotifyTakeIndexed() to [optionally] block
 * to wait for a notification value to have a non-zero value.  The task does
 * not consume any CPU time while it is in the Blocked state.
 *
 * A notification sent to a task will remain pending until it is cleared by the
 * task calling xTaskNotifyWaitIndexed() or ulTaskNotifyTakeIndexed() (or their
 * un-indexed equivalents).  If the task was already in the Blocked state to
 * wait for a notification when the notification arrives then the task will
 * automatically be removed from the Blocked state (unblocked) and the
 * notification cleared.
 *
 * **NOTE** Each notification within the array operates independently - a task
 * can only block on one notification within the array at a time and will not be
 * unblocked by a notification sent to any other array index.
 *
 * Backward compatibility information:
 * Prior to FreeRTOS V10.4.0 each task had a single "notification value", and
 * all task notification API functions operated on that value. Replacing the
 * single notification value with an array of notification values necessitated a
 * new set of API functions that could address specific notifications within the
 * array.  xTaskNotifyFromISR() is the original API function, and remains
 * backward compatible by always operating on the notification value at index 0
 * within the array. Calling xTaskNotifyFromISR() is equivalent to calling
 * xTaskNotifyIndexedFromISR() with the uxIndexToNotify parameter set to 0.
 *
 * @param uxIndexToNotify The index within the target task's array of
 * notification values to which the notification is to be sent.  uxIndexToNotify
 * must be less than configTASK_NOTIFICATION_ARRAY_ENTRIES.  xTaskNotifyFromISR()
 * does not have this parameter and always sends notifications to index 0.
 *
 * @param xTaskToNotify The handle of the task being notified.  The handle to a
 * task can be returned from the xTaskCreate() API function used to create the
 * task, and the handle of the currently running task can be obtained by calling
 * xTaskGetCurrentTaskHandle().
 *
 * @param ulValue Data that can be sent with the notification.  How the data is
 * used depends on the value of the eAction parameter.
 *
 * @param eAction Specifies how the notification updates the task's notification
 * value, if at all.  Valid values for eAction are as follows:
 *
 * eSetBits -
 * The task's notification value is bitwise ORed with ulValue.  xTaskNotify()
 * always returns pdPASS in this case.
 *
 * eIncrement -
 * The task's notification value is incremented.  ulValue is not used and
 * xTaskNotify() always returns pdPASS in this case.
 *
 * eSetValueWithOverwrite -
 * The task's notification value is set to the value of ulValue, even if the
 * task being notified had not yet processed the previous notification (the
 * task already had a notification pending).  xTaskNotify() always returns
 * pdPASS in this case.
 *
 * eSetValueWithoutOverwrite -
 * If the task being notified did not already have a notification pending then
 * the task's notification value is set to ulValue and xTaskNotify() will
 * return pdPASS.  If the task being notified already had a notification
 * pending then no action is performed and pdFAIL is returned.
 *
 * eNoAction -
 * The task receives a notification without its notification value being
 * updated.  ulValue is not used and xTaskNotify() always returns pdPASS in
 * this case.
 *
 * @param pxHigherPriorityTaskWoken  xTaskNotifyFromISR() will set
 * *pxHigherPriorityTaskWoken to pdTRUE if sending the notification caused the
 * task to which the notification was sent to leave the Blocked state, and the
 * unblocked task has a priority higher than the currently running task.  If
 * xTaskNotifyFromISR() sets this value to pdTRUE then a context switch should
 * be requested before the interrupt is exited.  How a context switch is
 * requested from an ISR is dependent on the port - see the documentation page
 * for the port in use.
 *
 * @return Dependent on the value of eAction.  See the description of the
 * eAction parameter.
 *
 * \defgroup xTaskNotifyIndexedFromISR xTaskNotifyIndexedFromISR
 * \ingroup TaskNotifications
 */
BaseType_t xTaskGenericNotifyFromISR( TaskHandle_t xTaskToNotify,
                                      UBaseType_t uxIndexToNotify,
                                      uint32_t ulValue,
                                      eNotifyAction eAction,
                                      uint32_t * pulPreviousNotificationValue,
                                      BaseType_t * pxHigherPriorityTaskWoken ) PRIVILEGED_FUNCTION;
#define xTaskNotifyFromISR( xTaskToNotify, ulValue, eAction, pxHigherPriorityTaskWoken ) \
    xTaskGenericNotifyFromISR( ( xTaskToNotify ), ( tskDEFAULT_INDEX_TO_NOTIFY ), ( ulValue ), ( eAction ), NULL, ( pxHigherPriorityTaskWoken ) )
#define xTaskNotifyIndexedFromISR( xTaskToNotify, uxIndexToNotify, ulValue, eAction, pxHigherPriorityTaskWoken ) \
    xTaskGenericNotifyFromISR( ( xTaskToNotify ), ( uxIndexToNotify ), ( ulValue ), ( eAction ), NULL, ( pxHigherPriorityTaskWoken ) )

/**
 * task. h
 * @code{c}
 * BaseType_t xTaskNotifyAndQueryIndexedFromISR( TaskHandle_t xTaskToNotify, UBaseType_t uxIndexToNotify, uint32_t ulValue, eNotifyAction eAction, uint32_t *pulPreviousNotificationValue, BaseType_t *pxHigherPriorityTaskWoken );
 * BaseType_t xTaskNotifyAndQueryFromISR( TaskHandle_t xTaskToNotify, uint32_t ulValue, eNotifyAction eAction, uint32_t *pulPreviousNotificationValue, BaseType_t *pxHigherPriorityTaskWoken );
 * @endcode
 *
 * See https://www.FreeRTOS.org/RTOS-task-notifications.html for details.
 *
 * xTaskNotifyAndQueryIndexedFromISR() performs the same operation as
 * xTaskNotifyIndexedFromISR() with the addition that it also returns the
 * subject task's prior notification value (the notification value at the time
 * the function is called rather than at the time the function returns) in the
 * additional pulPreviousNotifyValue parameter.
 *
 * xTaskNotifyAndQueryFromISR() performs the same operation as
 * xTaskNotifyFromISR() with the addition that it also returns the subject
 * task's prior notification value (the notification value at the time the
 * function is called rather than at the time the function returns) in the
 * additional pulPreviousNotifyValue parameter.
 *
 * \defgroup xTaskNotifyAndQueryIndexedFromISR xTaskNotifyAndQueryIndexedFromISR
 * \ingroup TaskNotifications
 */
#define xTaskNotifyAndQueryIndexedFromISR( xTaskToNotify, uxIndexToNotify, ulValue, eAction, pulPreviousNotificationValue, pxHigherPriorityTaskWoken ) \
    xTaskGenericNotifyFromISR( ( xTaskToNotify ), ( uxIndexToNotify ), ( ulValue ), ( eAction ), ( pulPreviousNotificationValue ), ( pxHigherPriorityTaskWoken ) )
#define xTaskNotifyAndQueryFromISR( xTaskToNotify, ulValue, eAction, pulPreviousNotificationValue, pxHigherPriorityTaskWoken ) \
    xTaskGenericNotifyFromISR( ( xTaskToNotify ), ( tskDEFAULT_INDEX_TO_NOTIFY ), ( ulValue ), ( eAction ), ( pulPreviousNotificationValue ), ( pxHigherPriorityTaskWoken ) )

/**
 * task. h
 * @code{c}
 * BaseType_t xTaskNotifyWaitIndexed( UBaseType_t uxIndexToWaitOn, uint32_t ulBitsToClearOnEntry, uint32_t ulBitsToClearOnExit, uint32_t *pulNotificationValue, TickType_t xTicksToWait );
 *
 * BaseType_t xTaskNotifyWait( uint32_t ulBitsToClearOnEntry, uint32_t ulBitsToClearOnExit, uint32_t *pulNotificationValue, TickType_t xTicksToWait );
 * @endcode
 *
 * Waits for a direct to task notification to be pending at a given index within
 * an array of direct to task notifications.
 *
 * See https://www.FreeRTOS.org/RTOS-task-notifications.html for details.
 *
 * configUSE_TASK_NOTIFICATIONS must be undefined or defined as 1 for this
 * function to be available.
 *
 * Each task has a private array of "notification values" (or 'notifications'),
 * each of which is a 32-bit unsigned integer (uint32_t).  The constant
 * configTASK_NOTIFICATION_ARRAY_ENTRIES sets the number of indexes in the
 * array, and (for backward compatibility) defaults to 1 if left undefined.
 * Prior to FreeRTOS V10.4.0 there was only one notification value per task.
 *
 * Events can be sent to a task using an intermediary object.  Examples of such
 * objects are queues, semaphores, mutexes and event groups.  Task notifications
 * are a method of sending an event directly to a task without the need for such
 * an intermediary object.
 *
 * A notification sent to a task can optionally perform an action, such as
 * update, overwrite or increment one of the task's notification values.  In
 * that way task notifications can be used to send data to a task, or be used as
 * light weight and fast binary or counting semaphores.
 *
 * A notification sent to a task will remain pending until it is cleared by the
 * task calling xTaskNotifyWaitIndexed() or ulTaskNotifyTakeIndexed() (or their
 * un-indexed equivalents).  If the task was already in the Blocked state to
 * wait for a notification when the notification arrives then the task will
 * automatically be removed from the Blocked state (unblocked) and the
 * notification cleared.
 *
 * A task can use xTaskNotifyWaitIndexed() to [optionally] block to wait for a
 * notification to be pending, or ulTaskNotifyTakeIndexed() to [optionally] block
 * to wait for a notification value to have a non-zero value.  The task does
 * not consume any CPU time while it is in the Blocked state.
 *
 * **NOTE** Each notification within the array operates independently - a task
 * can only block on one notification within the array at a time and will not be
 * unblocked by a notification sent to any other array index.
 *
 * Backward compatibility information:
 * Prior to FreeRTOS V10.4.0 each task had a single "notification value", and
 * all task notification API functions operated on that value. Replacing the
 * single notification value with an array of notification values necessitated a
 * new set of API functions that could address specific notifications within the
 * array.  xTaskNotifyWait() is the original API function, and remains backward
 * compatible by always operating on the notification value at index 0 in the
 * array. Calling xTaskNotifyWait() is equivalent to calling
 * xTaskNotifyWaitIndexed() with the uxIndexToWaitOn parameter set to 0.
 *
 * @param uxIndexToWaitOn The index within the calling task's array of
 * notification values on which the calling task will wait for a notification to
 * be received.  uxIndexToWaitOn must be less than
 * configTASK_NOTIFICATION_ARRAY_ENTRIES.  xTaskNotifyWait() does
 * not have this parameter and always waits for notifications on index 0.
 *
 * @param ulBitsToClearOnEntry Bits that are set in ulBitsToClearOnEntry value
 * will be cleared in the calling task's notification value before the task
 * checks to see if any notifications are pending, and optionally blocks if no
 * notifications are pending.  Setting ulBitsToClearOnEntry to ULONG_MAX (if
 * limits.h is included) or 0xffffffffUL (if limits.h is not included) will have
 * the effect of resetting the task's notification value to 0.  Setting
 * ulBitsToClearOnEntry to 0 will leave the task's notification value unchanged.
 *
 * @param ulBitsToClearOnExit If a notification is pending or received before
 * the calling task exits the xTaskNotifyWait() function then the task's
 * notification value (see the xTaskNotify() API function) is passed out using
 * the pulNotificationValue parameter.  Then any bits that are set in
 * ulBitsToClearOnExit will be cleared in the task's notification value (note
 * *pulNotificationValue is set before any bits are cleared).  Setting
 * ulBitsToClearOnExit to ULONG_MAX (if limits.h is included) or 0xffffffffUL
 * (if limits.h is not included) will have the effect of resetting the task's
 * notification value to 0 before the function exits.  Setting
 * ulBitsToClearOnExit to 0 will leave the task's notification value unchanged
 * when the function exits (in which case the value passed out in
 * pulNotificationValue will match the task's notification value).
 *
 * @param pulNotificationValue Used to pass the task's notification value out
 * of the function.  Note the value passed out will not be effected by the
 * clearing of any bits caused by ulBitsToClearOnExit being non-zero.
 *
 * @param xTicksToWait The maximum amount of time that the task should wait in
 * the Blocked state for a notification to be received, should a notification
 * not already be pending when xTaskNotifyWait() was called.  The task
 * will not consume any processing time while it is in the Blocked state.  This
 * is specified in kernel ticks, the macro pdMS_TO_TICKS( value_in_ms ) can be
 * used to convert a time specified in milliseconds to a time specified in
 * ticks.
 *
 * @return If a notification was received (including notifications that were
 * already pending when xTaskNotifyWait was called) then pdPASS is
 * returned.  Otherwise pdFAIL is returned.
 *
 * \defgroup xTaskNotifyWaitIndexed xTaskNotifyWaitIndexed
 * \ingroup TaskNotifications
 */
BaseType_t xTaskGenericNotifyWait( UBaseType_t uxIndexToWaitOn,
                                   uint32_t ulBitsToClearOnEntry,
                                   uint32_t ulBitsToClearOnExit,
                                   uint32_t * pulNotificationValue,
                                   TickType_t xTicksToWait ) PRIVILEGED_FUNCTION;
#define xTaskNotifyWait( ulBitsToClearOnEntry, ulBitsToClearOnExit, pulNotificationValue, xTicksToWait ) \
    xTaskGenericNotifyWait( tskDEFAULT_INDEX_TO_NOTIFY, ( ulBitsToClearOnEntry ), ( ulBitsToClearOnExit ), ( pulNotificationValue ), ( xTicksToWait ) )
#define xTaskNotifyWaitIndexed( uxIndexToWaitOn, ulBitsToClearOnEntry, ulBitsToClearOnExit, pulNotificationValue, xTicksToWait ) \
    xTaskGenericNotifyWait( ( uxIndexToWaitOn ), ( ulBitsToClearOnEntry ), ( ulBitsToClearOnExit ), ( pulNotificationValue ), ( xTicksToWait ) )

/**
 * task. h
 * @code{c}
 * BaseType_t xTaskNotifyGiveIndexed( TaskHandle_t xTaskToNotify, UBaseType_t uxIndexToNotify );
 * BaseType_t xTaskNotifyGive( TaskHandle_t xTaskToNotify );
 * @endcode
 *
 * Sends a direct to task notification to a particular index in the target
 * task's notification array in a manner similar to giving a counting semaphore.
 *
 * See https://www.FreeRTOS.org/RTOS-task-notifications.html for more details.
 *
 * configUSE_TASK_NOTIFICATIONS must be undefined or defined as 1 for these
 * macros to be available.
 *
 * Each task has a private array of "notification values" (or 'notifications'),
 * each of which is a 32-bit unsigned integer (uint32_t).  The constant
 * configTASK_NOTIFICATION_ARRAY_ENTRIES sets the number of indexes in the
 * array, and (for backward compatibility) defaults to 1 if left undefined.
 * Prior to FreeRTOS V10.4.0 there was only one notification value per task.
 *
 * Events can be sent to a task using an intermediary object.  Examples of such
 * objects are queues, semaphores, mutexes and event groups.  Task notifications
 * are a method of sending an event directly to a task without the need for such
 * an intermediary object.
 *
 * A notification sent to a task can optionally perform an action, such as
 * update, overwrite or increment one of the task's notification values.  In
 * that way task notifications can be used to send data to a task, or be used as
 * light weight and fast binary or counting semaphores.
 *
 * xTaskNotifyGiveIndexed() is a helper macro intended for use when task
 * notifications are used as light weight and faster binary or counting
 * semaphore equivalents.  Actual FreeRTOS semaphores are given using the
 * xSemaphoreGive() API function, the equivalent action that instead uses a task
 * notification is xTaskNotifyGiveIndexed().
 *
 * When task notifications are being used as a binary or counting semaphore
 * equivalent then the task being notified should wait for the notification
 * using the ulTaskNotificationTakeIndexed() API function rather than the
 * xTaskNotifyWaitIndexed() API function.
 *
 * **NOTE** Each notification within the array operates independently - a task
 * can only block on one notification within the array at a time and will not be
 * unblocked by a notification sent to any other array index.
 *
 * Backward compatibility information:
 * Prior to FreeRTOS V10.4.0 each task had a single "notification value", and
 * all task notification API functions operated on that value. Replacing the
 * single notification value with an array of notification values necessitated a
 * new set of API functions that could address specific notifications within the
 * array.  xTaskNotifyGive() is the original API function, and remains backward
 * compatible by always operating on the notification value at index 0 in the
 * array. Calling xTaskNotifyGive() is equivalent to calling
 * xTaskNotifyGiveIndexed() with the uxIndexToNotify parameter set to 0.
 *
 * @param xTaskToNotify The handle of the task being notified.  The handle to a
 * task can be returned from the xTaskCreate() API function used to create the
 * task, and the handle of the currently running task can be obtained by calling
 * xTaskGetCurrentTaskHandle().
 *
 * @param uxIndexToNotify The index within the target task's array of
 * notification values to which the notification is to be sent.  uxIndexToNotify
 * must be less than configTASK_NOTIFICATION_ARRAY_ENTRIES.  xTaskNotifyGive()
 * does not have this parameter and always sends notifications to index 0.
 *
 * @return xTaskNotifyGive() is a macro that calls xTaskNotify() with the
 * eAction parameter set to eIncrement - so pdPASS is always returned.
 *
 * \defgroup xTaskNotifyGiveIndexed xTaskNotifyGiveIndexed
 * \ingroup TaskNotifications
 */
#define xTaskNotifyGive( xTaskToNotify ) \
    xTaskGenericNotify( ( xTaskToNotify ), ( tskDEFAULT_INDEX_TO_NOTIFY ), ( 0 ), eIncrement, NULL )
#define xTaskNotifyGiveIndexed( xTaskToNotify, uxIndexToNotify ) \
    xTaskGenericNotify( ( xTaskToNotify ), ( uxIndexToNotify ), ( 0 ), eIncrement, NULL )

/**
 * task. h
 * @code{c}
 * void vTaskNotifyGiveIndexedFromISR( TaskHandle_t xTaskHandle, UBaseType_t uxIndexToNotify, BaseType_t *pxHigherPriorityTaskWoken );
 * void vTaskNotifyGiveFromISR( TaskHandle_t xTaskHandle, BaseType_t *pxHigherPriorityTaskWoken );
 * @endcode
 *
 * A version of xTaskNotifyGiveIndexed() that can be called from an interrupt
 * service routine (ISR).
 *
 * See https://www.FreeRTOS.org/RTOS-task-notifications.html for more details.
 *
 * configUSE_TASK_NOTIFICATIONS must be undefined or defined as 1 for this macro
 * to be available.
 *
 * Each task has a private array of "notification values" (or 'notifications'),
 * each of which is a 32-bit unsigned integer (uint32_t).  The constant
 * configTASK_NOTIFICATION_ARRAY_ENTRIES sets the number of indexes in the
 * array, and (for backward compatibility) defaults to 1 if left undefined.
 * Prior to FreeRTOS V10.4.0 there was only one notification value per task.
 *
 * Events can be sent to a task using an intermediary object.  Examples of such
 * objects are queues, semaphores, mutexes and event groups.  Task notifications
 * are a method of sending an event directly to a task without the need for such
 * an intermediary object.
 *
 * A notification sent to a task can optionally perform an action, such as
 * update, overwrite or increment one of the task's notification values.  In
 * that way task notifications can be used to send data to a task, or be used as
 * light weight and fast binary or counting semaphores.
 *
 * vTaskNotifyGiveIndexedFromISR() is intended for use when task notifications
 * are used as light weight and faster binary or counting semaphore equivalents.
 * Actual FreeRTOS semaphores are given from an ISR using the
 * xSemaphoreGiveFromISR() API function, the equivalent action that instead uses
 * a task notification is vTaskNotifyGiveIndexedFromISR().
 *
 * When task notifications are being used as a binary or counting semaphore
 * equivalent then the task being notified should wait for the notification
 * using the ulTaskNotificationTakeIndexed() API function rather than the
 * xTaskNotifyWaitIndexed() API function.
 *
 * **NOTE** Each notification within the array operates independently - a task
 * can only block on one notification within the array at a time and will not be
 * unblocked by a notification sent to any other array index.
 *
 * Backward compatibility information:
 * Prior to FreeRTOS V10.4.0 each task had a single "notification value", and
 * all task notification API functions operated on that value. Replacing the
 * single notification value with an array of notification values necessitated a
 * new set of API functions that could address specific notifications within the
 * array.  xTaskNotifyFromISR() is the original API function, and remains
 * backward compatible by always operating on the notification value at index 0
 * within the array. Calling xTaskNotifyGiveFromISR() is equivalent to calling
 * xTaskNotifyGiveIndexedFromISR() with the uxIndexToNotify parameter set to 0.
 *
 * @param xTaskToNotify The handle of the task being notified.  The handle to a
 * task can be returned from the xTaskCreate() API function used to create the
 * task, and the handle of the currently running task can be obtained by calling
 * xTaskGetCurrentTaskHandle().
 *
 * @param uxIndexToNotify The index within the target task's array of
 * notification values to which the notification is to be sent.  uxIndexToNotify
 * must be less than configTASK_NOTIFICATION_ARRAY_ENTRIES.
 * xTaskNotifyGiveFromISR() does not have this parameter and always sends
 * notifications to index 0.
 *
 * @param pxHigherPriorityTaskWoken  vTaskNotifyGiveFromISR() will set
 * *pxHigherPriorityTaskWoken to pdTRUE if sending the notification caused the
 * task to which the notification was sent to leave the Blocked state, and the
 * unblocked task has a priority higher than the currently running task.  If
 * vTaskNotifyGiveFromISR() sets this value to pdTRUE then a context switch
 * should be requested before the interrupt is exited.  How a context switch is
 * requested from an ISR is dependent on the port - see the documentation page
 * for the port in use.
 *
 * \defgroup vTaskNotifyGiveIndexedFromISR vTaskNotifyGiveIndexedFromISR
 * \ingroup TaskNotifications
 */
void vTaskGenericNotifyGiveFromISR( TaskHandle_t xTaskToNotify,
                                    UBaseType_t uxIndexToNotify,
                                    BaseType_t * pxHigherPriorityTaskWoken ) PRIVILEGED_FUNCTION;
#define vTaskNotifyGiveFromISR( xTaskToNotify, pxHigherPriorityTaskWoken ) \
    vTaskGenericNotifyGiveFromISR( ( xTaskToNotify ), ( tskDEFAULT_INDEX_TO_NOTIFY ), ( pxHigherPriorityTaskWoken ) );
#define vTaskNotifyGiveIndexedFromISR( xTaskToNotify, uxIndexToNotify, pxHigherPriorityTaskWoken ) \
    vTaskGenericNotifyGiveFromISR( ( xTaskToNotify ), ( uxIndexToNotify ), ( pxHigherPriorityTaskWoken ) );

/**
 * task. h
 * @code{c}
 * uint32_t ulTaskNotifyTakeIndexed( UBaseType_t uxIndexToWaitOn, BaseType_t xClearCountOnExit, TickType_t xTicksToWait );
 *
 * uint32_t ulTaskNotifyTake( BaseType_t xClearCountOnExit, TickType_t xTicksToWait );
 * @endcode
 *
 * Waits for a direct to task notification on a particular index in the calling
 * task's notification array in a manner similar to taking a counting semaphore.
 *
 * See https://www.FreeRTOS.org/RTOS-task-notifications.html for details.
 *
 * configUSE_TASK_NOTIFICATIONS must be undefined or defined as 1 for this
 * function to be available.
 *
 * Each task has a private array of "notification values" (or 'notifications'),
 * each of which is a 32-bit unsigned integer (uint32_t).  The constant
 * configTASK_NOTIFICATION_ARRAY_ENTRIES sets the number of indexes in the
 * array, and (for backward compatibility) defaults to 1 if left undefined.
 * Prior to FreeRTOS V10.4.0 there was only one notification value per task.
 *
 * Events can be sent to a task using an intermediary object.  Examples of such
 * objects are queues, semaphores, mutexes and event groups.  Task notifications
 * are a method of sending an event directly to a task without the need for such
 * an intermediary object.
 *
 * A notification sent to a task can optionally perform an action, such as
 * update, overwrite or increment one of the task's notification values.  In
 * that way task notifications can be used to send data to a task, or be used as
 * light weight and fast binary or counting semaphores.
 *
 * ulTaskNotifyTakeIndexed() is intended for use when a task notification is
 * used as a faster and lighter weight binary or counting semaphore alternative.
 * Actual FreeRTOS semaphores are taken using the xSemaphoreTake() API function,
 * the equivalent action that instead uses a task notification is
 * ulTaskNotifyTakeIndexed().
 *
 * When a task is using its notification value as a binary or counting semaphore
 * other tasks should send notifications to it using the xTaskNotifyGiveIndexed()
 * macro, or xTaskNotifyIndex() function with the eAction parameter set to
 * eIncrement.
 *
 * ulTaskNotifyTakeIndexed() can either clear the task's notification value at
 * the array index specified by the uxIndexToWaitOn parameter to zero on exit,
 * in which case the notification value acts like a binary semaphore, or
 * decrement the notification value on exit, in which case the notification
 * value acts like a counting semaphore.
 *
 * A task can use ulTaskNotifyTakeIndexed() to [optionally] block to wait for
 * a notification.  The task does not consume any CPU time while it is in the
 * Blocked state.
 *
 * Where as xTaskNotifyWaitIndexed() will return when a notification is pending,
 * ulTaskNotifyTakeIndexed() will return when the task's notification value is
 * not zero.
 *
 * **NOTE** Each notification within the array operates independently - a task
 * can only block on one notification within the array at a time and will not be
 * unblocked by a notification sent to any other array index.
 *
 * Backward compatibility information:
 * Prior to FreeRTOS V10.4.0 each task had a single "notification value", and
 * all task notification API functions operated on that value. Replacing the
 * single notification value with an array of notification values necessitated a
 * new set of API functions that could address specific notifications within the
 * array.  ulTaskNotifyTake() is the original API function, and remains backward
 * compatible by always operating on the notification value at index 0 in the
 * array. Calling ulTaskNotifyTake() is equivalent to calling
 * ulTaskNotifyTakeIndexed() with the uxIndexToWaitOn parameter set to 0.
 *
 * @param uxIndexToWaitOn The index within the calling task's array of
 * notification values on which the calling task will wait for a notification to
 * be non-zero.  uxIndexToWaitOn must be less than
 * configTASK_NOTIFICATION_ARRAY_ENTRIES.  xTaskNotifyTake() does
 * not have this parameter and always waits for notifications on index 0.
 *
 * @param xClearCountOnExit if xClearCountOnExit is pdFALSE then the task's
 * notification value is decremented when the function exits.  In this way the
 * notification value acts like a counting semaphore.  If xClearCountOnExit is
 * not pdFALSE then the task's notification value is cleared to zero when the
 * function exits.  In this way the notification value acts like a binary
 * semaphore.
 *
 * @param xTicksToWait The maximum amount of time that the task should wait in
 * the Blocked state for the task's notification value to be greater than zero,
 * should the count not already be greater than zero when
 * ulTaskNotifyTake() was called.  The task will not consume any processing
 * time while it is in the Blocked state.  This is specified in kernel ticks,
 * the macro pdMS_TO_TICKS( value_in_ms ) can be used to convert a time
 * specified in milliseconds to a time specified in ticks.
 *
 * @return The task's notification count before it is either cleared to zero or
 * decremented (see the xClearCountOnExit parameter).
 *
 * \defgroup ulTaskNotifyTakeIndexed ulTaskNotifyTakeIndexed
 * \ingroup TaskNotifications
 */
uint32_t ulTaskGenericNotifyTake( UBaseType_t uxIndexToWaitOn,
                                  BaseType_t xClearCountOnExit,
                                  TickType_t xTicksToWait ) PRIVILEGED_FUNCTION;
#define ulTaskNotifyTake( xClearCountOnExit, xTicksToWait ) \
    ulTaskGenericNotifyTake( ( tskDEFAULT_INDEX_TO_NOTIFY ), ( xClearCountOnExit ), ( xTicksToWait ) )
#define ulTaskNotifyTakeIndexed( uxIndexToWaitOn, xClearCountOnExit, xTicksToWait ) \
    ulTaskGenericNotifyTake( ( uxIndexToWaitOn ), ( xClearCountOnExit ), ( xTicksToWait ) )

/**
 * task. h
 * @code{c}
 * BaseType_t xTaskNotifyStateClearIndexed( TaskHandle_t xTask, UBaseType_t uxIndexToCLear );
 *
 * BaseType_t xTaskNotifyStateClear( TaskHandle_t xTask );
 * @endcode
 *
 * See https://www.FreeRTOS.org/RTOS-task-notifications.html for details.
 *
 * configUSE_TASK_NOTIFICATIONS must be undefined or defined as 1 for these
 * functions to be available.
 *
 * Each task has a private array of "notification values" (or 'notifications'),
 * each of which is a 32-bit unsigned integer (uint32_t).  The constant
 * configTASK_NOTIFICATION_ARRAY_ENTRIES sets the number of indexes in the
 * array, and (for backward compatibility) defaults to 1 if left undefined.
 * Prior to FreeRTOS V10.4.0 there was only one notification value per task.
 *
 * If a notification is sent to an index within the array of notifications then
 * the notification at that index is said to be 'pending' until it is read or
 * explicitly cleared by the receiving task.  xTaskNotifyStateClearIndexed()
 * is the function that clears a pending notification without reading the
 * notification value.  The notification value at the same array index is not
 * altered.  Set xTask to NULL to clear the notification state of the calling
 * task.
 *
 * Backward compatibility information:
 * Prior to FreeRTOS V10.4.0 each task had a single "notification value", and
 * all task notification API functions operated on that value. Replacing the
 * single notification value with an array of notification values necessitated a
 * new set of API functions that could address specific notifications within the
 * array.  xTaskNotifyStateClear() is the original API function, and remains
 * backward compatible by always operating on the notification value at index 0
 * within the array. Calling xTaskNotifyStateClear() is equivalent to calling
 * xTaskNotifyStateClearIndexed() with the uxIndexToNotify parameter set to 0.
 *
 * @param xTask The handle of the RTOS task that will have a notification state
 * cleared.  Set xTask to NULL to clear a notification state in the calling
 * task.  To obtain a task's handle create the task using xTaskCreate() and
 * make use of the pxCreatedTask parameter, or create the task using
 * xTaskCreateStatic() and store the returned value, or use the task's name in
 * a call to xTaskGetHandle().
 *
 * @param uxIndexToClear The index within the target task's array of
 * notification values to act upon.  For example, setting uxIndexToClear to 1
 * will clear the state of the notification at index 1 within the array.
 * uxIndexToClear must be less than configTASK_NOTIFICATION_ARRAY_ENTRIES.
 * ulTaskNotifyStateClear() does not have this parameter and always acts on the
 * notification at index 0.
 *
 * @return pdTRUE if the task's notification state was set to
 * eNotWaitingNotification, otherwise pdFALSE.
 *
 * \defgroup xTaskNotifyStateClearIndexed xTaskNotifyStateClearIndexed
 * \ingroup TaskNotifications
 */
BaseType_t xTaskGenericNotifyStateClear( TaskHandle_t xTask,
                                         UBaseType_t uxIndexToClear ) PRIVILEGED_FUNCTION;
#define xTaskNotifyStateClear( xTask ) \
    xTaskGenericNotifyStateClear( ( xTask ), ( tskDEFAULT_INDEX_TO_NOTIFY ) )
#define xTaskNotifyStateClearIndexed( xTask, uxIndexToClear ) \
    xTaskGenericNotifyStateClear( ( xTask ), ( uxIndexToClear ) )

/**
 * task. h
 * @code{c}
 * uint32_t ulTaskNotifyValueClearIndexed( TaskHandle_t xTask, UBaseType_t uxIndexToClear, uint32_t ulBitsToClear );
 *
 * uint32_t ulTaskNotifyValueClear( TaskHandle_t xTask, uint32_t ulBitsToClear );
 * @endcode
 *
 * See https://www.FreeRTOS.org/RTOS-task-notifications.html for details.
 *
 * configUSE_TASK_NOTIFICATIONS must be undefined or defined as 1 for these
 * functions to be available.
 *
 * Each task has a private array of "notification values" (or 'notifications'),
 * each of which is a 32-bit unsigned integer (uint32_t).  The constant
 * configTASK_NOTIFICATION_ARRAY_ENTRIES sets the number of indexes in the
 * array, and (for backward compatibility) defaults to 1 if left undefined.
 * Prior to FreeRTOS V10.4.0 there was only one notification value per task.
 *
 * ulTaskNotifyValueClearIndexed() clears the bits specified by the
 * ulBitsToClear bit mask in the notification value at array index uxIndexToClear
 * of the task referenced by xTask.
 *
 * Backward compatibility information:
 * Prior to FreeRTOS V10.4.0 each task had a single "notification value", and
 * all task notification API functions operated on that value. Replacing the
 * single notification value with an array of notification values necessitated a
 * new set of API functions that could address specific notifications within the
 * array.  ulTaskNotifyValueClear() is the original API function, and remains
 * backward compatible by always operating on the notification value at index 0
 * within the array. Calling ulTaskNotifyValueClear() is equivalent to calling
 * ulTaskNotifyValueClearIndexed() with the uxIndexToClear parameter set to 0.
 *
 * @param xTask The handle of the RTOS task that will have bits in one of its
 * notification values cleared. Set xTask to NULL to clear bits in a
 * notification value of the calling task.  To obtain a task's handle create the
 * task using xTaskCreate() and make use of the pxCreatedTask parameter, or
 * create the task using xTaskCreateStatic() and store the returned value, or
 * use the task's name in a call to xTaskGetHandle().
 *
 * @param uxIndexToClear The index within the target task's array of
 * notification values in which to clear the bits.  uxIndexToClear
 * must be less than configTASK_NOTIFICATION_ARRAY_ENTRIES.
 * ulTaskNotifyValueClear() does not have this parameter and always clears bits
 * in the notification value at index 0.
 *
 * @param ulBitsToClear Bit mask of the bits to clear in the notification value of
 * xTask. Set a bit to 1 to clear the corresponding bits in the task's notification
 * value. Set ulBitsToClear to 0xffffffff (UINT_MAX on 32-bit architectures) to clear
 * the notification value to 0.  Set ulBitsToClear to 0 to query the task's
 * notification value without clearing any bits.
 *
 *
 * @return The value of the target task's notification value before the bits
 * specified by ulBitsToClear were cleared.
 * \defgroup ulTaskNotifyValueClear ulTaskNotifyValueClear
 * \ingroup TaskNotifications
 */
uint32_t ulTaskGenericNotifyValueClear( TaskHandle_t xTask,
                                        UBaseType_t uxIndexToClear,
                                        uint32_t ulBitsToClear ) PRIVILEGED_FUNCTION;
#define ulTaskNotifyValueClear( xTask, ulBitsToClear ) \
    ulTaskGenericNotifyValueClear( ( xTask ), ( tskDEFAULT_INDEX_TO_NOTIFY ), ( ulBitsToClear ) )
#define ulTaskNotifyValueClearIndexed( xTask, uxIndexToClear, ulBitsToClear ) \
    ulTaskGenericNotifyValueClear( ( xTask ), ( uxIndexToClear ), ( ulBitsToClear ) )

/**
 * task.h
 * @code{c}
 * void vTaskSetTimeOutState( TimeOut_t * const pxTimeOut );
 * @endcode
 *
 * Capture the current time for future use with xTaskCheckForTimeOut().
 *
 * @param pxTimeOut Pointer to a timeout object into which the current time
 * is to be captured.  The captured time includes the tick count and the number
 * of times the tick count has overflowed since the system first booted.
 * \defgroup vTaskSetTimeOutState vTaskSetTimeOutState
 * \ingroup TaskCtrl
 */
void vTaskSetTimeOutState( TimeOut_t * const pxTimeOut ) PRIVILEGED_FUNCTION;

/**
 * task.h
 * @code{c}
 * BaseType_t xTaskCheckForTimeOut( TimeOut_t * const pxTimeOut, TickType_t * const pxTicksToWait );
 * @endcode
 *
 * Determines if pxTicksToWait ticks has passed since a time was captured
 * using a call to vTaskSetTimeOutState().  The captured time includes the tick
 * count and the number of times the tick count has overflowed.
 *
 * @param pxTimeOut The time status as captured previously using
 * vTaskSetTimeOutState. If the timeout has not yet occurred, it is updated
 * to reflect the current time status.
 * @param pxTicksToWait The number of ticks to check for timeout i.e. if
 * pxTicksToWait ticks have passed since pxTimeOut was last updated (either by
 * vTaskSetTimeOutState() or xTaskCheckForTimeOut()), the timeout has occurred.
 * If the timeout has not occurred, pxTicksToWait is updated to reflect the
 * number of remaining ticks.
 *
 * @return If timeout has occurred, pdTRUE is returned. Otherwise pdFALSE is
 * returned and pxTicksToWait is updated to reflect the number of remaining
 * ticks.
 *
 * @see https://www.FreeRTOS.org/xTaskCheckForTimeOut.html
 *
 * Example Usage:
 * @code{c}
 *  // Driver library function used to receive uxWantedBytes from an Rx buffer
 *  // that is filled by a UART interrupt. If there are not enough bytes in the
 *  // Rx buffer then the task enters the Blocked state until it is notified that
 *  // more data has been placed into the buffer. If there is still not enough
 *  // data then the task re-enters the Blocked state, and xTaskCheckForTimeOut()
 *  // is used to re-calculate the Block time to ensure the total amount of time
 *  // spent in the Blocked state does not exceed MAX_TIME_TO_WAIT. This
 *  // continues until either the buffer contains at least uxWantedBytes bytes,
 *  // or the total amount of time spent in the Blocked state reaches
 *  // MAX_TIME_TO_WAIT - at which point the task reads however many bytes are
 *  // available up to a maximum of uxWantedBytes.
 *
 *  size_t xUART_Receive( uint8_t *pucBuffer, size_t uxWantedBytes )
 *  {
 *  size_t uxReceived = 0;
 *  TickType_t xTicksToWait = MAX_TIME_TO_WAIT;
 *  TimeOut_t xTimeOut;
 *
 *      // Initialize xTimeOut.  This records the time at which this function
 *      // was entered.
 *      vTaskSetTimeOutState( &xTimeOut );
 *
 *      // Loop until the buffer contains the wanted number of bytes, or a
 *      // timeout occurs.
 *      while( UART_bytes_in_rx_buffer( pxUARTInstance ) < uxWantedBytes )
 *      {
 *          // The buffer didn't contain enough data so this task is going to
 *          // enter the Blocked state. Adjusting xTicksToWait to account for
 *          // any time that has been spent in the Blocked state within this
 *          // function so far to ensure the total amount of time spent in the
 *          // Blocked state does not exceed MAX_TIME_TO_WAIT.
 *          if( xTaskCheckForTimeOut( &xTimeOut, &xTicksToWait ) != pdFALSE )
 *          {
 *              //Timed out before the wanted number of bytes were available,
 *              // exit the loop.
 *              break;
 *          }
 *
 *          // Wait for a maximum of xTicksToWait ticks to be notified that the
 *          // receive interrupt has placed more data into the buffer.
 *          ulTaskNotifyTake( pdTRUE, xTicksToWait );
 *      }
 *
 *      // Attempt to read uxWantedBytes from the receive buffer into pucBuffer.
 *      // The actual number of bytes read (which might be less than
 *      // uxWantedBytes) is returned.
 *      uxReceived = UART_read_from_receive_buffer( pxUARTInstance,
 *                                                  pucBuffer,
 *                                                  uxWantedBytes );
 *
 *      return uxReceived;
 *  }
 * @endcode
 * \defgroup xTaskCheckForTimeOut xTaskCheckForTimeOut
 * \ingroup TaskCtrl
 */
BaseType_t xTaskCheckForTimeOut( TimeOut_t * const pxTimeOut,
                                 TickType_t * const pxTicksToWait ) PRIVILEGED_FUNCTION;

/**
 * task.h
 * @code{c}
 * BaseType_t xTaskCatchUpTicks( TickType_t xTicksToCatchUp );
 * @endcode
 *
 * This function corrects the tick count value after the application code has held
 * interrupts disabled for an extended period resulting in tick interrupts having
 * been missed.
 *
 * This function is similar to vTaskStepTick(), however, unlike
 * vTaskStepTick(), xTaskCatchUpTicks() may move the tick count forward past a
 * time at which a task should be removed from the blocked state.  That means
 * tasks may have to be removed from the blocked state as the tick count is
 * moved.
 *
 * @param xTicksToCatchUp The number of tick interrupts that have been missed due to
 * interrupts being disabled.  Its value is not computed automatically, so must be
 * computed by the application writer.
 *
 * @return pdTRUE if moving the tick count forward resulted in a task leaving the
 * blocked state and a context switch being performed.  Otherwise pdFALSE.
 *
 * \defgroup xTaskCatchUpTicks xTaskCatchUpTicks
 * \ingroup TaskCtrl
 */
BaseType_t xTaskCatchUpTicks( TickType_t xTicksToCatchUp ) PRIVILEGED_FUNCTION;


/*-----------------------------------------------------------
* SCHEDULER INTERNALS AVAILABLE FOR PORTING PURPOSES
*----------------------------------------------------------*/

/*
 * THIS FUNCTION MUST NOT BE USED FROM APPLICATION CODE.  IT IS ONLY
 * INTENDED FOR USE WHEN IMPLEMENTING A PORT OF THE SCHEDULER AND IS
 * AN INTERFACE WHICH IS FOR THE EXCLUSIVE USE OF THE SCHEDULER.
 *
 * Called from the real time kernel tick (either preemptive or cooperative),
 * this increments the tick count and checks if any tasks that are blocked
 * for a finite period required removing from a blocked list and placing on
 * a ready list.  If a non-zero value is returned then a context switch is
 * required because either:
 *   + A task was removed from a blocked list because its timeout had expired,
 *     or
 *   + Time slicing is in use and there is a task of equal priority to the
 *     currently running task.
 */
BaseType_t xTaskIncrementTick( void ) PRIVILEGED_FUNCTION;

/*
 * THIS FUNCTION MUST NOT BE USED FROM APPLICATION CODE.  IT IS AN
 * INTERFACE WHICH IS FOR THE EXCLUSIVE USE OF THE SCHEDULER.
 *
 * THIS FUNCTION MUST BE CALLED WITH INTERRUPTS DISABLED.
 *
 * Removes the calling task from the ready list and places it both
 * on the list of tasks waiting for a particular event, and the
 * list of delayed tasks.  The task will be removed from both lists
 * and replaced on the ready list should either the event occur (and
 * there be no higher priority tasks waiting on the same event) or
 * the delay period expires.
 *
 * The 'unordered' version replaces the event list item value with the
 * xItemValue value, and inserts the list item at the end of the list.
 *
 * The 'ordered' version uses the existing event list item value (which is the
 * owning task's priority) to insert the list item into the event list in task
 * priority order.
 *
 * @param pxEventList The list containing tasks that are blocked waiting
 * for the event to occur.
 *
 * @param xItemValue The item value to use for the event list item when the
 * event list is not ordered by task priority.
 *
 * @param xTicksToWait The maximum amount of time that the task should wait
 * for the event to occur.  This is specified in kernel ticks, the constant
 * portTICK_PERIOD_MS can be used to convert kernel ticks into a real time
 * period.
 */
void vTaskPlaceOnEventList( List_t * const pxEventList,
                            const TickType_t xTicksToWait ) PRIVILEGED_FUNCTION;
void vTaskPlaceOnUnorderedEventList( List_t * pxEventList,
                                     const TickType_t xItemValue,
                                     const TickType_t xTicksToWait ) PRIVILEGED_FUNCTION;

/*
 * THIS FUNCTION MUST NOT BE USED FROM APPLICATION CODE.  IT IS AN
 * INTERFACE WHICH IS FOR THE EXCLUSIVE USE OF THE SCHEDULER.
 *
 * THIS FUNCTION MUST BE CALLED WITH INTERRUPTS DISABLED.
 *
 * This function performs nearly the same function as vTaskPlaceOnEventList().
 * The difference being that this function does not permit tasks to block
 * indefinitely, whereas vTaskPlaceOnEventList() does.
 *
 */
void vTaskPlaceOnEventListRestricted( List_t * const pxEventList,
                                      TickType_t xTicksToWait,
                                      const BaseType_t xWaitIndefinitely ) PRIVILEGED_FUNCTION;

/*
 * THIS FUNCTION MUST NOT BE USED FROM APPLICATION CODE.  IT IS AN
 * INTERFACE WHICH IS FOR THE EXCLUSIVE USE OF THE SCHEDULER.
 *
 * THIS FUNCTION MUST BE CALLED WITH INTERRUPTS DISABLED.
 *
 * Removes a task from both the specified event list and the list of blocked
 * tasks, and places it on a ready queue.
 *
 * xTaskRemoveFromEventList()/vTaskRemoveFromUnorderedEventList() will be called
 * if either an event occurs to unblock a task, or the block timeout period
 * expires.
 *
 * xTaskRemoveFromEventList() is used when the event list is in task priority
 * order.  It removes the list item from the head of the event list as that will
 * have the highest priority owning task of all the tasks on the event list.
 * vTaskRemoveFromUnorderedEventList() is used when the event list is not
 * ordered and the event list items hold something other than the owning tasks
 * priority.  In this case the event list item value is updated to the value
 * passed in the xItemValue parameter.
 *
 * @return pdTRUE if the task being removed has a higher priority than the task
 * making the call, otherwise pdFALSE.
 */
BaseType_t xTaskRemoveFromEventList( const List_t * const pxEventList ) PRIVILEGED_FUNCTION;
void vTaskRemoveFromUnorderedEventList( ListItem_t * pxEventListItem,
                                        const TickType_t xItemValue ) PRIVILEGED_FUNCTION;

/*
 * THIS FUNCTION MUST NOT BE USED FROM APPLICATION CODE.  IT IS ONLY
 * INTENDED FOR USE WHEN IMPLEMENTING A PORT OF THE SCHEDULER AND IS
 * AN INTERFACE WHICH IS FOR THE EXCLUSIVE USE OF THE SCHEDULER.
 *
 * Sets the pointer to the current TCB to the TCB of the highest priority task
 * that is ready to run.
 */
portDONT_DISCARD void vTaskSwitchContext( void ) PRIVILEGED_FUNCTION;

/*
 * THESE FUNCTIONS MUST NOT BE USED FROM APPLICATION CODE.  THEY ARE USED BY
 * THE EVENT BITS MODULE.
 */
TickType_t uxTaskResetEventItemValue( void ) PRIVILEGED_FUNCTION;

/*
 * Return the handle of the calling task.
 */
TaskHandle_t xTaskGetCurrentTaskHandle( void ) PRIVILEGED_FUNCTION;

/*
 * Shortcut used by the queue implementation to prevent unnecessary call to
 * taskYIELD();
 */
void vTaskMissedYield( void ) PRIVILEGED_FUNCTION;

/*
 * Returns the scheduler state as taskSCHEDULER_RUNNING,
 * taskSCHEDULER_NOT_STARTED or taskSCHEDULER_SUSPENDED.
 */
BaseType_t xTaskGetSchedulerState( void ) PRIVILEGED_FUNCTION;

/*
 * Raises the priority of the mutex holder to that of the calling task should
 * the mutex holder have a priority less than the calling task.
 */
BaseType_t xTaskPriorityInherit( TaskHandle_t const pxMutexHolder ) PRIVILEGED_FUNCTION;

/*
 * Set the priority of a task back to its proper priority in the case that it
 * inherited a higher priority while it was holding a semaphore.
 */
BaseType_t xTaskPriorityDisinherit( TaskHandle_t const pxMutexHolder ) PRIVILEGED_FUNCTION;

/*
 * If a higher priority task attempting to obtain a mutex caused a lower
 * priority task to inherit the higher priority task's priority - but the higher
 * priority task then timed out without obtaining the mutex, then the lower
 * priority task will disinherit the priority again - but only down as far as
 * the highest priority task that is still waiting for the mutex (if there were
 * more than one task waiting for the mutex).
 */
void vTaskPriorityDisinheritAfterTimeout( TaskHandle_t const pxMutexHolder,
                                          UBaseType_t uxHighestPriorityWaitingTask ) PRIVILEGED_FUNCTION;

/*
 * Get the uxTCBNumber assigned to the task referenced by the xTask parameter.
 */
UBaseType_t uxTaskGetTaskNumber( TaskHandle_t xTask ) PRIVILEGED_FUNCTION;

/*
 * Set the uxTaskNumber of the task referenced by the xTask parameter to
 * uxHandle.
 */
void vTaskSetTaskNumber( TaskHandle_t xTask,
                         const UBaseType_t uxHandle ) PRIVILEGED_FUNCTION;

/*
 * Only available when configUSE_TICKLESS_IDLE is set to 1.
 * If tickless mode is being used, or a low power mode is implemented, then
 * the tick interrupt will not execute during idle periods.  When this is the
 * case, the tick count value maintained by the scheduler needs to be kept up
 * to date with the actual execution time by being skipped forward by a time
 * equal to the idle period.
 */
void vTaskStepTick( const TickType_t xTicksToJump ) PRIVILEGED_FUNCTION;

/*
 * Only available when configUSE_TICKLESS_IDLE is set to 1.
 * Provided for use within portSUPPRESS_TICKS_AND_SLEEP() to allow the port
 * specific sleep function to determine if it is ok to proceed with the sleep,
 * and if it is ok to proceed, if it is ok to sleep indefinitely.
 *
 * This function is necessary because portSUPPRESS_TICKS_AND_SLEEP() is only
 * called with the scheduler suspended, not from within a critical section.  It
 * is therefore possible for an interrupt to request a context switch between
 * portSUPPRESS_TICKS_AND_SLEEP() and the low power mode actually being
 * entered.  eTaskConfirmSleepModeStatus() should be called from a short
 * critical section between the timer being stopped and the sleep mode being
 * entered to ensure it is ok to proceed into the sleep mode.
 */
eSleepModeStatus eTaskConfirmSleepModeStatus( void ) PRIVILEGED_FUNCTION;

/*
 * For internal use only.  Increment the mutex held count when a mutex is
 * taken and return the handle of the task that has taken the mutex.
 */
TaskHandle_t pvTaskIncrementMutexHeldCount( void ) PRIVILEGED_FUNCTION;

/*
 * For internal use only.  Same as vTaskSetTimeOutState(), but without a critical
 * section.
 */
void vTaskInternalSetTimeOutState( TimeOut_t * const pxTimeOut ) PRIVILEGED_FUNCTION;


/* *INDENT-OFF* */
#ifdef __cplusplus
    }
#endif
/* *INDENT-ON* */
#endif /* INC_TASK_H */<|MERGE_RESOLUTION|>--- conflicted
+++ resolved
@@ -1661,13 +1661,9 @@
 
 /**
  * task.h
-<<<<<<< HEAD
- * <pre>void vApplicationGetIdleTaskMemory( StaticTask_t ** ppxIdleTaskTCBBuffer, StackType_t ** ppxIdleTaskStackBuffer, configSTACK_DEPTH_TYPE * puxIdleTaskStackSize ) </pre>
-=======
  * @code{c}
  * void vApplicationGetIdleTaskMemory( StaticTask_t ** ppxIdleTaskTCBBuffer, StackType_t ** ppxIdleTaskStackBuffer, uint32_t *pulIdleTaskStackSize )
  * @endcode
->>>>>>> f8ada39d
  *
  * This function is used to provide a statically allocated block of memory to FreeRTOS to hold the Idle Task TCB.  This function is required when
  * configSUPPORT_STATIC_ALLOCATION is set.  For more information see this URI: https://www.FreeRTOS.org/a00110.html#configSUPPORT_STATIC_ALLOCATION
