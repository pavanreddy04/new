--- conflicted
+++ resolved
@@ -161,15 +161,11 @@
     UBaseType_t uxBasePriority;                   /* The priority to which the task will return if the task's current priority has been inherited to avoid unbounded priority inversion when obtaining a mutex.  Only valid if configUSE_MUTEXES is defined as 1 in FreeRTOSConfig.h. */
     configRUN_TIME_COUNTER_TYPE ulRunTimeCounter; /* The total run time allocated to the task so far, as defined by the run time stats clock.  See https://www.FreeRTOS.org/rtos-run-time-stats.html.  Only valid when configGENERATE_RUN_TIME_STATS is defined as 1 in FreeRTOSConfig.h. */
     StackType_t * pxStackBase;                    /* Points to the lowest address of the task's stack area. */
-<<<<<<< HEAD
-    configSTACK_DEPTH_TYPE uxStackHighWaterMark;  /* The minimum amount of stack space that has remained for the task since the task was created.  The closer this value is to zero the closer the task has come to overflowing its stack. */
-=======
     #if ( ( portSTACK_GROWTH > 0 ) && ( configRECORD_STACK_HIGH_ADDRESS == 1 ) )
         StackType_t * pxTopOfStack;               /* Points to the top address of the task's stack area. */
         StackType_t * pxEndOfStack;               /* Points to the end address of the task's stack area. */
     #endif
-    configSTACK_DEPTH_TYPE usStackHighWaterMark;  /* The minimum amount of stack space that has remained for the task since the task was created.  The closer this value is to zero the closer the task has come to overflowing its stack. */
->>>>>>> fc615627
+    configSTACK_DEPTH_TYPE uxStackHighWaterMark;  /* The minimum amount of stack space that has remained for the task since the task was created.  The closer this value is to zero the closer the task has come to overflowing its stack. */
 } TaskStatus_t;
 
 /* Possible return values for eTaskConfirmSleepModeStatus(). */
