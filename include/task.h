/*
 * FreeRTOS Kernel <DEVELOPMENT BRANCH>
 * Copyright (C) 2021 Amazon.com, Inc. or its affiliates.  All Rights Reserved.
 *
 * SPDX-License-Identifier: MIT
 *
 * Permission is hereby granted, free of charge, to any person obtaining a copy of
 * this software and associated documentation files (the "Software"), to deal in
 * the Software without restriction, including without limitation the rights to
 * use, copy, modify, merge, publish, distribute, sublicense, and/or sell copies of
 * the Software, and to permit persons to whom the Software is furnished to do so,
 * subject to the following conditions:
 *
 * The above copyright notice and this permission notice shall be included in all
 * copies or substantial portions of the Software.
 *
 * THE SOFTWARE IS PROVIDED "AS IS", WITHOUT WARRANTY OF ANY KIND, EXPRESS OR
 * IMPLIED, INCLUDING BUT NOT LIMITED TO THE WARRANTIES OF MERCHANTABILITY, FITNESS
 * FOR A PARTICULAR PURPOSE AND NONINFRINGEMENT. IN NO EVENT SHALL THE AUTHORS OR
 * COPYRIGHT HOLDERS BE LIABLE FOR ANY CLAIM, DAMAGES OR OTHER LIABILITY, WHETHER
 * IN AN ACTION OF CONTRACT, TORT OR OTHERWISE, ARISING FROM, OUT OF OR IN
 * CONNECTION WITH THE SOFTWARE OR THE USE OR OTHER DEALINGS IN THE SOFTWARE.
 *
 * https://www.FreeRTOS.org
 * https://github.com/FreeRTOS
 *
 */


#ifndef INC_TASK_H
#define INC_TASK_H

#ifndef INC_FREERTOS_H
    #error "include FreeRTOS.h must appear in source files before include task.h"
#endif

#include "list.h"

/* *INDENT-OFF* */
#ifdef __cplusplus
    extern "C" {
#endif
/* *INDENT-ON* */

/*-----------------------------------------------------------
* MACROS AND DEFINITIONS
*----------------------------------------------------------*/

/*
 * If tskKERNEL_VERSION_NUMBER ends with + it represents the version in development
 * after the numbered release.
 *
 * The tskKERNEL_VERSION_MAJOR, tskKERNEL_VERSION_MINOR, tskKERNEL_VERSION_BUILD
 * values will reflect the last released version number.
 */
#define tskKERNEL_VERSION_NUMBER       "V10.4.4+"
#define tskKERNEL_VERSION_MAJOR        10
#define tskKERNEL_VERSION_MINOR        4
#define tskKERNEL_VERSION_BUILD        4

/* MPU region parameters passed in ulParameters
 * of MemoryRegion_t struct. */
#define tskMPU_REGION_READ_ONLY        ( 1UL << 0UL )
#define tskMPU_REGION_READ_WRITE       ( 1UL << 1UL )
#define tskMPU_REGION_EXECUTE_NEVER    ( 1UL << 2UL )
#define tskMPU_REGION_NORMAL_MEMORY    ( 1UL << 3UL )
#define tskMPU_REGION_DEVICE_MEMORY    ( 1UL << 4UL )

/* The direct to task notification feature used to have only a single notification
 * per task.  Now there is an array of notifications per task that is dimensioned by
 * configTASK_NOTIFICATION_ARRAY_ENTRIES.  For backward compatibility, any use of the
 * original direct to task notification defaults to using the first index in the
 * array. */
#define tskDEFAULT_INDEX_TO_NOTIFY     ( 0 )

/**
 * task. h
 *
 * Type by which tasks are referenced.  For example, a call to xTaskCreate
 * returns (via a pointer parameter) an TaskHandle_t variable that can then
 * be used as a parameter to vTaskDelete to delete the task.
 *
 * \defgroup TaskHandle_t TaskHandle_t
 * \ingroup Tasks
 */
struct tskTaskControlBlock; /* The old naming convention is used to prevent breaking kernel aware debuggers. */
typedef struct tskTaskControlBlock * TaskHandle_t;

/*
 * Defines the prototype to which the application task hook function must
 * conform.
 */
typedef BaseType_t (* TaskHookFunction_t)( void * );

/* Task states returned by eTaskGetState. */
typedef enum
{
    eRunning = 0, /* A task is querying the state of itself, so must be running. */
    eReady,       /* The task being queried is in a ready or pending ready list. */
    eBlocked,     /* The task being queried is in the Blocked state. */
    eSuspended,   /* The task being queried is in the Suspended state, or is in the Blocked state with an infinite time out. */
    eDeleted,     /* The task being queried has been deleted, but its TCB has not yet been freed. */
    eInvalid      /* Used as an 'invalid state' value. */
} eTaskState;

/* Actions that can be performed when vTaskNotify() is called. */
typedef enum
{
    eNoAction = 0,            /* Notify the task without updating its notify value. */
    eSetBits,                 /* Set bits in the task's notification value. */
    eIncrement,               /* Increment the task's notification value. */
    eSetValueWithOverwrite,   /* Set the task's notification value to a specific value even if the previous value has not yet been read by the task. */
    eSetValueWithoutOverwrite /* Set the task's notification value if the previous value has been read by the task. */
} eNotifyAction;

/*
 * Used internally only.
 */
typedef struct xTIME_OUT
{
    BaseType_t xOverflowCount;
    TickType_t xTimeOnEntering;
} TimeOut_t;

/*
 * Defines the memory ranges allocated to the task when an MPU is used.
 */
typedef struct xMEMORY_REGION
{
    void * pvBaseAddress;
    uint32_t ulLengthInBytes;
    uint32_t ulParameters;
} MemoryRegion_t;

/*
 * Parameters required to create an MPU protected task.
 */
typedef struct xTASK_PARAMETERS
{
    TaskFunction_t pvTaskCode;
    const char * pcName; /*lint !e971 Unqualified char types are allowed for strings and single characters only. */
    configSTACK_DEPTH_TYPE usStackDepth;
    void * pvParameters;
    UBaseType_t uxPriority;
    StackType_t * puxStackBuffer;
    MemoryRegion_t xRegions[ portNUM_CONFIGURABLE_REGIONS ];
    #if ( ( portUSING_MPU_WRAPPERS == 1 ) && ( configSUPPORT_STATIC_ALLOCATION == 1 ) )
        StaticTask_t * const pxTaskBuffer;
    #endif
} TaskParameters_t;

/* Used with the uxTaskGetSystemState() function to return the state of each task
 * in the system. */
typedef struct xTASK_STATUS
{
<<<<<<< HEAD
    TaskHandle_t xHandle;                            /* The handle of the task to which the rest of the information in the structure relates. */
    const char * pcTaskName;                         /* A pointer to the task's name.  This value will be invalid if the task was deleted since the structure was populated! */ /*lint !e971 Unqualified char types are allowed for strings and single characters only. */
    UBaseType_t xTaskNumber;                         /* A number unique to the task. */
    eTaskState eCurrentState;                        /* The state in which the task existed when the structure was populated. */
    UBaseType_t uxCurrentPriority;                   /* The priority at which the task was running (may be inherited) when the structure was populated. */
    StackType_t * pxStackBase;                       /* Points to the lowest address of the task's stack area. */
    configSTACK_DEPTH_TYPE usStackHighWaterMark;     /* The minimum amount of stack space that has remained for the task since the task was created.  The closer this value is to zero the closer the task has come to overflowing its stack. */

    #if ( configUSE_MUTEXES == 1 )
        UBaseType_t uxBasePriority;                  /* The priority to which the task will return if the task's current priority has been inherited to avoid unbounded priority inversion when obtaining a mutex.  Only valid if configUSE_MUTEXES is defined as 1 in FreeRTOSConfig.h. */
    #endif

    #if( configGENERATE_RUN_TIME_STATS == 1 )
        uint32_t ulRunTimeCounter;                   /* The total run time allocated to the task so far, as defined by the run time stats clock.  See https://www.FreeRTOS.org/rtos-run-time-stats.html.  Only valid when configGENERATE_RUN_TIME_STATS is defined as 1 in FreeRTOSConfig.h. */
    #endif

    #if( configTRACK_TASK_MEMORY_ALLOCATIONS == 1 )
        uint32_t ulNumberOfHeapAllocations;          /* The number of times this task called pvPortMalloc() if using heap_3, 4 or 5. */
        uint32_t ulNumberOfHeapFrees;                /* The number of times this task called vPortFree() if using heap_3, 4 or 5. */
        size_t xHeapBytesCurrentlyHeld;              /* The total number of bytes allocated by this task but not yet freed.  Any task freeing the heap memory will reduce this count in the task that originally allocated the memory. */
        size_t xMaxHeapBytesEverHeld;                /* The maximum amount of bytes allocated by this task at any one time. */
    #endif
=======
    TaskHandle_t xHandle;                         /* The handle of the task to which the rest of the information in the structure relates. */
    const char * pcTaskName;                      /* A pointer to the task's name.  This value will be invalid if the task was deleted since the structure was populated! */ /*lint !e971 Unqualified char types are allowed for strings and single characters only. */
    UBaseType_t xTaskNumber;                      /* A number unique to the task. */
    eTaskState eCurrentState;                     /* The state in which the task existed when the structure was populated. */
    UBaseType_t uxCurrentPriority;                /* The priority at which the task was running (may be inherited) when the structure was populated. */
    UBaseType_t uxBasePriority;                   /* The priority to which the task will return if the task's current priority has been inherited to avoid unbounded priority inversion when obtaining a mutex.  Only valid if configUSE_MUTEXES is defined as 1 in FreeRTOSConfig.h. */
    configRUN_TIME_COUNTER_TYPE ulRunTimeCounter; /* The total run time allocated to the task so far, as defined by the run time stats clock.  See https://www.FreeRTOS.org/rtos-run-time-stats.html.  Only valid when configGENERATE_RUN_TIME_STATS is defined as 1 in FreeRTOSConfig.h. */
    StackType_t * pxStackBase;                    /* Points to the lowest address of the task's stack area. */
    configSTACK_DEPTH_TYPE usStackHighWaterMark;  /* The minimum amount of stack space that has remained for the task since the task was created.  The closer this value is to zero the closer the task has come to overflowing its stack. */
>>>>>>> c13719d2
} TaskStatus_t;

/* Possible return values for eTaskConfirmSleepModeStatus(). */
typedef enum
{
    eAbortSleep = 0,           /* A task has been made ready or a context switch pended since portSUPPRESS_TICKS_AND_SLEEP() was called - abort entering a sleep mode. */
    eStandardSleep,            /* Enter a sleep mode that will not last any longer than the expected idle time. */
    #if ( INCLUDE_vTaskSuspend == 1 )
        eNoTasksWaitingTimeout /* No tasks are waiting for a timeout so it is safe to enter a sleep mode that can only be exited by an external interrupt. */
    #endif /* INCLUDE_vTaskSuspend */
} eSleepModeStatus;

/**
 * Defines the priority used by the idle task.  This must not be modified.
 *
 * \ingroup TaskUtils
 */
#define tskIDLE_PRIORITY    ( ( UBaseType_t ) 0U )

/**
 * task. h
 *
 * Macro for forcing a context switch.
 *
 * \defgroup taskYIELD taskYIELD
 * \ingroup SchedulerControl
 */
#define taskYIELD()                        portYIELD()

/**
 * task. h
 *
 * Macro to mark the start of a critical code region.  Preemptive context
 * switches cannot occur when in a critical region.
 *
 * NOTE: This may alter the stack (depending on the portable implementation)
 * so must be used with care!
 *
 * \defgroup taskENTER_CRITICAL taskENTER_CRITICAL
 * \ingroup SchedulerControl
 */
#define taskENTER_CRITICAL()               portENTER_CRITICAL()
#define taskENTER_CRITICAL_FROM_ISR()      portSET_INTERRUPT_MASK_FROM_ISR()

/**
 * task. h
 *
 * Macro to mark the end of a critical code region.  Preemptive context
 * switches cannot occur when in a critical region.
 *
 * NOTE: This may alter the stack (depending on the portable implementation)
 * so must be used with care!
 *
 * \defgroup taskEXIT_CRITICAL taskEXIT_CRITICAL
 * \ingroup SchedulerControl
 */
#define taskEXIT_CRITICAL()                portEXIT_CRITICAL()
#define taskEXIT_CRITICAL_FROM_ISR( x )    portCLEAR_INTERRUPT_MASK_FROM_ISR( x )

/**
 * task. h
 *
 * Macro to disable all maskable interrupts.
 *
 * \defgroup taskDISABLE_INTERRUPTS taskDISABLE_INTERRUPTS
 * \ingroup SchedulerControl
 */
#define taskDISABLE_INTERRUPTS()           portDISABLE_INTERRUPTS()

/**
 * task. h
 *
 * Macro to enable microcontroller interrupts.
 *
 * \defgroup taskENABLE_INTERRUPTS taskENABLE_INTERRUPTS
 * \ingroup SchedulerControl
 */
#define taskENABLE_INTERRUPTS()            portENABLE_INTERRUPTS()

/* Definitions returned by xTaskGetSchedulerState().  taskSCHEDULER_SUSPENDED is
 * 0 to generate more optimal code when configASSERT() is defined as the constant
 * is used in assert() statements. */
#define taskSCHEDULER_SUSPENDED      ( ( BaseType_t ) 0 )
#define taskSCHEDULER_NOT_STARTED    ( ( BaseType_t ) 1 )
#define taskSCHEDULER_RUNNING        ( ( BaseType_t ) 2 )


/*-----------------------------------------------------------
* TASK CREATION API
*----------------------------------------------------------*/

/**
 * task. h
 * @code{c}
 * BaseType_t xTaskCreate(
 *                            TaskFunction_t pxTaskCode,
 *                            const char *pcName,
 *                            configSTACK_DEPTH_TYPE usStackDepth,
 *                            void *pvParameters,
 *                            UBaseType_t uxPriority,
 *                            TaskHandle_t *pxCreatedTask
 *                        );
 * @endcode
 *
 * Create a new task and add it to the list of tasks that are ready to run.
 *
 * Internally, within the FreeRTOS implementation, tasks use two blocks of
 * memory.  The first block is used to hold the task's data structures.  The
 * second block is used by the task as its stack.  If a task is created using
 * xTaskCreate() then both blocks of memory are automatically dynamically
 * allocated inside the xTaskCreate() function.  (see
 * https://www.FreeRTOS.org/a00111.html).  If a task is created using
 * xTaskCreateStatic() then the application writer must provide the required
 * memory.  xTaskCreateStatic() therefore allows a task to be created without
 * using any dynamic memory allocation.
 *
 * See xTaskCreateStatic() for a version that does not use any dynamic memory
 * allocation.
 *
 * xTaskCreate() can only be used to create a task that has unrestricted
 * access to the entire microcontroller memory map.  Systems that include MPU
 * support can alternatively create an MPU constrained task using
 * xTaskCreateRestricted().
 *
 * @param pxTaskCode Pointer to the task entry function.  Tasks
 * must be implemented to never return (i.e. continuous loop).
 *
 * @param pcName A descriptive name for the task.  This is mainly used to
 * facilitate debugging.  Max length defined by configMAX_TASK_NAME_LEN - default
 * is 16.
 *
 * @param usStackDepth The size of the task stack specified as the number of
 * variables the stack can hold - not the number of bytes.  For example, if
 * the stack is 16 bits wide and usStackDepth is defined as 100, 200 bytes
 * will be allocated for stack storage.
 *
 * @param pvParameters Pointer that will be used as the parameter for the task
 * being created.
 *
 * @param uxPriority The priority at which the task should run.  Systems that
 * include MPU support can optionally create tasks in a privileged (system)
 * mode by setting bit portPRIVILEGE_BIT of the priority parameter.  For
 * example, to create a privileged task at priority 2 the uxPriority parameter
 * should be set to ( 2 | portPRIVILEGE_BIT ).
 *
 * @param pxCreatedTask Used to pass back a handle by which the created task
 * can be referenced.
 *
 * @return pdPASS if the task was successfully created and added to a ready
 * list, otherwise an error code defined in the file projdefs.h
 *
 * Example usage:
 * @code{c}
 * // Task to be created.
 * void vTaskCode( void * pvParameters )
 * {
 *   for( ;; )
 *   {
 *       // Task code goes here.
 *   }
 * }
 *
 * // Function that creates a task.
 * void vOtherFunction( void )
 * {
 * static uint8_t ucParameterToPass;
 * TaskHandle_t xHandle = NULL;
 *
 *   // Create the task, storing the handle.  Note that the passed parameter ucParameterToPass
 *   // must exist for the lifetime of the task, so in this case is declared static.  If it was just an
 *   // an automatic stack variable it might no longer exist, or at least have been corrupted, by the time
 *   // the new task attempts to access it.
 *   xTaskCreate( vTaskCode, "NAME", STACK_SIZE, &ucParameterToPass, tskIDLE_PRIORITY, &xHandle );
 *   configASSERT( xHandle );
 *
 *   // Use the handle to delete the task.
 *   if( xHandle != NULL )
 *   {
 *      vTaskDelete( xHandle );
 *   }
 * }
 * @endcode
 * \defgroup xTaskCreate xTaskCreate
 * \ingroup Tasks
 */
#if ( configSUPPORT_DYNAMIC_ALLOCATION == 1 )
    BaseType_t xTaskCreate( TaskFunction_t pxTaskCode,
                            const char * const pcName, /*lint !e971 Unqualified char types are allowed for strings and single characters only. */
                            const configSTACK_DEPTH_TYPE usStackDepth,
                            void * const pvParameters,
                            UBaseType_t uxPriority,
                            TaskHandle_t * const pxCreatedTask ) PRIVILEGED_FUNCTION;
#endif

/**
 * task. h
 * @code{c}
 * TaskHandle_t xTaskCreateStatic( TaskFunction_t pxTaskCode,
 *                               const char *pcName,
 *                               uint32_t ulStackDepth,
 *                               void *pvParameters,
 *                               UBaseType_t uxPriority,
 *                               StackType_t *puxStackBuffer,
 *                               StaticTask_t *pxTaskBuffer );
 * @endcode
 *
 * Create a new task and add it to the list of tasks that are ready to run.
 *
 * Internally, within the FreeRTOS implementation, tasks use two blocks of
 * memory.  The first block is used to hold the task's data structures.  The
 * second block is used by the task as its stack.  If a task is created using
 * xTaskCreate() then both blocks of memory are automatically dynamically
 * allocated inside the xTaskCreate() function.  (see
 * https://www.FreeRTOS.org/a00111.html).  If a task is created using
 * xTaskCreateStatic() then the application writer must provide the required
 * memory.  xTaskCreateStatic() therefore allows a task to be created without
 * using any dynamic memory allocation.
 *
 * @param pxTaskCode Pointer to the task entry function.  Tasks
 * must be implemented to never return (i.e. continuous loop).
 *
 * @param pcName A descriptive name for the task.  This is mainly used to
 * facilitate debugging.  The maximum length of the string is defined by
 * configMAX_TASK_NAME_LEN in FreeRTOSConfig.h.
 *
 * @param ulStackDepth The size of the task stack specified as the number of
 * variables the stack can hold - not the number of bytes.  For example, if
 * the stack is 32-bits wide and ulStackDepth is defined as 100 then 400 bytes
 * will be allocated for stack storage.
 *
 * @param pvParameters Pointer that will be used as the parameter for the task
 * being created.
 *
 * @param uxPriority The priority at which the task will run.
 *
 * @param puxStackBuffer Must point to a StackType_t array that has at least
 * ulStackDepth indexes - the array will then be used as the task's stack,
 * removing the need for the stack to be allocated dynamically.
 *
 * @param pxTaskBuffer Must point to a variable of type StaticTask_t, which will
 * then be used to hold the task's data structures, removing the need for the
 * memory to be allocated dynamically.
 *
 * @return If neither puxStackBuffer nor pxTaskBuffer are NULL, then the task
 * will be created and a handle to the created task is returned.  If either
 * puxStackBuffer or pxTaskBuffer are NULL then the task will not be created and
 * NULL is returned.
 *
 * Example usage:
 * @code{c}
 *
 *  // Dimensions of the buffer that the task being created will use as its stack.
 *  // NOTE:  This is the number of words the stack will hold, not the number of
 *  // bytes.  For example, if each stack item is 32-bits, and this is set to 100,
 *  // then 400 bytes (100 * 32-bits) will be allocated.
 #define STACK_SIZE 200
 *
 *  // Structure that will hold the TCB of the task being created.
 *  StaticTask_t xTaskBuffer;
 *
 *  // Buffer that the task being created will use as its stack.  Note this is
 *  // an array of StackType_t variables.  The size of StackType_t is dependent on
 *  // the RTOS port.
 *  StackType_t xStack[ STACK_SIZE ];
 *
 *  // Function that implements the task being created.
 *  void vTaskCode( void * pvParameters )
 *  {
 *      // The parameter value is expected to be 1 as 1 is passed in the
 *      // pvParameters value in the call to xTaskCreateStatic().
 *      configASSERT( ( uint32_t ) pvParameters == 1UL );
 *
 *      for( ;; )
 *      {
 *          // Task code goes here.
 *      }
 *  }
 *
 *  // Function that creates a task.
 *  void vOtherFunction( void )
 *  {
 *      TaskHandle_t xHandle = NULL;
 *
 *      // Create the task without using any dynamic memory allocation.
 *      xHandle = xTaskCreateStatic(
 *                    vTaskCode,       // Function that implements the task.
 *                    "NAME",          // Text name for the task.
 *                    STACK_SIZE,      // Stack size in words, not bytes.
 *                    ( void * ) 1,    // Parameter passed into the task.
 *                    tskIDLE_PRIORITY,// Priority at which the task is created.
 *                    xStack,          // Array to use as the task's stack.
 *                    &xTaskBuffer );  // Variable to hold the task's data structure.
 *
 *      // puxStackBuffer and pxTaskBuffer were not NULL, so the task will have
 *      // been created, and xHandle will be the task's handle.  Use the handle
 *      // to suspend the task.
 *      vTaskSuspend( xHandle );
 *  }
 * @endcode
 * \defgroup xTaskCreateStatic xTaskCreateStatic
 * \ingroup Tasks
 */
#if ( configSUPPORT_STATIC_ALLOCATION == 1 )
    TaskHandle_t xTaskCreateStatic( TaskFunction_t pxTaskCode,
                                    const char * const pcName, /*lint !e971 Unqualified char types are allowed for strings and single characters only. */
                                    const uint32_t ulStackDepth,
                                    void * const pvParameters,
                                    UBaseType_t uxPriority,
                                    StackType_t * const puxStackBuffer,
                                    StaticTask_t * const pxTaskBuffer ) PRIVILEGED_FUNCTION;
#endif /* configSUPPORT_STATIC_ALLOCATION */

/**
 * task. h
 * @code{c}
 * BaseType_t xTaskCreateRestricted( TaskParameters_t *pxTaskDefinition, TaskHandle_t *pxCreatedTask );
 * @endcode
 *
 * Only available when configSUPPORT_DYNAMIC_ALLOCATION is set to 1.
 *
 * xTaskCreateRestricted() should only be used in systems that include an MPU
 * implementation.
 *
 * Create a new task and add it to the list of tasks that are ready to run.
 * The function parameters define the memory regions and associated access
 * permissions allocated to the task.
 *
 * See xTaskCreateRestrictedStatic() for a version that does not use any
 * dynamic memory allocation.
 *
 * @param pxTaskDefinition Pointer to a structure that contains a member
 * for each of the normal xTaskCreate() parameters (see the xTaskCreate() API
 * documentation) plus an optional stack buffer and the memory region
 * definitions.
 *
 * @param pxCreatedTask Used to pass back a handle by which the created task
 * can be referenced.
 *
 * @return pdPASS if the task was successfully created and added to a ready
 * list, otherwise an error code defined in the file projdefs.h
 *
 * Example usage:
 * @code{c}
 * // Create an TaskParameters_t structure that defines the task to be created.
 * static const TaskParameters_t xCheckTaskParameters =
 * {
 *  vATask,     // pvTaskCode - the function that implements the task.
 *  "ATask",    // pcName - just a text name for the task to assist debugging.
 *  100,        // usStackDepth - the stack size DEFINED IN WORDS.
 *  NULL,       // pvParameters - passed into the task function as the function parameters.
 *  ( 1UL | portPRIVILEGE_BIT ),// uxPriority - task priority, set the portPRIVILEGE_BIT if the task should run in a privileged state.
 *  cStackBuffer,// puxStackBuffer - the buffer to be used as the task stack.
 *
 *  // xRegions - Allocate up to three separate memory regions for access by
 *  // the task, with appropriate access permissions.  Different processors have
 *  // different memory alignment requirements - refer to the FreeRTOS documentation
 *  // for full information.
 *  {
 *      // Base address                 Length  Parameters
 *      { cReadWriteArray,              32,     portMPU_REGION_READ_WRITE },
 *      { cReadOnlyArray,               32,     portMPU_REGION_READ_ONLY },
 *      { cPrivilegedOnlyAccessArray,   128,    portMPU_REGION_PRIVILEGED_READ_WRITE }
 *  }
 * };
 *
 * int main( void )
 * {
 * TaskHandle_t xHandle;
 *
 *  // Create a task from the const structure defined above.  The task handle
 *  // is requested (the second parameter is not NULL) but in this case just for
 *  // demonstration purposes as its not actually used.
 *  xTaskCreateRestricted( &xRegTest1Parameters, &xHandle );
 *
 *  // Start the scheduler.
 *  vTaskStartScheduler();
 *
 *  // Will only get here if there was insufficient memory to create the idle
 *  // and/or timer task.
 *  for( ;; );
 * }
 * @endcode
 * \defgroup xTaskCreateRestricted xTaskCreateRestricted
 * \ingroup Tasks
 */
#if ( portUSING_MPU_WRAPPERS == 1 )
    BaseType_t xTaskCreateRestricted( const TaskParameters_t * const pxTaskDefinition,
                                      TaskHandle_t * pxCreatedTask ) PRIVILEGED_FUNCTION;
#endif

/**
 * task. h
 * @code{c}
 * BaseType_t xTaskCreateRestrictedStatic( TaskParameters_t *pxTaskDefinition, TaskHandle_t *pxCreatedTask );
 * @endcode
 *
 * Only available when configSUPPORT_STATIC_ALLOCATION is set to 1.
 *
 * xTaskCreateRestrictedStatic() should only be used in systems that include an
 * MPU implementation.
 *
 * Internally, within the FreeRTOS implementation, tasks use two blocks of
 * memory.  The first block is used to hold the task's data structures.  The
 * second block is used by the task as its stack.  If a task is created using
 * xTaskCreateRestricted() then the stack is provided by the application writer,
 * and the memory used to hold the task's data structure is automatically
 * dynamically allocated inside the xTaskCreateRestricted() function.  If a task
 * is created using xTaskCreateRestrictedStatic() then the application writer
 * must provide the memory used to hold the task's data structures too.
 * xTaskCreateRestrictedStatic() therefore allows a memory protected task to be
 * created without using any dynamic memory allocation.
 *
 * @param pxTaskDefinition Pointer to a structure that contains a member
 * for each of the normal xTaskCreate() parameters (see the xTaskCreate() API
 * documentation) plus an optional stack buffer and the memory region
 * definitions.  If configSUPPORT_STATIC_ALLOCATION is set to 1 the structure
 * contains an additional member, which is used to point to a variable of type
 * StaticTask_t - which is then used to hold the task's data structure.
 *
 * @param pxCreatedTask Used to pass back a handle by which the created task
 * can be referenced.
 *
 * @return pdPASS if the task was successfully created and added to a ready
 * list, otherwise an error code defined in the file projdefs.h
 *
 * Example usage:
 * @code{c}
 * // Create an TaskParameters_t structure that defines the task to be created.
 * // The StaticTask_t variable is only included in the structure when
 * // configSUPPORT_STATIC_ALLOCATION is set to 1.  The PRIVILEGED_DATA macro can
 * // be used to force the variable into the RTOS kernel's privileged data area.
 * static PRIVILEGED_DATA StaticTask_t xTaskBuffer;
 * static const TaskParameters_t xCheckTaskParameters =
 * {
 *  vATask,     // pvTaskCode - the function that implements the task.
 *  "ATask",    // pcName - just a text name for the task to assist debugging.
 *  100,        // usStackDepth - the stack size DEFINED IN WORDS.
 *  NULL,       // pvParameters - passed into the task function as the function parameters.
 *  ( 1UL | portPRIVILEGE_BIT ),// uxPriority - task priority, set the portPRIVILEGE_BIT if the task should run in a privileged state.
 *  cStackBuffer,// puxStackBuffer - the buffer to be used as the task stack.
 *
 *  // xRegions - Allocate up to three separate memory regions for access by
 *  // the task, with appropriate access permissions.  Different processors have
 *  // different memory alignment requirements - refer to the FreeRTOS documentation
 *  // for full information.
 *  {
 *      // Base address                 Length  Parameters
 *      { cReadWriteArray,              32,     portMPU_REGION_READ_WRITE },
 *      { cReadOnlyArray,               32,     portMPU_REGION_READ_ONLY },
 *      { cPrivilegedOnlyAccessArray,   128,    portMPU_REGION_PRIVILEGED_READ_WRITE }
 *  }
 *
 *  &xTaskBuffer; // Holds the task's data structure.
 * };
 *
 * int main( void )
 * {
 * TaskHandle_t xHandle;
 *
 *  // Create a task from the const structure defined above.  The task handle
 *  // is requested (the second parameter is not NULL) but in this case just for
 *  // demonstration purposes as its not actually used.
 *  xTaskCreateRestricted( &xRegTest1Parameters, &xHandle );
 *
 *  // Start the scheduler.
 *  vTaskStartScheduler();
 *
 *  // Will only get here if there was insufficient memory to create the idle
 *  // and/or timer task.
 *  for( ;; );
 * }
 * @endcode
 * \defgroup xTaskCreateRestrictedStatic xTaskCreateRestrictedStatic
 * \ingroup Tasks
 */
#if ( ( portUSING_MPU_WRAPPERS == 1 ) && ( configSUPPORT_STATIC_ALLOCATION == 1 ) )
    BaseType_t xTaskCreateRestrictedStatic( const TaskParameters_t * const pxTaskDefinition,
                                            TaskHandle_t * pxCreatedTask ) PRIVILEGED_FUNCTION;
#endif

/**
 * task. h
 * @code{c}
 * void vTaskAllocateMPURegions( TaskHandle_t xTask, const MemoryRegion_t * const pxRegions );
 * @endcode
 *
 * Memory regions are assigned to a restricted task when the task is created by
 * a call to xTaskCreateRestricted().  These regions can be redefined using
 * vTaskAllocateMPURegions().
 *
 * @param xTask The handle of the task being updated.
 *
 * @param xRegions A pointer to a MemoryRegion_t structure that contains the
 * new memory region definitions.
 *
 * Example usage:
 * @code{c}
 * // Define an array of MemoryRegion_t structures that configures an MPU region
 * // allowing read/write access for 1024 bytes starting at the beginning of the
 * // ucOneKByte array.  The other two of the maximum 3 definable regions are
 * // unused so set to zero.
 * static const MemoryRegion_t xAltRegions[ portNUM_CONFIGURABLE_REGIONS ] =
 * {
 *  // Base address     Length      Parameters
 *  { ucOneKByte,       1024,       portMPU_REGION_READ_WRITE },
 *  { 0,                0,          0 },
 *  { 0,                0,          0 }
 * };
 *
 * void vATask( void *pvParameters )
 * {
 *  // This task was created such that it has access to certain regions of
 *  // memory as defined by the MPU configuration.  At some point it is
 *  // desired that these MPU regions are replaced with that defined in the
 *  // xAltRegions const struct above.  Use a call to vTaskAllocateMPURegions()
 *  // for this purpose.  NULL is used as the task handle to indicate that this
 *  // function should modify the MPU regions of the calling task.
 *  vTaskAllocateMPURegions( NULL, xAltRegions );
 *
 *  // Now the task can continue its function, but from this point on can only
 *  // access its stack and the ucOneKByte array (unless any other statically
 *  // defined or shared regions have been declared elsewhere).
 * }
 * @endcode
 * \defgroup xTaskCreateRestricted xTaskCreateRestricted
 * \ingroup Tasks
 */
void vTaskAllocateMPURegions( TaskHandle_t xTask,
                              const MemoryRegion_t * const pxRegions ) PRIVILEGED_FUNCTION;

/**
 * task. h
 * @code{c}
 * void vTaskDelete( TaskHandle_t xTaskToDelete );
 * @endcode
 *
 * INCLUDE_vTaskDelete must be defined as 1 for this function to be available.
 * See the configuration section for more information.
 *
 * Remove a task from the RTOS real time kernel's management.  The task being
 * deleted will be removed from all ready, blocked, suspended and event lists.
 *
 * NOTE:  The idle task is responsible for freeing the kernel allocated
 * memory from tasks that have been deleted.  It is therefore important that
 * the idle task is not starved of microcontroller processing time if your
 * application makes any calls to vTaskDelete ().  Memory allocated by the
 * task code is not automatically freed, and should be freed before the task
 * is deleted.
 *
 * See the demo application file death.c for sample code that utilises
 * vTaskDelete ().
 *
 * @param xTaskToDelete The handle of the task to be deleted.  Passing NULL will
 * cause the calling task to be deleted.
 *
 * Example usage:
 * @code{c}
 * void vOtherFunction( void )
 * {
 * TaskHandle_t xHandle;
 *
 *   // Create the task, storing the handle.
 *   xTaskCreate( vTaskCode, "NAME", STACK_SIZE, NULL, tskIDLE_PRIORITY, &xHandle );
 *
 *   // Use the handle to delete the task.
 *   vTaskDelete( xHandle );
 * }
 * @endcode
 * \defgroup vTaskDelete vTaskDelete
 * \ingroup Tasks
 */
void vTaskDelete( TaskHandle_t xTaskToDelete ) PRIVILEGED_FUNCTION;

/*-----------------------------------------------------------
* TASK CONTROL API
*----------------------------------------------------------*/

/**
 * task. h
 * @code{c}
 * void vTaskDelay( const TickType_t xTicksToDelay );
 * @endcode
 *
 * Delay a task for a given number of ticks.  The actual time that the
 * task remains blocked depends on the tick rate.  The constant
 * portTICK_PERIOD_MS can be used to calculate real time from the tick
 * rate - with the resolution of one tick period.
 *
 * INCLUDE_vTaskDelay must be defined as 1 for this function to be available.
 * See the configuration section for more information.
 *
 *
 * vTaskDelay() specifies a time at which the task wishes to unblock relative to
 * the time at which vTaskDelay() is called.  For example, specifying a block
 * period of 100 ticks will cause the task to unblock 100 ticks after
 * vTaskDelay() is called.  vTaskDelay() does not therefore provide a good method
 * of controlling the frequency of a periodic task as the path taken through the
 * code, as well as other task and interrupt activity, will affect the frequency
 * at which vTaskDelay() gets called and therefore the time at which the task
 * next executes.  See xTaskDelayUntil() for an alternative API function designed
 * to facilitate fixed frequency execution.  It does this by specifying an
 * absolute time (rather than a relative time) at which the calling task should
 * unblock.
 *
 * @param xTicksToDelay The amount of time, in tick periods, that
 * the calling task should block.
 *
 * Example usage:
 *
 * void vTaskFunction( void * pvParameters )
 * {
 * // Block for 500ms.
 * const TickType_t xDelay = 500 / portTICK_PERIOD_MS;
 *
 *   for( ;; )
 *   {
 *       // Simply toggle the LED every 500ms, blocking between each toggle.
 *       vToggleLED();
 *       vTaskDelay( xDelay );
 *   }
 * }
 *
 * \defgroup vTaskDelay vTaskDelay
 * \ingroup TaskCtrl
 */
void vTaskDelay( const TickType_t xTicksToDelay ) PRIVILEGED_FUNCTION;

/**
 * task. h
 * @code{c}
 * BaseType_t xTaskDelayUntil( TickType_t *pxPreviousWakeTime, const TickType_t xTimeIncrement );
 * @endcode
 *
 * INCLUDE_xTaskDelayUntil must be defined as 1 for this function to be available.
 * See the configuration section for more information.
 *
 * Delay a task until a specified time.  This function can be used by periodic
 * tasks to ensure a constant execution frequency.
 *
 * This function differs from vTaskDelay () in one important aspect:  vTaskDelay () will
 * cause a task to block for the specified number of ticks from the time vTaskDelay () is
 * called.  It is therefore difficult to use vTaskDelay () by itself to generate a fixed
 * execution frequency as the time between a task starting to execute and that task
 * calling vTaskDelay () may not be fixed [the task may take a different path though the
 * code between calls, or may get interrupted or preempted a different number of times
 * each time it executes].
 *
 * Whereas vTaskDelay () specifies a wake time relative to the time at which the function
 * is called, xTaskDelayUntil () specifies the absolute (exact) time at which it wishes to
 * unblock.
 *
 * The macro pdMS_TO_TICKS() can be used to calculate the number of ticks from a
 * time specified in milliseconds with a resolution of one tick period.
 *
 * @param pxPreviousWakeTime Pointer to a variable that holds the time at which the
 * task was last unblocked.  The variable must be initialised with the current time
 * prior to its first use (see the example below).  Following this the variable is
 * automatically updated within xTaskDelayUntil ().
 *
 * @param xTimeIncrement The cycle time period.  The task will be unblocked at
 * time *pxPreviousWakeTime + xTimeIncrement.  Calling xTaskDelayUntil with the
 * same xTimeIncrement parameter value will cause the task to execute with
 * a fixed interface period.
 *
 * @return Value which can be used to check whether the task was actually delayed.
 * Will be pdTRUE if the task way delayed and pdFALSE otherwise.  A task will not
 * be delayed if the next expected wake time is in the past.
 *
 * Example usage:
 * @code{c}
 * // Perform an action every 10 ticks.
 * void vTaskFunction( void * pvParameters )
 * {
 * TickType_t xLastWakeTime;
 * const TickType_t xFrequency = 10;
 * BaseType_t xWasDelayed;
 *
 *     // Initialise the xLastWakeTime variable with the current time.
 *     xLastWakeTime = xTaskGetTickCount ();
 *     for( ;; )
 *     {
 *         // Wait for the next cycle.
 *         xWasDelayed = xTaskDelayUntil( &xLastWakeTime, xFrequency );
 *
 *         // Perform action here. xWasDelayed value can be used to determine
 *         // whether a deadline was missed if the code here took too long.
 *     }
 * }
 * @endcode
 * \defgroup xTaskDelayUntil xTaskDelayUntil
 * \ingroup TaskCtrl
 */
BaseType_t xTaskDelayUntil( TickType_t * const pxPreviousWakeTime,
                            const TickType_t xTimeIncrement ) PRIVILEGED_FUNCTION;

/*
 * vTaskDelayUntil() is the older version of xTaskDelayUntil() and does not
 * return a value.
 */
#define vTaskDelayUntil( pxPreviousWakeTime, xTimeIncrement )           \
    {                                                                   \
        ( void ) xTaskDelayUntil( pxPreviousWakeTime, xTimeIncrement ); \
    }


/**
 * task. h
 * @code{c}
 * BaseType_t xTaskAbortDelay( TaskHandle_t xTask );
 * @endcode
 *
 * INCLUDE_xTaskAbortDelay must be defined as 1 in FreeRTOSConfig.h for this
 * function to be available.
 *
 * A task will enter the Blocked state when it is waiting for an event.  The
 * event it is waiting for can be a temporal event (waiting for a time), such
 * as when vTaskDelay() is called, or an event on an object, such as when
 * xQueueReceive() or ulTaskNotifyTake() is called.  If the handle of a task
 * that is in the Blocked state is used in a call to xTaskAbortDelay() then the
 * task will leave the Blocked state, and return from whichever function call
 * placed the task into the Blocked state.
 *
 * There is no 'FromISR' version of this function as an interrupt would need to
 * know which object a task was blocked on in order to know which actions to
 * take.  For example, if the task was blocked on a queue the interrupt handler
 * would then need to know if the queue was locked.
 *
 * @param xTask The handle of the task to remove from the Blocked state.
 *
 * @return If the task referenced by xTask was not in the Blocked state then
 * pdFAIL is returned.  Otherwise pdPASS is returned.
 *
 * \defgroup xTaskAbortDelay xTaskAbortDelay
 * \ingroup TaskCtrl
 */
BaseType_t xTaskAbortDelay( TaskHandle_t xTask ) PRIVILEGED_FUNCTION;

/**
 * task. h
 * @code{c}
 * UBaseType_t uxTaskPriorityGet( const TaskHandle_t xTask );
 * @endcode
 *
 * INCLUDE_uxTaskPriorityGet must be defined as 1 for this function to be available.
 * See the configuration section for more information.
 *
 * Obtain the priority of any task.
 *
 * @param xTask Handle of the task to be queried.  Passing a NULL
 * handle results in the priority of the calling task being returned.
 *
 * @return The priority of xTask.
 *
 * Example usage:
 * @code{c}
 * void vAFunction( void )
 * {
 * TaskHandle_t xHandle;
 *
 *   // Create a task, storing the handle.
 *   xTaskCreate( vTaskCode, "NAME", STACK_SIZE, NULL, tskIDLE_PRIORITY, &xHandle );
 *
 *   // ...
 *
 *   // Use the handle to obtain the priority of the created task.
 *   // It was created with tskIDLE_PRIORITY, but may have changed
 *   // it itself.
 *   if( uxTaskPriorityGet( xHandle ) != tskIDLE_PRIORITY )
 *   {
 *       // The task has changed it's priority.
 *   }
 *
 *   // ...
 *
 *   // Is our priority higher than the created task?
 *   if( uxTaskPriorityGet( xHandle ) < uxTaskPriorityGet( NULL ) )
 *   {
 *       // Our priority (obtained using NULL handle) is higher.
 *   }
 * }
 * @endcode
 * \defgroup uxTaskPriorityGet uxTaskPriorityGet
 * \ingroup TaskCtrl
 */
UBaseType_t uxTaskPriorityGet( const TaskHandle_t xTask ) PRIVILEGED_FUNCTION;

/**
 * task. h
 * @code{c}
 * UBaseType_t uxTaskPriorityGetFromISR( const TaskHandle_t xTask );
 * @endcode
 *
 * A version of uxTaskPriorityGet() that can be used from an ISR.
 */
UBaseType_t uxTaskPriorityGetFromISR( const TaskHandle_t xTask ) PRIVILEGED_FUNCTION;

/**
 * task. h
 * @code{c}
 * eTaskState eTaskGetState( TaskHandle_t xTask );
 * @endcode
 *
 * INCLUDE_eTaskGetState must be defined as 1 for this function to be available.
 * See the configuration section for more information.
 *
 * Obtain the state of any task.  States are encoded by the eTaskState
 * enumerated type.
 *
 * @param xTask Handle of the task to be queried.
 *
 * @return The state of xTask at the time the function was called.  Note the
 * state of the task might change between the function being called, and the
 * functions return value being tested by the calling task.
 */
eTaskState eTaskGetState( TaskHandle_t xTask ) PRIVILEGED_FUNCTION;

/**
 * task. h
 * @code{c}
 * void vTaskGetInfo( TaskHandle_t xTask, TaskStatus_t *pxTaskStatus, BaseType_t xGetFreeStackSpace, eTaskState eState );
 * @endcode
 *
 * configUSE_TRACE_FACILITY must be defined as 1 for this function to be
 * available.  See the configuration section for more information.
 *
 * Populates a TaskStatus_t structure with information about a task.
 *
 * @param xTask Handle of the task being queried.  If xTask is NULL then
 * information will be returned about the calling task.
 *
 * @param pxTaskStatus A pointer to the TaskStatus_t structure that will be
 * filled with information about the task referenced by the handle passed using
 * the xTask parameter.
 *
 * @xGetFreeStackSpace The TaskStatus_t structure contains a member to report
 * the stack high water mark of the task being queried.  Calculating the stack
 * high water mark takes a relatively long time, and can make the system
 * temporarily unresponsive - so the xGetFreeStackSpace parameter is provided to
 * allow the high water mark checking to be skipped.  The high watermark value
 * will only be written to the TaskStatus_t structure if xGetFreeStackSpace is
 * not set to pdFALSE;
 *
 * @param eState The TaskStatus_t structure contains a member to report the
 * state of the task being queried.  Obtaining the task state is not as fast as
 * a simple assignment - so the eState parameter is provided to allow the state
 * information to be omitted from the TaskStatus_t structure.  To obtain state
 * information then set eState to eInvalid - otherwise the value passed in
 * eState will be reported as the task state in the TaskStatus_t structure.
 *
 * Example usage:
 * @code{c}
 * void vAFunction( void )
 * {
 * TaskHandle_t xHandle;
 * TaskStatus_t xTaskDetails;
 *
 *  // Obtain the handle of a task from its name.
 *  xHandle = xTaskGetHandle( "Task_Name" );
 *
 *  // Check the handle is not NULL.
 *  configASSERT( xHandle );
 *
 *  // Use the handle to obtain further information about the task.
 *  vTaskGetInfo( xHandle,
 *                &xTaskDetails,
 *                pdTRUE, // Include the high water mark in xTaskDetails.
 *                eInvalid ); // Include the task state in xTaskDetails.
 * }
 * @endcode
 * \defgroup vTaskGetInfo vTaskGetInfo
 * \ingroup TaskCtrl
 */
void vTaskGetInfo( TaskHandle_t xTask,
                   TaskStatus_t * pxTaskStatus,
                   BaseType_t xGetFreeStackSpace,
                   eTaskState eState ) PRIVILEGED_FUNCTION;

/**
 * task. h
 * @code{c}
 * void vTaskPrioritySet( TaskHandle_t xTask, UBaseType_t uxNewPriority );
 * @endcode
 *
 * INCLUDE_vTaskPrioritySet must be defined as 1 for this function to be available.
 * See the configuration section for more information.
 *
 * Set the priority of any task.
 *
 * A context switch will occur before the function returns if the priority
 * being set is higher than the currently executing task.
 *
 * @param xTask Handle to the task for which the priority is being set.
 * Passing a NULL handle results in the priority of the calling task being set.
 *
 * @param uxNewPriority The priority to which the task will be set.
 *
 * Example usage:
 * @code{c}
 * void vAFunction( void )
 * {
 * TaskHandle_t xHandle;
 *
 *   // Create a task, storing the handle.
 *   xTaskCreate( vTaskCode, "NAME", STACK_SIZE, NULL, tskIDLE_PRIORITY, &xHandle );
 *
 *   // ...
 *
 *   // Use the handle to raise the priority of the created task.
 *   vTaskPrioritySet( xHandle, tskIDLE_PRIORITY + 1 );
 *
 *   // ...
 *
 *   // Use a NULL handle to raise our priority to the same value.
 *   vTaskPrioritySet( NULL, tskIDLE_PRIORITY + 1 );
 * }
 * @endcode
 * \defgroup vTaskPrioritySet vTaskPrioritySet
 * \ingroup TaskCtrl
 */
void vTaskPrioritySet( TaskHandle_t xTask,
                       UBaseType_t uxNewPriority ) PRIVILEGED_FUNCTION;

/**
 * task. h
 * @code{c}
 * void vTaskSuspend( TaskHandle_t xTaskToSuspend );
 * @endcode
 *
 * INCLUDE_vTaskSuspend must be defined as 1 for this function to be available.
 * See the configuration section for more information.
 *
 * Suspend any task.  When suspended a task will never get any microcontroller
 * processing time, no matter what its priority.
 *
 * Calls to vTaskSuspend are not accumulative -
 * i.e. calling vTaskSuspend () twice on the same task still only requires one
 * call to vTaskResume () to ready the suspended task.
 *
 * @param xTaskToSuspend Handle to the task being suspended.  Passing a NULL
 * handle will cause the calling task to be suspended.
 *
 * Example usage:
 * @code{c}
 * void vAFunction( void )
 * {
 * TaskHandle_t xHandle;
 *
 *   // Create a task, storing the handle.
 *   xTaskCreate( vTaskCode, "NAME", STACK_SIZE, NULL, tskIDLE_PRIORITY, &xHandle );
 *
 *   // ...
 *
 *   // Use the handle to suspend the created task.
 *   vTaskSuspend( xHandle );
 *
 *   // ...
 *
 *   // The created task will not run during this period, unless
 *   // another task calls vTaskResume( xHandle ).
 *
 *   //...
 *
 *
 *   // Suspend ourselves.
 *   vTaskSuspend( NULL );
 *
 *   // We cannot get here unless another task calls vTaskResume
 *   // with our handle as the parameter.
 * }
 * @endcode
 * \defgroup vTaskSuspend vTaskSuspend
 * \ingroup TaskCtrl
 */
void vTaskSuspend( TaskHandle_t xTaskToSuspend ) PRIVILEGED_FUNCTION;

/**
 * task. h
 * @code{c}
 * void vTaskResume( TaskHandle_t xTaskToResume );
 * @endcode
 *
 * INCLUDE_vTaskSuspend must be defined as 1 for this function to be available.
 * See the configuration section for more information.
 *
 * Resumes a suspended task.
 *
 * A task that has been suspended by one or more calls to vTaskSuspend ()
 * will be made available for running again by a single call to
 * vTaskResume ().
 *
 * @param xTaskToResume Handle to the task being readied.
 *
 * Example usage:
 * @code{c}
 * void vAFunction( void )
 * {
 * TaskHandle_t xHandle;
 *
 *   // Create a task, storing the handle.
 *   xTaskCreate( vTaskCode, "NAME", STACK_SIZE, NULL, tskIDLE_PRIORITY, &xHandle );
 *
 *   // ...
 *
 *   // Use the handle to suspend the created task.
 *   vTaskSuspend( xHandle );
 *
 *   // ...
 *
 *   // The created task will not run during this period, unless
 *   // another task calls vTaskResume( xHandle ).
 *
 *   //...
 *
 *
 *   // Resume the suspended task ourselves.
 *   vTaskResume( xHandle );
 *
 *   // The created task will once again get microcontroller processing
 *   // time in accordance with its priority within the system.
 * }
 * @endcode
 * \defgroup vTaskResume vTaskResume
 * \ingroup TaskCtrl
 */
void vTaskResume( TaskHandle_t xTaskToResume ) PRIVILEGED_FUNCTION;

/**
 * task. h
 * @code{c}
 * void xTaskResumeFromISR( TaskHandle_t xTaskToResume );
 * @endcode
 *
 * INCLUDE_xTaskResumeFromISR must be defined as 1 for this function to be
 * available.  See the configuration section for more information.
 *
 * An implementation of vTaskResume() that can be called from within an ISR.
 *
 * A task that has been suspended by one or more calls to vTaskSuspend ()
 * will be made available for running again by a single call to
 * xTaskResumeFromISR ().
 *
 * xTaskResumeFromISR() should not be used to synchronise a task with an
 * interrupt if there is a chance that the interrupt could arrive prior to the
 * task being suspended - as this can lead to interrupts being missed. Use of a
 * semaphore as a synchronisation mechanism would avoid this eventuality.
 *
 * @param xTaskToResume Handle to the task being readied.
 *
 * @return pdTRUE if resuming the task should result in a context switch,
 * otherwise pdFALSE. This is used by the ISR to determine if a context switch
 * may be required following the ISR.
 *
 * \defgroup vTaskResumeFromISR vTaskResumeFromISR
 * \ingroup TaskCtrl
 */
BaseType_t xTaskResumeFromISR( TaskHandle_t xTaskToResume ) PRIVILEGED_FUNCTION;

/*-----------------------------------------------------------
* SCHEDULER CONTROL
*----------------------------------------------------------*/

/**
 * task. h
 * @code{c}
 * void vTaskStartScheduler( void );
 * @endcode
 *
 * Starts the real time kernel tick processing.  After calling the kernel
 * has control over which tasks are executed and when.
 *
 * See the demo application file main.c for an example of creating
 * tasks and starting the kernel.
 *
 * Example usage:
 * @code{c}
 * void vAFunction( void )
 * {
 *   // Create at least one task before starting the kernel.
 *   xTaskCreate( vTaskCode, "NAME", STACK_SIZE, NULL, tskIDLE_PRIORITY, NULL );
 *
 *   // Start the real time kernel with preemption.
 *   vTaskStartScheduler ();
 *
 *   // Will not get here unless a task calls vTaskEndScheduler ()
 * }
 * @endcode
 *
 * \defgroup vTaskStartScheduler vTaskStartScheduler
 * \ingroup SchedulerControl
 */
void vTaskStartScheduler( void ) PRIVILEGED_FUNCTION;

/**
 * task. h
 * @code{c}
 * void vTaskEndScheduler( void );
 * @endcode
 *
 * NOTE:  At the time of writing only the x86 real mode port, which runs on a PC
 * in place of DOS, implements this function.
 *
 * Stops the real time kernel tick.  All created tasks will be automatically
 * deleted and multitasking (either preemptive or cooperative) will
 * stop.  Execution then resumes from the point where vTaskStartScheduler ()
 * was called, as if vTaskStartScheduler () had just returned.
 *
 * See the demo application file main. c in the demo/PC directory for an
 * example that uses vTaskEndScheduler ().
 *
 * vTaskEndScheduler () requires an exit function to be defined within the
 * portable layer (see vPortEndScheduler () in port. c for the PC port).  This
 * performs hardware specific operations such as stopping the kernel tick.
 *
 * vTaskEndScheduler () will cause all of the resources allocated by the
 * kernel to be freed - but will not free resources allocated by application
 * tasks.
 *
 * Example usage:
 * @code{c}
 * void vTaskCode( void * pvParameters )
 * {
 *   for( ;; )
 *   {
 *       // Task code goes here.
 *
 *       // At some point we want to end the real time kernel processing
 *       // so call ...
 *       vTaskEndScheduler ();
 *   }
 * }
 *
 * void vAFunction( void )
 * {
 *   // Create at least one task before starting the kernel.
 *   xTaskCreate( vTaskCode, "NAME", STACK_SIZE, NULL, tskIDLE_PRIORITY, NULL );
 *
 *   // Start the real time kernel with preemption.
 *   vTaskStartScheduler ();
 *
 *   // Will only get here when the vTaskCode () task has called
 *   // vTaskEndScheduler ().  When we get here we are back to single task
 *   // execution.
 * }
 * @endcode
 *
 * \defgroup vTaskEndScheduler vTaskEndScheduler
 * \ingroup SchedulerControl
 */
void vTaskEndScheduler( void ) PRIVILEGED_FUNCTION;

/**
 * task. h
 * @code{c}
 * void vTaskSuspendAll( void );
 * @endcode
 *
 * Suspends the scheduler without disabling interrupts.  Context switches will
 * not occur while the scheduler is suspended.
 *
 * After calling vTaskSuspendAll () the calling task will continue to execute
 * without risk of being swapped out until a call to xTaskResumeAll () has been
 * made.
 *
 * API functions that have the potential to cause a context switch (for example,
 * xTaskDelayUntil(), xQueueSend(), etc.) must not be called while the scheduler
 * is suspended.
 *
 * Example usage:
 * @code{c}
 * void vTask1( void * pvParameters )
 * {
 *   for( ;; )
 *   {
 *       // Task code goes here.
 *
 *       // ...
 *
 *       // At some point the task wants to perform a long operation during
 *       // which it does not want to get swapped out.  It cannot use
 *       // taskENTER_CRITICAL ()/taskEXIT_CRITICAL () as the length of the
 *       // operation may cause interrupts to be missed - including the
 *       // ticks.
 *
 *       // Prevent the real time kernel swapping out the task.
 *       vTaskSuspendAll ();
 *
 *       // Perform the operation here.  There is no need to use critical
 *       // sections as we have all the microcontroller processing time.
 *       // During this time interrupts will still operate and the kernel
 *       // tick count will be maintained.
 *
 *       // ...
 *
 *       // The operation is complete.  Restart the kernel.
 *       xTaskResumeAll ();
 *   }
 * }
 * @endcode
 * \defgroup vTaskSuspendAll vTaskSuspendAll
 * \ingroup SchedulerControl
 */
void vTaskSuspendAll( void ) PRIVILEGED_FUNCTION;

/**
 * task. h
 * @code{c}
 * BaseType_t xTaskResumeAll( void );
 * @endcode
 *
 * Resumes scheduler activity after it was suspended by a call to
 * vTaskSuspendAll().
 *
 * xTaskResumeAll() only resumes the scheduler.  It does not unsuspend tasks
 * that were previously suspended by a call to vTaskSuspend().
 *
 * @return If resuming the scheduler caused a context switch then pdTRUE is
 *         returned, otherwise pdFALSE is returned.
 *
 * Example usage:
 * @code{c}
 * void vTask1( void * pvParameters )
 * {
 *   for( ;; )
 *   {
 *       // Task code goes here.
 *
 *       // ...
 *
 *       // At some point the task wants to perform a long operation during
 *       // which it does not want to get swapped out.  It cannot use
 *       // taskENTER_CRITICAL ()/taskEXIT_CRITICAL () as the length of the
 *       // operation may cause interrupts to be missed - including the
 *       // ticks.
 *
 *       // Prevent the real time kernel swapping out the task.
 *       vTaskSuspendAll ();
 *
 *       // Perform the operation here.  There is no need to use critical
 *       // sections as we have all the microcontroller processing time.
 *       // During this time interrupts will still operate and the real
 *       // time kernel tick count will be maintained.
 *
 *       // ...
 *
 *       // The operation is complete.  Restart the kernel.  We want to force
 *       // a context switch - but there is no point if resuming the scheduler
 *       // caused a context switch already.
 *       if( !xTaskResumeAll () )
 *       {
 *            taskYIELD ();
 *       }
 *   }
 * }
 * @endcode
 * \defgroup xTaskResumeAll xTaskResumeAll
 * \ingroup SchedulerControl
 */
BaseType_t xTaskResumeAll( void ) PRIVILEGED_FUNCTION;

/*-----------------------------------------------------------
* TASK UTILITIES
*----------------------------------------------------------*/

/**
 * task. h
 * @code{c}
 * TickType_t xTaskGetTickCount( void );
 * @endcode
 *
 * @return The count of ticks since vTaskStartScheduler was called.
 *
 * \defgroup xTaskGetTickCount xTaskGetTickCount
 * \ingroup TaskUtils
 */
TickType_t xTaskGetTickCount( void ) PRIVILEGED_FUNCTION;

/**
 * task. h
 * @code{c}
 * TickType_t xTaskGetTickCountFromISR( void );
 * @endcode
 *
 * @return The count of ticks since vTaskStartScheduler was called.
 *
 * This is a version of xTaskGetTickCount() that is safe to be called from an
 * ISR - provided that TickType_t is the natural word size of the
 * microcontroller being used or interrupt nesting is either not supported or
 * not being used.
 *
 * \defgroup xTaskGetTickCountFromISR xTaskGetTickCountFromISR
 * \ingroup TaskUtils
 */
TickType_t xTaskGetTickCountFromISR( void ) PRIVILEGED_FUNCTION;

/**
 * task. h
 * @code{c}
 * uint16_t uxTaskGetNumberOfTasks( void );
 * @endcode
 *
 * @return The number of tasks that the real time kernel is currently managing.
 * This includes all ready, blocked and suspended tasks.  A task that
 * has been deleted but not yet freed by the idle task will also be
 * included in the count.
 *
 * \defgroup uxTaskGetNumberOfTasks uxTaskGetNumberOfTasks
 * \ingroup TaskUtils
 */
UBaseType_t uxTaskGetNumberOfTasks( void ) PRIVILEGED_FUNCTION;

/**
 * task. h
 * @code{c}
 * char *pcTaskGetName( TaskHandle_t xTaskToQuery );
 * @endcode
 *
 * @return The text (human readable) name of the task referenced by the handle
 * xTaskToQuery.  A task can query its own name by either passing in its own
 * handle, or by setting xTaskToQuery to NULL.
 *
 * \defgroup pcTaskGetName pcTaskGetName
 * \ingroup TaskUtils
 */
char * pcTaskGetName( TaskHandle_t xTaskToQuery ) PRIVILEGED_FUNCTION; /*lint !e971 Unqualified char types are allowed for strings and single characters only. */

/**
 * task. h
 * @code{c}
 * TaskHandle_t xTaskGetHandle( const char *pcNameToQuery );
 * @endcode
 *
 * NOTE:  This function takes a relatively long time to complete and should be
 * used sparingly.
 *
 * @return The handle of the task that has the human readable name pcNameToQuery.
 * NULL is returned if no matching name is found.  INCLUDE_xTaskGetHandle
 * must be set to 1 in FreeRTOSConfig.h for pcTaskGetHandle() to be available.
 *
 * \defgroup pcTaskGetHandle pcTaskGetHandle
 * \ingroup TaskUtils
 */
TaskHandle_t xTaskGetHandle( const char * pcNameToQuery ) PRIVILEGED_FUNCTION; /*lint !e971 Unqualified char types are allowed for strings and single characters only. */

/**
 * task.h
 * @code{c}
 * UBaseType_t uxTaskGetStackHighWaterMark( TaskHandle_t xTask );
 * @endcode
 *
 * INCLUDE_uxTaskGetStackHighWaterMark must be set to 1 in FreeRTOSConfig.h for
 * this function to be available.
 *
 * Returns the high water mark of the stack associated with xTask.  That is,
 * the minimum free stack space there has been (in words, so on a 32 bit machine
 * a value of 1 means 4 bytes) since the task started.  The smaller the returned
 * number the closer the task has come to overflowing its stack.
 *
 * uxTaskGetStackHighWaterMark() and uxTaskGetStackHighWaterMark2() are the
 * same except for their return type.  Using configSTACK_DEPTH_TYPE allows the
 * user to determine the return type.  It gets around the problem of the value
 * overflowing on 8-bit types without breaking backward compatibility for
 * applications that expect an 8-bit return type.
 *
 * @param xTask Handle of the task associated with the stack to be checked.
 * Set xTask to NULL to check the stack of the calling task.
 *
 * @return The smallest amount of free stack space there has been (in words, so
 * actual spaces on the stack rather than bytes) since the task referenced by
 * xTask was created.
 */
UBaseType_t uxTaskGetStackHighWaterMark( TaskHandle_t xTask ) PRIVILEGED_FUNCTION;

/**
 * task.h
 * @code{c}
 * configSTACK_DEPTH_TYPE uxTaskGetStackHighWaterMark2( TaskHandle_t xTask );
 * @endcode
 *
 * INCLUDE_uxTaskGetStackHighWaterMark2 must be set to 1 in FreeRTOSConfig.h for
 * this function to be available.
 *
 * Returns the high water mark of the stack associated with xTask.  That is,
 * the minimum free stack space there has been (in words, so on a 32 bit machine
 * a value of 1 means 4 bytes) since the task started.  The smaller the returned
 * number the closer the task has come to overflowing its stack.
 *
 * uxTaskGetStackHighWaterMark() and uxTaskGetStackHighWaterMark2() are the
 * same except for their return type.  Using configSTACK_DEPTH_TYPE allows the
 * user to determine the return type.  It gets around the problem of the value
 * overflowing on 8-bit types without breaking backward compatibility for
 * applications that expect an 8-bit return type.
 *
 * @param xTask Handle of the task associated with the stack to be checked.
 * Set xTask to NULL to check the stack of the calling task.
 *
 * @return The smallest amount of free stack space there has been (in words, so
 * actual spaces on the stack rather than bytes) since the task referenced by
 * xTask was created.
 */
configSTACK_DEPTH_TYPE uxTaskGetStackHighWaterMark2( TaskHandle_t xTask ) PRIVILEGED_FUNCTION;

/* When using trace macros it is sometimes necessary to include task.h before
 * FreeRTOS.h.  When this is done TaskHookFunction_t will not yet have been defined,
 * so the following two prototypes will cause a compilation error.  This can be
 * fixed by simply guarding against the inclusion of these two prototypes unless
 * they are explicitly required by the configUSE_APPLICATION_TASK_TAG configuration
 * constant. */
#ifdef configUSE_APPLICATION_TASK_TAG
    #if configUSE_APPLICATION_TASK_TAG == 1

/**
 * task.h
 * @code{c}
 * void vTaskSetApplicationTaskTag( TaskHandle_t xTask, TaskHookFunction_t pxHookFunction );
 * @endcode
 *
 * Sets pxHookFunction to be the task hook function used by the task xTask.
 * Passing xTask as NULL has the effect of setting the calling tasks hook
 * function.
 */
        void vTaskSetApplicationTaskTag( TaskHandle_t xTask,
                                         TaskHookFunction_t pxHookFunction ) PRIVILEGED_FUNCTION;

/**
 * task.h
 * @code{c}
 * void xTaskGetApplicationTaskTag( TaskHandle_t xTask );
 * @endcode
 *
 * Returns the pxHookFunction value assigned to the task xTask.  Do not
 * call from an interrupt service routine - call
 * xTaskGetApplicationTaskTagFromISR() instead.
 */
        TaskHookFunction_t xTaskGetApplicationTaskTag( TaskHandle_t xTask ) PRIVILEGED_FUNCTION;

/**
 * task.h
 * @code{c}
 * void xTaskGetApplicationTaskTagFromISR( TaskHandle_t xTask );
 * @endcode
 *
 * Returns the pxHookFunction value assigned to the task xTask.  Can
 * be called from an interrupt service routine.
 */
        TaskHookFunction_t xTaskGetApplicationTaskTagFromISR( TaskHandle_t xTask ) PRIVILEGED_FUNCTION;
    #endif /* configUSE_APPLICATION_TASK_TAG ==1 */
#endif /* ifdef configUSE_APPLICATION_TASK_TAG */

#if ( configNUM_THREAD_LOCAL_STORAGE_POINTERS > 0 )

/* Each task contains an array of pointers that is dimensioned by the
 * configNUM_THREAD_LOCAL_STORAGE_POINTERS setting in FreeRTOSConfig.h.  The
 * kernel does not use the pointers itself, so the application writer can use
 * the pointers for any purpose they wish.  The following two functions are
 * used to set and query a pointer respectively. */
    void vTaskSetThreadLocalStoragePointer( TaskHandle_t xTaskToSet,
                                            BaseType_t xIndex,
                                            void * pvValue ) PRIVILEGED_FUNCTION;
    void * pvTaskGetThreadLocalStoragePointer( TaskHandle_t xTaskToQuery,
                                               BaseType_t xIndex ) PRIVILEGED_FUNCTION;

#endif

#if ( configCHECK_FOR_STACK_OVERFLOW > 0 )

/**
 * task.h
 * @code{c}
 * void vApplicationStackOverflowHook( TaskHandle_t xTask char *pcTaskName);
 * @endcode
 *
 * The application stack overflow hook is called when a stack overflow is detected for a task.
 *
 * Details on stack overflow detection can be found here: https://www.FreeRTOS.org/Stacks-and-stack-overflow-checking.html
 *
 * @param xTask the task that just exceeded its stack boundaries.
 * @param pcTaskName A character string containing the name of the offending task.
 */
    void vApplicationStackOverflowHook( TaskHandle_t xTask,
                                        char * pcTaskName );

#endif

#if  ( configUSE_TICK_HOOK > 0 )

/**
 *  task.h
 * @code{c}
 * void vApplicationTickHook( void );
 * @endcode
 *
 * This hook function is called in the system tick handler after any OS work is completed.
 */
    void vApplicationTickHook( void ); /*lint !e526 Symbol not defined as it is an application callback. */

#endif

#if ( configSUPPORT_STATIC_ALLOCATION == 1 )

/**
 * task.h
 * @code{c}
 * void vApplicationGetIdleTaskMemory( StaticTask_t ** ppxIdleTaskTCBBuffer, StackType_t ** ppxIdleTaskStackBuffer, uint32_t *pulIdleTaskStackSize )
 * @endcode
 *
 * This function is used to provide a statically allocated block of memory to FreeRTOS to hold the Idle Task TCB.  This function is required when
 * configSUPPORT_STATIC_ALLOCATION is set.  For more information see this URI: https://www.FreeRTOS.org/a00110.html#configSUPPORT_STATIC_ALLOCATION
 *
 * @param ppxIdleTaskTCBBuffer A handle to a statically allocated TCB buffer
 * @param ppxIdleTaskStackBuffer A handle to a statically allocated Stack buffer for the idle task
 * @param pulIdleTaskStackSize A pointer to the number of elements that will fit in the allocated stack buffer
 */
    void vApplicationGetIdleTaskMemory( StaticTask_t ** ppxIdleTaskTCBBuffer,
                                        StackType_t ** ppxIdleTaskStackBuffer,
                                        uint32_t * pulIdleTaskStackSize ); /*lint !e526 Symbol not defined as it is an application callback. */
#endif

/**
 * task.h
 * @code{c}
 * BaseType_t xTaskCallApplicationTaskHook( TaskHandle_t xTask, void *pvParameter );
 * @endcode
 *
 * Calls the hook function associated with xTask.  Passing xTask as NULL has
 * the effect of calling the Running tasks (the calling task) hook function.
 *
 * pvParameter is passed to the hook function for the task to interpret as it
 * wants.  The return value is the value returned by the task hook function
 * registered by the user.
 */
BaseType_t xTaskCallApplicationTaskHook( TaskHandle_t xTask,
                                         void * pvParameter ) PRIVILEGED_FUNCTION;

/**
 * xTaskGetIdleTaskHandle() is only available if
 * INCLUDE_xTaskGetIdleTaskHandle is set to 1 in FreeRTOSConfig.h.
 *
 * Simply returns the handle of the idle task.  It is not valid to call
 * xTaskGetIdleTaskHandle() before the scheduler has been started.
 */
TaskHandle_t xTaskGetIdleTaskHandle( void ) PRIVILEGED_FUNCTION;

/**
 * configUSE_TRACE_FACILITY must be defined as 1 in FreeRTOSConfig.h for
 * uxTaskGetSystemState() to be available.
 *
 * uxTaskGetSystemState() populates an TaskStatus_t structure for each task in
 * the system.  TaskStatus_t structures contain, among other things, members
 * for the task handle, task name, task priority, task state, and total amount
 * of run time consumed by the task.  See the TaskStatus_t structure
 * definition in this file for the full member list.
 *
 * NOTE:  This function is intended for debugging use only as its use results in
 * the scheduler remaining suspended for an extended period.
 *
 * @param pxTaskStatusArray A pointer to an array of TaskStatus_t structures.
 * The array must contain at least one TaskStatus_t structure for each task
 * that is under the control of the RTOS.  The number of tasks under the control
 * of the RTOS can be determined using the uxTaskGetNumberOfTasks() API function.
 *
 * @param uxArraySize The size of the array pointed to by the pxTaskStatusArray
 * parameter.  The size is specified as the number of indexes in the array, or
 * the number of TaskStatus_t structures contained in the array, not by the
 * number of bytes in the array.
 *
 * @param pulTotalRunTime If configGENERATE_RUN_TIME_STATS is set to 1 in
 * FreeRTOSConfig.h then *pulTotalRunTime is set by uxTaskGetSystemState() to the
 * total run time (as defined by the run time stats clock, see
 * https://www.FreeRTOS.org/rtos-run-time-stats.html) since the target booted.
 * pulTotalRunTime can be set to NULL to omit the total run time information.
 *
 * @return The number of TaskStatus_t structures that were populated by
 * uxTaskGetSystemState().  This should equal the number returned by the
 * uxTaskGetNumberOfTasks() API function, but will be zero if the value passed
 * in the uxArraySize parameter was too small.
 *
 * Example usage:
 * @code{c}
 *  // This example demonstrates how a human readable table of run time stats
 *  // information is generated from raw data provided by uxTaskGetSystemState().
 *  // The human readable table is written to pcWriteBuffer
 *  void vTaskGetRunTimeStats( char *pcWriteBuffer )
 *  {
 *  TaskStatus_t *pxTaskStatusArray;
 *  volatile UBaseType_t uxArraySize, x;
 *  configRUN_TIME_COUNTER_TYPE ulTotalRunTime, ulStatsAsPercentage;
 *
 *      // Make sure the write buffer does not contain a string.
 * pcWriteBuffer = 0x00;
 *
 *      // Take a snapshot of the number of tasks in case it changes while this
 *      // function is executing.
 *      uxArraySize = uxTaskGetNumberOfTasks();
 *
 *      // Allocate a TaskStatus_t structure for each task.  An array could be
 *      // allocated statically at compile time.
 *      pxTaskStatusArray = pvPortMalloc( uxArraySize * sizeof( TaskStatus_t ) );
 *
 *      if( pxTaskStatusArray != NULL )
 *      {
 *          // Generate raw status information about each task.
 *          uxArraySize = uxTaskGetSystemState( pxTaskStatusArray, uxArraySize, &ulTotalRunTime );
 *
 *          // For percentage calculations.
 *          ulTotalRunTime /= 100UL;
 *
 *          // Avoid divide by zero errors.
 *          if( ulTotalRunTime > 0 )
 *          {
 *              // For each populated position in the pxTaskStatusArray array,
 *              // format the raw data as human readable ASCII data
 *              for( x = 0; x < uxArraySize; x++ )
 *              {
 *                  // What percentage of the total run time has the task used?
 *                  // This will always be rounded down to the nearest integer.
 *                  // ulTotalRunTimeDiv100 has already been divided by 100.
 *                  ulStatsAsPercentage = pxTaskStatusArray[ x ].ulRunTimeCounter / ulTotalRunTime;
 *
 *                  if( ulStatsAsPercentage > 0UL )
 *                  {
 *                      sprintf( pcWriteBuffer, "%s\t\t%lu\t\t%lu%%\r\n", pxTaskStatusArray[ x ].pcTaskName, pxTaskStatusArray[ x ].ulRunTimeCounter, ulStatsAsPercentage );
 *                  }
 *                  else
 *                  {
 *                      // If the percentage is zero here then the task has
 *                      // consumed less than 1% of the total run time.
 *                      sprintf( pcWriteBuffer, "%s\t\t%lu\t\t<1%%\r\n", pxTaskStatusArray[ x ].pcTaskName, pxTaskStatusArray[ x ].ulRunTimeCounter );
 *                  }
 *
 *                  pcWriteBuffer += strlen( ( char * ) pcWriteBuffer );
 *              }
 *          }
 *
 *          // The array is no longer needed, free the memory it consumes.
 *          vPortFree( pxTaskStatusArray );
 *      }
 *  }
 *  @endcode
 */
UBaseType_t uxTaskGetSystemState( TaskStatus_t * const pxTaskStatusArray,
                                  const UBaseType_t uxArraySize,
                                  configRUN_TIME_COUNTER_TYPE * const pulTotalRunTime ) PRIVILEGED_FUNCTION;

/**
 * task. h
 * @code{c}
 * void vTaskList( char *pcWriteBuffer );
 * @endcode
 *
 * configUSE_TRACE_FACILITY and configUSE_STATS_FORMATTING_FUNCTIONS must
 * both be defined as 1 for this function to be available.  See the
 * configuration section of the FreeRTOS.org website for more information.
 *
 * NOTE 1: This function will disable interrupts for its duration.  It is
 * not intended for normal application runtime use but as a debug aid.
 *
 * Lists all the current tasks, along with their current state and stack
 * usage high water mark.
 *
 * Tasks are reported as blocked ('B'), ready ('R'), deleted ('D') or
 * suspended ('S').
 *
 * PLEASE NOTE:
 *
 * This function is provided for convenience only, and is used by many of the
 * demo applications.  Do not consider it to be part of the scheduler.
 *
 * vTaskList() calls uxTaskGetSystemState(), then formats part of the
 * uxTaskGetSystemState() output into a human readable table that displays task:
 * names, states, priority, stack usage and task number.
 * Stack usage specified as the number of unused StackType_t words stack can hold
 * on top of stack - not the number of bytes.
 *
 * vTaskList() has a dependency on the sprintf() C library function that might
 * bloat the code size, use a lot of stack, and provide different results on
 * different platforms.  An alternative, tiny, third party, and limited
 * functionality implementation of sprintf() is provided in many of the
 * FreeRTOS/Demo sub-directories in a file called printf-stdarg.c (note
 * printf-stdarg.c does not provide a full snprintf() implementation!).
 *
 * It is recommended that production systems call uxTaskGetSystemState()
 * directly to get access to raw stats data, rather than indirectly through a
 * call to vTaskList().
 *
 * @param pcWriteBuffer A buffer into which the above mentioned details
 * will be written, in ASCII form.  This buffer is assumed to be large
 * enough to contain the generated report.  Approximately 40 bytes per
 * task should be sufficient.
 *
 * \defgroup vTaskList vTaskList
 * \ingroup TaskUtils
 */
void vTaskList( char * pcWriteBuffer ) PRIVILEGED_FUNCTION; /*lint !e971 Unqualified char types are allowed for strings and single characters only. */

/**
 * task. h
 * @code{c}
 * void vTaskGetRunTimeStats( char *pcWriteBuffer );
 * @endcode
 *
 * configGENERATE_RUN_TIME_STATS and configUSE_STATS_FORMATTING_FUNCTIONS
 * must both be defined as 1 for this function to be available.  The application
 * must also then provide definitions for
 * portCONFIGURE_TIMER_FOR_RUN_TIME_STATS() and portGET_RUN_TIME_COUNTER_VALUE()
 * to configure a peripheral timer/counter and return the timers current count
 * value respectively.  The counter should be at least 10 times the frequency of
 * the tick count.
 *
 * NOTE 1: This function will disable interrupts for its duration.  It is
 * not intended for normal application runtime use but as a debug aid.
 *
 * Setting configGENERATE_RUN_TIME_STATS to 1 will result in a total
 * accumulated execution time being stored for each task.  The resolution
 * of the accumulated time value depends on the frequency of the timer
 * configured by the portCONFIGURE_TIMER_FOR_RUN_TIME_STATS() macro.
 * Calling vTaskGetRunTimeStats() writes the total execution time of each
 * task into a buffer, both as an absolute count value and as a percentage
 * of the total system execution time.
 *
 * NOTE 2:
 *
 * This function is provided for convenience only, and is used by many of the
 * demo applications.  Do not consider it to be part of the scheduler.
 *
 * vTaskGetRunTimeStats() calls uxTaskGetSystemState(), then formats part of the
 * uxTaskGetSystemState() output into a human readable table that displays the
 * amount of time each task has spent in the Running state in both absolute and
 * percentage terms.
 *
 * vTaskGetRunTimeStats() has a dependency on the sprintf() C library function
 * that might bloat the code size, use a lot of stack, and provide different
 * results on different platforms.  An alternative, tiny, third party, and
 * limited functionality implementation of sprintf() is provided in many of the
 * FreeRTOS/Demo sub-directories in a file called printf-stdarg.c (note
 * printf-stdarg.c does not provide a full snprintf() implementation!).
 *
 * It is recommended that production systems call uxTaskGetSystemState() directly
 * to get access to raw stats data, rather than indirectly through a call to
 * vTaskGetRunTimeStats().
 *
 * @param pcWriteBuffer A buffer into which the execution times will be
 * written, in ASCII form.  This buffer is assumed to be large enough to
 * contain the generated report.  Approximately 40 bytes per task should
 * be sufficient.
 *
 * \defgroup vTaskGetRunTimeStats vTaskGetRunTimeStats
 * \ingroup TaskUtils
 */
void vTaskGetRunTimeStats( char * pcWriteBuffer ) PRIVILEGED_FUNCTION; /*lint !e971 Unqualified char types are allowed for strings and single characters only. */

/**
 * task. h
 * @code{c}
 * configRUN_TIME_COUNTER_TYPE ulTaskGetIdleRunTimeCounter( void );
 * configRUN_TIME_COUNTER_TYPE ulTaskGetIdleRunTimePercent( void );
 * @endcode
 *
 * configGENERATE_RUN_TIME_STATS, configUSE_STATS_FORMATTING_FUNCTIONS and
 * INCLUDE_xTaskGetIdleTaskHandle must all be defined as 1 for these functions
 * to be available.  The application must also then provide definitions for
 * portCONFIGURE_TIMER_FOR_RUN_TIME_STATS() and portGET_RUN_TIME_COUNTER_VALUE()
 * to configure a peripheral timer/counter and return the timers current count
 * value respectively.  The counter should be at least 10 times the frequency of
 * the tick count.
 *
 * Setting configGENERATE_RUN_TIME_STATS to 1 will result in a total
 * accumulated execution time being stored for each task.  The resolution
 * of the accumulated time value depends on the frequency of the timer
 * configured by the portCONFIGURE_TIMER_FOR_RUN_TIME_STATS() macro.
 * While uxTaskGetSystemState() and vTaskGetRunTimeStats() writes the total
 * execution time of each task into a buffer, ulTaskGetIdleRunTimeCounter()
 * returns the total execution time of just the idle task and
 * ulTaskGetIdleRunTimePercent() returns the percentage of the CPU time used by
 * just the idle task.
 *
 * Note the amount of idle time is only a good measure of the slack time in a
 * system if there are no other tasks executing at the idle priority, tickless
 * idle is not used, and configIDLE_SHOULD_YIELD is set to 0.
 *
 * @return The total run time of the idle task or the percentage of the total
 * run time consumed by the idle task.  This is the amount of time the
 * idle task has actually been executing.  The unit of time is dependent on the
 * frequency configured using the portCONFIGURE_TIMER_FOR_RUN_TIME_STATS() and
 * portGET_RUN_TIME_COUNTER_VALUE() macros.
 *
 * \defgroup ulTaskGetIdleRunTimeCounter ulTaskGetIdleRunTimeCounter
 * \ingroup TaskUtils
 */
configRUN_TIME_COUNTER_TYPE ulTaskGetIdleRunTimeCounter( void ) PRIVILEGED_FUNCTION;
configRUN_TIME_COUNTER_TYPE ulTaskGetIdleRunTimePercent( void ) PRIVILEGED_FUNCTION;

/**
 * task. h
 * @code{c}
 * BaseType_t xTaskNotifyIndexed( TaskHandle_t xTaskToNotify, UBaseType_t uxIndexToNotify, uint32_t ulValue, eNotifyAction eAction );
 * BaseType_t xTaskNotify( TaskHandle_t xTaskToNotify, uint32_t ulValue, eNotifyAction eAction );
 * @endcode
 *
 * See https://www.FreeRTOS.org/RTOS-task-notifications.html for details.
 *
 * configUSE_TASK_NOTIFICATIONS must be undefined or defined as 1 for these
 * functions to be available.
 *
 * Sends a direct to task notification to a task, with an optional value and
 * action.
 *
 * Each task has a private array of "notification values" (or 'notifications'),
 * each of which is a 32-bit unsigned integer (uint32_t).  The constant
 * configTASK_NOTIFICATION_ARRAY_ENTRIES sets the number of indexes in the
 * array, and (for backward compatibility) defaults to 1 if left undefined.
 * Prior to FreeRTOS V10.4.0 there was only one notification value per task.
 *
 * Events can be sent to a task using an intermediary object.  Examples of such
 * objects are queues, semaphores, mutexes and event groups.  Task notifications
 * are a method of sending an event directly to a task without the need for such
 * an intermediary object.
 *
 * A notification sent to a task can optionally perform an action, such as
 * update, overwrite or increment one of the task's notification values.  In
 * that way task notifications can be used to send data to a task, or be used as
 * light weight and fast binary or counting semaphores.
 *
 * A task can use xTaskNotifyWaitIndexed() or ulTaskNotifyTakeIndexed() to
 * [optionally] block to wait for a notification to be pending.  The task does
 * not consume any CPU time while it is in the Blocked state.
 *
 * A notification sent to a task will remain pending until it is cleared by the
 * task calling xTaskNotifyWaitIndexed() or ulTaskNotifyTakeIndexed() (or their
 * un-indexed equivalents).  If the task was already in the Blocked state to
 * wait for a notification when the notification arrives then the task will
 * automatically be removed from the Blocked state (unblocked) and the
 * notification cleared.
 *
 * **NOTE** Each notification within the array operates independently - a task
 * can only block on one notification within the array at a time and will not be
 * unblocked by a notification sent to any other array index.
 *
 * Backward compatibility information:
 * Prior to FreeRTOS V10.4.0 each task had a single "notification value", and
 * all task notification API functions operated on that value. Replacing the
 * single notification value with an array of notification values necessitated a
 * new set of API functions that could address specific notifications within the
 * array.  xTaskNotify() is the original API function, and remains backward
 * compatible by always operating on the notification value at index 0 in the
 * array. Calling xTaskNotify() is equivalent to calling xTaskNotifyIndexed()
 * with the uxIndexToNotify parameter set to 0.
 *
 * @param xTaskToNotify The handle of the task being notified.  The handle to a
 * task can be returned from the xTaskCreate() API function used to create the
 * task, and the handle of the currently running task can be obtained by calling
 * xTaskGetCurrentTaskHandle().
 *
 * @param uxIndexToNotify The index within the target task's array of
 * notification values to which the notification is to be sent.  uxIndexToNotify
 * must be less than configTASK_NOTIFICATION_ARRAY_ENTRIES.  xTaskNotify() does
 * not have this parameter and always sends notifications to index 0.
 *
 * @param ulValue Data that can be sent with the notification.  How the data is
 * used depends on the value of the eAction parameter.
 *
 * @param eAction Specifies how the notification updates the task's notification
 * value, if at all.  Valid values for eAction are as follows:
 *
 * eSetBits -
 * The target notification value is bitwise ORed with ulValue.
 * xTaskNotifyIndexed() always returns pdPASS in this case.
 *
 * eIncrement -
 * The target notification value is incremented.  ulValue is not used and
 * xTaskNotifyIndexed() always returns pdPASS in this case.
 *
 * eSetValueWithOverwrite -
 * The target notification value is set to the value of ulValue, even if the
 * task being notified had not yet processed the previous notification at the
 * same array index (the task already had a notification pending at that index).
 * xTaskNotifyIndexed() always returns pdPASS in this case.
 *
 * eSetValueWithoutOverwrite -
 * If the task being notified did not already have a notification pending at the
 * same array index then the target notification value is set to ulValue and
 * xTaskNotifyIndexed() will return pdPASS.  If the task being notified already
 * had a notification pending at the same array index then no action is
 * performed and pdFAIL is returned.
 *
 * eNoAction -
 * The task receives a notification at the specified array index without the
 * notification value at that index being updated.  ulValue is not used and
 * xTaskNotifyIndexed() always returns pdPASS in this case.
 *
 * pulPreviousNotificationValue -
 * Can be used to pass out the subject task's notification value before any
 * bits are modified by the notify function.
 *
 * @return Dependent on the value of eAction.  See the description of the
 * eAction parameter.
 *
 * \defgroup xTaskNotifyIndexed xTaskNotifyIndexed
 * \ingroup TaskNotifications
 */
BaseType_t xTaskGenericNotify( TaskHandle_t xTaskToNotify,
                               UBaseType_t uxIndexToNotify,
                               uint32_t ulValue,
                               eNotifyAction eAction,
                               uint32_t * pulPreviousNotificationValue ) PRIVILEGED_FUNCTION;
#define xTaskNotify( xTaskToNotify, ulValue, eAction ) \
    xTaskGenericNotify( ( xTaskToNotify ), ( tskDEFAULT_INDEX_TO_NOTIFY ), ( ulValue ), ( eAction ), NULL )
#define xTaskNotifyIndexed( xTaskToNotify, uxIndexToNotify, ulValue, eAction ) \
    xTaskGenericNotify( ( xTaskToNotify ), ( uxIndexToNotify ), ( ulValue ), ( eAction ), NULL )

/**
 * task. h
 * @code{c}
 * BaseType_t xTaskNotifyAndQueryIndexed( TaskHandle_t xTaskToNotify, UBaseType_t uxIndexToNotify, uint32_t ulValue, eNotifyAction eAction, uint32_t *pulPreviousNotifyValue );
 * BaseType_t xTaskNotifyAndQuery( TaskHandle_t xTaskToNotify, uint32_t ulValue, eNotifyAction eAction, uint32_t *pulPreviousNotifyValue );
 * @endcode
 *
 * See https://www.FreeRTOS.org/RTOS-task-notifications.html for details.
 *
 * xTaskNotifyAndQueryIndexed() performs the same operation as
 * xTaskNotifyIndexed() with the addition that it also returns the subject
 * task's prior notification value (the notification value at the time the
 * function is called rather than when the function returns) in the additional
 * pulPreviousNotifyValue parameter.
 *
 * xTaskNotifyAndQuery() performs the same operation as xTaskNotify() with the
 * addition that it also returns the subject task's prior notification value
 * (the notification value as it was at the time the function is called, rather
 * than when the function returns) in the additional pulPreviousNotifyValue
 * parameter.
 *
 * \defgroup xTaskNotifyAndQueryIndexed xTaskNotifyAndQueryIndexed
 * \ingroup TaskNotifications
 */
#define xTaskNotifyAndQuery( xTaskToNotify, ulValue, eAction, pulPreviousNotifyValue ) \
    xTaskGenericNotify( ( xTaskToNotify ), ( tskDEFAULT_INDEX_TO_NOTIFY ), ( ulValue ), ( eAction ), ( pulPreviousNotifyValue ) )
#define xTaskNotifyAndQueryIndexed( xTaskToNotify, uxIndexToNotify, ulValue, eAction, pulPreviousNotifyValue ) \
    xTaskGenericNotify( ( xTaskToNotify ), ( uxIndexToNotify ), ( ulValue ), ( eAction ), ( pulPreviousNotifyValue ) )

/**
 * task. h
 * @code{c}
 * BaseType_t xTaskNotifyIndexedFromISR( TaskHandle_t xTaskToNotify, UBaseType_t uxIndexToNotify, uint32_t ulValue, eNotifyAction eAction, BaseType_t *pxHigherPriorityTaskWoken );
 * BaseType_t xTaskNotifyFromISR( TaskHandle_t xTaskToNotify, uint32_t ulValue, eNotifyAction eAction, BaseType_t *pxHigherPriorityTaskWoken );
 * @endcode
 *
 * See https://www.FreeRTOS.org/RTOS-task-notifications.html for details.
 *
 * configUSE_TASK_NOTIFICATIONS must be undefined or defined as 1 for these
 * functions to be available.
 *
 * A version of xTaskNotifyIndexed() that can be used from an interrupt service
 * routine (ISR).
 *
 * Each task has a private array of "notification values" (or 'notifications'),
 * each of which is a 32-bit unsigned integer (uint32_t).  The constant
 * configTASK_NOTIFICATION_ARRAY_ENTRIES sets the number of indexes in the
 * array, and (for backward compatibility) defaults to 1 if left undefined.
 * Prior to FreeRTOS V10.4.0 there was only one notification value per task.
 *
 * Events can be sent to a task using an intermediary object.  Examples of such
 * objects are queues, semaphores, mutexes and event groups.  Task notifications
 * are a method of sending an event directly to a task without the need for such
 * an intermediary object.
 *
 * A notification sent to a task can optionally perform an action, such as
 * update, overwrite or increment one of the task's notification values.  In
 * that way task notifications can be used to send data to a task, or be used as
 * light weight and fast binary or counting semaphores.
 *
 * A task can use xTaskNotifyWaitIndexed() to [optionally] block to wait for a
 * notification to be pending, or ulTaskNotifyTakeIndexed() to [optionally] block
 * to wait for a notification value to have a non-zero value.  The task does
 * not consume any CPU time while it is in the Blocked state.
 *
 * A notification sent to a task will remain pending until it is cleared by the
 * task calling xTaskNotifyWaitIndexed() or ulTaskNotifyTakeIndexed() (or their
 * un-indexed equivalents).  If the task was already in the Blocked state to
 * wait for a notification when the notification arrives then the task will
 * automatically be removed from the Blocked state (unblocked) and the
 * notification cleared.
 *
 * **NOTE** Each notification within the array operates independently - a task
 * can only block on one notification within the array at a time and will not be
 * unblocked by a notification sent to any other array index.
 *
 * Backward compatibility information:
 * Prior to FreeRTOS V10.4.0 each task had a single "notification value", and
 * all task notification API functions operated on that value. Replacing the
 * single notification value with an array of notification values necessitated a
 * new set of API functions that could address specific notifications within the
 * array.  xTaskNotifyFromISR() is the original API function, and remains
 * backward compatible by always operating on the notification value at index 0
 * within the array. Calling xTaskNotifyFromISR() is equivalent to calling
 * xTaskNotifyIndexedFromISR() with the uxIndexToNotify parameter set to 0.
 *
 * @param uxIndexToNotify The index within the target task's array of
 * notification values to which the notification is to be sent.  uxIndexToNotify
 * must be less than configTASK_NOTIFICATION_ARRAY_ENTRIES.  xTaskNotifyFromISR()
 * does not have this parameter and always sends notifications to index 0.
 *
 * @param xTaskToNotify The handle of the task being notified.  The handle to a
 * task can be returned from the xTaskCreate() API function used to create the
 * task, and the handle of the currently running task can be obtained by calling
 * xTaskGetCurrentTaskHandle().
 *
 * @param ulValue Data that can be sent with the notification.  How the data is
 * used depends on the value of the eAction parameter.
 *
 * @param eAction Specifies how the notification updates the task's notification
 * value, if at all.  Valid values for eAction are as follows:
 *
 * eSetBits -
 * The task's notification value is bitwise ORed with ulValue.  xTaskNotify()
 * always returns pdPASS in this case.
 *
 * eIncrement -
 * The task's notification value is incremented.  ulValue is not used and
 * xTaskNotify() always returns pdPASS in this case.
 *
 * eSetValueWithOverwrite -
 * The task's notification value is set to the value of ulValue, even if the
 * task being notified had not yet processed the previous notification (the
 * task already had a notification pending).  xTaskNotify() always returns
 * pdPASS in this case.
 *
 * eSetValueWithoutOverwrite -
 * If the task being notified did not already have a notification pending then
 * the task's notification value is set to ulValue and xTaskNotify() will
 * return pdPASS.  If the task being notified already had a notification
 * pending then no action is performed and pdFAIL is returned.
 *
 * eNoAction -
 * The task receives a notification without its notification value being
 * updated.  ulValue is not used and xTaskNotify() always returns pdPASS in
 * this case.
 *
 * @param pxHigherPriorityTaskWoken  xTaskNotifyFromISR() will set
 * *pxHigherPriorityTaskWoken to pdTRUE if sending the notification caused the
 * task to which the notification was sent to leave the Blocked state, and the
 * unblocked task has a priority higher than the currently running task.  If
 * xTaskNotifyFromISR() sets this value to pdTRUE then a context switch should
 * be requested before the interrupt is exited.  How a context switch is
 * requested from an ISR is dependent on the port - see the documentation page
 * for the port in use.
 *
 * @return Dependent on the value of eAction.  See the description of the
 * eAction parameter.
 *
 * \defgroup xTaskNotifyIndexedFromISR xTaskNotifyIndexedFromISR
 * \ingroup TaskNotifications
 */
BaseType_t xTaskGenericNotifyFromISR( TaskHandle_t xTaskToNotify,
                                      UBaseType_t uxIndexToNotify,
                                      uint32_t ulValue,
                                      eNotifyAction eAction,
                                      uint32_t * pulPreviousNotificationValue,
                                      BaseType_t * pxHigherPriorityTaskWoken ) PRIVILEGED_FUNCTION;
#define xTaskNotifyFromISR( xTaskToNotify, ulValue, eAction, pxHigherPriorityTaskWoken ) \
    xTaskGenericNotifyFromISR( ( xTaskToNotify ), ( tskDEFAULT_INDEX_TO_NOTIFY ), ( ulValue ), ( eAction ), NULL, ( pxHigherPriorityTaskWoken ) )
#define xTaskNotifyIndexedFromISR( xTaskToNotify, uxIndexToNotify, ulValue, eAction, pxHigherPriorityTaskWoken ) \
    xTaskGenericNotifyFromISR( ( xTaskToNotify ), ( uxIndexToNotify ), ( ulValue ), ( eAction ), NULL, ( pxHigherPriorityTaskWoken ) )

/**
 * task. h
 * @code{c}
 * BaseType_t xTaskNotifyAndQueryIndexedFromISR( TaskHandle_t xTaskToNotify, UBaseType_t uxIndexToNotify, uint32_t ulValue, eNotifyAction eAction, uint32_t *pulPreviousNotificationValue, BaseType_t *pxHigherPriorityTaskWoken );
 * BaseType_t xTaskNotifyAndQueryFromISR( TaskHandle_t xTaskToNotify, uint32_t ulValue, eNotifyAction eAction, uint32_t *pulPreviousNotificationValue, BaseType_t *pxHigherPriorityTaskWoken );
 * @endcode
 *
 * See https://www.FreeRTOS.org/RTOS-task-notifications.html for details.
 *
 * xTaskNotifyAndQueryIndexedFromISR() performs the same operation as
 * xTaskNotifyIndexedFromISR() with the addition that it also returns the
 * subject task's prior notification value (the notification value at the time
 * the function is called rather than at the time the function returns) in the
 * additional pulPreviousNotifyValue parameter.
 *
 * xTaskNotifyAndQueryFromISR() performs the same operation as
 * xTaskNotifyFromISR() with the addition that it also returns the subject
 * task's prior notification value (the notification value at the time the
 * function is called rather than at the time the function returns) in the
 * additional pulPreviousNotifyValue parameter.
 *
 * \defgroup xTaskNotifyAndQueryIndexedFromISR xTaskNotifyAndQueryIndexedFromISR
 * \ingroup TaskNotifications
 */
#define xTaskNotifyAndQueryIndexedFromISR( xTaskToNotify, uxIndexToNotify, ulValue, eAction, pulPreviousNotificationValue, pxHigherPriorityTaskWoken ) \
    xTaskGenericNotifyFromISR( ( xTaskToNotify ), ( uxIndexToNotify ), ( ulValue ), ( eAction ), ( pulPreviousNotificationValue ), ( pxHigherPriorityTaskWoken ) )
#define xTaskNotifyAndQueryFromISR( xTaskToNotify, ulValue, eAction, pulPreviousNotificationValue, pxHigherPriorityTaskWoken ) \
    xTaskGenericNotifyFromISR( ( xTaskToNotify ), ( tskDEFAULT_INDEX_TO_NOTIFY ), ( ulValue ), ( eAction ), ( pulPreviousNotificationValue ), ( pxHigherPriorityTaskWoken ) )

/**
 * task. h
 * @code{c}
 * BaseType_t xTaskNotifyWaitIndexed( UBaseType_t uxIndexToWaitOn, uint32_t ulBitsToClearOnEntry, uint32_t ulBitsToClearOnExit, uint32_t *pulNotificationValue, TickType_t xTicksToWait );
 *
 * BaseType_t xTaskNotifyWait( uint32_t ulBitsToClearOnEntry, uint32_t ulBitsToClearOnExit, uint32_t *pulNotificationValue, TickType_t xTicksToWait );
 * @endcode
 *
 * Waits for a direct to task notification to be pending at a given index within
 * an array of direct to task notifications.
 *
 * See https://www.FreeRTOS.org/RTOS-task-notifications.html for details.
 *
 * configUSE_TASK_NOTIFICATIONS must be undefined or defined as 1 for this
 * function to be available.
 *
 * Each task has a private array of "notification values" (or 'notifications'),
 * each of which is a 32-bit unsigned integer (uint32_t).  The constant
 * configTASK_NOTIFICATION_ARRAY_ENTRIES sets the number of indexes in the
 * array, and (for backward compatibility) defaults to 1 if left undefined.
 * Prior to FreeRTOS V10.4.0 there was only one notification value per task.
 *
 * Events can be sent to a task using an intermediary object.  Examples of such
 * objects are queues, semaphores, mutexes and event groups.  Task notifications
 * are a method of sending an event directly to a task without the need for such
 * an intermediary object.
 *
 * A notification sent to a task can optionally perform an action, such as
 * update, overwrite or increment one of the task's notification values.  In
 * that way task notifications can be used to send data to a task, or be used as
 * light weight and fast binary or counting semaphores.
 *
 * A notification sent to a task will remain pending until it is cleared by the
 * task calling xTaskNotifyWaitIndexed() or ulTaskNotifyTakeIndexed() (or their
 * un-indexed equivalents).  If the task was already in the Blocked state to
 * wait for a notification when the notification arrives then the task will
 * automatically be removed from the Blocked state (unblocked) and the
 * notification cleared.
 *
 * A task can use xTaskNotifyWaitIndexed() to [optionally] block to wait for a
 * notification to be pending, or ulTaskNotifyTakeIndexed() to [optionally] block
 * to wait for a notification value to have a non-zero value.  The task does
 * not consume any CPU time while it is in the Blocked state.
 *
 * **NOTE** Each notification within the array operates independently - a task
 * can only block on one notification within the array at a time and will not be
 * unblocked by a notification sent to any other array index.
 *
 * Backward compatibility information:
 * Prior to FreeRTOS V10.4.0 each task had a single "notification value", and
 * all task notification API functions operated on that value. Replacing the
 * single notification value with an array of notification values necessitated a
 * new set of API functions that could address specific notifications within the
 * array.  xTaskNotifyWait() is the original API function, and remains backward
 * compatible by always operating on the notification value at index 0 in the
 * array. Calling xTaskNotifyWait() is equivalent to calling
 * xTaskNotifyWaitIndexed() with the uxIndexToWaitOn parameter set to 0.
 *
 * @param uxIndexToWaitOn The index within the calling task's array of
 * notification values on which the calling task will wait for a notification to
 * be received.  uxIndexToWaitOn must be less than
 * configTASK_NOTIFICATION_ARRAY_ENTRIES.  xTaskNotifyWait() does
 * not have this parameter and always waits for notifications on index 0.
 *
 * @param ulBitsToClearOnEntry Bits that are set in ulBitsToClearOnEntry value
 * will be cleared in the calling task's notification value before the task
 * checks to see if any notifications are pending, and optionally blocks if no
 * notifications are pending.  Setting ulBitsToClearOnEntry to ULONG_MAX (if
 * limits.h is included) or 0xffffffffUL (if limits.h is not included) will have
 * the effect of resetting the task's notification value to 0.  Setting
 * ulBitsToClearOnEntry to 0 will leave the task's notification value unchanged.
 *
 * @param ulBitsToClearOnExit If a notification is pending or received before
 * the calling task exits the xTaskNotifyWait() function then the task's
 * notification value (see the xTaskNotify() API function) is passed out using
 * the pulNotificationValue parameter.  Then any bits that are set in
 * ulBitsToClearOnExit will be cleared in the task's notification value (note
 * *pulNotificationValue is set before any bits are cleared).  Setting
 * ulBitsToClearOnExit to ULONG_MAX (if limits.h is included) or 0xffffffffUL
 * (if limits.h is not included) will have the effect of resetting the task's
 * notification value to 0 before the function exits.  Setting
 * ulBitsToClearOnExit to 0 will leave the task's notification value unchanged
 * when the function exits (in which case the value passed out in
 * pulNotificationValue will match the task's notification value).
 *
 * @param pulNotificationValue Used to pass the task's notification value out
 * of the function.  Note the value passed out will not be effected by the
 * clearing of any bits caused by ulBitsToClearOnExit being non-zero.
 *
 * @param xTicksToWait The maximum amount of time that the task should wait in
 * the Blocked state for a notification to be received, should a notification
 * not already be pending when xTaskNotifyWait() was called.  The task
 * will not consume any processing time while it is in the Blocked state.  This
 * is specified in kernel ticks, the macro pdMS_TO_TICKS( value_in_ms ) can be
 * used to convert a time specified in milliseconds to a time specified in
 * ticks.
 *
 * @return If a notification was received (including notifications that were
 * already pending when xTaskNotifyWait was called) then pdPASS is
 * returned.  Otherwise pdFAIL is returned.
 *
 * \defgroup xTaskNotifyWaitIndexed xTaskNotifyWaitIndexed
 * \ingroup TaskNotifications
 */
BaseType_t xTaskGenericNotifyWait( UBaseType_t uxIndexToWaitOn,
                                   uint32_t ulBitsToClearOnEntry,
                                   uint32_t ulBitsToClearOnExit,
                                   uint32_t * pulNotificationValue,
                                   TickType_t xTicksToWait ) PRIVILEGED_FUNCTION;
#define xTaskNotifyWait( ulBitsToClearOnEntry, ulBitsToClearOnExit, pulNotificationValue, xTicksToWait ) \
    xTaskGenericNotifyWait( tskDEFAULT_INDEX_TO_NOTIFY, ( ulBitsToClearOnEntry ), ( ulBitsToClearOnExit ), ( pulNotificationValue ), ( xTicksToWait ) )
#define xTaskNotifyWaitIndexed( uxIndexToWaitOn, ulBitsToClearOnEntry, ulBitsToClearOnExit, pulNotificationValue, xTicksToWait ) \
    xTaskGenericNotifyWait( ( uxIndexToWaitOn ), ( ulBitsToClearOnEntry ), ( ulBitsToClearOnExit ), ( pulNotificationValue ), ( xTicksToWait ) )

/**
 * task. h
 * @code{c}
 * BaseType_t xTaskNotifyGiveIndexed( TaskHandle_t xTaskToNotify, UBaseType_t uxIndexToNotify );
 * BaseType_t xTaskNotifyGive( TaskHandle_t xTaskToNotify );
 * @endcode
 *
 * Sends a direct to task notification to a particular index in the target
 * task's notification array in a manner similar to giving a counting semaphore.
 *
 * See https://www.FreeRTOS.org/RTOS-task-notifications.html for more details.
 *
 * configUSE_TASK_NOTIFICATIONS must be undefined or defined as 1 for these
 * macros to be available.
 *
 * Each task has a private array of "notification values" (or 'notifications'),
 * each of which is a 32-bit unsigned integer (uint32_t).  The constant
 * configTASK_NOTIFICATION_ARRAY_ENTRIES sets the number of indexes in the
 * array, and (for backward compatibility) defaults to 1 if left undefined.
 * Prior to FreeRTOS V10.4.0 there was only one notification value per task.
 *
 * Events can be sent to a task using an intermediary object.  Examples of such
 * objects are queues, semaphores, mutexes and event groups.  Task notifications
 * are a method of sending an event directly to a task without the need for such
 * an intermediary object.
 *
 * A notification sent to a task can optionally perform an action, such as
 * update, overwrite or increment one of the task's notification values.  In
 * that way task notifications can be used to send data to a task, or be used as
 * light weight and fast binary or counting semaphores.
 *
 * xTaskNotifyGiveIndexed() is a helper macro intended for use when task
 * notifications are used as light weight and faster binary or counting
 * semaphore equivalents.  Actual FreeRTOS semaphores are given using the
 * xSemaphoreGive() API function, the equivalent action that instead uses a task
 * notification is xTaskNotifyGiveIndexed().
 *
 * When task notifications are being used as a binary or counting semaphore
 * equivalent then the task being notified should wait for the notification
 * using the ulTaskNotifyTakeIndexed() API function rather than the
 * xTaskNotifyWaitIndexed() API function.
 *
 * **NOTE** Each notification within the array operates independently - a task
 * can only block on one notification within the array at a time and will not be
 * unblocked by a notification sent to any other array index.
 *
 * Backward compatibility information:
 * Prior to FreeRTOS V10.4.0 each task had a single "notification value", and
 * all task notification API functions operated on that value. Replacing the
 * single notification value with an array of notification values necessitated a
 * new set of API functions that could address specific notifications within the
 * array.  xTaskNotifyGive() is the original API function, and remains backward
 * compatible by always operating on the notification value at index 0 in the
 * array. Calling xTaskNotifyGive() is equivalent to calling
 * xTaskNotifyGiveIndexed() with the uxIndexToNotify parameter set to 0.
 *
 * @param xTaskToNotify The handle of the task being notified.  The handle to a
 * task can be returned from the xTaskCreate() API function used to create the
 * task, and the handle of the currently running task can be obtained by calling
 * xTaskGetCurrentTaskHandle().
 *
 * @param uxIndexToNotify The index within the target task's array of
 * notification values to which the notification is to be sent.  uxIndexToNotify
 * must be less than configTASK_NOTIFICATION_ARRAY_ENTRIES.  xTaskNotifyGive()
 * does not have this parameter and always sends notifications to index 0.
 *
 * @return xTaskNotifyGive() is a macro that calls xTaskNotify() with the
 * eAction parameter set to eIncrement - so pdPASS is always returned.
 *
 * \defgroup xTaskNotifyGiveIndexed xTaskNotifyGiveIndexed
 * \ingroup TaskNotifications
 */
#define xTaskNotifyGive( xTaskToNotify ) \
    xTaskGenericNotify( ( xTaskToNotify ), ( tskDEFAULT_INDEX_TO_NOTIFY ), ( 0 ), eIncrement, NULL )
#define xTaskNotifyGiveIndexed( xTaskToNotify, uxIndexToNotify ) \
    xTaskGenericNotify( ( xTaskToNotify ), ( uxIndexToNotify ), ( 0 ), eIncrement, NULL )

/**
 * task. h
 * @code{c}
 * void vTaskNotifyGiveIndexedFromISR( TaskHandle_t xTaskHandle, UBaseType_t uxIndexToNotify, BaseType_t *pxHigherPriorityTaskWoken );
 * void vTaskNotifyGiveFromISR( TaskHandle_t xTaskHandle, BaseType_t *pxHigherPriorityTaskWoken );
 * @endcode
 *
 * A version of xTaskNotifyGiveIndexed() that can be called from an interrupt
 * service routine (ISR).
 *
 * See https://www.FreeRTOS.org/RTOS-task-notifications.html for more details.
 *
 * configUSE_TASK_NOTIFICATIONS must be undefined or defined as 1 for this macro
 * to be available.
 *
 * Each task has a private array of "notification values" (or 'notifications'),
 * each of which is a 32-bit unsigned integer (uint32_t).  The constant
 * configTASK_NOTIFICATION_ARRAY_ENTRIES sets the number of indexes in the
 * array, and (for backward compatibility) defaults to 1 if left undefined.
 * Prior to FreeRTOS V10.4.0 there was only one notification value per task.
 *
 * Events can be sent to a task using an intermediary object.  Examples of such
 * objects are queues, semaphores, mutexes and event groups.  Task notifications
 * are a method of sending an event directly to a task without the need for such
 * an intermediary object.
 *
 * A notification sent to a task can optionally perform an action, such as
 * update, overwrite or increment one of the task's notification values.  In
 * that way task notifications can be used to send data to a task, or be used as
 * light weight and fast binary or counting semaphores.
 *
 * vTaskNotifyGiveIndexedFromISR() is intended for use when task notifications
 * are used as light weight and faster binary or counting semaphore equivalents.
 * Actual FreeRTOS semaphores are given from an ISR using the
 * xSemaphoreGiveFromISR() API function, the equivalent action that instead uses
 * a task notification is vTaskNotifyGiveIndexedFromISR().
 *
 * When task notifications are being used as a binary or counting semaphore
 * equivalent then the task being notified should wait for the notification
 * using the ulTaskNotifyTakeIndexed() API function rather than the
 * xTaskNotifyWaitIndexed() API function.
 *
 * **NOTE** Each notification within the array operates independently - a task
 * can only block on one notification within the array at a time and will not be
 * unblocked by a notification sent to any other array index.
 *
 * Backward compatibility information:
 * Prior to FreeRTOS V10.4.0 each task had a single "notification value", and
 * all task notification API functions operated on that value. Replacing the
 * single notification value with an array of notification values necessitated a
 * new set of API functions that could address specific notifications within the
 * array.  xTaskNotifyFromISR() is the original API function, and remains
 * backward compatible by always operating on the notification value at index 0
 * within the array. Calling xTaskNotifyGiveFromISR() is equivalent to calling
 * xTaskNotifyGiveIndexedFromISR() with the uxIndexToNotify parameter set to 0.
 *
 * @param xTaskToNotify The handle of the task being notified.  The handle to a
 * task can be returned from the xTaskCreate() API function used to create the
 * task, and the handle of the currently running task can be obtained by calling
 * xTaskGetCurrentTaskHandle().
 *
 * @param uxIndexToNotify The index within the target task's array of
 * notification values to which the notification is to be sent.  uxIndexToNotify
 * must be less than configTASK_NOTIFICATION_ARRAY_ENTRIES.
 * xTaskNotifyGiveFromISR() does not have this parameter and always sends
 * notifications to index 0.
 *
 * @param pxHigherPriorityTaskWoken  vTaskNotifyGiveFromISR() will set
 * *pxHigherPriorityTaskWoken to pdTRUE if sending the notification caused the
 * task to which the notification was sent to leave the Blocked state, and the
 * unblocked task has a priority higher than the currently running task.  If
 * vTaskNotifyGiveFromISR() sets this value to pdTRUE then a context switch
 * should be requested before the interrupt is exited.  How a context switch is
 * requested from an ISR is dependent on the port - see the documentation page
 * for the port in use.
 *
 * \defgroup vTaskNotifyGiveIndexedFromISR vTaskNotifyGiveIndexedFromISR
 * \ingroup TaskNotifications
 */
void vTaskGenericNotifyGiveFromISR( TaskHandle_t xTaskToNotify,
                                    UBaseType_t uxIndexToNotify,
                                    BaseType_t * pxHigherPriorityTaskWoken ) PRIVILEGED_FUNCTION;
#define vTaskNotifyGiveFromISR( xTaskToNotify, pxHigherPriorityTaskWoken ) \
    vTaskGenericNotifyGiveFromISR( ( xTaskToNotify ), ( tskDEFAULT_INDEX_TO_NOTIFY ), ( pxHigherPriorityTaskWoken ) );
#define vTaskNotifyGiveIndexedFromISR( xTaskToNotify, uxIndexToNotify, pxHigherPriorityTaskWoken ) \
    vTaskGenericNotifyGiveFromISR( ( xTaskToNotify ), ( uxIndexToNotify ), ( pxHigherPriorityTaskWoken ) );

/**
 * task. h
 * @code{c}
 * uint32_t ulTaskNotifyTakeIndexed( UBaseType_t uxIndexToWaitOn, BaseType_t xClearCountOnExit, TickType_t xTicksToWait );
 *
 * uint32_t ulTaskNotifyTake( BaseType_t xClearCountOnExit, TickType_t xTicksToWait );
 * @endcode
 *
 * Waits for a direct to task notification on a particular index in the calling
 * task's notification array in a manner similar to taking a counting semaphore.
 *
 * See https://www.FreeRTOS.org/RTOS-task-notifications.html for details.
 *
 * configUSE_TASK_NOTIFICATIONS must be undefined or defined as 1 for this
 * function to be available.
 *
 * Each task has a private array of "notification values" (or 'notifications'),
 * each of which is a 32-bit unsigned integer (uint32_t).  The constant
 * configTASK_NOTIFICATION_ARRAY_ENTRIES sets the number of indexes in the
 * array, and (for backward compatibility) defaults to 1 if left undefined.
 * Prior to FreeRTOS V10.4.0 there was only one notification value per task.
 *
 * Events can be sent to a task using an intermediary object.  Examples of such
 * objects are queues, semaphores, mutexes and event groups.  Task notifications
 * are a method of sending an event directly to a task without the need for such
 * an intermediary object.
 *
 * A notification sent to a task can optionally perform an action, such as
 * update, overwrite or increment one of the task's notification values.  In
 * that way task notifications can be used to send data to a task, or be used as
 * light weight and fast binary or counting semaphores.
 *
 * ulTaskNotifyTakeIndexed() is intended for use when a task notification is
 * used as a faster and lighter weight binary or counting semaphore alternative.
 * Actual FreeRTOS semaphores are taken using the xSemaphoreTake() API function,
 * the equivalent action that instead uses a task notification is
 * ulTaskNotifyTakeIndexed().
 *
 * When a task is using its notification value as a binary or counting semaphore
 * other tasks should send notifications to it using the xTaskNotifyGiveIndexed()
 * macro, or xTaskNotifyIndex() function with the eAction parameter set to
 * eIncrement.
 *
 * ulTaskNotifyTakeIndexed() can either clear the task's notification value at
 * the array index specified by the uxIndexToWaitOn parameter to zero on exit,
 * in which case the notification value acts like a binary semaphore, or
 * decrement the notification value on exit, in which case the notification
 * value acts like a counting semaphore.
 *
 * A task can use ulTaskNotifyTakeIndexed() to [optionally] block to wait for
 * a notification.  The task does not consume any CPU time while it is in the
 * Blocked state.
 *
 * Where as xTaskNotifyWaitIndexed() will return when a notification is pending,
 * ulTaskNotifyTakeIndexed() will return when the task's notification value is
 * not zero.
 *
 * **NOTE** Each notification within the array operates independently - a task
 * can only block on one notification within the array at a time and will not be
 * unblocked by a notification sent to any other array index.
 *
 * Backward compatibility information:
 * Prior to FreeRTOS V10.4.0 each task had a single "notification value", and
 * all task notification API functions operated on that value. Replacing the
 * single notification value with an array of notification values necessitated a
 * new set of API functions that could address specific notifications within the
 * array.  ulTaskNotifyTake() is the original API function, and remains backward
 * compatible by always operating on the notification value at index 0 in the
 * array. Calling ulTaskNotifyTake() is equivalent to calling
 * ulTaskNotifyTakeIndexed() with the uxIndexToWaitOn parameter set to 0.
 *
 * @param uxIndexToWaitOn The index within the calling task's array of
 * notification values on which the calling task will wait for a notification to
 * be non-zero.  uxIndexToWaitOn must be less than
 * configTASK_NOTIFICATION_ARRAY_ENTRIES.  xTaskNotifyTake() does
 * not have this parameter and always waits for notifications on index 0.
 *
 * @param xClearCountOnExit if xClearCountOnExit is pdFALSE then the task's
 * notification value is decremented when the function exits.  In this way the
 * notification value acts like a counting semaphore.  If xClearCountOnExit is
 * not pdFALSE then the task's notification value is cleared to zero when the
 * function exits.  In this way the notification value acts like a binary
 * semaphore.
 *
 * @param xTicksToWait The maximum amount of time that the task should wait in
 * the Blocked state for the task's notification value to be greater than zero,
 * should the count not already be greater than zero when
 * ulTaskNotifyTake() was called.  The task will not consume any processing
 * time while it is in the Blocked state.  This is specified in kernel ticks,
 * the macro pdMS_TO_TICKS( value_in_ms ) can be used to convert a time
 * specified in milliseconds to a time specified in ticks.
 *
 * @return The task's notification count before it is either cleared to zero or
 * decremented (see the xClearCountOnExit parameter).
 *
 * \defgroup ulTaskNotifyTakeIndexed ulTaskNotifyTakeIndexed
 * \ingroup TaskNotifications
 */
uint32_t ulTaskGenericNotifyTake( UBaseType_t uxIndexToWaitOn,
                                  BaseType_t xClearCountOnExit,
                                  TickType_t xTicksToWait ) PRIVILEGED_FUNCTION;
#define ulTaskNotifyTake( xClearCountOnExit, xTicksToWait ) \
    ulTaskGenericNotifyTake( ( tskDEFAULT_INDEX_TO_NOTIFY ), ( xClearCountOnExit ), ( xTicksToWait ) )
#define ulTaskNotifyTakeIndexed( uxIndexToWaitOn, xClearCountOnExit, xTicksToWait ) \
    ulTaskGenericNotifyTake( ( uxIndexToWaitOn ), ( xClearCountOnExit ), ( xTicksToWait ) )

/**
 * task. h
 * @code{c}
 * BaseType_t xTaskNotifyStateClearIndexed( TaskHandle_t xTask, UBaseType_t uxIndexToCLear );
 *
 * BaseType_t xTaskNotifyStateClear( TaskHandle_t xTask );
 * @endcode
 *
 * See https://www.FreeRTOS.org/RTOS-task-notifications.html for details.
 *
 * configUSE_TASK_NOTIFICATIONS must be undefined or defined as 1 for these
 * functions to be available.
 *
 * Each task has a private array of "notification values" (or 'notifications'),
 * each of which is a 32-bit unsigned integer (uint32_t).  The constant
 * configTASK_NOTIFICATION_ARRAY_ENTRIES sets the number of indexes in the
 * array, and (for backward compatibility) defaults to 1 if left undefined.
 * Prior to FreeRTOS V10.4.0 there was only one notification value per task.
 *
 * If a notification is sent to an index within the array of notifications then
 * the notification at that index is said to be 'pending' until it is read or
 * explicitly cleared by the receiving task.  xTaskNotifyStateClearIndexed()
 * is the function that clears a pending notification without reading the
 * notification value.  The notification value at the same array index is not
 * altered.  Set xTask to NULL to clear the notification state of the calling
 * task.
 *
 * Backward compatibility information:
 * Prior to FreeRTOS V10.4.0 each task had a single "notification value", and
 * all task notification API functions operated on that value. Replacing the
 * single notification value with an array of notification values necessitated a
 * new set of API functions that could address specific notifications within the
 * array.  xTaskNotifyStateClear() is the original API function, and remains
 * backward compatible by always operating on the notification value at index 0
 * within the array. Calling xTaskNotifyStateClear() is equivalent to calling
 * xTaskNotifyStateClearIndexed() with the uxIndexToNotify parameter set to 0.
 *
 * @param xTask The handle of the RTOS task that will have a notification state
 * cleared.  Set xTask to NULL to clear a notification state in the calling
 * task.  To obtain a task's handle create the task using xTaskCreate() and
 * make use of the pxCreatedTask parameter, or create the task using
 * xTaskCreateStatic() and store the returned value, or use the task's name in
 * a call to xTaskGetHandle().
 *
 * @param uxIndexToClear The index within the target task's array of
 * notification values to act upon.  For example, setting uxIndexToClear to 1
 * will clear the state of the notification at index 1 within the array.
 * uxIndexToClear must be less than configTASK_NOTIFICATION_ARRAY_ENTRIES.
 * ulTaskNotifyStateClear() does not have this parameter and always acts on the
 * notification at index 0.
 *
 * @return pdTRUE if the task's notification state was set to
 * eNotWaitingNotification, otherwise pdFALSE.
 *
 * \defgroup xTaskNotifyStateClearIndexed xTaskNotifyStateClearIndexed
 * \ingroup TaskNotifications
 */
BaseType_t xTaskGenericNotifyStateClear( TaskHandle_t xTask,
                                         UBaseType_t uxIndexToClear ) PRIVILEGED_FUNCTION;
#define xTaskNotifyStateClear( xTask ) \
    xTaskGenericNotifyStateClear( ( xTask ), ( tskDEFAULT_INDEX_TO_NOTIFY ) )
#define xTaskNotifyStateClearIndexed( xTask, uxIndexToClear ) \
    xTaskGenericNotifyStateClear( ( xTask ), ( uxIndexToClear ) )

/**
 * task. h
 * @code{c}
 * uint32_t ulTaskNotifyValueClearIndexed( TaskHandle_t xTask, UBaseType_t uxIndexToClear, uint32_t ulBitsToClear );
 *
 * uint32_t ulTaskNotifyValueClear( TaskHandle_t xTask, uint32_t ulBitsToClear );
 * @endcode
 *
 * See https://www.FreeRTOS.org/RTOS-task-notifications.html for details.
 *
 * configUSE_TASK_NOTIFICATIONS must be undefined or defined as 1 for these
 * functions to be available.
 *
 * Each task has a private array of "notification values" (or 'notifications'),
 * each of which is a 32-bit unsigned integer (uint32_t).  The constant
 * configTASK_NOTIFICATION_ARRAY_ENTRIES sets the number of indexes in the
 * array, and (for backward compatibility) defaults to 1 if left undefined.
 * Prior to FreeRTOS V10.4.0 there was only one notification value per task.
 *
 * ulTaskNotifyValueClearIndexed() clears the bits specified by the
 * ulBitsToClear bit mask in the notification value at array index uxIndexToClear
 * of the task referenced by xTask.
 *
 * Backward compatibility information:
 * Prior to FreeRTOS V10.4.0 each task had a single "notification value", and
 * all task notification API functions operated on that value. Replacing the
 * single notification value with an array of notification values necessitated a
 * new set of API functions that could address specific notifications within the
 * array.  ulTaskNotifyValueClear() is the original API function, and remains
 * backward compatible by always operating on the notification value at index 0
 * within the array. Calling ulTaskNotifyValueClear() is equivalent to calling
 * ulTaskNotifyValueClearIndexed() with the uxIndexToClear parameter set to 0.
 *
 * @param xTask The handle of the RTOS task that will have bits in one of its
 * notification values cleared. Set xTask to NULL to clear bits in a
 * notification value of the calling task.  To obtain a task's handle create the
 * task using xTaskCreate() and make use of the pxCreatedTask parameter, or
 * create the task using xTaskCreateStatic() and store the returned value, or
 * use the task's name in a call to xTaskGetHandle().
 *
 * @param uxIndexToClear The index within the target task's array of
 * notification values in which to clear the bits.  uxIndexToClear
 * must be less than configTASK_NOTIFICATION_ARRAY_ENTRIES.
 * ulTaskNotifyValueClear() does not have this parameter and always clears bits
 * in the notification value at index 0.
 *
 * @param ulBitsToClear Bit mask of the bits to clear in the notification value of
 * xTask. Set a bit to 1 to clear the corresponding bits in the task's notification
 * value. Set ulBitsToClear to 0xffffffff (UINT_MAX on 32-bit architectures) to clear
 * the notification value to 0.  Set ulBitsToClear to 0 to query the task's
 * notification value without clearing any bits.
 *
 *
 * @return The value of the target task's notification value before the bits
 * specified by ulBitsToClear were cleared.
 * \defgroup ulTaskNotifyValueClear ulTaskNotifyValueClear
 * \ingroup TaskNotifications
 */
uint32_t ulTaskGenericNotifyValueClear( TaskHandle_t xTask,
                                        UBaseType_t uxIndexToClear,
                                        uint32_t ulBitsToClear ) PRIVILEGED_FUNCTION;
#define ulTaskNotifyValueClear( xTask, ulBitsToClear ) \
    ulTaskGenericNotifyValueClear( ( xTask ), ( tskDEFAULT_INDEX_TO_NOTIFY ), ( ulBitsToClear ) )
#define ulTaskNotifyValueClearIndexed( xTask, uxIndexToClear, ulBitsToClear ) \
    ulTaskGenericNotifyValueClear( ( xTask ), ( uxIndexToClear ), ( ulBitsToClear ) )

/**
 * task.h
 * @code{c}
 * void vTaskSetTimeOutState( TimeOut_t * const pxTimeOut );
 * @endcode
 *
 * Capture the current time for future use with xTaskCheckForTimeOut().
 *
 * @param pxTimeOut Pointer to a timeout object into which the current time
 * is to be captured.  The captured time includes the tick count and the number
 * of times the tick count has overflowed since the system first booted.
 * \defgroup vTaskSetTimeOutState vTaskSetTimeOutState
 * \ingroup TaskCtrl
 */
void vTaskSetTimeOutState( TimeOut_t * const pxTimeOut ) PRIVILEGED_FUNCTION;

/**
 * task.h
 * @code{c}
 * BaseType_t xTaskCheckForTimeOut( TimeOut_t * const pxTimeOut, TickType_t * const pxTicksToWait );
 * @endcode
 *
 * Determines if pxTicksToWait ticks has passed since a time was captured
 * using a call to vTaskSetTimeOutState().  The captured time includes the tick
 * count and the number of times the tick count has overflowed.
 *
 * @param pxTimeOut The time status as captured previously using
 * vTaskSetTimeOutState. If the timeout has not yet occurred, it is updated
 * to reflect the current time status.
 * @param pxTicksToWait The number of ticks to check for timeout i.e. if
 * pxTicksToWait ticks have passed since pxTimeOut was last updated (either by
 * vTaskSetTimeOutState() or xTaskCheckForTimeOut()), the timeout has occurred.
 * If the timeout has not occurred, pxTicksToWait is updated to reflect the
 * number of remaining ticks.
 *
 * @return If timeout has occurred, pdTRUE is returned. Otherwise pdFALSE is
 * returned and pxTicksToWait is updated to reflect the number of remaining
 * ticks.
 *
 * @see https://www.FreeRTOS.org/xTaskCheckForTimeOut.html
 *
 * Example Usage:
 * @code{c}
 *  // Driver library function used to receive uxWantedBytes from an Rx buffer
 *  // that is filled by a UART interrupt. If there are not enough bytes in the
 *  // Rx buffer then the task enters the Blocked state until it is notified that
 *  // more data has been placed into the buffer. If there is still not enough
 *  // data then the task re-enters the Blocked state, and xTaskCheckForTimeOut()
 *  // is used to re-calculate the Block time to ensure the total amount of time
 *  // spent in the Blocked state does not exceed MAX_TIME_TO_WAIT. This
 *  // continues until either the buffer contains at least uxWantedBytes bytes,
 *  // or the total amount of time spent in the Blocked state reaches
 *  // MAX_TIME_TO_WAIT - at which point the task reads however many bytes are
 *  // available up to a maximum of uxWantedBytes.
 *
 *  size_t xUART_Receive( uint8_t *pucBuffer, size_t uxWantedBytes )
 *  {
 *  size_t uxReceived = 0;
 *  TickType_t xTicksToWait = MAX_TIME_TO_WAIT;
 *  TimeOut_t xTimeOut;
 *
 *      // Initialize xTimeOut.  This records the time at which this function
 *      // was entered.
 *      vTaskSetTimeOutState( &xTimeOut );
 *
 *      // Loop until the buffer contains the wanted number of bytes, or a
 *      // timeout occurs.
 *      while( UART_bytes_in_rx_buffer( pxUARTInstance ) < uxWantedBytes )
 *      {
 *          // The buffer didn't contain enough data so this task is going to
 *          // enter the Blocked state. Adjusting xTicksToWait to account for
 *          // any time that has been spent in the Blocked state within this
 *          // function so far to ensure the total amount of time spent in the
 *          // Blocked state does not exceed MAX_TIME_TO_WAIT.
 *          if( xTaskCheckForTimeOut( &xTimeOut, &xTicksToWait ) != pdFALSE )
 *          {
 *              //Timed out before the wanted number of bytes were available,
 *              // exit the loop.
 *              break;
 *          }
 *
 *          // Wait for a maximum of xTicksToWait ticks to be notified that the
 *          // receive interrupt has placed more data into the buffer.
 *          ulTaskNotifyTake( pdTRUE, xTicksToWait );
 *      }
 *
 *      // Attempt to read uxWantedBytes from the receive buffer into pucBuffer.
 *      // The actual number of bytes read (which might be less than
 *      // uxWantedBytes) is returned.
 *      uxReceived = UART_read_from_receive_buffer( pxUARTInstance,
 *                                                  pucBuffer,
 *                                                  uxWantedBytes );
 *
 *      return uxReceived;
 *  }
 * @endcode
 * \defgroup xTaskCheckForTimeOut xTaskCheckForTimeOut
 * \ingroup TaskCtrl
 */
BaseType_t xTaskCheckForTimeOut( TimeOut_t * const pxTimeOut,
                                 TickType_t * const pxTicksToWait ) PRIVILEGED_FUNCTION;

/**
 * task.h
 * @code{c}
 * BaseType_t xTaskCatchUpTicks( TickType_t xTicksToCatchUp );
 * @endcode
 *
 * This function corrects the tick count value after the application code has held
 * interrupts disabled for an extended period resulting in tick interrupts having
 * been missed.
 *
 * This function is similar to vTaskStepTick(), however, unlike
 * vTaskStepTick(), xTaskCatchUpTicks() may move the tick count forward past a
 * time at which a task should be removed from the blocked state.  That means
 * tasks may have to be removed from the blocked state as the tick count is
 * moved.
 *
 * @param xTicksToCatchUp The number of tick interrupts that have been missed due to
 * interrupts being disabled.  Its value is not computed automatically, so must be
 * computed by the application writer.
 *
 * @return pdTRUE if moving the tick count forward resulted in a task leaving the
 * blocked state and a context switch being performed.  Otherwise pdFALSE.
 *
 * \defgroup xTaskCatchUpTicks xTaskCatchUpTicks
 * \ingroup TaskCtrl
 */
BaseType_t xTaskCatchUpTicks( TickType_t xTicksToCatchUp ) PRIVILEGED_FUNCTION;


/*-----------------------------------------------------------
* SCHEDULER INTERNALS AVAILABLE FOR PORTING PURPOSES
*----------------------------------------------------------*/

/*
 * THIS FUNCTION MUST NOT BE USED FROM APPLICATION CODE.  IT IS ONLY
 * INTENDED FOR USE WHEN IMPLEMENTING A PORT OF THE SCHEDULER AND IS
 * AN INTERFACE WHICH IS FOR THE EXCLUSIVE USE OF THE SCHEDULER.
 *
 * Called from the real time kernel tick (either preemptive or cooperative),
 * this increments the tick count and checks if any tasks that are blocked
 * for a finite period required removing from a blocked list and placing on
 * a ready list.  If a non-zero value is returned then a context switch is
 * required because either:
 *   + A task was removed from a blocked list because its timeout had expired,
 *     or
 *   + Time slicing is in use and there is a task of equal priority to the
 *     currently running task.
 */
BaseType_t xTaskIncrementTick( void ) PRIVILEGED_FUNCTION;

/*
 * THIS FUNCTION MUST NOT BE USED FROM APPLICATION CODE.  IT IS AN
 * INTERFACE WHICH IS FOR THE EXCLUSIVE USE OF THE SCHEDULER.
 *
 * THIS FUNCTION MUST BE CALLED WITH INTERRUPTS DISABLED.
 *
 * Removes the calling task from the ready list and places it both
 * on the list of tasks waiting for a particular event, and the
 * list of delayed tasks.  The task will be removed from both lists
 * and replaced on the ready list should either the event occur (and
 * there be no higher priority tasks waiting on the same event) or
 * the delay period expires.
 *
 * The 'unordered' version replaces the event list item value with the
 * xItemValue value, and inserts the list item at the end of the list.
 *
 * The 'ordered' version uses the existing event list item value (which is the
 * owning task's priority) to insert the list item into the event list in task
 * priority order.
 *
 * @param pxEventList The list containing tasks that are blocked waiting
 * for the event to occur.
 *
 * @param xItemValue The item value to use for the event list item when the
 * event list is not ordered by task priority.
 *
 * @param xTicksToWait The maximum amount of time that the task should wait
 * for the event to occur.  This is specified in kernel ticks, the constant
 * portTICK_PERIOD_MS can be used to convert kernel ticks into a real time
 * period.
 */
void vTaskPlaceOnEventList( List_t * const pxEventList,
                            const TickType_t xTicksToWait ) PRIVILEGED_FUNCTION;
void vTaskPlaceOnUnorderedEventList( List_t * pxEventList,
                                     const TickType_t xItemValue,
                                     const TickType_t xTicksToWait ) PRIVILEGED_FUNCTION;

/*
 * THIS FUNCTION MUST NOT BE USED FROM APPLICATION CODE.  IT IS AN
 * INTERFACE WHICH IS FOR THE EXCLUSIVE USE OF THE SCHEDULER.
 *
 * THIS FUNCTION MUST BE CALLED WITH INTERRUPTS DISABLED.
 *
 * This function performs nearly the same function as vTaskPlaceOnEventList().
 * The difference being that this function does not permit tasks to block
 * indefinitely, whereas vTaskPlaceOnEventList() does.
 *
 */
void vTaskPlaceOnEventListRestricted( List_t * const pxEventList,
                                      TickType_t xTicksToWait,
                                      const BaseType_t xWaitIndefinitely ) PRIVILEGED_FUNCTION;

/*
 * THIS FUNCTION MUST NOT BE USED FROM APPLICATION CODE.  IT IS AN
 * INTERFACE WHICH IS FOR THE EXCLUSIVE USE OF THE SCHEDULER.
 *
 * THIS FUNCTION MUST BE CALLED WITH INTERRUPTS DISABLED.
 *
 * Removes a task from both the specified event list and the list of blocked
 * tasks, and places it on a ready queue.
 *
 * xTaskRemoveFromEventList()/vTaskRemoveFromUnorderedEventList() will be called
 * if either an event occurs to unblock a task, or the block timeout period
 * expires.
 *
 * xTaskRemoveFromEventList() is used when the event list is in task priority
 * order.  It removes the list item from the head of the event list as that will
 * have the highest priority owning task of all the tasks on the event list.
 * vTaskRemoveFromUnorderedEventList() is used when the event list is not
 * ordered and the event list items hold something other than the owning tasks
 * priority.  In this case the event list item value is updated to the value
 * passed in the xItemValue parameter.
 *
 * @return pdTRUE if the task being removed has a higher priority than the task
 * making the call, otherwise pdFALSE.
 */
BaseType_t xTaskRemoveFromEventList( const List_t * const pxEventList ) PRIVILEGED_FUNCTION;
void vTaskRemoveFromUnorderedEventList( ListItem_t * pxEventListItem,
                                        const TickType_t xItemValue ) PRIVILEGED_FUNCTION;

/*
 * THIS FUNCTION MUST NOT BE USED FROM APPLICATION CODE.  IT IS ONLY
 * INTENDED FOR USE WHEN IMPLEMENTING A PORT OF THE SCHEDULER AND IS
 * AN INTERFACE WHICH IS FOR THE EXCLUSIVE USE OF THE SCHEDULER.
 *
 * Sets the pointer to the current TCB to the TCB of the highest priority task
 * that is ready to run.
 */
portDONT_DISCARD void vTaskSwitchContext( void ) PRIVILEGED_FUNCTION;

/*
 * THESE FUNCTIONS MUST NOT BE USED FROM APPLICATION CODE.  THEY ARE USED BY
 * THE EVENT BITS MODULE.
 */
TickType_t uxTaskResetEventItemValue( void ) PRIVILEGED_FUNCTION;

/*
 * Return the handle of the calling task.
 */
TaskHandle_t xTaskGetCurrentTaskHandle( void ) PRIVILEGED_FUNCTION;

/*
 * Shortcut used by the queue implementation to prevent unnecessary call to
 * taskYIELD();
 */
void vTaskMissedYield( void ) PRIVILEGED_FUNCTION;

/*
 * Returns the scheduler state as taskSCHEDULER_RUNNING,
 * taskSCHEDULER_NOT_STARTED or taskSCHEDULER_SUSPENDED.
 */
BaseType_t xTaskGetSchedulerState( void ) PRIVILEGED_FUNCTION;

/*
 * Raises the priority of the mutex holder to that of the calling task should
 * the mutex holder have a priority less than the calling task.
 */
BaseType_t xTaskPriorityInherit( TaskHandle_t const pxMutexHolder ) PRIVILEGED_FUNCTION;

/*
 * Set the priority of a task back to its proper priority in the case that it
 * inherited a higher priority while it was holding a semaphore.
 */
BaseType_t xTaskPriorityDisinherit( TaskHandle_t const pxMutexHolder ) PRIVILEGED_FUNCTION;

/*
 * If a higher priority task attempting to obtain a mutex caused a lower
 * priority task to inherit the higher priority task's priority - but the higher
 * priority task then timed out without obtaining the mutex, then the lower
 * priority task will disinherit the priority again - but only down as far as
 * the highest priority task that is still waiting for the mutex (if there were
 * more than one task waiting for the mutex).
 */
void vTaskPriorityDisinheritAfterTimeout( TaskHandle_t const pxMutexHolder,
                                          UBaseType_t uxHighestPriorityWaitingTask ) PRIVILEGED_FUNCTION;

/*
 * Get the uxTCBNumber assigned to the task referenced by the xTask parameter.
 */
UBaseType_t uxTaskGetTaskNumber( TaskHandle_t xTask ) PRIVILEGED_FUNCTION;

/*
 * Set the uxTaskNumber of the task referenced by the xTask parameter to
 * uxHandle.
 */
void vTaskSetTaskNumber( TaskHandle_t xTask,
                         const UBaseType_t uxHandle ) PRIVILEGED_FUNCTION;

/*
 * Only available when configUSE_TICKLESS_IDLE is set to 1.
 * If tickless mode is being used, or a low power mode is implemented, then
 * the tick interrupt will not execute during idle periods.  When this is the
 * case, the tick count value maintained by the scheduler needs to be kept up
 * to date with the actual execution time by being skipped forward by a time
 * equal to the idle period.
 */
void vTaskStepTick( const TickType_t xTicksToJump ) PRIVILEGED_FUNCTION;

/*
 * Only available when configUSE_TICKLESS_IDLE is set to 1.
 * Provided for use within portSUPPRESS_TICKS_AND_SLEEP() to allow the port
 * specific sleep function to determine if it is ok to proceed with the sleep,
 * and if it is ok to proceed, if it is ok to sleep indefinitely.
 *
 * This function is necessary because portSUPPRESS_TICKS_AND_SLEEP() is only
 * called with the scheduler suspended, not from within a critical section.  It
 * is therefore possible for an interrupt to request a context switch between
 * portSUPPRESS_TICKS_AND_SLEEP() and the low power mode actually being
 * entered.  eTaskConfirmSleepModeStatus() should be called from a short
 * critical section between the timer being stopped and the sleep mode being
 * entered to ensure it is ok to proceed into the sleep mode.
 */
eSleepModeStatus eTaskConfirmSleepModeStatus( void ) PRIVILEGED_FUNCTION;

/*
 * For internal use only.  Increment the mutex held count when a mutex is
 * taken and return the handle of the task that has taken the mutex.
 */
TaskHandle_t pvTaskIncrementMutexHeldCount( void ) PRIVILEGED_FUNCTION;

/*
 * For internal use only.  Same as vTaskSetTimeOutState(), but without a critical
 * section.
 */
void vTaskInternalSetTimeOutState( TimeOut_t * const pxTimeOut ) PRIVILEGED_FUNCTION;

/*
 * Only available when configTRACK_TASK_MEMORY_ALLOCATIONS is set to 1.  These
 * functions are called by the memory allocation schemes to track the amount
 * of heap memory used by a task, as well as the number of times a task has
 * allocated memory and the number of times a task has freed memory.
 */
size_t xTaskUpdateHeapAllocationStats( TaskHandle_t *pxAllocatingTask, size_t xAllocationSizeBytes ) PRIVILEGED_FUNCTION;
size_t xTaskUpdateHeapFreedStats( TaskHandle_t pxTaskIn, size_t xBytesBeingFreed ) PRIVILEGED_FUNCTION;

/* *INDENT-OFF* */
#ifdef __cplusplus
    }
#endif
/* *INDENT-ON* */
#endif /* INC_TASK_H */<|MERGE_RESOLUTION|>--- conflicted
+++ resolved
@@ -153,7 +153,6 @@
  * in the system. */
 typedef struct xTASK_STATUS
 {
-<<<<<<< HEAD
     TaskHandle_t xHandle;                            /* The handle of the task to which the rest of the information in the structure relates. */
     const char * pcTaskName;                         /* A pointer to the task's name.  This value will be invalid if the task was deleted since the structure was populated! */ /*lint !e971 Unqualified char types are allowed for strings and single characters only. */
     UBaseType_t xTaskNumber;                         /* A number unique to the task. */
@@ -176,17 +175,6 @@
         size_t xHeapBytesCurrentlyHeld;              /* The total number of bytes allocated by this task but not yet freed.  Any task freeing the heap memory will reduce this count in the task that originally allocated the memory. */
         size_t xMaxHeapBytesEverHeld;                /* The maximum amount of bytes allocated by this task at any one time. */
     #endif
-=======
-    TaskHandle_t xHandle;                         /* The handle of the task to which the rest of the information in the structure relates. */
-    const char * pcTaskName;                      /* A pointer to the task's name.  This value will be invalid if the task was deleted since the structure was populated! */ /*lint !e971 Unqualified char types are allowed for strings and single characters only. */
-    UBaseType_t xTaskNumber;                      /* A number unique to the task. */
-    eTaskState eCurrentState;                     /* The state in which the task existed when the structure was populated. */
-    UBaseType_t uxCurrentPriority;                /* The priority at which the task was running (may be inherited) when the structure was populated. */
-    UBaseType_t uxBasePriority;                   /* The priority to which the task will return if the task's current priority has been inherited to avoid unbounded priority inversion when obtaining a mutex.  Only valid if configUSE_MUTEXES is defined as 1 in FreeRTOSConfig.h. */
-    configRUN_TIME_COUNTER_TYPE ulRunTimeCounter; /* The total run time allocated to the task so far, as defined by the run time stats clock.  See https://www.FreeRTOS.org/rtos-run-time-stats.html.  Only valid when configGENERATE_RUN_TIME_STATS is defined as 1 in FreeRTOSConfig.h. */
-    StackType_t * pxStackBase;                    /* Points to the lowest address of the task's stack area. */
-    configSTACK_DEPTH_TYPE usStackHighWaterMark;  /* The minimum amount of stack space that has remained for the task since the task was created.  The closer this value is to zero the closer the task has come to overflowing its stack. */
->>>>>>> c13719d2
 } TaskStatus_t;
 
 /* Possible return values for eTaskConfirmSleepModeStatus(). */
