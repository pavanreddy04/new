/*
 * FreeRTOS Kernel <DEVELOPMENT BRANCH>
 * Copyright (C) 2021 Amazon.com, Inc. or its affiliates.  All Rights Reserved.
 *
 * SPDX-License-Identifier: MIT
 *
 * Permission is hereby granted, free of charge, to any person obtaining a copy of
 * this software and associated documentation files (the "Software"), to deal in
 * the Software without restriction, including without limitation the rights to
 * use, copy, modify, merge, publish, distribute, sublicense, and/or sell copies of
 * the Software, and to permit persons to whom the Software is furnished to do so,
 * subject to the following conditions:
 *
 * The above copyright notice and this permission notice shall be included in all
 * copies or substantial portions of the Software.
 *
 * THE SOFTWARE IS PROVIDED "AS IS", WITHOUT WARRANTY OF ANY KIND, EXPRESS OR
 * IMPLIED, INCLUDING BUT NOT LIMITED TO THE WARRANTIES OF MERCHANTABILITY, FITNESS
 * FOR A PARTICULAR PURPOSE AND NONINFRINGEMENT. IN NO EVENT SHALL THE AUTHORS OR
 * COPYRIGHT HOLDERS BE LIABLE FOR ANY CLAIM, DAMAGES OR OTHER LIABILITY, WHETHER
 * IN AN ACTION OF CONTRACT, TORT OR OTHERWISE, ARISING FROM, OUT OF OR IN
 * CONNECTION WITH THE SOFTWARE OR THE USE OR OTHER DEALINGS IN THE SOFTWARE.
 *
 * https://www.FreeRTOS.org
 * https://github.com/FreeRTOS
 *
 */


#ifndef INC_TASK_H
#define INC_TASK_H

#ifndef INC_FREERTOS_H
    #error "include FreeRTOS.h must appear in source files before include task.h"
#endif

#include "list.h"

/* *INDENT-OFF* */
#ifdef __cplusplus
    extern "C" {
#endif
/* *INDENT-ON* */

/*-----------------------------------------------------------
* MACROS AND DEFINITIONS
*----------------------------------------------------------*/

/*
 * If tskKERNEL_VERSION_NUMBER ends with + it represents the version in development
 * after the numbered release.
 *
 * The tskKERNEL_VERSION_MAJOR, tskKERNEL_VERSION_MINOR, tskKERNEL_VERSION_BUILD
 * values will reflect the last released version number.
 */
#define tskKERNEL_VERSION_NUMBER       "V10.4.4+"
#define tskKERNEL_VERSION_MAJOR        10
#define tskKERNEL_VERSION_MINOR        4
#define tskKERNEL_VERSION_BUILD        4

/* MPU region parameters passed in ulParameters
 * of MemoryRegion_t struct. */
#define tskMPU_REGION_READ_ONLY        ( 1UL << 0UL )
#define tskMPU_REGION_READ_WRITE       ( 1UL << 1UL )
#define tskMPU_REGION_EXECUTE_NEVER    ( 1UL << 2UL )
#define tskMPU_REGION_NORMAL_MEMORY    ( 1UL << 3UL )
#define tskMPU_REGION_DEVICE_MEMORY    ( 1UL << 4UL )

/* MPU region permissions stored in MPU settings to
 * authorize access requests. */
#define tskMPU_READ_PERMISSION         ( 1UL << 0UL )
#define tskMPU_WRITE_PERMISSION        ( 1UL << 1UL )

/* The direct to task notification feature used to have only a single notification
 * per task.  Now there is an array of notifications per task that is dimensioned by
 * configTASK_NOTIFICATION_ARRAY_ENTRIES.  For backward compatibility, any use of the
 * original direct to task notification defaults to using the first index in the
 * array. */
#define tskDEFAULT_INDEX_TO_NOTIFY     ( 0 )

/**
 * task. h
 *
 * Type by which tasks are referenced.  For example, a call to xTaskCreate
 * returns (via a pointer parameter) an TaskHandle_t variable that can then
 * be used as a parameter to vTaskDelete to delete the task.
 *
 * \defgroup TaskHandle_t TaskHandle_t
 * \ingroup Tasks
 */
struct tskTaskControlBlock; /* The old naming convention is used to prevent breaking kernel aware debuggers. */
typedef struct tskTaskControlBlock         * TaskHandle_t;
typedef const struct tskTaskControlBlock   * ConstTaskHandle_t;

/*
 * Defines the prototype to which the application task hook function must
 * conform.
 */
typedef BaseType_t (* TaskHookFunction_t)( void * arg );

/* Task states returned by eTaskGetState. */
typedef enum
{
    eRunning = 0, /* A task is querying the state of itself, so must be running. */
    eReady,       /* The task being queried is in a ready or pending ready list. */
    eBlocked,     /* The task being queried is in the Blocked state. */
    eSuspended,   /* The task being queried is in the Suspended state, or is in the Blocked state with an infinite time out. */
    eDeleted,     /* The task being queried has been deleted, but its TCB has not yet been freed. */
    eInvalid      /* Used as an 'invalid state' value. */
} eTaskState;

/* Actions that can be performed when vTaskNotify() is called. */
typedef enum
{
    eNoAction = 0,            /* Notify the task without updating its notify value. */
    eSetBits,                 /* Set bits in the task's notification value. */
    eIncrement,               /* Increment the task's notification value. */
    eSetValueWithOverwrite,   /* Set the task's notification value to a specific value even if the previous value has not yet been read by the task. */
    eSetValueWithoutOverwrite /* Set the task's notification value if the previous value has been read by the task. */
} eNotifyAction;

/*
 * Used internally only.
 */
typedef struct xTIME_OUT
{
    BaseType_t xOverflowCount;
    TickType_t xTimeOnEntering;
} TimeOut_t;

/*
 * Defines the memory ranges allocated to the task when an MPU is used.
 */
typedef struct xMEMORY_REGION
{
    void * pvBaseAddress;
    uint32_t ulLengthInBytes;
    uint32_t ulParameters;
} MemoryRegion_t;

/*
 * Parameters required to create an MPU protected task.
 */
typedef struct xTASK_PARAMETERS
{
    TaskFunction_t pvTaskCode;
    const char * pcName; /*lint !e971 Unqualified char types are allowed for strings and single characters only. */
    configSTACK_DEPTH_TYPE usStackDepth;
    void * pvParameters;
    UBaseType_t uxPriority;
    StackType_t * puxStackBuffer;
    MemoryRegion_t xRegions[ portNUM_CONFIGURABLE_REGIONS ];
    #if ( ( portUSING_MPU_WRAPPERS == 1 ) && ( configSUPPORT_STATIC_ALLOCATION == 1 ) )
        StaticTask_t * const pxTaskBuffer;
    #endif
} TaskParameters_t;

/* Used with the uxTaskGetSystemState() function to return the state of each task
 * in the system. */
typedef struct xTASK_STATUS
{
    TaskHandle_t xHandle;                         /* The handle of the task to which the rest of the information in the structure relates. */
    const char * pcTaskName;                      /* A pointer to the task's name.  This value will be invalid if the task was deleted since the structure was populated! */ /*lint !e971 Unqualified char types are allowed for strings and single characters only. */
    UBaseType_t xTaskNumber;                      /* A number unique to the task. */
    eTaskState eCurrentState;                     /* The state in which the task existed when the structure was populated. */
    UBaseType_t uxCurrentPriority;                /* The priority at which the task was running (may be inherited) when the structure was populated. */
    UBaseType_t uxBasePriority;                   /* The priority to which the task will return if the task's current priority has been inherited to avoid unbounded priority inversion when obtaining a mutex.  Only valid if configUSE_MUTEXES is defined as 1 in FreeRTOSConfig.h. */
    configRUN_TIME_COUNTER_TYPE ulRunTimeCounter; /* The total run time allocated to the task so far, as defined by the run time stats clock.  See https://www.FreeRTOS.org/rtos-run-time-stats.html.  Only valid when configGENERATE_RUN_TIME_STATS is defined as 1 in FreeRTOSConfig.h. */
    StackType_t * pxStackBase;                    /* Points to the lowest address of the task's stack area. */
    #if ( ( portSTACK_GROWTH > 0 ) || ( configRECORD_STACK_HIGH_ADDRESS == 1 ) )
        StackType_t * pxTopOfStack;               /* Points to the top address of the task's stack area. */
        StackType_t * pxEndOfStack;               /* Points to the end address of the task's stack area. */
    #endif
    configSTACK_DEPTH_TYPE usStackHighWaterMark;  /* The minimum amount of stack space that has remained for the task since the task was created.  The closer this value is to zero the closer the task has come to overflowing its stack. */
    #if ( ( configUSE_CORE_AFFINITY == 1 ) && ( configNUMBER_OF_CORES > 1 ) )
        UBaseType_t uxCoreAffinityMask;           /* The core affinity mask for the task */
    #endif
} TaskStatus_t;

/* Possible return values for eTaskConfirmSleepModeStatus(). */
typedef enum
{
    eAbortSleep = 0,           /* A task has been made ready or a context switch pended since portSUPPRESS_TICKS_AND_SLEEP() was called - abort entering a sleep mode. */
    eStandardSleep,            /* Enter a sleep mode that will not last any longer than the expected idle time. */
    #if ( INCLUDE_vTaskSuspend == 1 )
        eNoTasksWaitingTimeout /* No tasks are waiting for a timeout so it is safe to enter a sleep mode that can only be exited by an external interrupt. */
    #endif /* INCLUDE_vTaskSuspend */
} eSleepModeStatus;

/**
 * Defines the priority used by the idle task.  This must not be modified.
 *
 * \ingroup TaskUtils
 */
#define tskIDLE_PRIORITY    ( ( UBaseType_t ) 0U )

/**
 * Defines affinity to all available cores.
 *
 * \ingroup TaskUtils
 */
#define tskNO_AFFINITY      ( ( UBaseType_t ) -1 )

/**
 * task. h
 *
 * Macro for forcing a context switch.
 *
 * \defgroup taskYIELD taskYIELD
 * \ingroup SchedulerControl
 */
#define taskYIELD()                          portYIELD()

/**
 * task. h
 *
 * Macro to mark the start of a critical code region.  Preemptive context
 * switches cannot occur when in a critical region.
 *
 * NOTE: This may alter the stack (depending on the portable implementation)
 * so must be used with care!
 *
 * \defgroup taskENTER_CRITICAL taskENTER_CRITICAL
 * \ingroup SchedulerControl
 */
#define taskENTER_CRITICAL()                 portENTER_CRITICAL()
#if ( configNUMBER_OF_CORES == 1 )
    #define taskENTER_CRITICAL_FROM_ISR()    portSET_INTERRUPT_MASK_FROM_ISR()
#else
    #define taskENTER_CRITICAL_FROM_ISR()    portENTER_CRITICAL_FROM_ISR()
#endif

/**
 * task. h
 *
 * Macro to mark the end of a critical code region.  Preemptive context
 * switches cannot occur when in a critical region.
 *
 * NOTE: This may alter the stack (depending on the portable implementation)
 * so must be used with care!
 *
 * \defgroup taskEXIT_CRITICAL taskEXIT_CRITICAL
 * \ingroup SchedulerControl
 */
#define taskEXIT_CRITICAL()                    portEXIT_CRITICAL()
#if ( configNUMBER_OF_CORES == 1 )
    #define taskEXIT_CRITICAL_FROM_ISR( x )    portCLEAR_INTERRUPT_MASK_FROM_ISR( x )
#else
    #define taskEXIT_CRITICAL_FROM_ISR( x )    portEXIT_CRITICAL_FROM_ISR( x )
#endif

/**
 * task. h
 *
 * Macro to disable all maskable interrupts.
 *
 * \defgroup taskDISABLE_INTERRUPTS taskDISABLE_INTERRUPTS
 * \ingroup SchedulerControl
 */
#define taskDISABLE_INTERRUPTS()    portDISABLE_INTERRUPTS()

/**
 * task. h
 *
 * Macro to enable microcontroller interrupts.
 *
 * \defgroup taskENABLE_INTERRUPTS taskENABLE_INTERRUPTS
 * \ingroup SchedulerControl
 */
#define taskENABLE_INTERRUPTS()     portENABLE_INTERRUPTS()

/* Definitions returned by xTaskGetSchedulerState().  taskSCHEDULER_SUSPENDED is
 * 0 to generate more optimal code when configASSERT() is defined as the constant
 * is used in assert() statements. */
#define taskSCHEDULER_SUSPENDED      ( ( BaseType_t ) 0 )
#define taskSCHEDULER_NOT_STARTED    ( ( BaseType_t ) 1 )
#define taskSCHEDULER_RUNNING        ( ( BaseType_t ) 2 )

/* Checks if core ID is valid. */
#define taskVALID_CORE_ID( xCoreID )    ( ( ( ( ( BaseType_t ) 0 <= ( xCoreID ) ) && ( ( xCoreID ) < ( BaseType_t ) configNUMBER_OF_CORES ) ) ) ? ( pdTRUE ) : ( pdFALSE ) )

/*-----------------------------------------------------------
* TASK CREATION API
*----------------------------------------------------------*/

/**
 * task. h
 * @code{c}
 * BaseType_t xTaskCreate(
 *                            TaskFunction_t pxTaskCode,
 *                            const char *pcName,
 *                            configSTACK_DEPTH_TYPE usStackDepth,
 *                            void *pvParameters,
 *                            UBaseType_t uxPriority,
 *                            TaskHandle_t *pxCreatedTask
 *                        );
 * @endcode
 *
 * Create a new task and add it to the list of tasks that are ready to run.
 *
 * Internally, within the FreeRTOS implementation, tasks use two blocks of
 * memory.  The first block is used to hold the task's data structures.  The
 * second block is used by the task as its stack.  If a task is created using
 * xTaskCreate() then both blocks of memory are automatically dynamically
 * allocated inside the xTaskCreate() function.  (see
 * https://www.FreeRTOS.org/a00111.html).  If a task is created using
 * xTaskCreateStatic() then the application writer must provide the required
 * memory.  xTaskCreateStatic() therefore allows a task to be created without
 * using any dynamic memory allocation.
 *
 * See xTaskCreateStatic() for a version that does not use any dynamic memory
 * allocation.
 *
 * xTaskCreate() can only be used to create a task that has unrestricted
 * access to the entire microcontroller memory map.  Systems that include MPU
 * support can alternatively create an MPU constrained task using
 * xTaskCreateRestricted().
 *
 * @param pxTaskCode Pointer to the task entry function.  Tasks
 * must be implemented to never return (i.e. continuous loop).
 *
 * @param pcName A descriptive name for the task.  This is mainly used to
 * facilitate debugging.  Max length defined by configMAX_TASK_NAME_LEN - default
 * is 16.
 *
 * @param usStackDepth The size of the task stack specified as the number of
 * variables the stack can hold - not the number of bytes.  For example, if
 * the stack is 16 bits wide and usStackDepth is defined as 100, 200 bytes
 * will be allocated for stack storage.
 *
 * @param pvParameters Pointer that will be used as the parameter for the task
 * being created.
 *
 * @param uxPriority The priority at which the task should run.  Systems that
 * include MPU support can optionally create tasks in a privileged (system)
 * mode by setting bit portPRIVILEGE_BIT of the priority parameter.  For
 * example, to create a privileged task at priority 2 the uxPriority parameter
 * should be set to ( 2 | portPRIVILEGE_BIT ).
 *
 * @param pxCreatedTask Used to pass back a handle by which the created task
 * can be referenced.
 *
 * @return pdPASS if the task was successfully created and added to a ready
 * list, otherwise an error code defined in the file projdefs.h
 *
 * Example usage:
 * @code{c}
 * // Task to be created.
 * void vTaskCode( void * pvParameters )
 * {
 *   for( ;; )
 *   {
 *       // Task code goes here.
 *   }
 * }
 *
 * // Function that creates a task.
 * void vOtherFunction( void )
 * {
 * static uint8_t ucParameterToPass;
 * TaskHandle_t xHandle = NULL;
 *
 *   // Create the task, storing the handle.  Note that the passed parameter ucParameterToPass
 *   // must exist for the lifetime of the task, so in this case is declared static.  If it was just an
 *   // an automatic stack variable it might no longer exist, or at least have been corrupted, by the time
 *   // the new task attempts to access it.
 *   xTaskCreate( vTaskCode, "NAME", STACK_SIZE, &ucParameterToPass, tskIDLE_PRIORITY, &xHandle );
 *   configASSERT( xHandle );
 *
 *   // Use the handle to delete the task.
 *   if( xHandle != NULL )
 *   {
 *      vTaskDelete( xHandle );
 *   }
 * }
 * @endcode
 * \defgroup xTaskCreate xTaskCreate
 * \ingroup Tasks
 */
#if ( configSUPPORT_DYNAMIC_ALLOCATION == 1 )
    BaseType_t xTaskCreate( TaskFunction_t pxTaskCode,
                            const char * const pcName, /*lint !e971 Unqualified char types are allowed for strings and single characters only. */
                            const configSTACK_DEPTH_TYPE usStackDepth,
                            void * const pvParameters,
                            UBaseType_t uxPriority,
                            TaskHandle_t * const pxCreatedTask ) PRIVILEGED_FUNCTION;
#endif

#if ( ( configSUPPORT_DYNAMIC_ALLOCATION == 1 ) && ( configNUMBER_OF_CORES > 1 ) && ( configUSE_CORE_AFFINITY == 1 ) )
    BaseType_t xTaskCreateAffinitySet( TaskFunction_t pxTaskCode,
                                       const char * const pcName, /*lint !e971 Unqualified char types are allowed for strings and single characters only. */
                                       const configSTACK_DEPTH_TYPE usStackDepth,
                                       void * const pvParameters,
                                       UBaseType_t uxPriority,
                                       UBaseType_t uxCoreAffinityMask,
                                       TaskHandle_t * const pxCreatedTask ) PRIVILEGED_FUNCTION;
#endif

/**
 * task. h
 * @code{c}
 * TaskHandle_t xTaskCreateStatic( TaskFunction_t pxTaskCode,
 *                               const char *pcName,
 *                               uint32_t ulStackDepth,
 *                               void *pvParameters,
 *                               UBaseType_t uxPriority,
 *                               StackType_t *puxStackBuffer,
 *                               StaticTask_t *pxTaskBuffer );
 * @endcode
 *
 * Create a new task and add it to the list of tasks that are ready to run.
 *
 * Internally, within the FreeRTOS implementation, tasks use two blocks of
 * memory.  The first block is used to hold the task's data structures.  The
 * second block is used by the task as its stack.  If a task is created using
 * xTaskCreate() then both blocks of memory are automatically dynamically
 * allocated inside the xTaskCreate() function.  (see
 * https://www.FreeRTOS.org/a00111.html).  If a task is created using
 * xTaskCreateStatic() then the application writer must provide the required
 * memory.  xTaskCreateStatic() therefore allows a task to be created without
 * using any dynamic memory allocation.
 *
 * @param pxTaskCode Pointer to the task entry function.  Tasks
 * must be implemented to never return (i.e. continuous loop).
 *
 * @param pcName A descriptive name for the task.  This is mainly used to
 * facilitate debugging.  The maximum length of the string is defined by
 * configMAX_TASK_NAME_LEN in FreeRTOSConfig.h.
 *
 * @param ulStackDepth The size of the task stack specified as the number of
 * variables the stack can hold - not the number of bytes.  For example, if
 * the stack is 32-bits wide and ulStackDepth is defined as 100 then 400 bytes
 * will be allocated for stack storage.
 *
 * @param pvParameters Pointer that will be used as the parameter for the task
 * being created.
 *
 * @param uxPriority The priority at which the task will run.
 *
 * @param puxStackBuffer Must point to a StackType_t array that has at least
 * ulStackDepth indexes - the array will then be used as the task's stack,
 * removing the need for the stack to be allocated dynamically.
 *
 * @param pxTaskBuffer Must point to a variable of type StaticTask_t, which will
 * then be used to hold the task's data structures, removing the need for the
 * memory to be allocated dynamically.
 *
 * @return If neither puxStackBuffer nor pxTaskBuffer are NULL, then the task
 * will be created and a handle to the created task is returned.  If either
 * puxStackBuffer or pxTaskBuffer are NULL then the task will not be created and
 * NULL is returned.
 *
 * Example usage:
 * @code{c}
 *
 *  // Dimensions of the buffer that the task being created will use as its stack.
 *  // NOTE:  This is the number of words the stack will hold, not the number of
 *  // bytes.  For example, if each stack item is 32-bits, and this is set to 100,
 *  // then 400 bytes (100 * 32-bits) will be allocated.
 #define STACK_SIZE 200
 *
 *  // Structure that will hold the TCB of the task being created.
 *  StaticTask_t xTaskBuffer;
 *
 *  // Buffer that the task being created will use as its stack.  Note this is
 *  // an array of StackType_t variables.  The size of StackType_t is dependent on
 *  // the RTOS port.
 *  StackType_t xStack[ STACK_SIZE ];
 *
 *  // Function that implements the task being created.
 *  void vTaskCode( void * pvParameters )
 *  {
 *      // The parameter value is expected to be 1 as 1 is passed in the
 *      // pvParameters value in the call to xTaskCreateStatic().
 *      configASSERT( ( uint32_t ) pvParameters == 1UL );
 *
 *      for( ;; )
 *      {
 *          // Task code goes here.
 *      }
 *  }
 *
 *  // Function that creates a task.
 *  void vOtherFunction( void )
 *  {
 *      TaskHandle_t xHandle = NULL;
 *
 *      // Create the task without using any dynamic memory allocation.
 *      xHandle = xTaskCreateStatic(
 *                    vTaskCode,       // Function that implements the task.
 *                    "NAME",          // Text name for the task.
 *                    STACK_SIZE,      // Stack size in words, not bytes.
 *                    ( void * ) 1,    // Parameter passed into the task.
 *                    tskIDLE_PRIORITY,// Priority at which the task is created.
 *                    xStack,          // Array to use as the task's stack.
 *                    &xTaskBuffer );  // Variable to hold the task's data structure.
 *
 *      // puxStackBuffer and pxTaskBuffer were not NULL, so the task will have
 *      // been created, and xHandle will be the task's handle.  Use the handle
 *      // to suspend the task.
 *      vTaskSuspend( xHandle );
 *  }
 * @endcode
 * \defgroup xTaskCreateStatic xTaskCreateStatic
 * \ingroup Tasks
 */
#if ( configSUPPORT_STATIC_ALLOCATION == 1 )
    TaskHandle_t xTaskCreateStatic( TaskFunction_t pxTaskCode,
                                    const char * const pcName, /*lint !e971 Unqualified char types are allowed for strings and single characters only. */
                                    const uint32_t ulStackDepth,
                                    void * const pvParameters,
                                    UBaseType_t uxPriority,
                                    StackType_t * const puxStackBuffer,
                                    StaticTask_t * const pxTaskBuffer ) PRIVILEGED_FUNCTION;
#endif /* configSUPPORT_STATIC_ALLOCATION */

#if ( ( configSUPPORT_STATIC_ALLOCATION == 1 ) && ( configNUMBER_OF_CORES > 1 ) && ( configUSE_CORE_AFFINITY == 1 ) )
    TaskHandle_t xTaskCreateStaticAffinitySet( TaskFunction_t pxTaskCode,
                                               const char * const pcName, /*lint !e971 Unqualified char types are allowed for strings and single characters only. */
                                               const uint32_t ulStackDepth,
                                               void * const pvParameters,
                                               UBaseType_t uxPriority,
                                               StackType_t * const puxStackBuffer,
                                               StaticTask_t * const pxTaskBuffer,
                                               UBaseType_t uxCoreAffinityMask ) PRIVILEGED_FUNCTION;
#endif

/**
 * task. h
 * @code{c}
 * BaseType_t xTaskCreateRestricted( TaskParameters_t *pxTaskDefinition, TaskHandle_t *pxCreatedTask );
 * @endcode
 *
 * Only available when configSUPPORT_DYNAMIC_ALLOCATION is set to 1.
 *
 * xTaskCreateRestricted() should only be used in systems that include an MPU
 * implementation.
 *
 * Create a new task and add it to the list of tasks that are ready to run.
 * The function parameters define the memory regions and associated access
 * permissions allocated to the task.
 *
 * See xTaskCreateRestrictedStatic() for a version that does not use any
 * dynamic memory allocation.
 *
 * @param pxTaskDefinition Pointer to a structure that contains a member
 * for each of the normal xTaskCreate() parameters (see the xTaskCreate() API
 * documentation) plus an optional stack buffer and the memory region
 * definitions.
 *
 * @param pxCreatedTask Used to pass back a handle by which the created task
 * can be referenced.
 *
 * @return pdPASS if the task was successfully created and added to a ready
 * list, otherwise an error code defined in the file projdefs.h
 *
 * Example usage:
 * @code{c}
 * // Create an TaskParameters_t structure that defines the task to be created.
 * static const TaskParameters_t xCheckTaskParameters =
 * {
 *  vATask,     // pvTaskCode - the function that implements the task.
 *  "ATask",    // pcName - just a text name for the task to assist debugging.
 *  100,        // usStackDepth - the stack size DEFINED IN WORDS.
 *  NULL,       // pvParameters - passed into the task function as the function parameters.
 *  ( 1UL | portPRIVILEGE_BIT ),// uxPriority - task priority, set the portPRIVILEGE_BIT if the task should run in a privileged state.
 *  cStackBuffer,// puxStackBuffer - the buffer to be used as the task stack.
 *
 *  // xRegions - Allocate up to three separate memory regions for access by
 *  // the task, with appropriate access permissions.  Different processors have
 *  // different memory alignment requirements - refer to the FreeRTOS documentation
 *  // for full information.
 *  {
 *      // Base address                 Length  Parameters
 *      { cReadWriteArray,              32,     portMPU_REGION_READ_WRITE },
 *      { cReadOnlyArray,               32,     portMPU_REGION_READ_ONLY },
 *      { cPrivilegedOnlyAccessArray,   128,    portMPU_REGION_PRIVILEGED_READ_WRITE }
 *  }
 * };
 *
 * int main( void )
 * {
 * TaskHandle_t xHandle;
 *
 *  // Create a task from the const structure defined above.  The task handle
 *  // is requested (the second parameter is not NULL) but in this case just for
 *  // demonstration purposes as its not actually used.
 *  xTaskCreateRestricted( &xRegTest1Parameters, &xHandle );
 *
 *  // Start the scheduler.
 *  vTaskStartScheduler();
 *
 *  // Will only get here if there was insufficient memory to create the idle
 *  // and/or timer task.
 *  for( ;; );
 * }
 * @endcode
 * \defgroup xTaskCreateRestricted xTaskCreateRestricted
 * \ingroup Tasks
 */
#if ( portUSING_MPU_WRAPPERS == 1 )
    BaseType_t xTaskCreateRestricted( const TaskParameters_t * const pxTaskDefinition,
                                      TaskHandle_t * pxCreatedTask ) PRIVILEGED_FUNCTION;
#endif

#if ( ( portUSING_MPU_WRAPPERS == 1 ) && ( configNUMBER_OF_CORES > 1 ) && ( configUSE_CORE_AFFINITY == 1 ) )
    BaseType_t xTaskCreateRestrictedAffinitySet( const TaskParameters_t * const pxTaskDefinition,
                                                 UBaseType_t uxCoreAffinityMask,
                                                 TaskHandle_t * pxCreatedTask ) PRIVILEGED_FUNCTION;
#endif

/**
 * task. h
 * @code{c}
 * BaseType_t xTaskCreateRestrictedStatic( TaskParameters_t *pxTaskDefinition, TaskHandle_t *pxCreatedTask );
 * @endcode
 *
 * Only available when configSUPPORT_STATIC_ALLOCATION is set to 1.
 *
 * xTaskCreateRestrictedStatic() should only be used in systems that include an
 * MPU implementation.
 *
 * Internally, within the FreeRTOS implementation, tasks use two blocks of
 * memory.  The first block is used to hold the task's data structures.  The
 * second block is used by the task as its stack.  If a task is created using
 * xTaskCreateRestricted() then the stack is provided by the application writer,
 * and the memory used to hold the task's data structure is automatically
 * dynamically allocated inside the xTaskCreateRestricted() function.  If a task
 * is created using xTaskCreateRestrictedStatic() then the application writer
 * must provide the memory used to hold the task's data structures too.
 * xTaskCreateRestrictedStatic() therefore allows a memory protected task to be
 * created without using any dynamic memory allocation.
 *
 * @param pxTaskDefinition Pointer to a structure that contains a member
 * for each of the normal xTaskCreate() parameters (see the xTaskCreate() API
 * documentation) plus an optional stack buffer and the memory region
 * definitions.  If configSUPPORT_STATIC_ALLOCATION is set to 1 the structure
 * contains an additional member, which is used to point to a variable of type
 * StaticTask_t - which is then used to hold the task's data structure.
 *
 * @param pxCreatedTask Used to pass back a handle by which the created task
 * can be referenced.
 *
 * @return pdPASS if the task was successfully created and added to a ready
 * list, otherwise an error code defined in the file projdefs.h
 *
 * Example usage:
 * @code{c}
 * // Create an TaskParameters_t structure that defines the task to be created.
 * // The StaticTask_t variable is only included in the structure when
 * // configSUPPORT_STATIC_ALLOCATION is set to 1.  The PRIVILEGED_DATA macro can
 * // be used to force the variable into the RTOS kernel's privileged data area.
 * static PRIVILEGED_DATA StaticTask_t xTaskBuffer;
 * static const TaskParameters_t xCheckTaskParameters =
 * {
 *  vATask,     // pvTaskCode - the function that implements the task.
 *  "ATask",    // pcName - just a text name for the task to assist debugging.
 *  100,        // usStackDepth - the stack size DEFINED IN WORDS.
 *  NULL,       // pvParameters - passed into the task function as the function parameters.
 *  ( 1UL | portPRIVILEGE_BIT ),// uxPriority - task priority, set the portPRIVILEGE_BIT if the task should run in a privileged state.
 *  cStackBuffer,// puxStackBuffer - the buffer to be used as the task stack.
 *
 *  // xRegions - Allocate up to three separate memory regions for access by
 *  // the task, with appropriate access permissions.  Different processors have
 *  // different memory alignment requirements - refer to the FreeRTOS documentation
 *  // for full information.
 *  {
 *      // Base address                 Length  Parameters
 *      { cReadWriteArray,              32,     portMPU_REGION_READ_WRITE },
 *      { cReadOnlyArray,               32,     portMPU_REGION_READ_ONLY },
 *      { cPrivilegedOnlyAccessArray,   128,    portMPU_REGION_PRIVILEGED_READ_WRITE }
 *  }
 *
 *  &xTaskBuffer; // Holds the task's data structure.
 * };
 *
 * int main( void )
 * {
 * TaskHandle_t xHandle;
 *
 *  // Create a task from the const structure defined above.  The task handle
 *  // is requested (the second parameter is not NULL) but in this case just for
 *  // demonstration purposes as its not actually used.
 *  xTaskCreateRestrictedStatic( &xRegTest1Parameters, &xHandle );
 *
 *  // Start the scheduler.
 *  vTaskStartScheduler();
 *
 *  // Will only get here if there was insufficient memory to create the idle
 *  // and/or timer task.
 *  for( ;; );
 * }
 * @endcode
 * \defgroup xTaskCreateRestrictedStatic xTaskCreateRestrictedStatic
 * \ingroup Tasks
 */
#if ( ( portUSING_MPU_WRAPPERS == 1 ) && ( configSUPPORT_STATIC_ALLOCATION == 1 ) )
    BaseType_t xTaskCreateRestrictedStatic( const TaskParameters_t * const pxTaskDefinition,
                                            TaskHandle_t * pxCreatedTask ) PRIVILEGED_FUNCTION;
#endif

#if ( ( portUSING_MPU_WRAPPERS == 1 ) && ( configSUPPORT_STATIC_ALLOCATION == 1 ) && ( configNUMBER_OF_CORES > 1 ) && ( configUSE_CORE_AFFINITY == 1 ) )
    BaseType_t xTaskCreateRestrictedStaticAffinitySet( const TaskParameters_t * const pxTaskDefinition,
                                                       UBaseType_t uxCoreAffinityMask,
                                                       TaskHandle_t * pxCreatedTask ) PRIVILEGED_FUNCTION;
#endif

/**
 * task. h
 * @code{c}
 * void vTaskAllocateMPURegions( TaskHandle_t xTask, const MemoryRegion_t * const pxRegions );
 * @endcode
 *
 * Memory regions are assigned to a restricted task when the task is created by
 * a call to xTaskCreateRestricted().  These regions can be redefined using
 * vTaskAllocateMPURegions().
 *
 * @param xTaskToModify The handle of the task being updated.
 *
 * @param[in] pxRegions A pointer to a MemoryRegion_t structure that contains the
 * new memory region definitions.
 *
 * Example usage:
 * @code{c}
 * // Define an array of MemoryRegion_t structures that configures an MPU region
 * // allowing read/write access for 1024 bytes starting at the beginning of the
 * // ucOneKByte array.  The other two of the maximum 3 definable regions are
 * // unused so set to zero.
 * static const MemoryRegion_t xAltRegions[ portNUM_CONFIGURABLE_REGIONS ] =
 * {
 *  // Base address     Length      Parameters
 *  { ucOneKByte,       1024,       portMPU_REGION_READ_WRITE },
 *  { 0,                0,          0 },
 *  { 0,                0,          0 }
 * };
 *
 * void vATask( void *pvParameters )
 * {
 *  // This task was created such that it has access to certain regions of
 *  // memory as defined by the MPU configuration.  At some point it is
 *  // desired that these MPU regions are replaced with that defined in the
 *  // xAltRegions const struct above.  Use a call to vTaskAllocateMPURegions()
 *  // for this purpose.  NULL is used as the task handle to indicate that this
 *  // function should modify the MPU regions of the calling task.
 *  vTaskAllocateMPURegions( NULL, xAltRegions );
 *
 *  // Now the task can continue its function, but from this point on can only
 *  // access its stack and the ucOneKByte array (unless any other statically
 *  // defined or shared regions have been declared elsewhere).
 * }
 * @endcode
 * \defgroup vTaskAllocateMPURegions vTaskAllocateMPURegions
 * \ingroup Tasks
 */
#if ( portUSING_MPU_WRAPPERS == 1 )
    void vTaskAllocateMPURegions( TaskHandle_t xTaskToModify,
                                  const MemoryRegion_t * const pxRegions ) PRIVILEGED_FUNCTION;
#endif

/**
 * task. h
 * @code{c}
 * void vTaskDelete( TaskHandle_t xTaskToDelete );
 * @endcode
 *
 * INCLUDE_vTaskDelete must be defined as 1 for this function to be available.
 * See the configuration section for more information.
 *
 * Remove a task from the RTOS real time kernel's management.  The task being
 * deleted will be removed from all ready, blocked, suspended and event lists.
 *
 * NOTE:  The idle task is responsible for freeing the kernel allocated
 * memory from tasks that have been deleted.  It is therefore important that
 * the idle task is not starved of microcontroller processing time if your
 * application makes any calls to vTaskDelete ().  Memory allocated by the
 * task code is not automatically freed, and should be freed before the task
 * is deleted.
 *
 * See the demo application file death.c for sample code that utilises
 * vTaskDelete ().
 *
 * @param xTaskToDelete The handle of the task to be deleted.  Passing NULL will
 * cause the calling task to be deleted.
 *
 * Example usage:
 * @code{c}
 * void vOtherFunction( void )
 * {
 * TaskHandle_t xHandle;
 *
 *   // Create the task, storing the handle.
 *   xTaskCreate( vTaskCode, "NAME", STACK_SIZE, NULL, tskIDLE_PRIORITY, &xHandle );
 *
 *   // Use the handle to delete the task.
 *   vTaskDelete( xHandle );
 * }
 * @endcode
 * \defgroup vTaskDelete vTaskDelete
 * \ingroup Tasks
 */
void vTaskDelete( TaskHandle_t xTaskToDelete ) PRIVILEGED_FUNCTION;

/*-----------------------------------------------------------
* TASK CONTROL API
*----------------------------------------------------------*/

/**
 * task. h
 * @code{c}
 * void vTaskDelay( const TickType_t xTicksToDelay );
 * @endcode
 *
 * Delay a task for a given number of ticks.  The actual time that the
 * task remains blocked depends on the tick rate.  The constant
 * portTICK_PERIOD_MS can be used to calculate real time from the tick
 * rate - with the resolution of one tick period.
 *
 * INCLUDE_vTaskDelay must be defined as 1 for this function to be available.
 * See the configuration section for more information.
 *
 *
 * vTaskDelay() specifies a time at which the task wishes to unblock relative to
 * the time at which vTaskDelay() is called.  For example, specifying a block
 * period of 100 ticks will cause the task to unblock 100 ticks after
 * vTaskDelay() is called.  vTaskDelay() does not therefore provide a good method
 * of controlling the frequency of a periodic task as the path taken through the
 * code, as well as other task and interrupt activity, will affect the frequency
 * at which vTaskDelay() gets called and therefore the time at which the task
 * next executes.  See xTaskDelayUntil() for an alternative API function designed
 * to facilitate fixed frequency execution.  It does this by specifying an
 * absolute time (rather than a relative time) at which the calling task should
 * unblock.
 *
 * @param xTicksToDelay The amount of time, in tick periods, that
 * the calling task should block.
 *
 * Example usage:
 *
 * void vTaskFunction( void * pvParameters )
 * {
 * // Block for 500ms.
 * const TickType_t xDelay = 500 / portTICK_PERIOD_MS;
 *
 *   for( ;; )
 *   {
 *       // Simply toggle the LED every 500ms, blocking between each toggle.
 *       vToggleLED();
 *       vTaskDelay( xDelay );
 *   }
 * }
 *
 * \defgroup vTaskDelay vTaskDelay
 * \ingroup TaskCtrl
 */
void vTaskDelay( const TickType_t xTicksToDelay ) PRIVILEGED_FUNCTION;

/**
 * task. h
 * @code{c}
 * BaseType_t xTaskDelayUntil( TickType_t *pxPreviousWakeTime, const TickType_t xTimeIncrement );
 * @endcode
 *
 * INCLUDE_xTaskDelayUntil must be defined as 1 for this function to be available.
 * See the configuration section for more information.
 *
 * Delay a task until a specified time.  This function can be used by periodic
 * tasks to ensure a constant execution frequency.
 *
 * This function differs from vTaskDelay () in one important aspect:  vTaskDelay () will
 * cause a task to block for the specified number of ticks from the time vTaskDelay () is
 * called.  It is therefore difficult to use vTaskDelay () by itself to generate a fixed
 * execution frequency as the time between a task starting to execute and that task
 * calling vTaskDelay () may not be fixed [the task may take a different path though the
 * code between calls, or may get interrupted or preempted a different number of times
 * each time it executes].
 *
 * Whereas vTaskDelay () specifies a wake time relative to the time at which the function
 * is called, xTaskDelayUntil () specifies the absolute (exact) time at which it wishes to
 * unblock.
 *
 * The macro pdMS_TO_TICKS() can be used to calculate the number of ticks from a
 * time specified in milliseconds with a resolution of one tick period.
 *
 * @param pxPreviousWakeTime Pointer to a variable that holds the time at which the
 * task was last unblocked.  The variable must be initialised with the current time
 * prior to its first use (see the example below).  Following this the variable is
 * automatically updated within xTaskDelayUntil ().
 *
 * @param xTimeIncrement The cycle time period.  The task will be unblocked at
 * time *pxPreviousWakeTime + xTimeIncrement.  Calling xTaskDelayUntil with the
 * same xTimeIncrement parameter value will cause the task to execute with
 * a fixed interface period.
 *
 * @return Value which can be used to check whether the task was actually delayed.
 * Will be pdTRUE if the task way delayed and pdFALSE otherwise.  A task will not
 * be delayed if the next expected wake time is in the past.
 *
 * Example usage:
 * @code{c}
 * // Perform an action every 10 ticks.
 * void vTaskFunction( void * pvParameters )
 * {
 * TickType_t xLastWakeTime;
 * const TickType_t xFrequency = 10;
 * BaseType_t xWasDelayed;
 *
 *     // Initialise the xLastWakeTime variable with the current time.
 *     xLastWakeTime = xTaskGetTickCount ();
 *     for( ;; )
 *     {
 *         // Wait for the next cycle.
 *         xWasDelayed = xTaskDelayUntil( &xLastWakeTime, xFrequency );
 *
 *         // Perform action here. xWasDelayed value can be used to determine
 *         // whether a deadline was missed if the code here took too long.
 *     }
 * }
 * @endcode
 * \defgroup xTaskDelayUntil xTaskDelayUntil
 * \ingroup TaskCtrl
 */
BaseType_t xTaskDelayUntil( TickType_t * const pxPreviousWakeTime,
                            const TickType_t xTimeIncrement ) PRIVILEGED_FUNCTION;

/*
 * vTaskDelayUntil() is the older version of xTaskDelayUntil() and does not
 * return a value.
 */
#define vTaskDelayUntil( pxPreviousWakeTime, xTimeIncrement )                   \
    do {                                                                        \
        ( void ) xTaskDelayUntil( ( pxPreviousWakeTime ), ( xTimeIncrement ) ); \
    } while( 0 )


/**
 * task. h
 * @code{c}
 * BaseType_t xTaskAbortDelay( TaskHandle_t xTask );
 * @endcode
 *
 * INCLUDE_xTaskAbortDelay must be defined as 1 in FreeRTOSConfig.h for this
 * function to be available.
 *
 * A task will enter the Blocked state when it is waiting for an event.  The
 * event it is waiting for can be a temporal event (waiting for a time), such
 * as when vTaskDelay() is called, or an event on an object, such as when
 * xQueueReceive() or ulTaskNotifyTake() is called.  If the handle of a task
 * that is in the Blocked state is used in a call to xTaskAbortDelay() then the
 * task will leave the Blocked state, and return from whichever function call
 * placed the task into the Blocked state.
 *
 * There is no 'FromISR' version of this function as an interrupt would need to
 * know which object a task was blocked on in order to know which actions to
 * take.  For example, if the task was blocked on a queue the interrupt handler
 * would then need to know if the queue was locked.
 *
 * @param xTask The handle of the task to remove from the Blocked state.
 *
 * @return If the task referenced by xTask was not in the Blocked state then
 * pdFAIL is returned.  Otherwise pdPASS is returned.
 *
 * \defgroup xTaskAbortDelay xTaskAbortDelay
 * \ingroup TaskCtrl
 */
#if ( INCLUDE_xTaskAbortDelay == 1 )
    BaseType_t xTaskAbortDelay( TaskHandle_t xTask ) PRIVILEGED_FUNCTION;
#endif

/**
 * task. h
 * @code{c}
 * UBaseType_t uxTaskPriorityGet( const TaskHandle_t xTask );
 * @endcode
 *
 * INCLUDE_uxTaskPriorityGet must be defined as 1 for this function to be available.
 * See the configuration section for more information.
 *
 * Obtain the priority of any task.
 *
 * @param xTask Handle of the task to be queried.  Passing a NULL
 * handle results in the priority of the calling task being returned.
 *
 * @return The priority of xTask.
 *
 * Example usage:
 * @code{c}
 * void vAFunction( void )
 * {
 * TaskHandle_t xHandle;
 *
 *   // Create a task, storing the handle.
 *   xTaskCreate( vTaskCode, "NAME", STACK_SIZE, NULL, tskIDLE_PRIORITY, &xHandle );
 *
 *   // ...
 *
 *   // Use the handle to obtain the priority of the created task.
 *   // It was created with tskIDLE_PRIORITY, but may have changed
 *   // it itself.
 *   if( uxTaskPriorityGet( xHandle ) != tskIDLE_PRIORITY )
 *   {
 *       // The task has changed it's priority.
 *   }
 *
 *   // ...
 *
 *   // Is our priority higher than the created task?
 *   if( uxTaskPriorityGet( xHandle ) < uxTaskPriorityGet( NULL ) )
 *   {
 *       // Our priority (obtained using NULL handle) is higher.
 *   }
 * }
 * @endcode
 * \defgroup uxTaskPriorityGet uxTaskPriorityGet
 * \ingroup TaskCtrl
 */
UBaseType_t uxTaskPriorityGet( const TaskHandle_t xTask ) PRIVILEGED_FUNCTION;

/**
 * task. h
 * @code{c}
 * UBaseType_t uxTaskPriorityGetFromISR( const TaskHandle_t xTask );
 * @endcode
 *
 * A version of uxTaskPriorityGet() that can be used from an ISR.
 */
UBaseType_t uxTaskPriorityGetFromISR( const TaskHandle_t xTask ) PRIVILEGED_FUNCTION;

/**
 * task. h
 * @code{c}
 * UBaseType_t uxTaskBasePriorityGet( const TaskHandle_t xTask );
 * @endcode
 *
 * INCLUDE_uxTaskPriorityGet and configUSE_MUTEXES must be defined as 1 for this
 * function to be available. See the configuration section for more information.
 *
 * Obtain the base priority of any task.
 *
 * @param xTask Handle of the task to be queried.  Passing a NULL
 * handle results in the base priority of the calling task being returned.
 *
 * @return The base priority of xTask.
 *
 * \defgroup uxTaskPriorityGet uxTaskBasePriorityGet
 * \ingroup TaskCtrl
 */
UBaseType_t uxTaskBasePriorityGet( const TaskHandle_t xTask ) PRIVILEGED_FUNCTION;

/**
 * task. h
 * @code{c}
 * UBaseType_t uxTaskBasePriorityGetFromISR( const TaskHandle_t xTask );
 * @endcode
 *
 * A version of uxTaskBasePriorityGet() that can be used from an ISR.
 */
UBaseType_t uxTaskBasePriorityGetFromISR( const TaskHandle_t xTask ) PRIVILEGED_FUNCTION;

/**
 * task. h
 * @code{c}
 * eTaskState eTaskGetState( TaskHandle_t xTask );
 * @endcode
 *
 * INCLUDE_eTaskGetState must be defined as 1 for this function to be available.
 * See the configuration section for more information.
 *
 * Obtain the state of any task.  States are encoded by the eTaskState
 * enumerated type.
 *
 * @param xTask Handle of the task to be queried.
 *
 * @return The state of xTask at the time the function was called.  Note the
 * state of the task might change between the function being called, and the
 * functions return value being tested by the calling task.
 */
#if ( ( INCLUDE_eTaskGetState == 1 ) || ( configUSE_TRACE_FACILITY == 1 ) || ( INCLUDE_xTaskAbortDelay == 1 ) )
    eTaskState eTaskGetState( TaskHandle_t xTask ) PRIVILEGED_FUNCTION;
#endif

/**
 * task. h
 * @code{c}
 * void vTaskGetInfo( TaskHandle_t xTask, TaskStatus_t *pxTaskStatus, BaseType_t xGetFreeStackSpace, eTaskState eState );
 * @endcode
 *
 * configUSE_TRACE_FACILITY must be defined as 1 for this function to be
 * available.  See the configuration section for more information.
 *
 * Populates a TaskStatus_t structure with information about a task.
 *
 * @param xTask Handle of the task being queried.  If xTask is NULL then
 * information will be returned about the calling task.
 *
 * @param pxTaskStatus A pointer to the TaskStatus_t structure that will be
 * filled with information about the task referenced by the handle passed using
 * the xTask parameter.
 *
 * @param xGetFreeStackSpace The TaskStatus_t structure contains a member to report
 * the stack high water mark of the task being queried.  Calculating the stack
 * high water mark takes a relatively long time, and can make the system
 * temporarily unresponsive - so the xGetFreeStackSpace parameter is provided to
 * allow the high water mark checking to be skipped.  The high watermark value
 * will only be written to the TaskStatus_t structure if xGetFreeStackSpace is
 * not set to pdFALSE;
 *
 * @param eState The TaskStatus_t structure contains a member to report the
 * state of the task being queried.  Obtaining the task state is not as fast as
 * a simple assignment - so the eState parameter is provided to allow the state
 * information to be omitted from the TaskStatus_t structure.  To obtain state
 * information then set eState to eInvalid - otherwise the value passed in
 * eState will be reported as the task state in the TaskStatus_t structure.
 *
 * Example usage:
 * @code{c}
 * void vAFunction( void )
 * {
 * TaskHandle_t xHandle;
 * TaskStatus_t xTaskDetails;
 *
 *  // Obtain the handle of a task from its name.
 *  xHandle = xTaskGetHandle( "Task_Name" );
 *
 *  // Check the handle is not NULL.
 *  configASSERT( xHandle );
 *
 *  // Use the handle to obtain further information about the task.
 *  vTaskGetInfo( xHandle,
 *                &xTaskDetails,
 *                pdTRUE, // Include the high water mark in xTaskDetails.
 *                eInvalid ); // Include the task state in xTaskDetails.
 * }
 * @endcode
 * \defgroup vTaskGetInfo vTaskGetInfo
 * \ingroup TaskCtrl
 */
#if ( configUSE_TRACE_FACILITY == 1 )
    void vTaskGetInfo( TaskHandle_t xTask,
                       TaskStatus_t * pxTaskStatus,
                       BaseType_t xGetFreeStackSpace,
                       eTaskState eState ) PRIVILEGED_FUNCTION;
#endif

/**
 * task. h
 * @code{c}
 * void vTaskPrioritySet( TaskHandle_t xTask, UBaseType_t uxNewPriority );
 * @endcode
 *
 * INCLUDE_vTaskPrioritySet must be defined as 1 for this function to be available.
 * See the configuration section for more information.
 *
 * Set the priority of any task.
 *
 * A context switch will occur before the function returns if the priority
 * being set is higher than the currently executing task.
 *
 * @param xTask Handle to the task for which the priority is being set.
 * Passing a NULL handle results in the priority of the calling task being set.
 *
 * @param uxNewPriority The priority to which the task will be set.
 *
 * Example usage:
 * @code{c}
 * void vAFunction( void )
 * {
 * TaskHandle_t xHandle;
 *
 *   // Create a task, storing the handle.
 *   xTaskCreate( vTaskCode, "NAME", STACK_SIZE, NULL, tskIDLE_PRIORITY, &xHandle );
 *
 *   // ...
 *
 *   // Use the handle to raise the priority of the created task.
 *   vTaskPrioritySet( xHandle, tskIDLE_PRIORITY + 1 );
 *
 *   // ...
 *
 *   // Use a NULL handle to raise our priority to the same value.
 *   vTaskPrioritySet( NULL, tskIDLE_PRIORITY + 1 );
 * }
 * @endcode
 * \defgroup vTaskPrioritySet vTaskPrioritySet
 * \ingroup TaskCtrl
 */
void vTaskPrioritySet( TaskHandle_t xTask,
                       UBaseType_t uxNewPriority ) PRIVILEGED_FUNCTION;

/**
 * task. h
 * @code{c}
 * void vTaskSuspend( TaskHandle_t xTaskToSuspend );
 * @endcode
 *
 * INCLUDE_vTaskSuspend must be defined as 1 for this function to be available.
 * See the configuration section for more information.
 *
 * Suspend any task.  When suspended a task will never get any microcontroller
 * processing time, no matter what its priority.
 *
 * Calls to vTaskSuspend are not accumulative -
 * i.e. calling vTaskSuspend () twice on the same task still only requires one
 * call to vTaskResume () to ready the suspended task.
 *
 * @param xTaskToSuspend Handle to the task being suspended.  Passing a NULL
 * handle will cause the calling task to be suspended.
 *
 * Example usage:
 * @code{c}
 * void vAFunction( void )
 * {
 * TaskHandle_t xHandle;
 *
 *   // Create a task, storing the handle.
 *   xTaskCreate( vTaskCode, "NAME", STACK_SIZE, NULL, tskIDLE_PRIORITY, &xHandle );
 *
 *   // ...
 *
 *   // Use the handle to suspend the created task.
 *   vTaskSuspend( xHandle );
 *
 *   // ...
 *
 *   // The created task will not run during this period, unless
 *   // another task calls vTaskResume( xHandle ).
 *
 *   //...
 *
 *
 *   // Suspend ourselves.
 *   vTaskSuspend( NULL );
 *
 *   // We cannot get here unless another task calls vTaskResume
 *   // with our handle as the parameter.
 * }
 * @endcode
 * \defgroup vTaskSuspend vTaskSuspend
 * \ingroup TaskCtrl
 */
void vTaskSuspend( TaskHandle_t xTaskToSuspend ) PRIVILEGED_FUNCTION;

/**
 * task. h
 * @code{c}
 * void vTaskResume( TaskHandle_t xTaskToResume );
 * @endcode
 *
 * INCLUDE_vTaskSuspend must be defined as 1 for this function to be available.
 * See the configuration section for more information.
 *
 * Resumes a suspended task.
 *
 * A task that has been suspended by one or more calls to vTaskSuspend ()
 * will be made available for running again by a single call to
 * vTaskResume ().
 *
 * @param xTaskToResume Handle to the task being readied.
 *
 * Example usage:
 * @code{c}
 * void vAFunction( void )
 * {
 * TaskHandle_t xHandle;
 *
 *   // Create a task, storing the handle.
 *   xTaskCreate( vTaskCode, "NAME", STACK_SIZE, NULL, tskIDLE_PRIORITY, &xHandle );
 *
 *   // ...
 *
 *   // Use the handle to suspend the created task.
 *   vTaskSuspend( xHandle );
 *
 *   // ...
 *
 *   // The created task will not run during this period, unless
 *   // another task calls vTaskResume( xHandle ).
 *
 *   //...
 *
 *
 *   // Resume the suspended task ourselves.
 *   vTaskResume( xHandle );
 *
 *   // The created task will once again get microcontroller processing
 *   // time in accordance with its priority within the system.
 * }
 * @endcode
 * \defgroup vTaskResume vTaskResume
 * \ingroup TaskCtrl
 */
void vTaskResume( TaskHandle_t xTaskToResume ) PRIVILEGED_FUNCTION;

/**
 * task. h
 * @code{c}
 * void xTaskResumeFromISR( TaskHandle_t xTaskToResume );
 * @endcode
 *
 * INCLUDE_xTaskResumeFromISR must be defined as 1 for this function to be
 * available.  See the configuration section for more information.
 *
 * An implementation of vTaskResume() that can be called from within an ISR.
 *
 * A task that has been suspended by one or more calls to vTaskSuspend ()
 * will be made available for running again by a single call to
 * xTaskResumeFromISR ().
 *
 * xTaskResumeFromISR() should not be used to synchronise a task with an
 * interrupt if there is a chance that the interrupt could arrive prior to the
 * task being suspended - as this can lead to interrupts being missed. Use of a
 * semaphore as a synchronisation mechanism would avoid this eventuality.
 *
 * @param xTaskToResume Handle to the task being readied.
 *
 * @return pdTRUE if resuming the task should result in a context switch,
 * otherwise pdFALSE. This is used by the ISR to determine if a context switch
 * may be required following the ISR.
 *
 * \defgroup vTaskResumeFromISR vTaskResumeFromISR
 * \ingroup TaskCtrl
 */
BaseType_t xTaskResumeFromISR( TaskHandle_t xTaskToResume ) PRIVILEGED_FUNCTION;

#if ( configUSE_CORE_AFFINITY == 1 )

/**
 * @brief Sets the core affinity mask for a task.
 *
 * It sets the cores on which a task can run. configUSE_CORE_AFFINITY must
 * be defined as 1 for this function to be available.
 *
 * @param xTask The handle of the task to set the core affinity mask for.
 * Passing NULL will set the core affinity mask for the calling task.
 *
 * @param uxCoreAffinityMask A bitwise value that indicates the cores on
 * which the task can run. Cores are numbered from 0 to configNUMBER_OF_CORES - 1.
 * For example, to ensure that a task can run on core 0 and core 1, set
 * uxCoreAffinityMask to 0x03.
 *
 * Example usage:
 *
 * // The function that creates task.
 * void vAFunction( void )
 * {
 * TaskHandle_t xHandle;
 * UBaseType_t uxCoreAffinityMask;
 *
 *      // Create a task, storing the handle.
 *      xTaskCreate( vTaskCode, "NAME", STACK_SIZE, NULL, tskIDLE_PRIORITY, &( xHandle ) );
 *
 *      // Define the core affinity mask such that this task can only run
 *      // on core 0 and core 2.
 *      uxCoreAffinityMask = ( ( 1 << 0 ) | ( 1 << 2 ) );
 *
 *      //Set the core affinity mask for the task.
 *      vTaskCoreAffinitySet( xHandle, uxCoreAffinityMask );
 * }
 */
    void vTaskCoreAffinitySet( const TaskHandle_t xTask,
                               UBaseType_t uxCoreAffinityMask );
#endif

#if ( ( configNUMBER_OF_CORES > 1 ) && ( configUSE_CORE_AFFINITY == 1 ) )

/**
 * @brief Gets the core affinity mask for a task.
 *
 * configUSE_CORE_AFFINITY must be defined as 1 for this function to be
 * available.
 *
 * @param xTask The handle of the task to get the core affinity mask for.
 * Passing NULL will get the core affinity mask for the calling task.
 *
 * @return The core affinity mask which is a bitwise value that indicates
 * the cores on which a task can run. Cores are numbered from 0 to
 * configNUMBER_OF_CORES - 1. For example, if a task can run on core 0 and core 1,
 * the core affinity mask is 0x03.
 *
 * Example usage:
 *
 * // Task handle of the networking task - it is populated elsewhere.
 * TaskHandle_t xNetworkingTaskHandle;
 *
 * void vAFunction( void )
 * {
 * TaskHandle_t xHandle;
 * UBaseType_t uxNetworkingCoreAffinityMask;
 *
 *     // Create a task, storing the handle.
 *     xTaskCreate( vTaskCode, "NAME", STACK_SIZE, NULL, tskIDLE_PRIORITY, &( xHandle ) );
 *
 *     //Get the core affinity mask for the networking task.
 *     uxNetworkingCoreAffinityMask = vTaskCoreAffinityGet( xNetworkingTaskHandle );
 *
 *     // Here is a hypothetical scenario, just for the example. Assume that we
 *     // have 2 cores - Core 0 and core 1. We want to pin the application task to
 *     // the core different than the networking task to ensure that the
 *     // application task does not interfere with networking.
 *     if( ( uxNetworkingCoreAffinityMask & ( 1 << 0 ) ) != 0 )
 *     {
 *         // The networking task can run on core 0, pin our task to core 1.
 *         vTaskCoreAffinitySet( xHandle, ( 1 << 1 ) );
 *     }
 *     else
 *     {
 *         // Otherwise, pin our task to core 0.
 *         vTaskCoreAffinitySet( xHandle, ( 1 << 0 ) );
 *     }
 * }
 */
    UBaseType_t vTaskCoreAffinityGet( ConstTaskHandle_t xTask );
#endif

#if ( configUSE_TASK_PREEMPTION_DISABLE == 1 )

/**
 * @brief Disables preemption for a task.
 *
 * @param xTask The handle of the task to disable preemption. Passing NULL
 * disables preemption for the calling task.
 *
 * Example usage:
 *
 * void vTaskCode( void *pvParameters )
 * {
 *     // Silence warnings about unused parameters.
 *     ( void ) pvParameters;
 *
 *     for( ;; )
 *     {
 *         // ... Perform some function here.
 *
 *         // Disable preemption for this task.
 *         vTaskPreemptionDisable( NULL );
 *
 *         // The task will not be preempted when it is executing in this portion ...
 *
 *         // ... until the preemption is enabled again.
 *         vTaskPreemptionEnable( NULL );
 *
 *         // The task can be preempted when it is executing in this portion.
 *     }
 * }
 */
    void vTaskPreemptionDisable( const TaskHandle_t xTask );
#endif

#if ( configUSE_TASK_PREEMPTION_DISABLE == 1 )

/**
 * @brief Enables preemption for a task.
 *
 * @param xTask The handle of the task to enable preemption. Passing NULL
 * enables preemption for the calling task.
 *
 * Example usage:
 *
 * void vTaskCode( void *pvParameters )
 * {
 *     // Silence warnings about unused parameters.
 *     ( void ) pvParameters;
 *
 *     for( ;; )
 *     {
 *         // ... Perform some function here.
 *
 *         // Disable preemption for this task.
 *         vTaskPreemptionDisable( NULL );
 *
 *         // The task will not be preempted when it is executing in this portion ...
 *
 *         // ... until the preemption is enabled again.
 *         vTaskPreemptionEnable( NULL );
 *
 *         // The task can be preempted when it is executing in this portion.
 *     }
 * }
 */
    void vTaskPreemptionEnable( const TaskHandle_t xTask );
#endif

/*-----------------------------------------------------------
* SCHEDULER CONTROL
*----------------------------------------------------------*/

/**
 * task. h
 * @code{c}
 * void vTaskStartScheduler( void );
 * @endcode
 *
 * Starts the real time kernel tick processing.  After calling the kernel
 * has control over which tasks are executed and when.
 *
 * See the demo application file main.c for an example of creating
 * tasks and starting the kernel.
 *
 * Example usage:
 * @code{c}
 * void vAFunction( void )
 * {
 *   // Create at least one task before starting the kernel.
 *   xTaskCreate( vTaskCode, "NAME", STACK_SIZE, NULL, tskIDLE_PRIORITY, NULL );
 *
 *   // Start the real time kernel with preemption.
 *   vTaskStartScheduler ();
 *
 *   // Will not get here unless a task calls vTaskEndScheduler ()
 * }
 * @endcode
 *
 * \defgroup vTaskStartScheduler vTaskStartScheduler
 * \ingroup SchedulerControl
 */
void vTaskStartScheduler( void ) PRIVILEGED_FUNCTION;

/**
 * task. h
 * @code{c}
 * void vTaskEndScheduler( void );
 * @endcode
 *
 * NOTE:  At the time of writing only the x86 real mode port, which runs on a PC
 * in place of DOS, implements this function.
 *
 * Stops the real time kernel tick.  All created tasks will be automatically
 * deleted and multitasking (either preemptive or cooperative) will
 * stop.  Execution then resumes from the point where vTaskStartScheduler ()
 * was called, as if vTaskStartScheduler () had just returned.
 *
 * See the demo application file main. c in the demo/PC directory for an
 * example that uses vTaskEndScheduler ().
 *
 * vTaskEndScheduler () requires an exit function to be defined within the
 * portable layer (see vPortEndScheduler () in port. c for the PC port).  This
 * performs hardware specific operations such as stopping the kernel tick.
 *
 * vTaskEndScheduler () will cause all of the resources allocated by the
 * kernel to be freed - but will not free resources allocated by application
 * tasks.
 *
 * Example usage:
 * @code{c}
 * void vTaskCode( void * pvParameters )
 * {
 *   for( ;; )
 *   {
 *       // Task code goes here.
 *
 *       // At some point we want to end the real time kernel processing
 *       // so call ...
 *       vTaskEndScheduler ();
 *   }
 * }
 *
 * void vAFunction( void )
 * {
 *   // Create at least one task before starting the kernel.
 *   xTaskCreate( vTaskCode, "NAME", STACK_SIZE, NULL, tskIDLE_PRIORITY, NULL );
 *
 *   // Start the real time kernel with preemption.
 *   vTaskStartScheduler ();
 *
 *   // Will only get here when the vTaskCode () task has called
 *   // vTaskEndScheduler ().  When we get here we are back to single task
 *   // execution.
 * }
 * @endcode
 *
 * \defgroup vTaskEndScheduler vTaskEndScheduler
 * \ingroup SchedulerControl
 */
void vTaskEndScheduler( void ) PRIVILEGED_FUNCTION;

/**
 * task. h
 * @code{c}
 * void vTaskSuspendAll( void );
 * @endcode
 *
 * Suspends the scheduler without disabling interrupts.  Context switches will
 * not occur while the scheduler is suspended.
 *
 * After calling vTaskSuspendAll () the calling task will continue to execute
 * without risk of being swapped out until a call to xTaskResumeAll () has been
 * made.
 *
 * API functions that have the potential to cause a context switch (for example,
 * xTaskDelayUntil(), xQueueSend(), etc.) must not be called while the scheduler
 * is suspended.
 *
 * Example usage:
 * @code{c}
 * void vTask1( void * pvParameters )
 * {
 *   for( ;; )
 *   {
 *       // Task code goes here.
 *
 *       // ...
 *
 *       // At some point the task wants to perform a long operation during
 *       // which it does not want to get swapped out.  It cannot use
 *       // taskENTER_CRITICAL ()/taskEXIT_CRITICAL () as the length of the
 *       // operation may cause interrupts to be missed - including the
 *       // ticks.
 *
 *       // Prevent the real time kernel swapping out the task.
 *       vTaskSuspendAll ();
 *
 *       // Perform the operation here.  There is no need to use critical
 *       // sections as we have all the microcontroller processing time.
 *       // During this time interrupts will still operate and the kernel
 *       // tick count will be maintained.
 *
 *       // ...
 *
 *       // The operation is complete.  Restart the kernel.
 *       xTaskResumeAll ();
 *   }
 * }
 * @endcode
 * \defgroup vTaskSuspendAll vTaskSuspendAll
 * \ingroup SchedulerControl
 */
void vTaskSuspendAll( void ) PRIVILEGED_FUNCTION;

/**
 * task. h
 * @code{c}
 * BaseType_t xTaskResumeAll( void );
 * @endcode
 *
 * Resumes scheduler activity after it was suspended by a call to
 * vTaskSuspendAll().
 *
 * xTaskResumeAll() only resumes the scheduler.  It does not unsuspend tasks
 * that were previously suspended by a call to vTaskSuspend().
 *
 * @return If resuming the scheduler caused a context switch then pdTRUE is
 *         returned, otherwise pdFALSE is returned.
 *
 * Example usage:
 * @code{c}
 * void vTask1( void * pvParameters )
 * {
 *   for( ;; )
 *   {
 *       // Task code goes here.
 *
 *       // ...
 *
 *       // At some point the task wants to perform a long operation during
 *       // which it does not want to get swapped out.  It cannot use
 *       // taskENTER_CRITICAL ()/taskEXIT_CRITICAL () as the length of the
 *       // operation may cause interrupts to be missed - including the
 *       // ticks.
 *
 *       // Prevent the real time kernel swapping out the task.
 *       vTaskSuspendAll ();
 *
 *       // Perform the operation here.  There is no need to use critical
 *       // sections as we have all the microcontroller processing time.
 *       // During this time interrupts will still operate and the real
 *       // time kernel tick count will be maintained.
 *
 *       // ...
 *
 *       // The operation is complete.  Restart the kernel.  We want to force
 *       // a context switch - but there is no point if resuming the scheduler
 *       // caused a context switch already.
 *       if( !xTaskResumeAll () )
 *       {
 *            taskYIELD ();
 *       }
 *   }
 * }
 * @endcode
 * \defgroup xTaskResumeAll xTaskResumeAll
 * \ingroup SchedulerControl
 */
BaseType_t xTaskResumeAll( void ) PRIVILEGED_FUNCTION;

/*-----------------------------------------------------------
* TASK UTILITIES
*----------------------------------------------------------*/

/**
 * task. h
 * @code{c}
 * TickType_t xTaskGetTickCount( void );
 * @endcode
 *
 * @return The count of ticks since vTaskStartScheduler was called.
 *
 * \defgroup xTaskGetTickCount xTaskGetTickCount
 * \ingroup TaskUtils
 */
TickType_t xTaskGetTickCount( void ) PRIVILEGED_FUNCTION;

/**
 * task. h
 * @code{c}
 * TickType_t xTaskGetTickCountFromISR( void );
 * @endcode
 *
 * @return The count of ticks since vTaskStartScheduler was called.
 *
 * This is a version of xTaskGetTickCount() that is safe to be called from an
 * ISR - provided that TickType_t is the natural word size of the
 * microcontroller being used or interrupt nesting is either not supported or
 * not being used.
 *
 * \defgroup xTaskGetTickCountFromISR xTaskGetTickCountFromISR
 * \ingroup TaskUtils
 */
TickType_t xTaskGetTickCountFromISR( void ) PRIVILEGED_FUNCTION;

/**
 * task. h
 * @code{c}
 * uint16_t uxTaskGetNumberOfTasks( void );
 * @endcode
 *
 * @return The number of tasks that the real time kernel is currently managing.
 * This includes all ready, blocked and suspended tasks.  A task that
 * has been deleted but not yet freed by the idle task will also be
 * included in the count.
 *
 * \defgroup uxTaskGetNumberOfTasks uxTaskGetNumberOfTasks
 * \ingroup TaskUtils
 */
UBaseType_t uxTaskGetNumberOfTasks( void ) PRIVILEGED_FUNCTION;

/**
 * task. h
 * @code{c}
 * char *pcTaskGetName( TaskHandle_t xTaskToQuery );
 * @endcode
 *
 * @return The text (human readable) name of the task referenced by the handle
 * xTaskToQuery.  A task can query its own name by either passing in its own
 * handle, or by setting xTaskToQuery to NULL.
 *
 * \defgroup pcTaskGetName pcTaskGetName
 * \ingroup TaskUtils
 */
char * pcTaskGetName( TaskHandle_t xTaskToQuery ) PRIVILEGED_FUNCTION; /*lint !e971 Unqualified char types are allowed for strings and single characters only. */

/**
 * task. h
 * @code{c}
 * TaskHandle_t xTaskGetHandle( const char *pcNameToQuery );
 * @endcode
 *
 * NOTE:  This function takes a relatively long time to complete and should be
 * used sparingly.
 *
 * @return The handle of the task that has the human readable name pcNameToQuery.
 * NULL is returned if no matching name is found.  INCLUDE_xTaskGetHandle
 * must be set to 1 in FreeRTOSConfig.h for pcTaskGetHandle() to be available.
 *
 * \defgroup pcTaskGetHandle pcTaskGetHandle
 * \ingroup TaskUtils
 */
#if ( INCLUDE_xTaskGetHandle == 1 )
    TaskHandle_t xTaskGetHandle( const char * pcNameToQuery ) PRIVILEGED_FUNCTION; /*lint !e971 Unqualified char types are allowed for strings and single characters only. */
#endif

/**
 * task. h
 * @code{c}
 * BaseType_t xTaskGetStaticBuffers( TaskHandle_t xTask,
 *                                   StackType_t ** ppuxStackBuffer,
 *                                   StaticTask_t ** ppxTaskBuffer );
 * @endcode
 *
 * Retrieve pointers to a statically created task's data structure
 * buffer and stack buffer. These are the same buffers that are supplied
 * at the time of creation.
 *
 * @param xTask The task for which to retrieve the buffers.
 *
 * @param ppuxStackBuffer Used to return a pointer to the task's stack buffer.
 *
 * @param ppxTaskBuffer Used to return a pointer to the task's data structure
 * buffer.
 *
 * @return pdTRUE if buffers were retrieved, pdFALSE otherwise.
 *
 * \defgroup xTaskGetStaticBuffers xTaskGetStaticBuffers
 * \ingroup TaskUtils
 */
#if ( configSUPPORT_STATIC_ALLOCATION == 1 )
    BaseType_t xTaskGetStaticBuffers( TaskHandle_t xTask,
                                      StackType_t ** ppuxStackBuffer,
                                      StaticTask_t ** ppxTaskBuffer ) PRIVILEGED_FUNCTION;
#endif /* configSUPPORT_STATIC_ALLOCATION */

/**
 * task.h
 * @code{c}
 * UBaseType_t uxTaskGetStackHighWaterMark( TaskHandle_t xTask );
 * @endcode
 *
 * INCLUDE_uxTaskGetStackHighWaterMark must be set to 1 in FreeRTOSConfig.h for
 * this function to be available.
 *
 * Returns the high water mark of the stack associated with xTask.  That is,
 * the minimum free stack space there has been (in words, so on a 32 bit machine
 * a value of 1 means 4 bytes) since the task started.  The smaller the returned
 * number the closer the task has come to overflowing its stack.
 *
 * uxTaskGetStackHighWaterMark() and uxTaskGetStackHighWaterMark2() are the
 * same except for their return type.  Using configSTACK_DEPTH_TYPE allows the
 * user to determine the return type.  It gets around the problem of the value
 * overflowing on 8-bit types without breaking backward compatibility for
 * applications that expect an 8-bit return type.
 *
 * @param xTask Handle of the task associated with the stack to be checked.
 * Set xTask to NULL to check the stack of the calling task.
 *
 * @return The smallest amount of free stack space there has been (in words, so
 * actual spaces on the stack rather than bytes) since the task referenced by
 * xTask was created.
 */
#if ( INCLUDE_uxTaskGetStackHighWaterMark == 1 )
    UBaseType_t uxTaskGetStackHighWaterMark( TaskHandle_t xTask ) PRIVILEGED_FUNCTION;
#endif

/**
 * task.h
 * @code{c}
 * configSTACK_DEPTH_TYPE uxTaskGetStackHighWaterMark2( TaskHandle_t xTask );
 * @endcode
 *
 * INCLUDE_uxTaskGetStackHighWaterMark2 must be set to 1 in FreeRTOSConfig.h for
 * this function to be available.
 *
 * Returns the high water mark of the stack associated with xTask.  That is,
 * the minimum free stack space there has been (in words, so on a 32 bit machine
 * a value of 1 means 4 bytes) since the task started.  The smaller the returned
 * number the closer the task has come to overflowing its stack.
 *
 * uxTaskGetStackHighWaterMark() and uxTaskGetStackHighWaterMark2() are the
 * same except for their return type.  Using configSTACK_DEPTH_TYPE allows the
 * user to determine the return type.  It gets around the problem of the value
 * overflowing on 8-bit types without breaking backward compatibility for
 * applications that expect an 8-bit return type.
 *
 * @param xTask Handle of the task associated with the stack to be checked.
 * Set xTask to NULL to check the stack of the calling task.
 *
 * @return The smallest amount of free stack space there has been (in words, so
 * actual spaces on the stack rather than bytes) since the task referenced by
 * xTask was created.
 */
#if ( INCLUDE_uxTaskGetStackHighWaterMark2 == 1 )
    configSTACK_DEPTH_TYPE uxTaskGetStackHighWaterMark2( TaskHandle_t xTask ) PRIVILEGED_FUNCTION;
#endif

/* When using trace macros it is sometimes necessary to include task.h before
 * FreeRTOS.h.  When this is done TaskHookFunction_t will not yet have been defined,
 * so the following two prototypes will cause a compilation error.  This can be
 * fixed by simply guarding against the inclusion of these two prototypes unless
 * they are explicitly required by the configUSE_APPLICATION_TASK_TAG configuration
 * constant. */
#ifdef configUSE_APPLICATION_TASK_TAG
    #if configUSE_APPLICATION_TASK_TAG == 1

/**
 * task.h
 * @code{c}
 * void vTaskSetApplicationTaskTag( TaskHandle_t xTask, TaskHookFunction_t pxHookFunction );
 * @endcode
 *
 * Sets pxHookFunction to be the task hook function used by the task xTask.
 * Passing xTask as NULL has the effect of setting the calling tasks hook
 * function.
 */
        void vTaskSetApplicationTaskTag( TaskHandle_t xTask,
                                         TaskHookFunction_t pxHookFunction ) PRIVILEGED_FUNCTION;

/**
 * task.h
 * @code{c}
 * void xTaskGetApplicationTaskTag( TaskHandle_t xTask );
 * @endcode
 *
 * Returns the pxHookFunction value assigned to the task xTask.  Do not
 * call from an interrupt service routine - call
 * xTaskGetApplicationTaskTagFromISR() instead.
 */
        TaskHookFunction_t xTaskGetApplicationTaskTag( TaskHandle_t xTask ) PRIVILEGED_FUNCTION;

/**
 * task.h
 * @code{c}
 * void xTaskGetApplicationTaskTagFromISR( TaskHandle_t xTask );
 * @endcode
 *
 * Returns the pxHookFunction value assigned to the task xTask.  Can
 * be called from an interrupt service routine.
 */
        TaskHookFunction_t xTaskGetApplicationTaskTagFromISR( TaskHandle_t xTask ) PRIVILEGED_FUNCTION;
    #endif /* configUSE_APPLICATION_TASK_TAG ==1 */
#endif /* ifdef configUSE_APPLICATION_TASK_TAG */

#if ( configNUM_THREAD_LOCAL_STORAGE_POINTERS > 0 )

/* Each task contains an array of pointers that is dimensioned by the
 * configNUM_THREAD_LOCAL_STORAGE_POINTERS setting in FreeRTOSConfig.h.  The
 * kernel does not use the pointers itself, so the application writer can use
 * the pointers for any purpose they wish.  The following two functions are
 * used to set and query a pointer respectively. */
    void vTaskSetThreadLocalStoragePointer( TaskHandle_t xTaskToSet,
                                            BaseType_t xIndex,
                                            void * pvValue ) PRIVILEGED_FUNCTION;
    void * pvTaskGetThreadLocalStoragePointer( TaskHandle_t xTaskToQuery,
                                               BaseType_t xIndex ) PRIVILEGED_FUNCTION;

#endif

#if ( configCHECK_FOR_STACK_OVERFLOW > 0 )

/**
 * task.h
 * @code{c}
 * void vApplicationStackOverflowHook( TaskHandle_t xTask, char *pcTaskName);
 * @endcode
 *
 * The application stack overflow hook is called when a stack overflow is detected for a task.
 *
 * Details on stack overflow detection can be found here: https://www.FreeRTOS.org/Stacks-and-stack-overflow-checking.html
 *
 * @param xTask the task that just exceeded its stack boundaries.
 * @param pcTaskName A character string containing the name of the offending task.
 */
    /* MISRA Ref 8.6.1 [External linkage] */
    /* More details at: https://github.com/FreeRTOS/FreeRTOS-Kernel/blob/main/MISRA.md#rule-86 */
    /* coverity[misra_c_2012_rule_8_6_violation] */
    void vApplicationStackOverflowHook( TaskHandle_t xTask,
                                        char * pcTaskName );

#endif

#if ( configUSE_IDLE_HOOK == 1 )

/**
 * task.h
 * @code{c}
 * void vApplicationIdleHook( void );
 * @endcode
 *
 * The application idle hook is called by the idle task.
 * This allows the application designer to add background functionality without
 * the overhead of a separate task.
 * NOTE: vApplicationIdleHook() MUST NOT, UNDER ANY CIRCUMSTANCES, CALL A FUNCTION THAT MIGHT BLOCK.
 */
    /* MISRA Ref 8.6.1 [External linkage] */
    /* More details at: https://github.com/FreeRTOS/FreeRTOS-Kernel/blob/main/MISRA.md#rule-86 */
    /* coverity[misra_c_2012_rule_8_6_violation] */
    void vApplicationIdleHook( void );

#endif


#if  ( configUSE_TICK_HOOK != 0 )

/**
 *  task.h
 * @code{c}
 * void vApplicationTickHook( void );
 * @endcode
 *
 * This hook function is called in the system tick handler after any OS work is completed.
 */
    /* MISRA Ref 8.6.1 [External linkage] */
    /* More details at: https://github.com/FreeRTOS/FreeRTOS-Kernel/blob/main/MISRA.md#rule-86 */
    /* coverity[misra_c_2012_rule_8_6_violation] */
    void vApplicationTickHook( void ); /*lint !e526 Symbol not defined as it is an application callback. */

#endif

#if ( configSUPPORT_STATIC_ALLOCATION == 1 )

/**
 * task.h
 * @code{c}
 * void vApplicationGetIdleTaskMemory( StaticTask_t ** ppxIdleTaskTCBBuffer, StackType_t ** ppxIdleTaskStackBuffer, uint32_t *pulIdleTaskStackSize )
 * @endcode
 *
 * This function is used to provide a statically allocated block of memory to FreeRTOS to hold the Idle Task TCB.  This function is required when
 * configSUPPORT_STATIC_ALLOCATION is set.  For more information see this URI: https://www.FreeRTOS.org/a00110.html#configSUPPORT_STATIC_ALLOCATION
 *
 * @param ppxIdleTaskTCBBuffer A handle to a statically allocated TCB buffer
 * @param ppxIdleTaskStackBuffer A handle to a statically allocated Stack buffer for the idle task
 * @param pulIdleTaskStackSize A pointer to the number of elements that will fit in the allocated stack buffer
 */
    void vApplicationGetIdleTaskMemory( StaticTask_t ** ppxIdleTaskTCBBuffer,
                                        StackType_t ** ppxIdleTaskStackBuffer,
                                        uint32_t * pulIdleTaskStackSize ); /*lint !e526 Symbol not defined as it is an application callback. */

/**
 * task.h
 * @code{c}
 * void vApplicationGetPassiveIdleTaskMemory( StaticTask_t ** ppxIdleTaskTCBBuffer, StackType_t ** ppxIdleTaskStackBuffer, uint32_t *pulIdleTaskStackSize, BaseType_t xCoreID )
 * @endcode
 *
 * This function is used to provide a statically allocated block of memory to FreeRTOS to hold the Idle Tasks TCB.  This function is required when
 * configSUPPORT_STATIC_ALLOCATION is set.  For more information see this URI: https://www.FreeRTOS.org/a00110.html#configSUPPORT_STATIC_ALLOCATION
 *
 * In the FreeRTOS SMP, there are a total of configNUMBER_OF_CORES idle tasks:
 *  1. 1 Active idle task which does all the housekeeping.
 *  2. ( configNUMBER_OF_CORES - 1 ) Passive idle tasks which do nothing.
 * These idle tasks are created to ensure that each core has an idle task to run when
 * no other task is available to run.
 *
 * The function vApplicationGetPassiveIdleTaskMemory is called with passive idle
 * task index 0, 1 ... ( configNUMBER_OF_CORES - 2 ) to get memory for passive idle
 * tasks.
 *
 * @param ppxIdleTaskTCBBuffer A handle to a statically allocated TCB buffer
 * @param ppxIdleTaskStackBuffer A handle to a statically allocated Stack buffer for the idle task
 * @param pulIdleTaskStackSize A pointer to the number of elements that will fit in the allocated stack buffer
 * @param xPassiveIdleTaskIndex The passive idle task index of the idle task buffer
 */
    #if ( configNUMBER_OF_CORES > 1 )
        void vApplicationGetPassiveIdleTaskMemory( StaticTask_t ** ppxIdleTaskTCBBuffer,
                                                   StackType_t ** ppxIdleTaskStackBuffer,
                                                   uint32_t * pulIdleTaskStackSize,
                                                   BaseType_t xPassiveIdleTaskIndex );
    #endif /* #if ( configNUMBER_OF_CORES > 1 ) */
#endif /* if ( configSUPPORT_STATIC_ALLOCATION == 1 ) */

/**
 * task.h
 * @code{c}
 * BaseType_t xTaskCallApplicationTaskHook( TaskHandle_t xTask, void *pvParameter );
 * @endcode
 *
 * Calls the hook function associated with xTask.  Passing xTask as NULL has
 * the effect of calling the Running tasks (the calling task) hook function.
 *
 * pvParameter is passed to the hook function for the task to interpret as it
 * wants.  The return value is the value returned by the task hook function
 * registered by the user.
 */
#if ( configUSE_APPLICATION_TASK_TAG == 1 )
    BaseType_t xTaskCallApplicationTaskHook( TaskHandle_t xTask,
                                             void * pvParameter ) PRIVILEGED_FUNCTION;
#endif

/**
 * xTaskGetIdleTaskHandle() is only available if
 * INCLUDE_xTaskGetIdleTaskHandle is set to 1 in FreeRTOSConfig.h.
 *
 * In single-core FreeRTOS, this function simply returns the handle of the idle
 * task. It is not valid to call xTaskGetIdleTaskHandle() before the scheduler
 * has been started.
 *
 * In the FreeRTOS SMP, there are a total of configNUMBER_OF_CORES idle tasks:
 *  1. 1 Active idle task which does all the housekeeping.
 *  2. ( configNUMBER_OF_CORES - 1 ) Passive idle tasks which do nothing.
 * These idle tasks are created to ensure that each core has an idle task to run when
 * no other task is available to run. Call xTaskGetIdleTaskHandle() or
 * xTaskGetIdleTaskHandleForCore() with xCoreID set to 0  to get the Active
 * idle task handle. Call xTaskGetIdleTaskHandleForCore() with xCoreID set to
 * 1,2 ... ( configNUMBER_OF_CORES - 1 ) to get the Passive idle task handles.
 */
<<<<<<< HEAD
#if ( INCLUDE_xTaskGetIdleTaskHandle == 1 )
    #if ( configNUMBER_OF_CORES == 1 )
        TaskHandle_t xTaskGetIdleTaskHandle( void ) PRIVILEGED_FUNCTION;
    #else /* #if ( configNUMBER_OF_CORES == 1 ) */
        TaskHandle_t xTaskGetIdleTaskHandle( BaseType_t xCoreID ) PRIVILEGED_FUNCTION;
    #endif /* #if ( configNUMBER_OF_CORES == 1 ) */
#endif
=======
#if ( configNUMBER_OF_CORES == 1 )
    TaskHandle_t xTaskGetIdleTaskHandle( void ) PRIVILEGED_FUNCTION;
#endif /* #if ( configNUMBER_OF_CORES == 1 ) */
TaskHandle_t xTaskGetIdleTaskHandleForCore( BaseType_t xCoreID ) PRIVILEGED_FUNCTION;
>>>>>>> d1a02021

/**
 * configUSE_TRACE_FACILITY must be defined as 1 in FreeRTOSConfig.h for
 * uxTaskGetSystemState() to be available.
 *
 * uxTaskGetSystemState() populates an TaskStatus_t structure for each task in
 * the system.  TaskStatus_t structures contain, among other things, members
 * for the task handle, task name, task priority, task state, and total amount
 * of run time consumed by the task.  See the TaskStatus_t structure
 * definition in this file for the full member list.
 *
 * NOTE:  This function is intended for debugging use only as its use results in
 * the scheduler remaining suspended for an extended period.
 *
 * @param pxTaskStatusArray A pointer to an array of TaskStatus_t structures.
 * The array must contain at least one TaskStatus_t structure for each task
 * that is under the control of the RTOS.  The number of tasks under the control
 * of the RTOS can be determined using the uxTaskGetNumberOfTasks() API function.
 *
 * @param uxArraySize The size of the array pointed to by the pxTaskStatusArray
 * parameter.  The size is specified as the number of indexes in the array, or
 * the number of TaskStatus_t structures contained in the array, not by the
 * number of bytes in the array.
 *
 * @param pulTotalRunTime If configGENERATE_RUN_TIME_STATS is set to 1 in
 * FreeRTOSConfig.h then *pulTotalRunTime is set by uxTaskGetSystemState() to the
 * total run time (as defined by the run time stats clock, see
 * https://www.FreeRTOS.org/rtos-run-time-stats.html) since the target booted.
 * pulTotalRunTime can be set to NULL to omit the total run time information.
 *
 * @return The number of TaskStatus_t structures that were populated by
 * uxTaskGetSystemState().  This should equal the number returned by the
 * uxTaskGetNumberOfTasks() API function, but will be zero if the value passed
 * in the uxArraySize parameter was too small.
 *
 * Example usage:
 * @code{c}
 *  // This example demonstrates how a human readable table of run time stats
 *  // information is generated from raw data provided by uxTaskGetSystemState().
 *  // The human readable table is written to pcWriteBuffer
 *  void vTaskGetRunTimeStats( char *pcWriteBuffer )
 *  {
 *  TaskStatus_t *pxTaskStatusArray;
 *  volatile UBaseType_t uxArraySize, x;
 *  configRUN_TIME_COUNTER_TYPE ulTotalRunTime, ulStatsAsPercentage;
 *
 *      // Make sure the write buffer does not contain a string.
 * pcWriteBuffer = 0x00;
 *
 *      // Take a snapshot of the number of tasks in case it changes while this
 *      // function is executing.
 *      uxArraySize = uxTaskGetNumberOfTasks();
 *
 *      // Allocate a TaskStatus_t structure for each task.  An array could be
 *      // allocated statically at compile time.
 *      pxTaskStatusArray = pvPortMalloc( uxArraySize * sizeof( TaskStatus_t ) );
 *
 *      if( pxTaskStatusArray != NULL )
 *      {
 *          // Generate raw status information about each task.
 *          uxArraySize = uxTaskGetSystemState( pxTaskStatusArray, uxArraySize, &ulTotalRunTime );
 *
 *          // For percentage calculations.
 *          ulTotalRunTime /= 100UL;
 *
 *          // Avoid divide by zero errors.
 *          if( ulTotalRunTime > 0 )
 *          {
 *              // For each populated position in the pxTaskStatusArray array,
 *              // format the raw data as human readable ASCII data
 *              for( x = 0; x < uxArraySize; x++ )
 *              {
 *                  // What percentage of the total run time has the task used?
 *                  // This will always be rounded down to the nearest integer.
 *                  // ulTotalRunTimeDiv100 has already been divided by 100.
 *                  ulStatsAsPercentage = pxTaskStatusArray[ x ].ulRunTimeCounter / ulTotalRunTime;
 *
 *                  if( ulStatsAsPercentage > 0UL )
 *                  {
 *                      sprintf( pcWriteBuffer, "%s\t\t%lu\t\t%lu%%\r\n", pxTaskStatusArray[ x ].pcTaskName, pxTaskStatusArray[ x ].ulRunTimeCounter, ulStatsAsPercentage );
 *                  }
 *                  else
 *                  {
 *                      // If the percentage is zero here then the task has
 *                      // consumed less than 1% of the total run time.
 *                      sprintf( pcWriteBuffer, "%s\t\t%lu\t\t<1%%\r\n", pxTaskStatusArray[ x ].pcTaskName, pxTaskStatusArray[ x ].ulRunTimeCounter );
 *                  }
 *
 *                  pcWriteBuffer += strlen( ( char * ) pcWriteBuffer );
 *              }
 *          }
 *
 *          // The array is no longer needed, free the memory it consumes.
 *          vPortFree( pxTaskStatusArray );
 *      }
 *  }
 *  @endcode
 */
#if ( configUSE_TRACE_FACILITY == 1 )
    UBaseType_t uxTaskGetSystemState( TaskStatus_t * const pxTaskStatusArray,
                                      const UBaseType_t uxArraySize,
                                      configRUN_TIME_COUNTER_TYPE * const pulTotalRunTime ) PRIVILEGED_FUNCTION;
#endif

/**
 * task. h
 * @code{c}
 * void vTaskListTasks( char *pcWriteBuffer, size_t uxBufferLength );
 * @endcode
 *
 * configUSE_TRACE_FACILITY and configUSE_STATS_FORMATTING_FUNCTIONS must
 * both be defined as 1 for this function to be available.  See the
 * configuration section of the FreeRTOS.org website for more information.
 *
 * NOTE 1: This function will disable interrupts for its duration.  It is
 * not intended for normal application runtime use but as a debug aid.
 *
 * Lists all the current tasks, along with their current state and stack
 * usage high water mark.
 *
 * Tasks are reported as blocked ('B'), ready ('R'), deleted ('D') or
 * suspended ('S').
 *
 * PLEASE NOTE:
 *
 * This function is provided for convenience only, and is used by many of the
 * demo applications.  Do not consider it to be part of the scheduler.
 *
 * vTaskListTasks() calls uxTaskGetSystemState(), then formats part of the
 * uxTaskGetSystemState() output into a human readable table that displays task:
 * names, states, priority, stack usage and task number.
 * Stack usage specified as the number of unused StackType_t words stack can hold
 * on top of stack - not the number of bytes.
 *
 * vTaskListTasks() has a dependency on the snprintf() C library function that might
 * bloat the code size, use a lot of stack, and provide different results on
 * different platforms.  An alternative, tiny, third party, and limited
 * functionality implementation of snprintf() is provided in many of the
 * FreeRTOS/Demo sub-directories in a file called printf-stdarg.c (note
 * printf-stdarg.c does not provide a full snprintf() implementation!).
 *
 * It is recommended that production systems call uxTaskGetSystemState()
 * directly to get access to raw stats data, rather than indirectly through a
 * call to vTaskListTasks().
 *
 * @param pcWriteBuffer A buffer into which the above mentioned details
 * will be written, in ASCII form.  This buffer is assumed to be large
 * enough to contain the generated report.  Approximately 40 bytes per
 * task should be sufficient.
 *
 * @param uxBufferLength Length of the pcWriteBuffer.
 *
 * \defgroup vTaskListTasks vTaskListTasks
 * \ingroup TaskUtils
 */
#if ( ( configUSE_TRACE_FACILITY == 1 ) && ( configUSE_STATS_FORMATTING_FUNCTIONS > 0 ) )
    void vTaskListTasks( char * pcWriteBuffer,
                         size_t uxBufferLength ) PRIVILEGED_FUNCTION;
#endif

/**
 * task. h
 * @code{c}
 * void vTaskList( char *pcWriteBuffer );
 * @endcode
 *
 * configUSE_TRACE_FACILITY and configUSE_STATS_FORMATTING_FUNCTIONS must
 * both be defined as 1 for this function to be available.  See the
 * configuration section of the FreeRTOS.org website for more information.
 *
 * WARN: This function assumes that the pcWriteBuffer is of length
 * configSTATS_BUFFER_MAX_LENGTH. This function is there only for
 * backward compatibility. New applications are recommended to
 * use vTaskListTasks and supply the length of the pcWriteBuffer explicitly.
 *
 * NOTE 1: This function will disable interrupts for its duration.  It is
 * not intended for normal application runtime use but as a debug aid.
 *
 * Lists all the current tasks, along with their current state and stack
 * usage high water mark.
 *
 * Tasks are reported as blocked ('B'), ready ('R'), deleted ('D') or
 * suspended ('S').
 *
 * PLEASE NOTE:
 *
 * This function is provided for convenience only, and is used by many of the
 * demo applications.  Do not consider it to be part of the scheduler.
 *
 * vTaskList() calls uxTaskGetSystemState(), then formats part of the
 * uxTaskGetSystemState() output into a human readable table that displays task:
 * names, states, priority, stack usage and task number.
 * Stack usage specified as the number of unused StackType_t words stack can hold
 * on top of stack - not the number of bytes.
 *
 * vTaskList() has a dependency on the snprintf() C library function that might
 * bloat the code size, use a lot of stack, and provide different results on
 * different platforms.  An alternative, tiny, third party, and limited
 * functionality implementation of snprintf() is provided in many of the
 * FreeRTOS/Demo sub-directories in a file called printf-stdarg.c (note
 * printf-stdarg.c does not provide a full snprintf() implementation!).
 *
 * It is recommended that production systems call uxTaskGetSystemState()
 * directly to get access to raw stats data, rather than indirectly through a
 * call to vTaskList().
 *
 * @param pcWriteBuffer A buffer into which the above mentioned details
 * will be written, in ASCII form.  This buffer is assumed to be large
 * enough to contain the generated report.  Approximately 40 bytes per
 * task should be sufficient.
 *
 * \defgroup vTaskList vTaskList
 * \ingroup TaskUtils
 */
#define vTaskList( pcWriteBuffer )    vTaskListTasks( pcWriteBuffer, configSTATS_BUFFER_MAX_LENGTH )

/**
 * task. h
 * @code{c}
 * void vTaskGetRunTimeStatistics( char *pcWriteBuffer, size_t uxBufferLength );
 * @endcode
 *
 * configGENERATE_RUN_TIME_STATS and configUSE_STATS_FORMATTING_FUNCTIONS
 * must both be defined as 1 for this function to be available.  The application
 * must also then provide definitions for
 * portCONFIGURE_TIMER_FOR_RUN_TIME_STATS() and portGET_RUN_TIME_COUNTER_VALUE()
 * to configure a peripheral timer/counter and return the timers current count
 * value respectively.  The counter should be at least 10 times the frequency of
 * the tick count.
 *
 * NOTE 1: This function will disable interrupts for its duration.  It is
 * not intended for normal application runtime use but as a debug aid.
 *
 * Setting configGENERATE_RUN_TIME_STATS to 1 will result in a total
 * accumulated execution time being stored for each task.  The resolution
 * of the accumulated time value depends on the frequency of the timer
 * configured by the portCONFIGURE_TIMER_FOR_RUN_TIME_STATS() macro.
 * Calling vTaskGetRunTimeStatistics() writes the total execution time of each
 * task into a buffer, both as an absolute count value and as a percentage
 * of the total system execution time.
 *
 * NOTE 2:
 *
 * This function is provided for convenience only, and is used by many of the
 * demo applications.  Do not consider it to be part of the scheduler.
 *
 * vTaskGetRunTimeStatistics() calls uxTaskGetSystemState(), then formats part of
 * the uxTaskGetSystemState() output into a human readable table that displays the
 * amount of time each task has spent in the Running state in both absolute and
 * percentage terms.
 *
 * vTaskGetRunTimeStatistics() has a dependency on the snprintf() C library function
 * that might bloat the code size, use a lot of stack, and provide different
 * results on different platforms.  An alternative, tiny, third party, and
 * limited functionality implementation of snprintf() is provided in many of the
 * FreeRTOS/Demo sub-directories in a file called printf-stdarg.c (note
 * printf-stdarg.c does not provide a full snprintf() implementation!).
 *
 * It is recommended that production systems call uxTaskGetSystemState() directly
 * to get access to raw stats data, rather than indirectly through a call to
 * vTaskGetRunTimeStatistics().
 *
 * @param pcWriteBuffer A buffer into which the execution times will be
 * written, in ASCII form.  This buffer is assumed to be large enough to
 * contain the generated report.  Approximately 40 bytes per task should
 * be sufficient.
 *
 * @param uxBufferLength Length of the pcWriteBuffer.
 *
 * \defgroup vTaskGetRunTimeStatistics vTaskGetRunTimeStatistics
 * \ingroup TaskUtils
 */
#if ( ( configGENERATE_RUN_TIME_STATS == 1 ) && ( configUSE_STATS_FORMATTING_FUNCTIONS > 0 ) && ( configUSE_TRACE_FACILITY == 1 ) )
    void vTaskGetRunTimeStatistics( char * pcWriteBuffer,
                                    size_t uxBufferLength ) PRIVILEGED_FUNCTION; /*lint !e971 Unqualified char types are allowed for strings and single characters only. */
#endif

/**
 * task. h
 * @code{c}
 * void vTaskGetRunTimeStats( char *pcWriteBuffer );
 * @endcode
 *
 * configGENERATE_RUN_TIME_STATS and configUSE_STATS_FORMATTING_FUNCTIONS
 * must both be defined as 1 for this function to be available.  The application
 * must also then provide definitions for
 * portCONFIGURE_TIMER_FOR_RUN_TIME_STATS() and portGET_RUN_TIME_COUNTER_VALUE()
 * to configure a peripheral timer/counter and return the timers current count
 * value respectively.  The counter should be at least 10 times the frequency of
 * the tick count.
 *
 * WARN: This function assumes that the pcWriteBuffer is of length
 * configSTATS_BUFFER_MAX_LENGTH. This function is there only for
 * backward compatiblity. New applications are recommended to use
 * vTaskGetRunTimeStatistics and supply the length of the pcWriteBuffer
 * explicitly.
 *
 * NOTE 1: This function will disable interrupts for its duration.  It is
 * not intended for normal application runtime use but as a debug aid.
 *
 * Setting configGENERATE_RUN_TIME_STATS to 1 will result in a total
 * accumulated execution time being stored for each task.  The resolution
 * of the accumulated time value depends on the frequency of the timer
 * configured by the portCONFIGURE_TIMER_FOR_RUN_TIME_STATS() macro.
 * Calling vTaskGetRunTimeStats() writes the total execution time of each
 * task into a buffer, both as an absolute count value and as a percentage
 * of the total system execution time.
 *
 * NOTE 2:
 *
 * This function is provided for convenience only, and is used by many of the
 * demo applications.  Do not consider it to be part of the scheduler.
 *
 * vTaskGetRunTimeStats() calls uxTaskGetSystemState(), then formats part of the
 * uxTaskGetSystemState() output into a human readable table that displays the
 * amount of time each task has spent in the Running state in both absolute and
 * percentage terms.
 *
 * vTaskGetRunTimeStats() has a dependency on the snprintf() C library function
 * that might bloat the code size, use a lot of stack, and provide different
 * results on different platforms.  An alternative, tiny, third party, and
 * limited functionality implementation of snprintf() is provided in many of the
 * FreeRTOS/Demo sub-directories in a file called printf-stdarg.c (note
 * printf-stdarg.c does not provide a full snprintf() implementation!).
 *
 * It is recommended that production systems call uxTaskGetSystemState() directly
 * to get access to raw stats data, rather than indirectly through a call to
 * vTaskGetRunTimeStats().
 *
 * @param pcWriteBuffer A buffer into which the execution times will be
 * written, in ASCII form.  This buffer is assumed to be large enough to
 * contain the generated report.  Approximately 40 bytes per task should
 * be sufficient.
 *
 * \defgroup vTaskGetRunTimeStats vTaskGetRunTimeStats
 * \ingroup TaskUtils
 */
#define vTaskGetRunTimeStats( pcWriteBuffer )    vTaskGetRunTimeStatistics( pcWriteBuffer, configSTATS_BUFFER_MAX_LENGTH )

/**
 * task. h
 * @code{c}
 * configRUN_TIME_COUNTER_TYPE ulTaskGetRunTimeCounter( const TaskHandle_t xTask );
 * configRUN_TIME_COUNTER_TYPE ulTaskGetRunTimePercent( const TaskHandle_t xTask );
 * @endcode
 *
 * configGENERATE_RUN_TIME_STATS must be defined as 1 for these functions to be
 * available.  The application must also then provide definitions for
 * portCONFIGURE_TIMER_FOR_RUN_TIME_STATS() and
 * portGET_RUN_TIME_COUNTER_VALUE() to configure a peripheral timer/counter and
 * return the timers current count value respectively.  The counter should be
 * at least 10 times the frequency of the tick count.
 *
 * Setting configGENERATE_RUN_TIME_STATS to 1 will result in a total
 * accumulated execution time being stored for each task.  The resolution
 * of the accumulated time value depends on the frequency of the timer
 * configured by the portCONFIGURE_TIMER_FOR_RUN_TIME_STATS() macro.
 * While uxTaskGetSystemState() and vTaskGetRunTimeStats() writes the total
 * execution time of each task into a buffer, ulTaskGetRunTimeCounter()
 * returns the total execution time of just one task and
 * ulTaskGetRunTimePercent() returns the percentage of the CPU time used by
 * just one task.
 *
 * @return The total run time of the given task or the percentage of the total
 * run time consumed by the given task.  This is the amount of time the task
 * has actually been executing.  The unit of time is dependent on the frequency
 * configured using the portCONFIGURE_TIMER_FOR_RUN_TIME_STATS() and
 * portGET_RUN_TIME_COUNTER_VALUE() macros.
 *
 * \defgroup ulTaskGetRunTimeCounter ulTaskGetRunTimeCounter
 * \ingroup TaskUtils
 */
#if ( configGENERATE_RUN_TIME_STATS == 1 )
    configRUN_TIME_COUNTER_TYPE ulTaskGetRunTimeCounter( const TaskHandle_t xTask ) PRIVILEGED_FUNCTION;
    configRUN_TIME_COUNTER_TYPE ulTaskGetRunTimePercent( const TaskHandle_t xTask ) PRIVILEGED_FUNCTION;
#endif

/**
 * task. h
 * @code{c}
 * configRUN_TIME_COUNTER_TYPE ulTaskGetIdleRunTimeCounter( void );
 * configRUN_TIME_COUNTER_TYPE ulTaskGetIdleRunTimePercent( void );
 * @endcode
 *
 * configGENERATE_RUN_TIME_STATS must be defined as 1 for these functions to be
 * available.  The application must also then provide definitions for
 * portCONFIGURE_TIMER_FOR_RUN_TIME_STATS() and
 * portGET_RUN_TIME_COUNTER_VALUE() to configure a peripheral timer/counter and
 * return the timers current count value respectively.  The counter should be
 * at least 10 times the frequency of the tick count.
 *
 * Setting configGENERATE_RUN_TIME_STATS to 1 will result in a total
 * accumulated execution time being stored for each task.  The resolution
 * of the accumulated time value depends on the frequency of the timer
 * configured by the portCONFIGURE_TIMER_FOR_RUN_TIME_STATS() macro.
 * While uxTaskGetSystemState() and vTaskGetRunTimeStats() writes the total
 * execution time of each task into a buffer, ulTaskGetIdleRunTimeCounter()
 * returns the total execution time of just the idle task and
 * ulTaskGetIdleRunTimePercent() returns the percentage of the CPU time used by
 * just the idle task.
 *
 * Note the amount of idle time is only a good measure of the slack time in a
 * system if there are no other tasks executing at the idle priority, tickless
 * idle is not used, and configIDLE_SHOULD_YIELD is set to 0.
 *
 * @return The total run time of the idle task or the percentage of the total
 * run time consumed by the idle task.  This is the amount of time the
 * idle task has actually been executing.  The unit of time is dependent on the
 * frequency configured using the portCONFIGURE_TIMER_FOR_RUN_TIME_STATS() and
 * portGET_RUN_TIME_COUNTER_VALUE() macros.
 *
 * \defgroup ulTaskGetIdleRunTimeCounter ulTaskGetIdleRunTimeCounter
 * \ingroup TaskUtils
 */
#if ( ( configGENERATE_RUN_TIME_STATS == 1 ) && ( INCLUDE_xTaskGetIdleTaskHandle == 1 ) )
    configRUN_TIME_COUNTER_TYPE ulTaskGetIdleRunTimeCounter( void ) PRIVILEGED_FUNCTION;
    configRUN_TIME_COUNTER_TYPE ulTaskGetIdleRunTimePercent( void ) PRIVILEGED_FUNCTION;
#endif

/**
 * task. h
 * @code{c}
 * BaseType_t xTaskNotifyIndexed( TaskHandle_t xTaskToNotify, UBaseType_t uxIndexToNotify, uint32_t ulValue, eNotifyAction eAction );
 * BaseType_t xTaskNotify( TaskHandle_t xTaskToNotify, uint32_t ulValue, eNotifyAction eAction );
 * @endcode
 *
 * See https://www.FreeRTOS.org/RTOS-task-notifications.html for details.
 *
 * configUSE_TASK_NOTIFICATIONS must be undefined or defined as 1 for these
 * functions to be available.
 *
 * Sends a direct to task notification to a task, with an optional value and
 * action.
 *
 * Each task has a private array of "notification values" (or 'notifications'),
 * each of which is a 32-bit unsigned integer (uint32_t).  The constant
 * configTASK_NOTIFICATION_ARRAY_ENTRIES sets the number of indexes in the
 * array, and (for backward compatibility) defaults to 1 if left undefined.
 * Prior to FreeRTOS V10.4.0 there was only one notification value per task.
 *
 * Events can be sent to a task using an intermediary object.  Examples of such
 * objects are queues, semaphores, mutexes and event groups.  Task notifications
 * are a method of sending an event directly to a task without the need for such
 * an intermediary object.
 *
 * A notification sent to a task can optionally perform an action, such as
 * update, overwrite or increment one of the task's notification values.  In
 * that way task notifications can be used to send data to a task, or be used as
 * light weight and fast binary or counting semaphores.
 *
 * A task can use xTaskNotifyWaitIndexed() or ulTaskNotifyTakeIndexed() to
 * [optionally] block to wait for a notification to be pending.  The task does
 * not consume any CPU time while it is in the Blocked state.
 *
 * A notification sent to a task will remain pending until it is cleared by the
 * task calling xTaskNotifyWaitIndexed() or ulTaskNotifyTakeIndexed() (or their
 * un-indexed equivalents).  If the task was already in the Blocked state to
 * wait for a notification when the notification arrives then the task will
 * automatically be removed from the Blocked state (unblocked) and the
 * notification cleared.
 *
 * **NOTE** Each notification within the array operates independently - a task
 * can only block on one notification within the array at a time and will not be
 * unblocked by a notification sent to any other array index.
 *
 * Backward compatibility information:
 * Prior to FreeRTOS V10.4.0 each task had a single "notification value", and
 * all task notification API functions operated on that value. Replacing the
 * single notification value with an array of notification values necessitated a
 * new set of API functions that could address specific notifications within the
 * array.  xTaskNotify() is the original API function, and remains backward
 * compatible by always operating on the notification value at index 0 in the
 * array. Calling xTaskNotify() is equivalent to calling xTaskNotifyIndexed()
 * with the uxIndexToNotify parameter set to 0.
 *
 * @param xTaskToNotify The handle of the task being notified.  The handle to a
 * task can be returned from the xTaskCreate() API function used to create the
 * task, and the handle of the currently running task can be obtained by calling
 * xTaskGetCurrentTaskHandle().
 *
 * @param uxIndexToNotify The index within the target task's array of
 * notification values to which the notification is to be sent.  uxIndexToNotify
 * must be less than configTASK_NOTIFICATION_ARRAY_ENTRIES.  xTaskNotify() does
 * not have this parameter and always sends notifications to index 0.
 *
 * @param ulValue Data that can be sent with the notification.  How the data is
 * used depends on the value of the eAction parameter.
 *
 * @param eAction Specifies how the notification updates the task's notification
 * value, if at all.  Valid values for eAction are as follows:
 *
 * eSetBits -
 * The target notification value is bitwise ORed with ulValue.
 * xTaskNotifyIndexed() always returns pdPASS in this case.
 *
 * eIncrement -
 * The target notification value is incremented.  ulValue is not used and
 * xTaskNotifyIndexed() always returns pdPASS in this case.
 *
 * eSetValueWithOverwrite -
 * The target notification value is set to the value of ulValue, even if the
 * task being notified had not yet processed the previous notification at the
 * same array index (the task already had a notification pending at that index).
 * xTaskNotifyIndexed() always returns pdPASS in this case.
 *
 * eSetValueWithoutOverwrite -
 * If the task being notified did not already have a notification pending at the
 * same array index then the target notification value is set to ulValue and
 * xTaskNotifyIndexed() will return pdPASS.  If the task being notified already
 * had a notification pending at the same array index then no action is
 * performed and pdFAIL is returned.
 *
 * eNoAction -
 * The task receives a notification at the specified array index without the
 * notification value at that index being updated.  ulValue is not used and
 * xTaskNotifyIndexed() always returns pdPASS in this case.
 *
 * pulPreviousNotificationValue -
 * Can be used to pass out the subject task's notification value before any
 * bits are modified by the notify function.
 *
 * @return Dependent on the value of eAction.  See the description of the
 * eAction parameter.
 *
 * \defgroup xTaskNotifyIndexed xTaskNotifyIndexed
 * \ingroup TaskNotifications
 */
BaseType_t xTaskGenericNotify( TaskHandle_t xTaskToNotify,
                               UBaseType_t uxIndexToNotify,
                               uint32_t ulValue,
                               eNotifyAction eAction,
                               uint32_t * pulPreviousNotificationValue ) PRIVILEGED_FUNCTION;
#define xTaskNotify( xTaskToNotify, ulValue, eAction ) \
    xTaskGenericNotify( ( xTaskToNotify ), ( tskDEFAULT_INDEX_TO_NOTIFY ), ( ulValue ), ( eAction ), NULL )
#define xTaskNotifyIndexed( xTaskToNotify, uxIndexToNotify, ulValue, eAction ) \
    xTaskGenericNotify( ( xTaskToNotify ), ( uxIndexToNotify ), ( ulValue ), ( eAction ), NULL )

/**
 * task. h
 * @code{c}
 * BaseType_t xTaskNotifyAndQueryIndexed( TaskHandle_t xTaskToNotify, UBaseType_t uxIndexToNotify, uint32_t ulValue, eNotifyAction eAction, uint32_t *pulPreviousNotifyValue );
 * BaseType_t xTaskNotifyAndQuery( TaskHandle_t xTaskToNotify, uint32_t ulValue, eNotifyAction eAction, uint32_t *pulPreviousNotifyValue );
 * @endcode
 *
 * See https://www.FreeRTOS.org/RTOS-task-notifications.html for details.
 *
 * xTaskNotifyAndQueryIndexed() performs the same operation as
 * xTaskNotifyIndexed() with the addition that it also returns the subject
 * task's prior notification value (the notification value at the time the
 * function is called rather than when the function returns) in the additional
 * pulPreviousNotifyValue parameter.
 *
 * xTaskNotifyAndQuery() performs the same operation as xTaskNotify() with the
 * addition that it also returns the subject task's prior notification value
 * (the notification value as it was at the time the function is called, rather
 * than when the function returns) in the additional pulPreviousNotifyValue
 * parameter.
 *
 * \defgroup xTaskNotifyAndQueryIndexed xTaskNotifyAndQueryIndexed
 * \ingroup TaskNotifications
 */
#define xTaskNotifyAndQuery( xTaskToNotify, ulValue, eAction, pulPreviousNotifyValue ) \
    xTaskGenericNotify( ( xTaskToNotify ), ( tskDEFAULT_INDEX_TO_NOTIFY ), ( ulValue ), ( eAction ), ( pulPreviousNotifyValue ) )
#define xTaskNotifyAndQueryIndexed( xTaskToNotify, uxIndexToNotify, ulValue, eAction, pulPreviousNotifyValue ) \
    xTaskGenericNotify( ( xTaskToNotify ), ( uxIndexToNotify ), ( ulValue ), ( eAction ), ( pulPreviousNotifyValue ) )

/**
 * task. h
 * @code{c}
 * BaseType_t xTaskNotifyIndexedFromISR( TaskHandle_t xTaskToNotify, UBaseType_t uxIndexToNotify, uint32_t ulValue, eNotifyAction eAction, BaseType_t *pxHigherPriorityTaskWoken );
 * BaseType_t xTaskNotifyFromISR( TaskHandle_t xTaskToNotify, uint32_t ulValue, eNotifyAction eAction, BaseType_t *pxHigherPriorityTaskWoken );
 * @endcode
 *
 * See https://www.FreeRTOS.org/RTOS-task-notifications.html for details.
 *
 * configUSE_TASK_NOTIFICATIONS must be undefined or defined as 1 for these
 * functions to be available.
 *
 * A version of xTaskNotifyIndexed() that can be used from an interrupt service
 * routine (ISR).
 *
 * Each task has a private array of "notification values" (or 'notifications'),
 * each of which is a 32-bit unsigned integer (uint32_t).  The constant
 * configTASK_NOTIFICATION_ARRAY_ENTRIES sets the number of indexes in the
 * array, and (for backward compatibility) defaults to 1 if left undefined.
 * Prior to FreeRTOS V10.4.0 there was only one notification value per task.
 *
 * Events can be sent to a task using an intermediary object.  Examples of such
 * objects are queues, semaphores, mutexes and event groups.  Task notifications
 * are a method of sending an event directly to a task without the need for such
 * an intermediary object.
 *
 * A notification sent to a task can optionally perform an action, such as
 * update, overwrite or increment one of the task's notification values.  In
 * that way task notifications can be used to send data to a task, or be used as
 * light weight and fast binary or counting semaphores.
 *
 * A task can use xTaskNotifyWaitIndexed() to [optionally] block to wait for a
 * notification to be pending, or ulTaskNotifyTakeIndexed() to [optionally] block
 * to wait for a notification value to have a non-zero value.  The task does
 * not consume any CPU time while it is in the Blocked state.
 *
 * A notification sent to a task will remain pending until it is cleared by the
 * task calling xTaskNotifyWaitIndexed() or ulTaskNotifyTakeIndexed() (or their
 * un-indexed equivalents).  If the task was already in the Blocked state to
 * wait for a notification when the notification arrives then the task will
 * automatically be removed from the Blocked state (unblocked) and the
 * notification cleared.
 *
 * **NOTE** Each notification within the array operates independently - a task
 * can only block on one notification within the array at a time and will not be
 * unblocked by a notification sent to any other array index.
 *
 * Backward compatibility information:
 * Prior to FreeRTOS V10.4.0 each task had a single "notification value", and
 * all task notification API functions operated on that value. Replacing the
 * single notification value with an array of notification values necessitated a
 * new set of API functions that could address specific notifications within the
 * array.  xTaskNotifyFromISR() is the original API function, and remains
 * backward compatible by always operating on the notification value at index 0
 * within the array. Calling xTaskNotifyFromISR() is equivalent to calling
 * xTaskNotifyIndexedFromISR() with the uxIndexToNotify parameter set to 0.
 *
 * @param uxIndexToNotify The index within the target task's array of
 * notification values to which the notification is to be sent.  uxIndexToNotify
 * must be less than configTASK_NOTIFICATION_ARRAY_ENTRIES.  xTaskNotifyFromISR()
 * does not have this parameter and always sends notifications to index 0.
 *
 * @param xTaskToNotify The handle of the task being notified.  The handle to a
 * task can be returned from the xTaskCreate() API function used to create the
 * task, and the handle of the currently running task can be obtained by calling
 * xTaskGetCurrentTaskHandle().
 *
 * @param ulValue Data that can be sent with the notification.  How the data is
 * used depends on the value of the eAction parameter.
 *
 * @param eAction Specifies how the notification updates the task's notification
 * value, if at all.  Valid values for eAction are as follows:
 *
 * eSetBits -
 * The task's notification value is bitwise ORed with ulValue.  xTaskNotify()
 * always returns pdPASS in this case.
 *
 * eIncrement -
 * The task's notification value is incremented.  ulValue is not used and
 * xTaskNotify() always returns pdPASS in this case.
 *
 * eSetValueWithOverwrite -
 * The task's notification value is set to the value of ulValue, even if the
 * task being notified had not yet processed the previous notification (the
 * task already had a notification pending).  xTaskNotify() always returns
 * pdPASS in this case.
 *
 * eSetValueWithoutOverwrite -
 * If the task being notified did not already have a notification pending then
 * the task's notification value is set to ulValue and xTaskNotify() will
 * return pdPASS.  If the task being notified already had a notification
 * pending then no action is performed and pdFAIL is returned.
 *
 * eNoAction -
 * The task receives a notification without its notification value being
 * updated.  ulValue is not used and xTaskNotify() always returns pdPASS in
 * this case.
 *
 * @param pxHigherPriorityTaskWoken  xTaskNotifyFromISR() will set
 * *pxHigherPriorityTaskWoken to pdTRUE if sending the notification caused the
 * task to which the notification was sent to leave the Blocked state, and the
 * unblocked task has a priority higher than the currently running task.  If
 * xTaskNotifyFromISR() sets this value to pdTRUE then a context switch should
 * be requested before the interrupt is exited.  How a context switch is
 * requested from an ISR is dependent on the port - see the documentation page
 * for the port in use.
 *
 * @return Dependent on the value of eAction.  See the description of the
 * eAction parameter.
 *
 * \defgroup xTaskNotifyIndexedFromISR xTaskNotifyIndexedFromISR
 * \ingroup TaskNotifications
 */
BaseType_t xTaskGenericNotifyFromISR( TaskHandle_t xTaskToNotify,
                                      UBaseType_t uxIndexToNotify,
                                      uint32_t ulValue,
                                      eNotifyAction eAction,
                                      uint32_t * pulPreviousNotificationValue,
                                      BaseType_t * pxHigherPriorityTaskWoken ) PRIVILEGED_FUNCTION;
#define xTaskNotifyFromISR( xTaskToNotify, ulValue, eAction, pxHigherPriorityTaskWoken ) \
    xTaskGenericNotifyFromISR( ( xTaskToNotify ), ( tskDEFAULT_INDEX_TO_NOTIFY ), ( ulValue ), ( eAction ), NULL, ( pxHigherPriorityTaskWoken ) )
#define xTaskNotifyIndexedFromISR( xTaskToNotify, uxIndexToNotify, ulValue, eAction, pxHigherPriorityTaskWoken ) \
    xTaskGenericNotifyFromISR( ( xTaskToNotify ), ( uxIndexToNotify ), ( ulValue ), ( eAction ), NULL, ( pxHigherPriorityTaskWoken ) )

/**
 * task. h
 * @code{c}
 * BaseType_t xTaskNotifyAndQueryIndexedFromISR( TaskHandle_t xTaskToNotify, UBaseType_t uxIndexToNotify, uint32_t ulValue, eNotifyAction eAction, uint32_t *pulPreviousNotificationValue, BaseType_t *pxHigherPriorityTaskWoken );
 * BaseType_t xTaskNotifyAndQueryFromISR( TaskHandle_t xTaskToNotify, uint32_t ulValue, eNotifyAction eAction, uint32_t *pulPreviousNotificationValue, BaseType_t *pxHigherPriorityTaskWoken );
 * @endcode
 *
 * See https://www.FreeRTOS.org/RTOS-task-notifications.html for details.
 *
 * xTaskNotifyAndQueryIndexedFromISR() performs the same operation as
 * xTaskNotifyIndexedFromISR() with the addition that it also returns the
 * subject task's prior notification value (the notification value at the time
 * the function is called rather than at the time the function returns) in the
 * additional pulPreviousNotifyValue parameter.
 *
 * xTaskNotifyAndQueryFromISR() performs the same operation as
 * xTaskNotifyFromISR() with the addition that it also returns the subject
 * task's prior notification value (the notification value at the time the
 * function is called rather than at the time the function returns) in the
 * additional pulPreviousNotifyValue parameter.
 *
 * \defgroup xTaskNotifyAndQueryIndexedFromISR xTaskNotifyAndQueryIndexedFromISR
 * \ingroup TaskNotifications
 */
#define xTaskNotifyAndQueryIndexedFromISR( xTaskToNotify, uxIndexToNotify, ulValue, eAction, pulPreviousNotificationValue, pxHigherPriorityTaskWoken ) \
    xTaskGenericNotifyFromISR( ( xTaskToNotify ), ( uxIndexToNotify ), ( ulValue ), ( eAction ), ( pulPreviousNotificationValue ), ( pxHigherPriorityTaskWoken ) )
#define xTaskNotifyAndQueryFromISR( xTaskToNotify, ulValue, eAction, pulPreviousNotificationValue, pxHigherPriorityTaskWoken ) \
    xTaskGenericNotifyFromISR( ( xTaskToNotify ), ( tskDEFAULT_INDEX_TO_NOTIFY ), ( ulValue ), ( eAction ), ( pulPreviousNotificationValue ), ( pxHigherPriorityTaskWoken ) )

/**
 * task. h
 * @code{c}
 * BaseType_t xTaskNotifyWaitIndexed( UBaseType_t uxIndexToWaitOn, uint32_t ulBitsToClearOnEntry, uint32_t ulBitsToClearOnExit, uint32_t *pulNotificationValue, TickType_t xTicksToWait );
 *
 * BaseType_t xTaskNotifyWait( uint32_t ulBitsToClearOnEntry, uint32_t ulBitsToClearOnExit, uint32_t *pulNotificationValue, TickType_t xTicksToWait );
 * @endcode
 *
 * Waits for a direct to task notification to be pending at a given index within
 * an array of direct to task notifications.
 *
 * See https://www.FreeRTOS.org/RTOS-task-notifications.html for details.
 *
 * configUSE_TASK_NOTIFICATIONS must be undefined or defined as 1 for this
 * function to be available.
 *
 * Each task has a private array of "notification values" (or 'notifications'),
 * each of which is a 32-bit unsigned integer (uint32_t).  The constant
 * configTASK_NOTIFICATION_ARRAY_ENTRIES sets the number of indexes in the
 * array, and (for backward compatibility) defaults to 1 if left undefined.
 * Prior to FreeRTOS V10.4.0 there was only one notification value per task.
 *
 * Events can be sent to a task using an intermediary object.  Examples of such
 * objects are queues, semaphores, mutexes and event groups.  Task notifications
 * are a method of sending an event directly to a task without the need for such
 * an intermediary object.
 *
 * A notification sent to a task can optionally perform an action, such as
 * update, overwrite or increment one of the task's notification values.  In
 * that way task notifications can be used to send data to a task, or be used as
 * light weight and fast binary or counting semaphores.
 *
 * A notification sent to a task will remain pending until it is cleared by the
 * task calling xTaskNotifyWaitIndexed() or ulTaskNotifyTakeIndexed() (or their
 * un-indexed equivalents).  If the task was already in the Blocked state to
 * wait for a notification when the notification arrives then the task will
 * automatically be removed from the Blocked state (unblocked) and the
 * notification cleared.
 *
 * A task can use xTaskNotifyWaitIndexed() to [optionally] block to wait for a
 * notification to be pending, or ulTaskNotifyTakeIndexed() to [optionally] block
 * to wait for a notification value to have a non-zero value.  The task does
 * not consume any CPU time while it is in the Blocked state.
 *
 * **NOTE** Each notification within the array operates independently - a task
 * can only block on one notification within the array at a time and will not be
 * unblocked by a notification sent to any other array index.
 *
 * Backward compatibility information:
 * Prior to FreeRTOS V10.4.0 each task had a single "notification value", and
 * all task notification API functions operated on that value. Replacing the
 * single notification value with an array of notification values necessitated a
 * new set of API functions that could address specific notifications within the
 * array.  xTaskNotifyWait() is the original API function, and remains backward
 * compatible by always operating on the notification value at index 0 in the
 * array. Calling xTaskNotifyWait() is equivalent to calling
 * xTaskNotifyWaitIndexed() with the uxIndexToWaitOn parameter set to 0.
 *
 * @param uxIndexToWaitOn The index within the calling task's array of
 * notification values on which the calling task will wait for a notification to
 * be received.  uxIndexToWaitOn must be less than
 * configTASK_NOTIFICATION_ARRAY_ENTRIES.  xTaskNotifyWait() does
 * not have this parameter and always waits for notifications on index 0.
 *
 * @param ulBitsToClearOnEntry Bits that are set in ulBitsToClearOnEntry value
 * will be cleared in the calling task's notification value before the task
 * checks to see if any notifications are pending, and optionally blocks if no
 * notifications are pending.  Setting ulBitsToClearOnEntry to ULONG_MAX (if
 * limits.h is included) or 0xffffffffUL (if limits.h is not included) will have
 * the effect of resetting the task's notification value to 0.  Setting
 * ulBitsToClearOnEntry to 0 will leave the task's notification value unchanged.
 *
 * @param ulBitsToClearOnExit If a notification is pending or received before
 * the calling task exits the xTaskNotifyWait() function then the task's
 * notification value (see the xTaskNotify() API function) is passed out using
 * the pulNotificationValue parameter.  Then any bits that are set in
 * ulBitsToClearOnExit will be cleared in the task's notification value (note
 * *pulNotificationValue is set before any bits are cleared).  Setting
 * ulBitsToClearOnExit to ULONG_MAX (if limits.h is included) or 0xffffffffUL
 * (if limits.h is not included) will have the effect of resetting the task's
 * notification value to 0 before the function exits.  Setting
 * ulBitsToClearOnExit to 0 will leave the task's notification value unchanged
 * when the function exits (in which case the value passed out in
 * pulNotificationValue will match the task's notification value).
 *
 * @param pulNotificationValue Used to pass the task's notification value out
 * of the function.  Note the value passed out will not be effected by the
 * clearing of any bits caused by ulBitsToClearOnExit being non-zero.
 *
 * @param xTicksToWait The maximum amount of time that the task should wait in
 * the Blocked state for a notification to be received, should a notification
 * not already be pending when xTaskNotifyWait() was called.  The task
 * will not consume any processing time while it is in the Blocked state.  This
 * is specified in kernel ticks, the macro pdMS_TO_TICKS( value_in_ms ) can be
 * used to convert a time specified in milliseconds to a time specified in
 * ticks.
 *
 * @return If a notification was received (including notifications that were
 * already pending when xTaskNotifyWait was called) then pdPASS is
 * returned.  Otherwise pdFAIL is returned.
 *
 * \defgroup xTaskNotifyWaitIndexed xTaskNotifyWaitIndexed
 * \ingroup TaskNotifications
 */
BaseType_t xTaskGenericNotifyWait( UBaseType_t uxIndexToWaitOn,
                                   uint32_t ulBitsToClearOnEntry,
                                   uint32_t ulBitsToClearOnExit,
                                   uint32_t * pulNotificationValue,
                                   TickType_t xTicksToWait ) PRIVILEGED_FUNCTION;
#define xTaskNotifyWait( ulBitsToClearOnEntry, ulBitsToClearOnExit, pulNotificationValue, xTicksToWait ) \
    xTaskGenericNotifyWait( tskDEFAULT_INDEX_TO_NOTIFY, ( ulBitsToClearOnEntry ), ( ulBitsToClearOnExit ), ( pulNotificationValue ), ( xTicksToWait ) )
#define xTaskNotifyWaitIndexed( uxIndexToWaitOn, ulBitsToClearOnEntry, ulBitsToClearOnExit, pulNotificationValue, xTicksToWait ) \
    xTaskGenericNotifyWait( ( uxIndexToWaitOn ), ( ulBitsToClearOnEntry ), ( ulBitsToClearOnExit ), ( pulNotificationValue ), ( xTicksToWait ) )

/**
 * task. h
 * @code{c}
 * BaseType_t xTaskNotifyGiveIndexed( TaskHandle_t xTaskToNotify, UBaseType_t uxIndexToNotify );
 * BaseType_t xTaskNotifyGive( TaskHandle_t xTaskToNotify );
 * @endcode
 *
 * Sends a direct to task notification to a particular index in the target
 * task's notification array in a manner similar to giving a counting semaphore.
 *
 * See https://www.FreeRTOS.org/RTOS-task-notifications.html for more details.
 *
 * configUSE_TASK_NOTIFICATIONS must be undefined or defined as 1 for these
 * macros to be available.
 *
 * Each task has a private array of "notification values" (or 'notifications'),
 * each of which is a 32-bit unsigned integer (uint32_t).  The constant
 * configTASK_NOTIFICATION_ARRAY_ENTRIES sets the number of indexes in the
 * array, and (for backward compatibility) defaults to 1 if left undefined.
 * Prior to FreeRTOS V10.4.0 there was only one notification value per task.
 *
 * Events can be sent to a task using an intermediary object.  Examples of such
 * objects are queues, semaphores, mutexes and event groups.  Task notifications
 * are a method of sending an event directly to a task without the need for such
 * an intermediary object.
 *
 * A notification sent to a task can optionally perform an action, such as
 * update, overwrite or increment one of the task's notification values.  In
 * that way task notifications can be used to send data to a task, or be used as
 * light weight and fast binary or counting semaphores.
 *
 * xTaskNotifyGiveIndexed() is a helper macro intended for use when task
 * notifications are used as light weight and faster binary or counting
 * semaphore equivalents.  Actual FreeRTOS semaphores are given using the
 * xSemaphoreGive() API function, the equivalent action that instead uses a task
 * notification is xTaskNotifyGiveIndexed().
 *
 * When task notifications are being used as a binary or counting semaphore
 * equivalent then the task being notified should wait for the notification
 * using the ulTaskNotifyTakeIndexed() API function rather than the
 * xTaskNotifyWaitIndexed() API function.
 *
 * **NOTE** Each notification within the array operates independently - a task
 * can only block on one notification within the array at a time and will not be
 * unblocked by a notification sent to any other array index.
 *
 * Backward compatibility information:
 * Prior to FreeRTOS V10.4.0 each task had a single "notification value", and
 * all task notification API functions operated on that value. Replacing the
 * single notification value with an array of notification values necessitated a
 * new set of API functions that could address specific notifications within the
 * array.  xTaskNotifyGive() is the original API function, and remains backward
 * compatible by always operating on the notification value at index 0 in the
 * array. Calling xTaskNotifyGive() is equivalent to calling
 * xTaskNotifyGiveIndexed() with the uxIndexToNotify parameter set to 0.
 *
 * @param xTaskToNotify The handle of the task being notified.  The handle to a
 * task can be returned from the xTaskCreate() API function used to create the
 * task, and the handle of the currently running task can be obtained by calling
 * xTaskGetCurrentTaskHandle().
 *
 * @param uxIndexToNotify The index within the target task's array of
 * notification values to which the notification is to be sent.  uxIndexToNotify
 * must be less than configTASK_NOTIFICATION_ARRAY_ENTRIES.  xTaskNotifyGive()
 * does not have this parameter and always sends notifications to index 0.
 *
 * @return xTaskNotifyGive() is a macro that calls xTaskNotify() with the
 * eAction parameter set to eIncrement - so pdPASS is always returned.
 *
 * \defgroup xTaskNotifyGiveIndexed xTaskNotifyGiveIndexed
 * \ingroup TaskNotifications
 */
#define xTaskNotifyGive( xTaskToNotify ) \
    xTaskGenericNotify( ( xTaskToNotify ), ( tskDEFAULT_INDEX_TO_NOTIFY ), ( 0 ), eIncrement, NULL )
#define xTaskNotifyGiveIndexed( xTaskToNotify, uxIndexToNotify ) \
    xTaskGenericNotify( ( xTaskToNotify ), ( uxIndexToNotify ), ( 0 ), eIncrement, NULL )

/**
 * task. h
 * @code{c}
 * void vTaskNotifyGiveIndexedFromISR( TaskHandle_t xTaskHandle, UBaseType_t uxIndexToNotify, BaseType_t *pxHigherPriorityTaskWoken );
 * void vTaskNotifyGiveFromISR( TaskHandle_t xTaskHandle, BaseType_t *pxHigherPriorityTaskWoken );
 * @endcode
 *
 * A version of xTaskNotifyGiveIndexed() that can be called from an interrupt
 * service routine (ISR).
 *
 * See https://www.FreeRTOS.org/RTOS-task-notifications.html for more details.
 *
 * configUSE_TASK_NOTIFICATIONS must be undefined or defined as 1 for this macro
 * to be available.
 *
 * Each task has a private array of "notification values" (or 'notifications'),
 * each of which is a 32-bit unsigned integer (uint32_t).  The constant
 * configTASK_NOTIFICATION_ARRAY_ENTRIES sets the number of indexes in the
 * array, and (for backward compatibility) defaults to 1 if left undefined.
 * Prior to FreeRTOS V10.4.0 there was only one notification value per task.
 *
 * Events can be sent to a task using an intermediary object.  Examples of such
 * objects are queues, semaphores, mutexes and event groups.  Task notifications
 * are a method of sending an event directly to a task without the need for such
 * an intermediary object.
 *
 * A notification sent to a task can optionally perform an action, such as
 * update, overwrite or increment one of the task's notification values.  In
 * that way task notifications can be used to send data to a task, or be used as
 * light weight and fast binary or counting semaphores.
 *
 * vTaskNotifyGiveIndexedFromISR() is intended for use when task notifications
 * are used as light weight and faster binary or counting semaphore equivalents.
 * Actual FreeRTOS semaphores are given from an ISR using the
 * xSemaphoreGiveFromISR() API function, the equivalent action that instead uses
 * a task notification is vTaskNotifyGiveIndexedFromISR().
 *
 * When task notifications are being used as a binary or counting semaphore
 * equivalent then the task being notified should wait for the notification
 * using the ulTaskNotifyTakeIndexed() API function rather than the
 * xTaskNotifyWaitIndexed() API function.
 *
 * **NOTE** Each notification within the array operates independently - a task
 * can only block on one notification within the array at a time and will not be
 * unblocked by a notification sent to any other array index.
 *
 * Backward compatibility information:
 * Prior to FreeRTOS V10.4.0 each task had a single "notification value", and
 * all task notification API functions operated on that value. Replacing the
 * single notification value with an array of notification values necessitated a
 * new set of API functions that could address specific notifications within the
 * array.  xTaskNotifyFromISR() is the original API function, and remains
 * backward compatible by always operating on the notification value at index 0
 * within the array. Calling xTaskNotifyGiveFromISR() is equivalent to calling
 * xTaskNotifyGiveIndexedFromISR() with the uxIndexToNotify parameter set to 0.
 *
 * @param xTaskToNotify The handle of the task being notified.  The handle to a
 * task can be returned from the xTaskCreate() API function used to create the
 * task, and the handle of the currently running task can be obtained by calling
 * xTaskGetCurrentTaskHandle().
 *
 * @param uxIndexToNotify The index within the target task's array of
 * notification values to which the notification is to be sent.  uxIndexToNotify
 * must be less than configTASK_NOTIFICATION_ARRAY_ENTRIES.
 * xTaskNotifyGiveFromISR() does not have this parameter and always sends
 * notifications to index 0.
 *
 * @param pxHigherPriorityTaskWoken  vTaskNotifyGiveFromISR() will set
 * *pxHigherPriorityTaskWoken to pdTRUE if sending the notification caused the
 * task to which the notification was sent to leave the Blocked state, and the
 * unblocked task has a priority higher than the currently running task.  If
 * vTaskNotifyGiveFromISR() sets this value to pdTRUE then a context switch
 * should be requested before the interrupt is exited.  How a context switch is
 * requested from an ISR is dependent on the port - see the documentation page
 * for the port in use.
 *
 * \defgroup vTaskNotifyGiveIndexedFromISR vTaskNotifyGiveIndexedFromISR
 * \ingroup TaskNotifications
 */
void vTaskGenericNotifyGiveFromISR( TaskHandle_t xTaskToNotify,
                                    UBaseType_t uxIndexToNotify,
                                    BaseType_t * pxHigherPriorityTaskWoken ) PRIVILEGED_FUNCTION;
#define vTaskNotifyGiveFromISR( xTaskToNotify, pxHigherPriorityTaskWoken ) \
    vTaskGenericNotifyGiveFromISR( ( xTaskToNotify ), ( tskDEFAULT_INDEX_TO_NOTIFY ), ( pxHigherPriorityTaskWoken ) )
#define vTaskNotifyGiveIndexedFromISR( xTaskToNotify, uxIndexToNotify, pxHigherPriorityTaskWoken ) \
    vTaskGenericNotifyGiveFromISR( ( xTaskToNotify ), ( uxIndexToNotify ), ( pxHigherPriorityTaskWoken ) )

/**
 * task. h
 * @code{c}
 * uint32_t ulTaskNotifyTakeIndexed( UBaseType_t uxIndexToWaitOn, BaseType_t xClearCountOnExit, TickType_t xTicksToWait );
 *
 * uint32_t ulTaskNotifyTake( BaseType_t xClearCountOnExit, TickType_t xTicksToWait );
 * @endcode
 *
 * Waits for a direct to task notification on a particular index in the calling
 * task's notification array in a manner similar to taking a counting semaphore.
 *
 * See https://www.FreeRTOS.org/RTOS-task-notifications.html for details.
 *
 * configUSE_TASK_NOTIFICATIONS must be undefined or defined as 1 for this
 * function to be available.
 *
 * Each task has a private array of "notification values" (or 'notifications'),
 * each of which is a 32-bit unsigned integer (uint32_t).  The constant
 * configTASK_NOTIFICATION_ARRAY_ENTRIES sets the number of indexes in the
 * array, and (for backward compatibility) defaults to 1 if left undefined.
 * Prior to FreeRTOS V10.4.0 there was only one notification value per task.
 *
 * Events can be sent to a task using an intermediary object.  Examples of such
 * objects are queues, semaphores, mutexes and event groups.  Task notifications
 * are a method of sending an event directly to a task without the need for such
 * an intermediary object.
 *
 * A notification sent to a task can optionally perform an action, such as
 * update, overwrite or increment one of the task's notification values.  In
 * that way task notifications can be used to send data to a task, or be used as
 * light weight and fast binary or counting semaphores.
 *
 * ulTaskNotifyTakeIndexed() is intended for use when a task notification is
 * used as a faster and lighter weight binary or counting semaphore alternative.
 * Actual FreeRTOS semaphores are taken using the xSemaphoreTake() API function,
 * the equivalent action that instead uses a task notification is
 * ulTaskNotifyTakeIndexed().
 *
 * When a task is using its notification value as a binary or counting semaphore
 * other tasks should send notifications to it using the xTaskNotifyGiveIndexed()
 * macro, or xTaskNotifyIndex() function with the eAction parameter set to
 * eIncrement.
 *
 * ulTaskNotifyTakeIndexed() can either clear the task's notification value at
 * the array index specified by the uxIndexToWaitOn parameter to zero on exit,
 * in which case the notification value acts like a binary semaphore, or
 * decrement the notification value on exit, in which case the notification
 * value acts like a counting semaphore.
 *
 * A task can use ulTaskNotifyTakeIndexed() to [optionally] block to wait for
 * a notification.  The task does not consume any CPU time while it is in the
 * Blocked state.
 *
 * Where as xTaskNotifyWaitIndexed() will return when a notification is pending,
 * ulTaskNotifyTakeIndexed() will return when the task's notification value is
 * not zero.
 *
 * **NOTE** Each notification within the array operates independently - a task
 * can only block on one notification within the array at a time and will not be
 * unblocked by a notification sent to any other array index.
 *
 * Backward compatibility information:
 * Prior to FreeRTOS V10.4.0 each task had a single "notification value", and
 * all task notification API functions operated on that value. Replacing the
 * single notification value with an array of notification values necessitated a
 * new set of API functions that could address specific notifications within the
 * array.  ulTaskNotifyTake() is the original API function, and remains backward
 * compatible by always operating on the notification value at index 0 in the
 * array. Calling ulTaskNotifyTake() is equivalent to calling
 * ulTaskNotifyTakeIndexed() with the uxIndexToWaitOn parameter set to 0.
 *
 * @param uxIndexToWaitOn The index within the calling task's array of
 * notification values on which the calling task will wait for a notification to
 * be non-zero.  uxIndexToWaitOn must be less than
 * configTASK_NOTIFICATION_ARRAY_ENTRIES.  xTaskNotifyTake() does
 * not have this parameter and always waits for notifications on index 0.
 *
 * @param xClearCountOnExit if xClearCountOnExit is pdFALSE then the task's
 * notification value is decremented when the function exits.  In this way the
 * notification value acts like a counting semaphore.  If xClearCountOnExit is
 * not pdFALSE then the task's notification value is cleared to zero when the
 * function exits.  In this way the notification value acts like a binary
 * semaphore.
 *
 * @param xTicksToWait The maximum amount of time that the task should wait in
 * the Blocked state for the task's notification value to be greater than zero,
 * should the count not already be greater than zero when
 * ulTaskNotifyTake() was called.  The task will not consume any processing
 * time while it is in the Blocked state.  This is specified in kernel ticks,
 * the macro pdMS_TO_TICKS( value_in_ms ) can be used to convert a time
 * specified in milliseconds to a time specified in ticks.
 *
 * @return The task's notification count before it is either cleared to zero or
 * decremented (see the xClearCountOnExit parameter).
 *
 * \defgroup ulTaskNotifyTakeIndexed ulTaskNotifyTakeIndexed
 * \ingroup TaskNotifications
 */
uint32_t ulTaskGenericNotifyTake( UBaseType_t uxIndexToWaitOn,
                                  BaseType_t xClearCountOnExit,
                                  TickType_t xTicksToWait ) PRIVILEGED_FUNCTION;
#define ulTaskNotifyTake( xClearCountOnExit, xTicksToWait ) \
    ulTaskGenericNotifyTake( ( tskDEFAULT_INDEX_TO_NOTIFY ), ( xClearCountOnExit ), ( xTicksToWait ) )
#define ulTaskNotifyTakeIndexed( uxIndexToWaitOn, xClearCountOnExit, xTicksToWait ) \
    ulTaskGenericNotifyTake( ( uxIndexToWaitOn ), ( xClearCountOnExit ), ( xTicksToWait ) )

/**
 * task. h
 * @code{c}
 * BaseType_t xTaskNotifyStateClearIndexed( TaskHandle_t xTask, UBaseType_t uxIndexToCLear );
 *
 * BaseType_t xTaskNotifyStateClear( TaskHandle_t xTask );
 * @endcode
 *
 * See https://www.FreeRTOS.org/RTOS-task-notifications.html for details.
 *
 * configUSE_TASK_NOTIFICATIONS must be undefined or defined as 1 for these
 * functions to be available.
 *
 * Each task has a private array of "notification values" (or 'notifications'),
 * each of which is a 32-bit unsigned integer (uint32_t).  The constant
 * configTASK_NOTIFICATION_ARRAY_ENTRIES sets the number of indexes in the
 * array, and (for backward compatibility) defaults to 1 if left undefined.
 * Prior to FreeRTOS V10.4.0 there was only one notification value per task.
 *
 * If a notification is sent to an index within the array of notifications then
 * the notification at that index is said to be 'pending' until it is read or
 * explicitly cleared by the receiving task.  xTaskNotifyStateClearIndexed()
 * is the function that clears a pending notification without reading the
 * notification value.  The notification value at the same array index is not
 * altered.  Set xTask to NULL to clear the notification state of the calling
 * task.
 *
 * Backward compatibility information:
 * Prior to FreeRTOS V10.4.0 each task had a single "notification value", and
 * all task notification API functions operated on that value. Replacing the
 * single notification value with an array of notification values necessitated a
 * new set of API functions that could address specific notifications within the
 * array.  xTaskNotifyStateClear() is the original API function, and remains
 * backward compatible by always operating on the notification value at index 0
 * within the array. Calling xTaskNotifyStateClear() is equivalent to calling
 * xTaskNotifyStateClearIndexed() with the uxIndexToNotify parameter set to 0.
 *
 * @param xTask The handle of the RTOS task that will have a notification state
 * cleared.  Set xTask to NULL to clear a notification state in the calling
 * task.  To obtain a task's handle create the task using xTaskCreate() and
 * make use of the pxCreatedTask parameter, or create the task using
 * xTaskCreateStatic() and store the returned value, or use the task's name in
 * a call to xTaskGetHandle().
 *
 * @param uxIndexToClear The index within the target task's array of
 * notification values to act upon.  For example, setting uxIndexToClear to 1
 * will clear the state of the notification at index 1 within the array.
 * uxIndexToClear must be less than configTASK_NOTIFICATION_ARRAY_ENTRIES.
 * ulTaskNotifyStateClear() does not have this parameter and always acts on the
 * notification at index 0.
 *
 * @return pdTRUE if the task's notification state was set to
 * eNotWaitingNotification, otherwise pdFALSE.
 *
 * \defgroup xTaskNotifyStateClearIndexed xTaskNotifyStateClearIndexed
 * \ingroup TaskNotifications
 */
BaseType_t xTaskGenericNotifyStateClear( TaskHandle_t xTask,
                                         UBaseType_t uxIndexToClear ) PRIVILEGED_FUNCTION;
#define xTaskNotifyStateClear( xTask ) \
    xTaskGenericNotifyStateClear( ( xTask ), ( tskDEFAULT_INDEX_TO_NOTIFY ) )
#define xTaskNotifyStateClearIndexed( xTask, uxIndexToClear ) \
    xTaskGenericNotifyStateClear( ( xTask ), ( uxIndexToClear ) )

/**
 * task. h
 * @code{c}
 * uint32_t ulTaskNotifyValueClearIndexed( TaskHandle_t xTask, UBaseType_t uxIndexToClear, uint32_t ulBitsToClear );
 *
 * uint32_t ulTaskNotifyValueClear( TaskHandle_t xTask, uint32_t ulBitsToClear );
 * @endcode
 *
 * See https://www.FreeRTOS.org/RTOS-task-notifications.html for details.
 *
 * configUSE_TASK_NOTIFICATIONS must be undefined or defined as 1 for these
 * functions to be available.
 *
 * Each task has a private array of "notification values" (or 'notifications'),
 * each of which is a 32-bit unsigned integer (uint32_t).  The constant
 * configTASK_NOTIFICATION_ARRAY_ENTRIES sets the number of indexes in the
 * array, and (for backward compatibility) defaults to 1 if left undefined.
 * Prior to FreeRTOS V10.4.0 there was only one notification value per task.
 *
 * ulTaskNotifyValueClearIndexed() clears the bits specified by the
 * ulBitsToClear bit mask in the notification value at array index uxIndexToClear
 * of the task referenced by xTask.
 *
 * Backward compatibility information:
 * Prior to FreeRTOS V10.4.0 each task had a single "notification value", and
 * all task notification API functions operated on that value. Replacing the
 * single notification value with an array of notification values necessitated a
 * new set of API functions that could address specific notifications within the
 * array.  ulTaskNotifyValueClear() is the original API function, and remains
 * backward compatible by always operating on the notification value at index 0
 * within the array. Calling ulTaskNotifyValueClear() is equivalent to calling
 * ulTaskNotifyValueClearIndexed() with the uxIndexToClear parameter set to 0.
 *
 * @param xTask The handle of the RTOS task that will have bits in one of its
 * notification values cleared. Set xTask to NULL to clear bits in a
 * notification value of the calling task.  To obtain a task's handle create the
 * task using xTaskCreate() and make use of the pxCreatedTask parameter, or
 * create the task using xTaskCreateStatic() and store the returned value, or
 * use the task's name in a call to xTaskGetHandle().
 *
 * @param uxIndexToClear The index within the target task's array of
 * notification values in which to clear the bits.  uxIndexToClear
 * must be less than configTASK_NOTIFICATION_ARRAY_ENTRIES.
 * ulTaskNotifyValueClear() does not have this parameter and always clears bits
 * in the notification value at index 0.
 *
 * @param ulBitsToClear Bit mask of the bits to clear in the notification value of
 * xTask. Set a bit to 1 to clear the corresponding bits in the task's notification
 * value. Set ulBitsToClear to 0xffffffff (UINT_MAX on 32-bit architectures) to clear
 * the notification value to 0.  Set ulBitsToClear to 0 to query the task's
 * notification value without clearing any bits.
 *
 *
 * @return The value of the target task's notification value before the bits
 * specified by ulBitsToClear were cleared.
 * \defgroup ulTaskNotifyValueClear ulTaskNotifyValueClear
 * \ingroup TaskNotifications
 */
uint32_t ulTaskGenericNotifyValueClear( TaskHandle_t xTask,
                                        UBaseType_t uxIndexToClear,
                                        uint32_t ulBitsToClear ) PRIVILEGED_FUNCTION;
#define ulTaskNotifyValueClear( xTask, ulBitsToClear ) \
    ulTaskGenericNotifyValueClear( ( xTask ), ( tskDEFAULT_INDEX_TO_NOTIFY ), ( ulBitsToClear ) )
#define ulTaskNotifyValueClearIndexed( xTask, uxIndexToClear, ulBitsToClear ) \
    ulTaskGenericNotifyValueClear( ( xTask ), ( uxIndexToClear ), ( ulBitsToClear ) )

/**
 * task.h
 * @code{c}
 * void vTaskSetTimeOutState( TimeOut_t * const pxTimeOut );
 * @endcode
 *
 * Capture the current time for future use with xTaskCheckForTimeOut().
 *
 * @param pxTimeOut Pointer to a timeout object into which the current time
 * is to be captured.  The captured time includes the tick count and the number
 * of times the tick count has overflowed since the system first booted.
 * \defgroup vTaskSetTimeOutState vTaskSetTimeOutState
 * \ingroup TaskCtrl
 */
void vTaskSetTimeOutState( TimeOut_t * const pxTimeOut ) PRIVILEGED_FUNCTION;

/**
 * task.h
 * @code{c}
 * BaseType_t xTaskCheckForTimeOut( TimeOut_t * const pxTimeOut, TickType_t * const pxTicksToWait );
 * @endcode
 *
 * Determines if pxTicksToWait ticks has passed since a time was captured
 * using a call to vTaskSetTimeOutState().  The captured time includes the tick
 * count and the number of times the tick count has overflowed.
 *
 * @param pxTimeOut The time status as captured previously using
 * vTaskSetTimeOutState. If the timeout has not yet occurred, it is updated
 * to reflect the current time status.
 * @param pxTicksToWait The number of ticks to check for timeout i.e. if
 * pxTicksToWait ticks have passed since pxTimeOut was last updated (either by
 * vTaskSetTimeOutState() or xTaskCheckForTimeOut()), the timeout has occurred.
 * If the timeout has not occurred, pxTicksToWait is updated to reflect the
 * number of remaining ticks.
 *
 * @return If timeout has occurred, pdTRUE is returned. Otherwise pdFALSE is
 * returned and pxTicksToWait is updated to reflect the number of remaining
 * ticks.
 *
 * @see https://www.FreeRTOS.org/xTaskCheckForTimeOut.html
 *
 * Example Usage:
 * @code{c}
 *  // Driver library function used to receive uxWantedBytes from an Rx buffer
 *  // that is filled by a UART interrupt. If there are not enough bytes in the
 *  // Rx buffer then the task enters the Blocked state until it is notified that
 *  // more data has been placed into the buffer. If there is still not enough
 *  // data then the task re-enters the Blocked state, and xTaskCheckForTimeOut()
 *  // is used to re-calculate the Block time to ensure the total amount of time
 *  // spent in the Blocked state does not exceed MAX_TIME_TO_WAIT. This
 *  // continues until either the buffer contains at least uxWantedBytes bytes,
 *  // or the total amount of time spent in the Blocked state reaches
 *  // MAX_TIME_TO_WAIT - at which point the task reads however many bytes are
 *  // available up to a maximum of uxWantedBytes.
 *
 *  size_t xUART_Receive( uint8_t *pucBuffer, size_t uxWantedBytes )
 *  {
 *  size_t uxReceived = 0;
 *  TickType_t xTicksToWait = MAX_TIME_TO_WAIT;
 *  TimeOut_t xTimeOut;
 *
 *      // Initialize xTimeOut.  This records the time at which this function
 *      // was entered.
 *      vTaskSetTimeOutState( &xTimeOut );
 *
 *      // Loop until the buffer contains the wanted number of bytes, or a
 *      // timeout occurs.
 *      while( UART_bytes_in_rx_buffer( pxUARTInstance ) < uxWantedBytes )
 *      {
 *          // The buffer didn't contain enough data so this task is going to
 *          // enter the Blocked state. Adjusting xTicksToWait to account for
 *          // any time that has been spent in the Blocked state within this
 *          // function so far to ensure the total amount of time spent in the
 *          // Blocked state does not exceed MAX_TIME_TO_WAIT.
 *          if( xTaskCheckForTimeOut( &xTimeOut, &xTicksToWait ) != pdFALSE )
 *          {
 *              //Timed out before the wanted number of bytes were available,
 *              // exit the loop.
 *              break;
 *          }
 *
 *          // Wait for a maximum of xTicksToWait ticks to be notified that the
 *          // receive interrupt has placed more data into the buffer.
 *          ulTaskNotifyTake( pdTRUE, xTicksToWait );
 *      }
 *
 *      // Attempt to read uxWantedBytes from the receive buffer into pucBuffer.
 *      // The actual number of bytes read (which might be less than
 *      // uxWantedBytes) is returned.
 *      uxReceived = UART_read_from_receive_buffer( pxUARTInstance,
 *                                                  pucBuffer,
 *                                                  uxWantedBytes );
 *
 *      return uxReceived;
 *  }
 * @endcode
 * \defgroup xTaskCheckForTimeOut xTaskCheckForTimeOut
 * \ingroup TaskCtrl
 */
BaseType_t xTaskCheckForTimeOut( TimeOut_t * const pxTimeOut,
                                 TickType_t * const pxTicksToWait ) PRIVILEGED_FUNCTION;

/**
 * task.h
 * @code{c}
 * BaseType_t xTaskCatchUpTicks( TickType_t xTicksToCatchUp );
 * @endcode
 *
 * This function corrects the tick count value after the application code has held
 * interrupts disabled for an extended period resulting in tick interrupts having
 * been missed.
 *
 * This function is similar to vTaskStepTick(), however, unlike
 * vTaskStepTick(), xTaskCatchUpTicks() may move the tick count forward past a
 * time at which a task should be removed from the blocked state.  That means
 * tasks may have to be removed from the blocked state as the tick count is
 * moved.
 *
 * @param xTicksToCatchUp The number of tick interrupts that have been missed due to
 * interrupts being disabled.  Its value is not computed automatically, so must be
 * computed by the application writer.
 *
 * @return pdTRUE if moving the tick count forward resulted in a task leaving the
 * blocked state and a context switch being performed.  Otherwise pdFALSE.
 *
 * \defgroup xTaskCatchUpTicks xTaskCatchUpTicks
 * \ingroup TaskCtrl
 */
BaseType_t xTaskCatchUpTicks( TickType_t xTicksToCatchUp ) PRIVILEGED_FUNCTION;


/*-----------------------------------------------------------
* SCHEDULER INTERNALS AVAILABLE FOR PORTING PURPOSES
*----------------------------------------------------------*/

#if ( configNUMBER_OF_CORES == 1 )
    #define taskYIELD_WITHIN_API()    portYIELD_WITHIN_API()
#else /* #if ( configNUMBER_OF_CORES == 1 ) */
    #define taskYIELD_WITHIN_API()    vTaskYieldWithinAPI()
#endif /* #if ( configNUMBER_OF_CORES == 1 ) */

/*
 * THIS FUNCTION MUST NOT BE USED FROM APPLICATION CODE.  IT IS ONLY
 * INTENDED FOR USE WHEN IMPLEMENTING A PORT OF THE SCHEDULER AND IS
 * AN INTERFACE WHICH IS FOR THE EXCLUSIVE USE OF THE SCHEDULER.
 *
 * Called from the real time kernel tick (either preemptive or cooperative),
 * this increments the tick count and checks if any tasks that are blocked
 * for a finite period required removing from a blocked list and placing on
 * a ready list.  If a non-zero value is returned then a context switch is
 * required because either:
 *   + A task was removed from a blocked list because its timeout had expired,
 *     or
 *   + Time slicing is in use and there is a task of equal priority to the
 *     currently running task.
 */
BaseType_t xTaskIncrementTick( void ) PRIVILEGED_FUNCTION;

/*
 * THIS FUNCTION MUST NOT BE USED FROM APPLICATION CODE.  IT IS AN
 * INTERFACE WHICH IS FOR THE EXCLUSIVE USE OF THE SCHEDULER.
 *
 * THIS FUNCTION MUST BE CALLED WITH INTERRUPTS DISABLED.
 *
 * Removes the calling task from the ready list and places it both
 * on the list of tasks waiting for a particular event, and the
 * list of delayed tasks.  The task will be removed from both lists
 * and replaced on the ready list should either the event occur (and
 * there be no higher priority tasks waiting on the same event) or
 * the delay period expires.
 *
 * The 'unordered' version replaces the event list item value with the
 * xItemValue value, and inserts the list item at the end of the list.
 *
 * The 'ordered' version uses the existing event list item value (which is the
 * owning task's priority) to insert the list item into the event list in task
 * priority order.
 *
 * @param pxEventList The list containing tasks that are blocked waiting
 * for the event to occur.
 *
 * @param xItemValue The item value to use for the event list item when the
 * event list is not ordered by task priority.
 *
 * @param xTicksToWait The maximum amount of time that the task should wait
 * for the event to occur.  This is specified in kernel ticks, the constant
 * portTICK_PERIOD_MS can be used to convert kernel ticks into a real time
 * period.
 */
void vTaskPlaceOnEventList( List_t * const pxEventList,
                            const TickType_t xTicksToWait ) PRIVILEGED_FUNCTION;
void vTaskPlaceOnUnorderedEventList( List_t * pxEventList,
                                     const TickType_t xItemValue,
                                     const TickType_t xTicksToWait ) PRIVILEGED_FUNCTION;

/*
 * THIS FUNCTION MUST NOT BE USED FROM APPLICATION CODE.  IT IS AN
 * INTERFACE WHICH IS FOR THE EXCLUSIVE USE OF THE SCHEDULER.
 *
 * THIS FUNCTION MUST BE CALLED WITH INTERRUPTS DISABLED.
 *
 * This function performs nearly the same function as vTaskPlaceOnEventList().
 * The difference being that this function does not permit tasks to block
 * indefinitely, whereas vTaskPlaceOnEventList() does.
 *
 */
void vTaskPlaceOnEventListRestricted( List_t * const pxEventList,
                                      TickType_t xTicksToWait,
                                      const BaseType_t xWaitIndefinitely ) PRIVILEGED_FUNCTION;

/*
 * THIS FUNCTION MUST NOT BE USED FROM APPLICATION CODE.  IT IS AN
 * INTERFACE WHICH IS FOR THE EXCLUSIVE USE OF THE SCHEDULER.
 *
 * THIS FUNCTION MUST BE CALLED WITH INTERRUPTS DISABLED.
 *
 * Removes a task from both the specified event list and the list of blocked
 * tasks, and places it on a ready queue.
 *
 * xTaskRemoveFromEventList()/vTaskRemoveFromUnorderedEventList() will be called
 * if either an event occurs to unblock a task, or the block timeout period
 * expires.
 *
 * xTaskRemoveFromEventList() is used when the event list is in task priority
 * order.  It removes the list item from the head of the event list as that will
 * have the highest priority owning task of all the tasks on the event list.
 * vTaskRemoveFromUnorderedEventList() is used when the event list is not
 * ordered and the event list items hold something other than the owning tasks
 * priority.  In this case the event list item value is updated to the value
 * passed in the xItemValue parameter.
 *
 * @return pdTRUE if the task being removed has a higher priority than the task
 * making the call, otherwise pdFALSE.
 */
BaseType_t xTaskRemoveFromEventList( const List_t * const pxEventList ) PRIVILEGED_FUNCTION;
void vTaskRemoveFromUnorderedEventList( ListItem_t * pxEventListItem,
                                        const TickType_t xItemValue ) PRIVILEGED_FUNCTION;

/*
 * THIS FUNCTION MUST NOT BE USED FROM APPLICATION CODE.  IT IS ONLY
 * INTENDED FOR USE WHEN IMPLEMENTING A PORT OF THE SCHEDULER AND IS
 * AN INTERFACE WHICH IS FOR THE EXCLUSIVE USE OF THE SCHEDULER.
 *
 * Sets the pointer to the current TCB to the TCB of the highest priority task
 * that is ready to run.
 */
#if ( configNUMBER_OF_CORES == 1 )
    portDONT_DISCARD void vTaskSwitchContext( void ) PRIVILEGED_FUNCTION;
#else
    portDONT_DISCARD void vTaskSwitchContext( BaseType_t xCoreID ) PRIVILEGED_FUNCTION;
#endif

/*
 * THESE FUNCTIONS MUST NOT BE USED FROM APPLICATION CODE.  THEY ARE USED BY
 * THE EVENT BITS MODULE.
 */
TickType_t uxTaskResetEventItemValue( void ) PRIVILEGED_FUNCTION;

/*
 * Return the handle of the calling task.
 */
TaskHandle_t xTaskGetCurrentTaskHandle( void ) PRIVILEGED_FUNCTION;

/*
 * Return the handle of the task running on specified core.
 */
#if ( configNUMBER_OF_CORES > 1 )
    TaskHandle_t xTaskGetCurrentTaskHandleForCore( BaseType_t xCoreID ) PRIVILEGED_FUNCTION;
#endif

/*
 * Shortcut used by the queue implementation to prevent unnecessary call to
 * taskYIELD();
 */
void vTaskMissedYield( void ) PRIVILEGED_FUNCTION;

/*
 * Returns the scheduler state as taskSCHEDULER_RUNNING,
 * taskSCHEDULER_NOT_STARTED or taskSCHEDULER_SUSPENDED.
 */
BaseType_t xTaskGetSchedulerState( void ) PRIVILEGED_FUNCTION;

/*
 * Raises the priority of the mutex holder to that of the calling task should
 * the mutex holder have a priority less than the calling task.
 */
BaseType_t xTaskPriorityInherit( TaskHandle_t const pxMutexHolder ) PRIVILEGED_FUNCTION;

/*
 * Set the priority of a task back to its proper priority in the case that it
 * inherited a higher priority while it was holding a semaphore.
 */
BaseType_t xTaskPriorityDisinherit( TaskHandle_t const pxMutexHolder ) PRIVILEGED_FUNCTION;

/*
 * If a higher priority task attempting to obtain a mutex caused a lower
 * priority task to inherit the higher priority task's priority - but the higher
 * priority task then timed out without obtaining the mutex, then the lower
 * priority task will disinherit the priority again - but only down as far as
 * the highest priority task that is still waiting for the mutex (if there were
 * more than one task waiting for the mutex).
 */
void vTaskPriorityDisinheritAfterTimeout( TaskHandle_t const pxMutexHolder,
                                          UBaseType_t uxHighestPriorityWaitingTask ) PRIVILEGED_FUNCTION;

/*
 * Get the uxTaskNumber assigned to the task referenced by the xTask parameter.
 */
#if ( configUSE_TRACE_FACILITY == 1 )
    UBaseType_t uxTaskGetTaskNumber( TaskHandle_t xTask ) PRIVILEGED_FUNCTION;
#endif

/*
 * Set the uxTaskNumber of the task referenced by the xTask parameter to
 * uxHandle.
 */
#if ( configUSE_TRACE_FACILITY == 1 )
    void vTaskSetTaskNumber( TaskHandle_t xTask,
                             const UBaseType_t uxHandle ) PRIVILEGED_FUNCTION;
#endif

/*
 * Only available when configUSE_TICKLESS_IDLE is set to 1.
 * If tickless mode is being used, or a low power mode is implemented, then
 * the tick interrupt will not execute during idle periods.  When this is the
 * case, the tick count value maintained by the scheduler needs to be kept up
 * to date with the actual execution time by being skipped forward by a time
 * equal to the idle period.
 */
#if ( configUSE_TICKLESS_IDLE != 0 )
    void vTaskStepTick( TickType_t xTicksToJump ) PRIVILEGED_FUNCTION;
#endif

/*
 * Only available when configUSE_TICKLESS_IDLE is set to 1.
 * Provided for use within portSUPPRESS_TICKS_AND_SLEEP() to allow the port
 * specific sleep function to determine if it is ok to proceed with the sleep,
 * and if it is ok to proceed, if it is ok to sleep indefinitely.
 *
 * This function is necessary because portSUPPRESS_TICKS_AND_SLEEP() is only
 * called with the scheduler suspended, not from within a critical section.  It
 * is therefore possible for an interrupt to request a context switch between
 * portSUPPRESS_TICKS_AND_SLEEP() and the low power mode actually being
 * entered.  eTaskConfirmSleepModeStatus() should be called from a short
 * critical section between the timer being stopped and the sleep mode being
 * entered to ensure it is ok to proceed into the sleep mode.
 */
#if ( configUSE_TICKLESS_IDLE != 0 )
    eSleepModeStatus eTaskConfirmSleepModeStatus( void ) PRIVILEGED_FUNCTION;
#endif

/*
 * For internal use only.  Increment the mutex held count when a mutex is
 * taken and return the handle of the task that has taken the mutex.
 */
TaskHandle_t pvTaskIncrementMutexHeldCount( void ) PRIVILEGED_FUNCTION;

/*
 * For internal use only.  Same as vTaskSetTimeOutState(), but without a critical
 * section.
 */
void vTaskInternalSetTimeOutState( TimeOut_t * const pxTimeOut ) PRIVILEGED_FUNCTION;

/*
 * For internal use only. Same as portYIELD_WITHIN_API() in single core FreeRTOS.
 * For SMP this is not defined by the port.
 */
#if ( configNUMBER_OF_CORES > 1 )
    void vTaskYieldWithinAPI( void );
#endif

/*
 * This function is only intended for use when implementing a port of the scheduler
 * and is only available when portCRITICAL_NESTING_IN_TCB is set to 1 or configNUMBER_OF_CORES
 * is greater than 1. This function can be used in the implementation of portENTER_CRITICAL
 * if port wants to maintain critical nesting count in TCB in single core FreeRTOS.
 * It should be used in the implementation of portENTER_CRITICAL if port is running a
 * multiple core FreeRTOS.
 */
#if ( portCRITICAL_NESTING_IN_TCB == 1 ) || ( configNUMBER_OF_CORES > 1 )
    void vTaskEnterCritical( void );
#endif

/*
 * This function is only intended for use when implementing a port of the scheduler
 * and is only available when portCRITICAL_NESTING_IN_TCB is set to 1 or configNUMBER_OF_CORES
 * is greater than 1. This function can be used in the implementation of portEXIT_CRITICAL
 * if port wants to maintain critical nesting count in TCB in single core FreeRTOS.
 * It should be used in the implementation of portEXIT_CRITICAL if port is running a
 * multiple core FreeRTOS.
 */
#if ( portCRITICAL_NESTING_IN_TCB == 1 ) || ( configNUMBER_OF_CORES > 1 )
    void vTaskExitCritical( void );
#endif

/*
 * This function is only intended for use when implementing a port of the scheduler
 * and is only available when configNUMBER_OF_CORES is greater than 1. This function
 * should be used in the implementation of portENTER_CRITICAL_FROM_ISR if port is
 * running a multiple core FreeRTOS.
 */
#if ( configNUMBER_OF_CORES > 1 )
    UBaseType_t vTaskEnterCriticalFromISR( void );
#endif

/*
 * This function is only intended for use when implementing a port of the scheduler
 * and is only available when configNUMBER_OF_CORES is greater than 1. This function
 * should be used in the implementation of portEXIT_CRITICAL_FROM_ISR if port is
 * running a multiple core FreeRTOS.
 */
#if ( configNUMBER_OF_CORES > 1 )
    void vTaskExitCriticalFromISR( UBaseType_t uxSavedInterruptStatus );
#endif

#if ( portUSING_MPU_WRAPPERS == 1 )

/*
 * For internal use only.  Get MPU settings associated with a task.
 */
    xMPU_SETTINGS * xTaskGetMPUSettings( TaskHandle_t xTask ) PRIVILEGED_FUNCTION;

#endif /* portUSING_MPU_WRAPPERS */


#if ( ( portUSING_MPU_WRAPPERS == 1 ) && ( configUSE_MPU_WRAPPERS_V1 == 0 ) && ( configENABLE_ACCESS_CONTROL_LIST == 1 ) )

/*
 * For internal use only.  Grant/Revoke a task's access to a kernel object.
 */
    void vGrantAccessToKernelObject( TaskHandle_t xExternalTaskHandle,
                                     int32_t lExternalKernelObjectHandle ) PRIVILEGED_FUNCTION;
    void vRevokeAccessToKernelObject( TaskHandle_t xExternalTaskHandle,
                                      int32_t lExternalKernelObjectHandle ) PRIVILEGED_FUNCTION;

/*
 * For internal use only.  Grant/Revoke a task's access to a kernel object.
 */
    void vPortGrantAccessToKernelObject( TaskHandle_t xInternalTaskHandle,
                                         int32_t lInternalIndexOfKernelObject ) PRIVILEGED_FUNCTION;
    void vPortRevokeAccessToKernelObject( TaskHandle_t xInternalTaskHandle,
                                          int32_t lInternalIndexOfKernelObject ) PRIVILEGED_FUNCTION;

#endif /* #if ( ( portUSING_MPU_WRAPPERS == 1 ) && ( configUSE_MPU_WRAPPERS_V1 == 0 ) && ( configENABLE_ACCESS_CONTROL_LIST == 1 ) ) */

/* *INDENT-OFF* */
#ifdef __cplusplus
    }
#endif
/* *INDENT-ON* */
#endif /* INC_TASK_H */<|MERGE_RESOLUTION|>--- conflicted
+++ resolved
@@ -2068,20 +2068,12 @@
  * idle task handle. Call xTaskGetIdleTaskHandleForCore() with xCoreID set to
  * 1,2 ... ( configNUMBER_OF_CORES - 1 ) to get the Passive idle task handles.
  */
-<<<<<<< HEAD
 #if ( INCLUDE_xTaskGetIdleTaskHandle == 1 )
-    #if ( configNUMBER_OF_CORES == 1 )
-        TaskHandle_t xTaskGetIdleTaskHandle( void ) PRIVILEGED_FUNCTION;
-    #else /* #if ( configNUMBER_OF_CORES == 1 ) */
-        TaskHandle_t xTaskGetIdleTaskHandle( BaseType_t xCoreID ) PRIVILEGED_FUNCTION;
-    #endif /* #if ( configNUMBER_OF_CORES == 1 ) */
-#endif
-=======
 #if ( configNUMBER_OF_CORES == 1 )
     TaskHandle_t xTaskGetIdleTaskHandle( void ) PRIVILEGED_FUNCTION;
 #endif /* #if ( configNUMBER_OF_CORES == 1 ) */
+#endif
 TaskHandle_t xTaskGetIdleTaskHandleForCore( BaseType_t xCoreID ) PRIVILEGED_FUNCTION;
->>>>>>> d1a02021
 
 /**
  * configUSE_TRACE_FACILITY must be defined as 1 in FreeRTOSConfig.h for
