/*
 * FreeRTOS Kernel <DEVELOPMENT BRANCH>
 * Copyright (C) 2021 Amazon.com, Inc. or its affiliates.  All Rights Reserved.
 *
 * SPDX-License-Identifier: MIT
 *
 * Permission is hereby granted, free of charge, to any person obtaining a copy of
 * this software and associated documentation files (the "Software"), to deal in
 * the Software without restriction, including without limitation the rights to
 * use, copy, modify, merge, publish, distribute, sublicense, and/or sell copies of
 * the Software, and to permit persons to whom the Software is furnished to do so,
 * subject to the following conditions:
 *
 * The above copyright notice and this permission notice shall be included in all
 * copies or substantial portions of the Software.
 *
 * THE SOFTWARE IS PROVIDED "AS IS", WITHOUT WARRANTY OF ANY KIND, EXPRESS OR
 * IMPLIED, INCLUDING BUT NOT LIMITED TO THE WARRANTIES OF MERCHANTABILITY, FITNESS
 * FOR A PARTICULAR PURPOSE AND NONINFRINGEMENT. IN NO EVENT SHALL THE AUTHORS OR
 * COPYRIGHT HOLDERS BE LIABLE FOR ANY CLAIM, DAMAGES OR OTHER LIABILITY, WHETHER
 * IN AN ACTION OF CONTRACT, TORT OR OTHERWISE, ARISING FROM, OUT OF OR IN
 * CONNECTION WITH THE SOFTWARE OR THE USE OR OTHER DEALINGS IN THE SOFTWARE.
 *
 * https://www.FreeRTOS.org
 * https://github.com/FreeRTOS
 *
 */


#ifndef INC_TASK_H
#define INC_TASK_H

#ifndef INC_FREERTOS_H
    #error "include FreeRTOS.h must appear in source files before include task.h"
#endif

#include "list.h"

/* *INDENT-OFF* */
#ifdef __cplusplus
    extern "C" {
#endif
/* *INDENT-ON* */

/*-----------------------------------------------------------
* MACROS AND DEFINITIONS
*----------------------------------------------------------*/

/*
 * If tskKERNEL_VERSION_NUMBER ends with + it represents the version in development
 * after the numbered release.
 *
 * The tskKERNEL_VERSION_MAJOR, tskKERNEL_VERSION_MINOR, tskKERNEL_VERSION_BUILD
 * values will reflect the last released version number.
 */
#define tskKERNEL_VERSION_NUMBER       "V10.4.4+"
#define tskKERNEL_VERSION_MAJOR        10
#define tskKERNEL_VERSION_MINOR        4
#define tskKERNEL_VERSION_BUILD        4

/* MPU region parameters passed in ulParameters
 * of MemoryRegion_t struct. */
#define tskMPU_REGION_READ_ONLY        ( 1UL << 0UL )
#define tskMPU_REGION_READ_WRITE       ( 1UL << 1UL )
#define tskMPU_REGION_EXECUTE_NEVER    ( 1UL << 2UL )
#define tskMPU_REGION_NORMAL_MEMORY    ( 1UL << 3UL )
#define tskMPU_REGION_DEVICE_MEMORY    ( 1UL << 4UL )

/* The direct to task notification feature used to have only a single notification
 * per task.  Now there is an array of notifications per task that is dimensioned by
 * configTASK_NOTIFICATION_ARRAY_ENTRIES.  For backward compatibility, any use of the
 * original direct to task notification defaults to using the first index in the
 * array. */
#define tskDEFAULT_INDEX_TO_NOTIFY     ( 0 )

/**
 * task. h
 *
 * Type by which tasks are referenced.  For example, a call to xTaskCreate
 * returns (via a pointer parameter) an TaskHandle_t variable that can then
 * be used as a parameter to vTaskDelete to delete the task.
 *
 * \defgroup TaskHandle_t TaskHandle_t
 * \ingroup Tasks
 */
struct tskTaskControlBlock; /* The old naming convention is used to prevent breaking kernel aware debuggers. */
typedef struct tskTaskControlBlock * TaskHandle_t;

/*
 * Defines the prototype to which the application task hook function must
 * conform.
 */
typedef BaseType_t (* TaskHookFunction_t)( void * );

/* Task states returned by eTaskGetState. */
typedef enum
{
    eRunning = 0, /* A task is querying the state of itself, so must be running. */
    eReady,       /* The task being queried is in a ready or pending ready list. */
    eBlocked,     /* The task being queried is in the Blocked state. */
    eSuspended,   /* The task being queried is in the Suspended state, or is in the Blocked state with an infinite time out. */
    eDeleted,     /* The task being queried has been deleted, but its TCB has not yet been freed. */
    eInvalid      /* Used as an 'invalid state' value. */
} eTaskState;

/* Actions that can be performed when vTaskNotify() is called. */
typedef enum
{
    eNoAction = 0,            /* Notify the task without updating its notify value. */
    eSetBits,                 /* Set bits in the task's notification value. */
    eIncrement,               /* Increment the task's notification value. */
    eSetValueWithOverwrite,   /* Set the task's notification value to a specific value even if the previous value has not yet been read by the task. */
    eSetValueWithoutOverwrite /* Set the task's notification value if the previous value has been read by the task. */
} eNotifyAction;

/*
 * Used internally only.
 */
typedef struct xTIME_OUT
{
    BaseType_t xOverflowCount;
    TickType_t xTimeOnEntering;
} TimeOut_t;

/*
 * Defines the memory ranges allocated to the task when an MPU is used.
 */
typedef struct xMEMORY_REGION
{
    void * pvBaseAddress;
    uint32_t ulLengthInBytes;
    uint32_t ulParameters;
} MemoryRegion_t;

/*
 * Parameters required to create an MPU protected task.
 */
typedef struct xTASK_PARAMETERS
{
    TaskFunction_t pvTaskCode;
<<<<<<< HEAD
    const char * pcName;     /*lint !e971 Unqualified char types are allowed for strings and single characters only. */
    configSTACK_DEPTH_TYPE uxStackDepth;
=======
    const char * pcName; /*lint !e971 Unqualified char types are allowed for strings and single characters only. */
    configSTACK_DEPTH_TYPE usStackDepth;
>>>>>>> 0b1e9d79
    void * pvParameters;
    UBaseType_t uxPriority;
    StackType_t * puxStackBuffer;
    MemoryRegion_t xRegions[ portNUM_CONFIGURABLE_REGIONS ];
    #if ( ( portUSING_MPU_WRAPPERS == 1 ) && ( configSUPPORT_STATIC_ALLOCATION == 1 ) )
        StaticTask_t * const pxTaskBuffer;
    #endif
} TaskParameters_t;

/* Used with the uxTaskGetSystemState() function to return the state of each task
 * in the system. */
typedef struct xTASK_STATUS
{
<<<<<<< HEAD
    TaskHandle_t xHandle;                            /* The handle of the task to which the rest of the information in the structure relates. */
    const char * pcTaskName;                         /* A pointer to the task's name.  This value will be invalid if the task was deleted since the structure was populated! */ /*lint !e971 Unqualified char types are allowed for strings and single characters only. */
    UBaseType_t xTaskNumber;                         /* A number unique to the task. */
    eTaskState eCurrentState;                        /* The state in which the task existed when the structure was populated. */
    UBaseType_t uxCurrentPriority;                   /* The priority at which the task was running (may be inherited) when the structure was populated. */
    UBaseType_t uxBasePriority;                      /* The priority to which the task will return if the task's current priority has been inherited to avoid unbounded priority inversion when obtaining a mutex.  Only valid if configUSE_MUTEXES is defined as 1 in FreeRTOSConfig.h. */
    configRUN_TIME_COUNTER_TYPE ulRunTimeCounter;    /* The total run time allocated to the task so far, as defined by the run time stats clock.  See https://www.FreeRTOS.org/rtos-run-time-stats.html.  Only valid when configGENERATE_RUN_TIME_STATS is defined as 1 in FreeRTOSConfig.h. */
    StackType_t * pxStackBase;                       /* Points to the lowest address of the task's stack area. */
    configSTACK_DEPTH_TYPE uxStackHighWaterMark;     /* The minimum amount of stack space that has remained for the task since the task was created.  The closer this value is to zero the closer the task has come to overflowing its stack. */
=======
    TaskHandle_t xHandle;                         /* The handle of the task to which the rest of the information in the structure relates. */
    const char * pcTaskName;                      /* A pointer to the task's name.  This value will be invalid if the task was deleted since the structure was populated! */ /*lint !e971 Unqualified char types are allowed for strings and single characters only. */
    UBaseType_t xTaskNumber;                      /* A number unique to the task. */
    eTaskState eCurrentState;                     /* The state in which the task existed when the structure was populated. */
    UBaseType_t uxCurrentPriority;                /* The priority at which the task was running (may be inherited) when the structure was populated. */
    UBaseType_t uxBasePriority;                   /* The priority to which the task will return if the task's current priority has been inherited to avoid unbounded priority inversion when obtaining a mutex.  Only valid if configUSE_MUTEXES is defined as 1 in FreeRTOSConfig.h. */
    configRUN_TIME_COUNTER_TYPE ulRunTimeCounter; /* The total run time allocated to the task so far, as defined by the run time stats clock.  See https://www.FreeRTOS.org/rtos-run-time-stats.html.  Only valid when configGENERATE_RUN_TIME_STATS is defined as 1 in FreeRTOSConfig.h. */
    StackType_t * pxStackBase;                    /* Points to the lowest address of the task's stack area. */
    configSTACK_DEPTH_TYPE usStackHighWaterMark;  /* The minimum amount of stack space that has remained for the task since the task was created.  The closer this value is to zero the closer the task has come to overflowing its stack. */
>>>>>>> 0b1e9d79
} TaskStatus_t;

/* Possible return values for eTaskConfirmSleepModeStatus(). */
typedef enum
{
    eAbortSleep = 0,       /* A task has been made ready or a context switch pended since portSUPPRESS_TICKS_AND_SLEEP() was called - abort entering a sleep mode. */
    eStandardSleep,        /* Enter a sleep mode that will not last any longer than the expected idle time. */
    eNoTasksWaitingTimeout /* No tasks are waiting for a timeout so it is safe to enter a sleep mode that can only be exited by an external interrupt. */
} eSleepModeStatus;

/**
 * Defines the priority used by the idle task.  This must not be modified.
 *
 * \ingroup TaskUtils
 */
#define tskIDLE_PRIORITY    ( ( UBaseType_t ) 0U )

/**
 * task. h
 *
 * Macro for forcing a context switch.
 *
 * \defgroup taskYIELD taskYIELD
 * \ingroup SchedulerControl
 */
#define taskYIELD()                        portYIELD()

/**
 * task. h
 *
 * Macro to mark the start of a critical code region.  Preemptive context
 * switches cannot occur when in a critical region.
 *
 * NOTE: This may alter the stack (depending on the portable implementation)
 * so must be used with care!
 *
 * \defgroup taskENTER_CRITICAL taskENTER_CRITICAL
 * \ingroup SchedulerControl
 */
#define taskENTER_CRITICAL()               portENTER_CRITICAL()
#define taskENTER_CRITICAL_FROM_ISR()      portSET_INTERRUPT_MASK_FROM_ISR()

/**
 * task. h
 *
 * Macro to mark the end of a critical code region.  Preemptive context
 * switches cannot occur when in a critical region.
 *
 * NOTE: This may alter the stack (depending on the portable implementation)
 * so must be used with care!
 *
 * \defgroup taskEXIT_CRITICAL taskEXIT_CRITICAL
 * \ingroup SchedulerControl
 */
#define taskEXIT_CRITICAL()                portEXIT_CRITICAL()
#define taskEXIT_CRITICAL_FROM_ISR( x )    portCLEAR_INTERRUPT_MASK_FROM_ISR( x )

/**
 * task. h
 *
 * Macro to disable all maskable interrupts.
 *
 * \defgroup taskDISABLE_INTERRUPTS taskDISABLE_INTERRUPTS
 * \ingroup SchedulerControl
 */
#define taskDISABLE_INTERRUPTS()           portDISABLE_INTERRUPTS()

/**
 * task. h
 *
 * Macro to enable microcontroller interrupts.
 *
 * \defgroup taskENABLE_INTERRUPTS taskENABLE_INTERRUPTS
 * \ingroup SchedulerControl
 */
#define taskENABLE_INTERRUPTS()            portENABLE_INTERRUPTS()

/* Definitions returned by xTaskGetSchedulerState().  taskSCHEDULER_SUSPENDED is
 * 0 to generate more optimal code when configASSERT() is defined as the constant
 * is used in assert() statements. */
#define taskSCHEDULER_SUSPENDED      ( ( BaseType_t ) 0 )
#define taskSCHEDULER_NOT_STARTED    ( ( BaseType_t ) 1 )
#define taskSCHEDULER_RUNNING        ( ( BaseType_t ) 2 )


/*-----------------------------------------------------------
* TASK CREATION API
*----------------------------------------------------------*/

/**
 * task. h
 * <pre>
 * BaseType_t xTaskCreate(
 *                            TaskFunction_t pxTaskCode,
 *                            const char * const pcName,
 *                            const configSTACK_DEPTH_TYPE uxStackDepth,
 *                            void *pvParameters,
 *                            UBaseType_t uxPriority,
 *                            TaskHandle_t *pxCreatedTask
 *                        );
 * </pre>
 *
 * Create a new task and add it to the list of tasks that are ready to run.
 *
 * Internally, within the FreeRTOS implementation, tasks use two blocks of
 * memory.  The first block is used to hold the task's data structures.  The
 * second block is used by the task as its stack.  If a task is created using
 * xTaskCreate() then both blocks of memory are automatically dynamically
 * allocated inside the xTaskCreate() function.  (see
 * https://www.FreeRTOS.org/a00111.html).  If a task is created using
 * xTaskCreateStatic() then the application writer must provide the required
 * memory.  xTaskCreateStatic() therefore allows a task to be created without
 * using any dynamic memory allocation.
 *
 * See xTaskCreateStatic() for a version that does not use any dynamic memory
 * allocation.
 *
 * xTaskCreate() can only be used to create a task that has unrestricted
 * access to the entire microcontroller memory map.  Systems that include MPU
 * support can alternatively create an MPU constrained task using
 * xTaskCreateRestricted().
 *
 * @param pxTaskCode Pointer to the task entry function.  Tasks
 * must be implemented to never return (i.e. continuous loop).
 *
 * @param pcName A descriptive name for the task.  This is mainly used to
 * facilitate debugging.  Max length defined by configMAX_TASK_NAME_LEN - default
 * is 16.
 *
 * @param uxStackDepth The size of the task stack specified as the number of
 * variables the stack can hold - not the number of bytes.  For example, if
 * the stack is 16 bits wide and uxStackDepth is defined as 100, 200 bytes
 * will be allocated for stack storage.
 *
 * @param pvParameters Pointer that will be used as the parameter for the task
 * being created.
 *
 * @param uxPriority The priority at which the task should run.  Systems that
 * include MPU support can optionally create tasks in a privileged (system)
 * mode by setting bit portPRIVILEGE_BIT of the priority parameter.  For
 * example, to create a privileged task at priority 2 the uxPriority parameter
 * should be set to ( 2 | portPRIVILEGE_BIT ).
 *
 * @param pxCreatedTask Used to pass back a handle by which the created task
 * can be referenced.
 *
 * @return pdPASS if the task was successfully created and added to a ready
 * list, otherwise an error code defined in the file projdefs.h
 *
 * Example usage:
 * <pre>
 * // Task to be created.
 * void vTaskCode( void * pvParameters )
 * {
 *   for( ;; )
 *   {
 *       // Task code goes here.
 *   }
 * }
 *
 * // Function that creates a task.
 * void vOtherFunction( void )
 * {
 * static uint8_t ucParameterToPass;
 * TaskHandle_t xHandle = NULL;
 *
 *   // Create the task, storing the handle.  Note that the passed parameter ucParameterToPass
 *   // must exist for the lifetime of the task, so in this case is declared static.  If it was just an
 *   // an automatic stack variable it might no longer exist, or at least have been corrupted, by the time
 *   // the new task attempts to access it.
 *   xTaskCreate( vTaskCode, "NAME", STACK_SIZE, &ucParameterToPass, tskIDLE_PRIORITY, &xHandle );
 *   configASSERT( xHandle );
 *
 *   // Use the handle to delete the task.
 *   if( xHandle != NULL )
 *   {
 *      vTaskDelete( xHandle );
 *   }
 * }
 * </pre>
 * \defgroup xTaskCreate xTaskCreate
 * \ingroup Tasks
 */
#if ( configSUPPORT_DYNAMIC_ALLOCATION == 1 )
    BaseType_t xTaskCreate( TaskFunction_t pxTaskCode,
<<<<<<< HEAD
                            const char * const pcName,     /*lint !e971 Unqualified char types are allowed for strings and single characters only. */
                            const configSTACK_DEPTH_TYPE uxStackDepth,
=======
                            const char * const pcName, /*lint !e971 Unqualified char types are allowed for strings and single characters only. */
                            const configSTACK_DEPTH_TYPE usStackDepth,
>>>>>>> 0b1e9d79
                            void * const pvParameters,
                            UBaseType_t uxPriority,
                            TaskHandle_t * const pxCreatedTask ) PRIVILEGED_FUNCTION;
#endif

/**
 * task. h
 * <pre>
 * TaskHandle_t xTaskCreateStatic( TaskFunction_t pxTaskCode,
<<<<<<< HEAD
 *                               const char * const pcName,
 *                               const configSTACK_DEPTH_TYPE uxStackDepth,
=======
 *                               const char *pcName,
 *                               uint32_t ulStackDepth,
>>>>>>> 0b1e9d79
 *                               void *pvParameters,
 *                               UBaseType_t uxPriority,
 *                               StackType_t *puxStackBuffer,
 *                               StaticTask_t *pxTaskBuffer );
 * </pre>
 *
 * Create a new task and add it to the list of tasks that are ready to run.
 *
 * Internally, within the FreeRTOS implementation, tasks use two blocks of
 * memory.  The first block is used to hold the task's data structures.  The
 * second block is used by the task as its stack.  If a task is created using
 * xTaskCreate() then both blocks of memory are automatically dynamically
 * allocated inside the xTaskCreate() function.  (see
 * https://www.FreeRTOS.org/a00111.html).  If a task is created using
 * xTaskCreateStatic() then the application writer must provide the required
 * memory.  xTaskCreateStatic() therefore allows a task to be created without
 * using any dynamic memory allocation.
 *
 * @param pxTaskCode Pointer to the task entry function.  Tasks
 * must be implemented to never return (i.e. continuous loop).
 *
 * @param pcName A descriptive name for the task.  This is mainly used to
 * facilitate debugging.  The maximum length of the string is defined by
 * configMAX_TASK_NAME_LEN in FreeRTOSConfig.h.
 *
 * @param uxStackDepth The size of the task stack specified as the number of
 * variables the stack can hold - not the number of bytes.  For example, if
 * the stack is 32-bits wide and uxStackDepth is defined as 100 then 400 bytes
 * will be allocated for stack storage.
 *
 * @param pvParameters Pointer that will be used as the parameter for the task
 * being created.
 *
 * @param uxPriority The priority at which the task will run.
 *
 * @param puxStackBuffer Must point to a StackType_t array that has at least
 * uxStackDepth indexes - the array will then be used as the task's stack,
 * removing the need for the stack to be allocated dynamically.
 *
 * @param pxTaskBuffer Must point to a variable of type StaticTask_t, which will
 * then be used to hold the task's data structures, removing the need for the
 * memory to be allocated dynamically.
 *
 * @return If neither puxStackBuffer nor pxTaskBuffer are NULL, then the task
 * will be created and a handle to the created task is returned.  If either
 * puxStackBuffer or pxTaskBuffer are NULL then the task will not be created and
 * NULL is returned.
 *
 * Example usage:
 * <pre>
 *
 *  // Dimensions of the buffer that the task being created will use as its stack.
 *  // NOTE:  This is the number of words the stack will hold, not the number of
 *  // bytes.  For example, if each stack item is 32-bits, and this is set to 100,
 *  // then 400 bytes (100 * 32-bits) will be allocated.
 #define STACK_SIZE 200
 *
 *  // Structure that will hold the TCB of the task being created.
 *  StaticTask_t xTaskBuffer;
 *
 *  // Buffer that the task being created will use as its stack.  Note this is
 *  // an array of StackType_t variables.  The size of StackType_t is dependent on
 *  // the RTOS port.
 *  StackType_t xStack[ STACK_SIZE ];
 *
 *  // Function that implements the task being created.
 *  void vTaskCode( void * pvParameters )
 *  {
 *      // The parameter value is expected to be 1 as 1 is passed in the
 *      // pvParameters value in the call to xTaskCreateStatic().
 *      configASSERT( ( uint32_t ) pvParameters == 1UL );
 *
 *      for( ;; )
 *      {
 *          // Task code goes here.
 *      }
 *  }
 *
 *  // Function that creates a task.
 *  void vOtherFunction( void )
 *  {
 *      TaskHandle_t xHandle = NULL;
 *
 *      // Create the task without using any dynamic memory allocation.
 *      xHandle = xTaskCreateStatic(
 *                    vTaskCode,       // Function that implements the task.
 *                    "NAME",          // Text name for the task.
 *                    STACK_SIZE,      // Stack size in words, not bytes.
 *                    ( void * ) 1,    // Parameter passed into the task.
 *                    tskIDLE_PRIORITY,// Priority at which the task is created.
 *                    xStack,          // Array to use as the task's stack.
 *                    &xTaskBuffer );  // Variable to hold the task's data structure.
 *
 *      // puxStackBuffer and pxTaskBuffer were not NULL, so the task will have
 *      // been created, and xHandle will be the task's handle.  Use the handle
 *      // to suspend the task.
 *      vTaskSuspend( xHandle );
 *  }
 * </pre>
 * \defgroup xTaskCreateStatic xTaskCreateStatic
 * \ingroup Tasks
 */
#if ( configSUPPORT_STATIC_ALLOCATION == 1 )
    TaskHandle_t xTaskCreateStatic( TaskFunction_t pxTaskCode,
<<<<<<< HEAD
                                    const char * const pcName,     /*lint !e971 Unqualified char types are allowed for strings and single characters only. */
                                    const configSTACK_DEPTH_TYPE uxStackDepth,
=======
                                    const char * const pcName, /*lint !e971 Unqualified char types are allowed for strings and single characters only. */
                                    const uint32_t ulStackDepth,
>>>>>>> 0b1e9d79
                                    void * const pvParameters,
                                    UBaseType_t uxPriority,
                                    StackType_t * const puxStackBuffer,
                                    StaticTask_t * const pxTaskBuffer ) PRIVILEGED_FUNCTION;
#endif /* configSUPPORT_STATIC_ALLOCATION */

/**
 * task. h
 * <pre>
 * BaseType_t xTaskCreateRestricted( TaskParameters_t *pxTaskDefinition, TaskHandle_t *pxCreatedTask );
 * </pre>
 *
 * Only available when configSUPPORT_DYNAMIC_ALLOCATION is set to 1.
 *
 * xTaskCreateRestricted() should only be used in systems that include an MPU
 * implementation.
 *
 * Create a new task and add it to the list of tasks that are ready to run.
 * The function parameters define the memory regions and associated access
 * permissions allocated to the task.
 *
 * See xTaskCreateRestrictedStatic() for a version that does not use any
 * dynamic memory allocation.
 *
 * @param pxTaskDefinition Pointer to a structure that contains a member
 * for each of the normal xTaskCreate() parameters (see the xTaskCreate() API
 * documentation) plus an optional stack buffer and the memory region
 * definitions.
 *
 * @param pxCreatedTask Used to pass back a handle by which the created task
 * can be referenced.
 *
 * @return pdPASS if the task was successfully created and added to a ready
 * list, otherwise an error code defined in the file projdefs.h
 *
 * Example usage:
 * <pre>
 * // Create an TaskParameters_t structure that defines the task to be created.
 * static const TaskParameters_t xCheckTaskParameters =
 * {
 *  vATask,     // pvTaskCode - the function that implements the task.
 *  "ATask",    // pcName - just a text name for the task to assist debugging.
 *  100,        // uxStackDepth - the stack size DEFINED IN WORDS.
 *  NULL,       // pvParameters - passed into the task function as the function parameters.
 *  ( 1UL | portPRIVILEGE_BIT ),// uxPriority - task priority, set the portPRIVILEGE_BIT if the task should run in a privileged state.
 *  cStackBuffer,// puxStackBuffer - the buffer to be used as the task stack.
 *
 *  // xRegions - Allocate up to three separate memory regions for access by
 *  // the task, with appropriate access permissions.  Different processors have
 *  // different memory alignment requirements - refer to the FreeRTOS documentation
 *  // for full information.
 *  {
 *      // Base address                 Length  Parameters
 *      { cReadWriteArray,              32,     portMPU_REGION_READ_WRITE },
 *      { cReadOnlyArray,               32,     portMPU_REGION_READ_ONLY },
 *      { cPrivilegedOnlyAccessArray,   128,    portMPU_REGION_PRIVILEGED_READ_WRITE }
 *  }
 * };
 *
 * int main( void )
 * {
 * TaskHandle_t xHandle;
 *
 *  // Create a task from the const structure defined above.  The task handle
 *  // is requested (the second parameter is not NULL) but in this case just for
 *  // demonstration purposes as its not actually used.
 *  xTaskCreateRestricted( &xRegTest1Parameters, &xHandle );
 *
 *  // Start the scheduler.
 *  vTaskStartScheduler();
 *
 *  // Will only get here if there was insufficient memory to create the idle
 *  // and/or timer task.
 *  for( ;; );
 * }
 * </pre>
 * \defgroup xTaskCreateRestricted xTaskCreateRestricted
 * \ingroup Tasks
 */
#if ( portUSING_MPU_WRAPPERS == 1 )
    BaseType_t xTaskCreateRestricted( const TaskParameters_t * const pxTaskDefinition,
                                      TaskHandle_t * pxCreatedTask ) PRIVILEGED_FUNCTION;
#endif

/**
 * task. h
 * <pre>
 * BaseType_t xTaskCreateRestrictedStatic( TaskParameters_t *pxTaskDefinition, TaskHandle_t *pxCreatedTask );
 * </pre>
 *
 * Only available when configSUPPORT_STATIC_ALLOCATION is set to 1.
 *
 * xTaskCreateRestrictedStatic() should only be used in systems that include an
 * MPU implementation.
 *
 * Internally, within the FreeRTOS implementation, tasks use two blocks of
 * memory.  The first block is used to hold the task's data structures.  The
 * second block is used by the task as its stack.  If a task is created using
 * xTaskCreateRestricted() then the stack is provided by the application writer,
 * and the memory used to hold the task's data structure is automatically
 * dynamically allocated inside the xTaskCreateRestricted() function.  If a task
 * is created using xTaskCreateRestrictedStatic() then the application writer
 * must provide the memory used to hold the task's data structures too.
 * xTaskCreateRestrictedStatic() therefore allows a memory protected task to be
 * created without using any dynamic memory allocation.
 *
 * @param pxTaskDefinition Pointer to a structure that contains a member
 * for each of the normal xTaskCreate() parameters (see the xTaskCreate() API
 * documentation) plus an optional stack buffer and the memory region
 * definitions.  If configSUPPORT_STATIC_ALLOCATION is set to 1 the structure
 * contains an additional member, which is used to point to a variable of type
 * StaticTask_t - which is then used to hold the task's data structure.
 *
 * @param pxCreatedTask Used to pass back a handle by which the created task
 * can be referenced.
 *
 * @return pdPASS if the task was successfully created and added to a ready
 * list, otherwise an error code defined in the file projdefs.h
 *
 * Example usage:
 * <pre>
 * // Create an TaskParameters_t structure that defines the task to be created.
 * // The StaticTask_t variable is only included in the structure when
 * // configSUPPORT_STATIC_ALLOCATION is set to 1.  The PRIVILEGED_DATA macro can
 * // be used to force the variable into the RTOS kernel's privileged data area.
 * static PRIVILEGED_DATA StaticTask_t xTaskBuffer;
 * static const TaskParameters_t xCheckTaskParameters =
 * {
 *  vATask,     // pvTaskCode - the function that implements the task.
 *  "ATask",    // pcName - just a text name for the task to assist debugging.
 *  100,        // uxStackDepth - the stack size DEFINED IN WORDS.
 *  NULL,       // pvParameters - passed into the task function as the function parameters.
 *  ( 1UL | portPRIVILEGE_BIT ),// uxPriority - task priority, set the portPRIVILEGE_BIT if the task should run in a privileged state.
 *  cStackBuffer,// puxStackBuffer - the buffer to be used as the task stack.
 *
 *  // xRegions - Allocate up to three separate memory regions for access by
 *  // the task, with appropriate access permissions.  Different processors have
 *  // different memory alignment requirements - refer to the FreeRTOS documentation
 *  // for full information.
 *  {
 *      // Base address                 Length  Parameters
 *      { cReadWriteArray,              32,     portMPU_REGION_READ_WRITE },
 *      { cReadOnlyArray,               32,     portMPU_REGION_READ_ONLY },
 *      { cPrivilegedOnlyAccessArray,   128,    portMPU_REGION_PRIVILEGED_READ_WRITE }
 *  }
 *
 *  &xTaskBuffer; // Holds the task's data structure.
 * };
 *
 * int main( void )
 * {
 * TaskHandle_t xHandle;
 *
 *  // Create a task from the const structure defined above.  The task handle
 *  // is requested (the second parameter is not NULL) but in this case just for
 *  // demonstration purposes as its not actually used.
 *  xTaskCreateRestricted( &xRegTest1Parameters, &xHandle );
 *
 *  // Start the scheduler.
 *  vTaskStartScheduler();
 *
 *  // Will only get here if there was insufficient memory to create the idle
 *  // and/or timer task.
 *  for( ;; );
 * }
 * </pre>
 * \defgroup xTaskCreateRestrictedStatic xTaskCreateRestrictedStatic
 * \ingroup Tasks
 */
#if ( ( portUSING_MPU_WRAPPERS == 1 ) && ( configSUPPORT_STATIC_ALLOCATION == 1 ) )
    BaseType_t xTaskCreateRestrictedStatic( const TaskParameters_t * const pxTaskDefinition,
                                            TaskHandle_t * pxCreatedTask ) PRIVILEGED_FUNCTION;
#endif

/**
 * task. h
 * <pre>
 * void vTaskAllocateMPURegions( TaskHandle_t xTask, const MemoryRegion_t * const pxRegions );
 * </pre>
 *
 * Memory regions are assigned to a restricted task when the task is created by
 * a call to xTaskCreateRestricted().  These regions can be redefined using
 * vTaskAllocateMPURegions().
 *
 * @param xTask The handle of the task being updated.
 *
 * @param xRegions A pointer to a MemoryRegion_t structure that contains the
 * new memory region definitions.
 *
 * Example usage:
 * <pre>
 * // Define an array of MemoryRegion_t structures that configures an MPU region
 * // allowing read/write access for 1024 bytes starting at the beginning of the
 * // ucOneKByte array.  The other two of the maximum 3 definable regions are
 * // unused so set to zero.
 * static const MemoryRegion_t xAltRegions[ portNUM_CONFIGURABLE_REGIONS ] =
 * {
 *  // Base address     Length      Parameters
 *  { ucOneKByte,       1024,       portMPU_REGION_READ_WRITE },
 *  { 0,                0,          0 },
 *  { 0,                0,          0 }
 * };
 *
 * void vATask( void *pvParameters )
 * {
 *  // This task was created such that it has access to certain regions of
 *  // memory as defined by the MPU configuration.  At some point it is
 *  // desired that these MPU regions are replaced with that defined in the
 *  // xAltRegions const struct above.  Use a call to vTaskAllocateMPURegions()
 *  // for this purpose.  NULL is used as the task handle to indicate that this
 *  // function should modify the MPU regions of the calling task.
 *  vTaskAllocateMPURegions( NULL, xAltRegions );
 *
 *  // Now the task can continue its function, but from this point on can only
 *  // access its stack and the ucOneKByte array (unless any other statically
 *  // defined or shared regions have been declared elsewhere).
 * }
 * </pre>
 * \defgroup xTaskCreateRestricted xTaskCreateRestricted
 * \ingroup Tasks
 */
void vTaskAllocateMPURegions( TaskHandle_t xTask,
                              const MemoryRegion_t * const pxRegions ) PRIVILEGED_FUNCTION;

/**
 * task. h
 * <pre>
 * void vTaskDelete( TaskHandle_t xTaskToDelete );
 * </pre>
 *
 * INCLUDE_vTaskDelete must be defined as 1 for this function to be available.
 * See the configuration section for more information.
 *
 * Remove a task from the RTOS real time kernel's management.  The task being
 * deleted will be removed from all ready, blocked, suspended and event lists.
 *
 * NOTE:  The idle task is responsible for freeing the kernel allocated
 * memory from tasks that have been deleted.  It is therefore important that
 * the idle task is not starved of microcontroller processing time if your
 * application makes any calls to vTaskDelete ().  Memory allocated by the
 * task code is not automatically freed, and should be freed before the task
 * is deleted.
 *
 * See the demo application file death.c for sample code that utilises
 * vTaskDelete ().
 *
 * @param xTaskToDelete The handle of the task to be deleted.  Passing NULL will
 * cause the calling task to be deleted.
 *
 * Example usage:
 * <pre>
 * void vOtherFunction( void )
 * {
 * TaskHandle_t xHandle;
 *
 *   // Create the task, storing the handle.
 *   xTaskCreate( vTaskCode, "NAME", STACK_SIZE, NULL, tskIDLE_PRIORITY, &xHandle );
 *
 *   // Use the handle to delete the task.
 *   vTaskDelete( xHandle );
 * }
 * </pre>
 * \defgroup vTaskDelete vTaskDelete
 * \ingroup Tasks
 */
void vTaskDelete( TaskHandle_t xTaskToDelete ) PRIVILEGED_FUNCTION;

/*-----------------------------------------------------------
* TASK CONTROL API
*----------------------------------------------------------*/

/**
 * task. h
 * <pre>
 * void vTaskDelay( const TickType_t xTicksToDelay );
 * </pre>
 *
 * Delay a task for a given number of ticks.  The actual time that the
 * task remains blocked depends on the tick rate.  The constant
 * portTICK_PERIOD_MS can be used to calculate real time from the tick
 * rate - with the resolution of one tick period.
 *
 * INCLUDE_vTaskDelay must be defined as 1 for this function to be available.
 * See the configuration section for more information.
 *
 *
 * vTaskDelay() specifies a time at which the task wishes to unblock relative to
 * the time at which vTaskDelay() is called.  For example, specifying a block
 * period of 100 ticks will cause the task to unblock 100 ticks after
 * vTaskDelay() is called.  vTaskDelay() does not therefore provide a good method
 * of controlling the frequency of a periodic task as the path taken through the
 * code, as well as other task and interrupt activity, will affect the frequency
 * at which vTaskDelay() gets called and therefore the time at which the task
 * next executes.  See xTaskDelayUntil() for an alternative API function designed
 * to facilitate fixed frequency execution.  It does this by specifying an
 * absolute time (rather than a relative time) at which the calling task should
 * unblock.
 *
 * @param xTicksToDelay The amount of time, in tick periods, that
 * the calling task should block.
 *
 * Example usage:
 *
 * void vTaskFunction( void * pvParameters )
 * {
 * // Block for 500ms.
 * const TickType_t xDelay = 500 / portTICK_PERIOD_MS;
 *
 *   for( ;; )
 *   {
 *       // Simply toggle the LED every 500ms, blocking between each toggle.
 *       vToggleLED();
 *       vTaskDelay( xDelay );
 *   }
 * }
 *
 * \defgroup vTaskDelay vTaskDelay
 * \ingroup TaskCtrl
 */
void vTaskDelay( const TickType_t xTicksToDelay ) PRIVILEGED_FUNCTION;

/**
 * task. h
 * <pre>
 * BaseType_t xTaskDelayUntil( TickType_t *pxPreviousWakeTime, const TickType_t xTimeIncrement );
 * </pre>
 *
 * INCLUDE_xTaskDelayUntil must be defined as 1 for this function to be available.
 * See the configuration section for more information.
 *
 * Delay a task until a specified time.  This function can be used by periodic
 * tasks to ensure a constant execution frequency.
 *
 * This function differs from vTaskDelay () in one important aspect:  vTaskDelay () will
 * cause a task to block for the specified number of ticks from the time vTaskDelay () is
 * called.  It is therefore difficult to use vTaskDelay () by itself to generate a fixed
 * execution frequency as the time between a task starting to execute and that task
 * calling vTaskDelay () may not be fixed [the task may take a different path though the
 * code between calls, or may get interrupted or preempted a different number of times
 * each time it executes].
 *
 * Whereas vTaskDelay () specifies a wake time relative to the time at which the function
 * is called, xTaskDelayUntil () specifies the absolute (exact) time at which it wishes to
 * unblock.
 *
 * The macro pdMS_TO_TICKS() can be used to calculate the number of ticks from a
 * time specified in milliseconds with a resolution of one tick period.
 *
 * @param pxPreviousWakeTime Pointer to a variable that holds the time at which the
 * task was last unblocked.  The variable must be initialised with the current time
 * prior to its first use (see the example below).  Following this the variable is
 * automatically updated within xTaskDelayUntil ().
 *
 * @param xTimeIncrement The cycle time period.  The task will be unblocked at
 * time *pxPreviousWakeTime + xTimeIncrement.  Calling xTaskDelayUntil with the
 * same xTimeIncrement parameter value will cause the task to execute with
 * a fixed interface period.
 *
 * @return Value which can be used to check whether the task was actually delayed.
 * Will be pdTRUE if the task way delayed and pdFALSE otherwise.  A task will not
 * be delayed if the next expected wake time is in the past.
 *
 * Example usage:
 * <pre>
 * // Perform an action every 10 ticks.
 * void vTaskFunction( void * pvParameters )
 * {
 * TickType_t xLastWakeTime;
 * const TickType_t xFrequency = 10;
 * BaseType_t xWasDelayed;
 *
 *     // Initialise the xLastWakeTime variable with the current time.
 *     xLastWakeTime = xTaskGetTickCount ();
 *     for( ;; )
 *     {
 *         // Wait for the next cycle.
 *         xWasDelayed = xTaskDelayUntil( &xLastWakeTime, xFrequency );
 *
 *         // Perform action here. xWasDelayed value can be used to determine
 *         // whether a deadline was missed if the code here took too long.
 *     }
 * }
 * </pre>
 * \defgroup xTaskDelayUntil xTaskDelayUntil
 * \ingroup TaskCtrl
 */
BaseType_t xTaskDelayUntil( TickType_t * const pxPreviousWakeTime,
                            const TickType_t xTimeIncrement ) PRIVILEGED_FUNCTION;

/*
 * vTaskDelayUntil() is the older version of xTaskDelayUntil() and does not
 * return a value.
 */
#define vTaskDelayUntil( pxPreviousWakeTime, xTimeIncrement )           \
    {                                                                   \
        ( void ) xTaskDelayUntil( pxPreviousWakeTime, xTimeIncrement ); \
    }


/**
 * task. h
 * <pre>
 * BaseType_t xTaskAbortDelay( TaskHandle_t xTask );
 * </pre>
 *
 * INCLUDE_xTaskAbortDelay must be defined as 1 in FreeRTOSConfig.h for this
 * function to be available.
 *
 * A task will enter the Blocked state when it is waiting for an event.  The
 * event it is waiting for can be a temporal event (waiting for a time), such
 * as when vTaskDelay() is called, or an event on an object, such as when
 * xQueueReceive() or ulTaskNotifyTake() is called.  If the handle of a task
 * that is in the Blocked state is used in a call to xTaskAbortDelay() then the
 * task will leave the Blocked state, and return from whichever function call
 * placed the task into the Blocked state.
 *
 * There is no 'FromISR' version of this function as an interrupt would need to
 * know which object a task was blocked on in order to know which actions to
 * take.  For example, if the task was blocked on a queue the interrupt handler
 * would then need to know if the queue was locked.
 *
 * @param xTask The handle of the task to remove from the Blocked state.
 *
 * @return If the task referenced by xTask was not in the Blocked state then
 * pdFAIL is returned.  Otherwise pdPASS is returned.
 *
 * \defgroup xTaskAbortDelay xTaskAbortDelay
 * \ingroup TaskCtrl
 */
BaseType_t xTaskAbortDelay( TaskHandle_t xTask ) PRIVILEGED_FUNCTION;

/**
 * task. h
 * <pre>
 * UBaseType_t uxTaskPriorityGet( const TaskHandle_t xTask );
 * </pre>
 *
 * INCLUDE_uxTaskPriorityGet must be defined as 1 for this function to be available.
 * See the configuration section for more information.
 *
 * Obtain the priority of any task.
 *
 * @param xTask Handle of the task to be queried.  Passing a NULL
 * handle results in the priority of the calling task being returned.
 *
 * @return The priority of xTask.
 *
 * Example usage:
 * <pre>
 * void vAFunction( void )
 * {
 * TaskHandle_t xHandle;
 *
 *   // Create a task, storing the handle.
 *   xTaskCreate( vTaskCode, "NAME", STACK_SIZE, NULL, tskIDLE_PRIORITY, &xHandle );
 *
 *   // ...
 *
 *   // Use the handle to obtain the priority of the created task.
 *   // It was created with tskIDLE_PRIORITY, but may have changed
 *   // it itself.
 *   if( uxTaskPriorityGet( xHandle ) != tskIDLE_PRIORITY )
 *   {
 *       // The task has changed it's priority.
 *   }
 *
 *   // ...
 *
 *   // Is our priority higher than the created task?
 *   if( uxTaskPriorityGet( xHandle ) < uxTaskPriorityGet( NULL ) )
 *   {
 *       // Our priority (obtained using NULL handle) is higher.
 *   }
 * }
 * </pre>
 * \defgroup uxTaskPriorityGet uxTaskPriorityGet
 * \ingroup TaskCtrl
 */
UBaseType_t uxTaskPriorityGet( const TaskHandle_t xTask ) PRIVILEGED_FUNCTION;

/**
 * task. h
 * <pre>
 * UBaseType_t uxTaskPriorityGetFromISR( const TaskHandle_t xTask );
 * </pre>
 *
 * A version of uxTaskPriorityGet() that can be used from an ISR.
 */
UBaseType_t uxTaskPriorityGetFromISR( const TaskHandle_t xTask ) PRIVILEGED_FUNCTION;

/**
 * task. h
 * <pre>
 * eTaskState eTaskGetState( TaskHandle_t xTask );
 * </pre>
 *
 * INCLUDE_eTaskGetState must be defined as 1 for this function to be available.
 * See the configuration section for more information.
 *
 * Obtain the state of any task.  States are encoded by the eTaskState
 * enumerated type.
 *
 * @param xTask Handle of the task to be queried.
 *
 * @return The state of xTask at the time the function was called.  Note the
 * state of the task might change between the function being called, and the
 * functions return value being tested by the calling task.
 */
eTaskState eTaskGetState( TaskHandle_t xTask ) PRIVILEGED_FUNCTION;

/**
 * task. h
 * <pre>
 * void vTaskGetInfo( TaskHandle_t xTask, TaskStatus_t *pxTaskStatus, BaseType_t xGetFreeStackSpace, eTaskState eState );
 * </pre>
 *
 * configUSE_TRACE_FACILITY must be defined as 1 for this function to be
 * available.  See the configuration section for more information.
 *
 * Populates a TaskStatus_t structure with information about a task.
 *
 * @param xTask Handle of the task being queried.  If xTask is NULL then
 * information will be returned about the calling task.
 *
 * @param pxTaskStatus A pointer to the TaskStatus_t structure that will be
 * filled with information about the task referenced by the handle passed using
 * the xTask parameter.
 *
 * @xGetFreeStackSpace The TaskStatus_t structure contains a member to report
 * the stack high water mark of the task being queried.  Calculating the stack
 * high water mark takes a relatively long time, and can make the system
 * temporarily unresponsive - so the xGetFreeStackSpace parameter is provided to
 * allow the high water mark checking to be skipped.  The high watermark value
 * will only be written to the TaskStatus_t structure if xGetFreeStackSpace is
 * not set to pdFALSE;
 *
 * @param eState The TaskStatus_t structure contains a member to report the
 * state of the task being queried.  Obtaining the task state is not as fast as
 * a simple assignment - so the eState parameter is provided to allow the state
 * information to be omitted from the TaskStatus_t structure.  To obtain state
 * information then set eState to eInvalid - otherwise the value passed in
 * eState will be reported as the task state in the TaskStatus_t structure.
 *
 * Example usage:
 * <pre>
 * void vAFunction( void )
 * {
 * TaskHandle_t xHandle;
 * TaskStatus_t xTaskDetails;
 *
 *  // Obtain the handle of a task from its name.
 *  xHandle = xTaskGetHandle( "Task_Name" );
 *
 *  // Check the handle is not NULL.
 *  configASSERT( xHandle );
 *
 *  // Use the handle to obtain further information about the task.
 *  vTaskGetInfo( xHandle,
 *                &xTaskDetails,
 *                pdTRUE, // Include the high water mark in xTaskDetails.
 *                eInvalid ); // Include the task state in xTaskDetails.
 * }
 * </pre>
 * \defgroup vTaskGetInfo vTaskGetInfo
 * \ingroup TaskCtrl
 */
void vTaskGetInfo( TaskHandle_t xTask,
                   TaskStatus_t * pxTaskStatus,
                   BaseType_t xGetFreeStackSpace,
                   eTaskState eState ) PRIVILEGED_FUNCTION;

/**
 * task. h
 * <pre>
 * void vTaskPrioritySet( TaskHandle_t xTask, UBaseType_t uxNewPriority );
 * </pre>
 *
 * INCLUDE_vTaskPrioritySet must be defined as 1 for this function to be available.
 * See the configuration section for more information.
 *
 * Set the priority of any task.
 *
 * A context switch will occur before the function returns if the priority
 * being set is higher than the currently executing task.
 *
 * @param xTask Handle to the task for which the priority is being set.
 * Passing a NULL handle results in the priority of the calling task being set.
 *
 * @param uxNewPriority The priority to which the task will be set.
 *
 * Example usage:
 * <pre>
 * void vAFunction( void )
 * {
 * TaskHandle_t xHandle;
 *
 *   // Create a task, storing the handle.
 *   xTaskCreate( vTaskCode, "NAME", STACK_SIZE, NULL, tskIDLE_PRIORITY, &xHandle );
 *
 *   // ...
 *
 *   // Use the handle to raise the priority of the created task.
 *   vTaskPrioritySet( xHandle, tskIDLE_PRIORITY + 1 );
 *
 *   // ...
 *
 *   // Use a NULL handle to raise our priority to the same value.
 *   vTaskPrioritySet( NULL, tskIDLE_PRIORITY + 1 );
 * }
 * </pre>
 * \defgroup vTaskPrioritySet vTaskPrioritySet
 * \ingroup TaskCtrl
 */
void vTaskPrioritySet( TaskHandle_t xTask,
                       UBaseType_t uxNewPriority ) PRIVILEGED_FUNCTION;

/**
 * task. h
 * <pre>
 * void vTaskSuspend( TaskHandle_t xTaskToSuspend );
 * </pre>
 *
 * INCLUDE_vTaskSuspend must be defined as 1 for this function to be available.
 * See the configuration section for more information.
 *
 * Suspend any task.  When suspended a task will never get any microcontroller
 * processing time, no matter what its priority.
 *
 * Calls to vTaskSuspend are not accumulative -
 * i.e. calling vTaskSuspend () twice on the same task still only requires one
 * call to vTaskResume () to ready the suspended task.
 *
 * @param xTaskToSuspend Handle to the task being suspended.  Passing a NULL
 * handle will cause the calling task to be suspended.
 *
 * Example usage:
 * <pre>
 * void vAFunction( void )
 * {
 * TaskHandle_t xHandle;
 *
 *   // Create a task, storing the handle.
 *   xTaskCreate( vTaskCode, "NAME", STACK_SIZE, NULL, tskIDLE_PRIORITY, &xHandle );
 *
 *   // ...
 *
 *   // Use the handle to suspend the created task.
 *   vTaskSuspend( xHandle );
 *
 *   // ...
 *
 *   // The created task will not run during this period, unless
 *   // another task calls vTaskResume( xHandle ).
 *
 *   //...
 *
 *
 *   // Suspend ourselves.
 *   vTaskSuspend( NULL );
 *
 *   // We cannot get here unless another task calls vTaskResume
 *   // with our handle as the parameter.
 * }
 * </pre>
 * \defgroup vTaskSuspend vTaskSuspend
 * \ingroup TaskCtrl
 */
void vTaskSuspend( TaskHandle_t xTaskToSuspend ) PRIVILEGED_FUNCTION;

/**
 * task. h
 * <pre>
 * void vTaskResume( TaskHandle_t xTaskToResume );
 * </pre>
 *
 * INCLUDE_vTaskSuspend must be defined as 1 for this function to be available.
 * See the configuration section for more information.
 *
 * Resumes a suspended task.
 *
 * A task that has been suspended by one or more calls to vTaskSuspend ()
 * will be made available for running again by a single call to
 * vTaskResume ().
 *
 * @param xTaskToResume Handle to the task being readied.
 *
 * Example usage:
 * <pre>
 * void vAFunction( void )
 * {
 * TaskHandle_t xHandle;
 *
 *   // Create a task, storing the handle.
 *   xTaskCreate( vTaskCode, "NAME", STACK_SIZE, NULL, tskIDLE_PRIORITY, &xHandle );
 *
 *   // ...
 *
 *   // Use the handle to suspend the created task.
 *   vTaskSuspend( xHandle );
 *
 *   // ...
 *
 *   // The created task will not run during this period, unless
 *   // another task calls vTaskResume( xHandle ).
 *
 *   //...
 *
 *
 *   // Resume the suspended task ourselves.
 *   vTaskResume( xHandle );
 *
 *   // The created task will once again get microcontroller processing
 *   // time in accordance with its priority within the system.
 * }
 * </pre>
 * \defgroup vTaskResume vTaskResume
 * \ingroup TaskCtrl
 */
void vTaskResume( TaskHandle_t xTaskToResume ) PRIVILEGED_FUNCTION;

/**
 * task. h
 * <pre>
 * void xTaskResumeFromISR( TaskHandle_t xTaskToResume );
 * </pre>
 *
 * INCLUDE_xTaskResumeFromISR must be defined as 1 for this function to be
 * available.  See the configuration section for more information.
 *
 * An implementation of vTaskResume() that can be called from within an ISR.
 *
 * A task that has been suspended by one or more calls to vTaskSuspend ()
 * will be made available for running again by a single call to
 * xTaskResumeFromISR ().
 *
 * xTaskResumeFromISR() should not be used to synchronise a task with an
 * interrupt if there is a chance that the interrupt could arrive prior to the
 * task being suspended - as this can lead to interrupts being missed. Use of a
 * semaphore as a synchronisation mechanism would avoid this eventuality.
 *
 * @param xTaskToResume Handle to the task being readied.
 *
 * @return pdTRUE if resuming the task should result in a context switch,
 * otherwise pdFALSE. This is used by the ISR to determine if a context switch
 * may be required following the ISR.
 *
 * \defgroup vTaskResumeFromISR vTaskResumeFromISR
 * \ingroup TaskCtrl
 */
BaseType_t xTaskResumeFromISR( TaskHandle_t xTaskToResume ) PRIVILEGED_FUNCTION;

/*-----------------------------------------------------------
* SCHEDULER CONTROL
*----------------------------------------------------------*/

/**
 * task. h
 * <pre>
 * void vTaskStartScheduler( void );
 * </pre>
 *
 * Starts the real time kernel tick processing.  After calling the kernel
 * has control over which tasks are executed and when.
 *
 * See the demo application file main.c for an example of creating
 * tasks and starting the kernel.
 *
 * Example usage:
 * <pre>
 * void vAFunction( void )
 * {
 *   // Create at least one task before starting the kernel.
 *   xTaskCreate( vTaskCode, "NAME", STACK_SIZE, NULL, tskIDLE_PRIORITY, NULL );
 *
 *   // Start the real time kernel with preemption.
 *   vTaskStartScheduler ();
 *
 *   // Will not get here unless a task calls vTaskEndScheduler ()
 * }
 * </pre>
 *
 * \defgroup vTaskStartScheduler vTaskStartScheduler
 * \ingroup SchedulerControl
 */
void vTaskStartScheduler( void ) PRIVILEGED_FUNCTION;

/**
 * task. h
 * <pre>
 * void vTaskEndScheduler( void );
 * </pre>
 *
 * NOTE:  At the time of writing only the x86 real mode port, which runs on a PC
 * in place of DOS, implements this function.
 *
 * Stops the real time kernel tick.  All created tasks will be automatically
 * deleted and multitasking (either preemptive or cooperative) will
 * stop.  Execution then resumes from the point where vTaskStartScheduler ()
 * was called, as if vTaskStartScheduler () had just returned.
 *
 * See the demo application file main. c in the demo/PC directory for an
 * example that uses vTaskEndScheduler ().
 *
 * vTaskEndScheduler () requires an exit function to be defined within the
 * portable layer (see vPortEndScheduler () in port. c for the PC port).  This
 * performs hardware specific operations such as stopping the kernel tick.
 *
 * vTaskEndScheduler () will cause all of the resources allocated by the
 * kernel to be freed - but will not free resources allocated by application
 * tasks.
 *
 * Example usage:
 * <pre>
 * void vTaskCode( void * pvParameters )
 * {
 *   for( ;; )
 *   {
 *       // Task code goes here.
 *
 *       // At some point we want to end the real time kernel processing
 *       // so call ...
 *       vTaskEndScheduler ();
 *   }
 * }
 *
 * void vAFunction( void )
 * {
 *   // Create at least one task before starting the kernel.
 *   xTaskCreate( vTaskCode, "NAME", STACK_SIZE, NULL, tskIDLE_PRIORITY, NULL );
 *
 *   // Start the real time kernel with preemption.
 *   vTaskStartScheduler ();
 *
 *   // Will only get here when the vTaskCode () task has called
 *   // vTaskEndScheduler ().  When we get here we are back to single task
 *   // execution.
 * }
 * </pre>
 *
 * \defgroup vTaskEndScheduler vTaskEndScheduler
 * \ingroup SchedulerControl
 */
void vTaskEndScheduler( void ) PRIVILEGED_FUNCTION;

/**
 * task. h
 * <pre>
 * void vTaskSuspendAll( void );
 * </pre>
 *
 * Suspends the scheduler without disabling interrupts.  Context switches will
 * not occur while the scheduler is suspended.
 *
 * After calling vTaskSuspendAll () the calling task will continue to execute
 * without risk of being swapped out until a call to xTaskResumeAll () has been
 * made.
 *
 * API functions that have the potential to cause a context switch (for example,
 * xTaskDelayUntil(), xQueueSend(), etc.) must not be called while the scheduler
 * is suspended.
 *
 * Example usage:
 * <pre>
 * void vTask1( void * pvParameters )
 * {
 *   for( ;; )
 *   {
 *       // Task code goes here.
 *
 *       // ...
 *
 *       // At some point the task wants to perform a long operation during
 *       // which it does not want to get swapped out.  It cannot use
 *       // taskENTER_CRITICAL ()/taskEXIT_CRITICAL () as the length of the
 *       // operation may cause interrupts to be missed - including the
 *       // ticks.
 *
 *       // Prevent the real time kernel swapping out the task.
 *       vTaskSuspendAll ();
 *
 *       // Perform the operation here.  There is no need to use critical
 *       // sections as we have all the microcontroller processing time.
 *       // During this time interrupts will still operate and the kernel
 *       // tick count will be maintained.
 *
 *       // ...
 *
 *       // The operation is complete.  Restart the kernel.
 *       xTaskResumeAll ();
 *   }
 * }
 * </pre>
 * \defgroup vTaskSuspendAll vTaskSuspendAll
 * \ingroup SchedulerControl
 */
void vTaskSuspendAll( void ) PRIVILEGED_FUNCTION;

/**
 * task. h
 * <pre>
 * BaseType_t xTaskResumeAll( void );
 * </pre>
 *
 * Resumes scheduler activity after it was suspended by a call to
 * vTaskSuspendAll().
 *
 * xTaskResumeAll() only resumes the scheduler.  It does not unsuspend tasks
 * that were previously suspended by a call to vTaskSuspend().
 *
 * @return If resuming the scheduler caused a context switch then pdTRUE is
 *         returned, otherwise pdFALSE is returned.
 *
 * Example usage:
 * <pre>
 * void vTask1( void * pvParameters )
 * {
 *   for( ;; )
 *   {
 *       // Task code goes here.
 *
 *       // ...
 *
 *       // At some point the task wants to perform a long operation during
 *       // which it does not want to get swapped out.  It cannot use
 *       // taskENTER_CRITICAL ()/taskEXIT_CRITICAL () as the length of the
 *       // operation may cause interrupts to be missed - including the
 *       // ticks.
 *
 *       // Prevent the real time kernel swapping out the task.
 *       vTaskSuspendAll ();
 *
 *       // Perform the operation here.  There is no need to use critical
 *       // sections as we have all the microcontroller processing time.
 *       // During this time interrupts will still operate and the real
 *       // time kernel tick count will be maintained.
 *
 *       // ...
 *
 *       // The operation is complete.  Restart the kernel.  We want to force
 *       // a context switch - but there is no point if resuming the scheduler
 *       // caused a context switch already.
 *       if( !xTaskResumeAll () )
 *       {
 *            taskYIELD ();
 *       }
 *   }
 * }
 * </pre>
 * \defgroup xTaskResumeAll xTaskResumeAll
 * \ingroup SchedulerControl
 */
BaseType_t xTaskResumeAll( void ) PRIVILEGED_FUNCTION;

/*-----------------------------------------------------------
* TASK UTILITIES
*----------------------------------------------------------*/

/**
 * task. h
 * <PRE>TickType_t xTaskGetTickCount( void );</PRE>
 *
 * @return The count of ticks since vTaskStartScheduler was called.
 *
 * \defgroup xTaskGetTickCount xTaskGetTickCount
 * \ingroup TaskUtils
 */
TickType_t xTaskGetTickCount( void ) PRIVILEGED_FUNCTION;

/**
 * task. h
 * <PRE>TickType_t xTaskGetTickCountFromISR( void );</PRE>
 *
 * @return The count of ticks since vTaskStartScheduler was called.
 *
 * This is a version of xTaskGetTickCount() that is safe to be called from an
 * ISR - provided that TickType_t is the natural word size of the
 * microcontroller being used or interrupt nesting is either not supported or
 * not being used.
 *
 * \defgroup xTaskGetTickCountFromISR xTaskGetTickCountFromISR
 * \ingroup TaskUtils
 */
TickType_t xTaskGetTickCountFromISR( void ) PRIVILEGED_FUNCTION;

/**
 * task. h
 * <PRE>uint16_t uxTaskGetNumberOfTasks( void );</PRE>
 *
 * @return The number of tasks that the real time kernel is currently managing.
 * This includes all ready, blocked and suspended tasks.  A task that
 * has been deleted but not yet freed by the idle task will also be
 * included in the count.
 *
 * \defgroup uxTaskGetNumberOfTasks uxTaskGetNumberOfTasks
 * \ingroup TaskUtils
 */
UBaseType_t uxTaskGetNumberOfTasks( void ) PRIVILEGED_FUNCTION;

/**
 * task. h
 * <PRE>char *pcTaskGetName( TaskHandle_t xTaskToQuery );</PRE>
 *
 * @return The text (human readable) name of the task referenced by the handle
 * xTaskToQuery.  A task can query its own name by either passing in its own
 * handle, or by setting xTaskToQuery to NULL.
 *
 * \defgroup pcTaskGetName pcTaskGetName
 * \ingroup TaskUtils
 */
char * pcTaskGetName( TaskHandle_t xTaskToQuery ) PRIVILEGED_FUNCTION; /*lint !e971 Unqualified char types are allowed for strings and single characters only. */

/**
 * task. h
 * <PRE>TaskHandle_t xTaskGetHandle( const char *pcNameToQuery );</PRE>
 *
 * NOTE:  This function takes a relatively long time to complete and should be
 * used sparingly.
 *
 * @return The handle of the task that has the human readable name pcNameToQuery.
 * NULL is returned if no matching name is found.  INCLUDE_xTaskGetHandle
 * must be set to 1 in FreeRTOSConfig.h for pcTaskGetHandle() to be available.
 *
 * \defgroup pcTaskGetHandle pcTaskGetHandle
 * \ingroup TaskUtils
 */
TaskHandle_t xTaskGetHandle( const char * pcNameToQuery ) PRIVILEGED_FUNCTION; /*lint !e971 Unqualified char types are allowed for strings and single characters only. */

/**
 * task.h
 * <PRE>UBaseType_t uxTaskGetStackHighWaterMark( TaskHandle_t xTask );</PRE>
 *
 * INCLUDE_uxTaskGetStackHighWaterMark must be set to 1 in FreeRTOSConfig.h for
 * this function to be available.
 *
 * Returns the high water mark of the stack associated with xTask.  That is,
 * the minimum free stack space there has been (in words, so on a 32 bit machine
 * a value of 1 means 4 bytes) since the task started.  The smaller the returned
 * number the closer the task has come to overflowing its stack.
 *
 * uxTaskGetStackHighWaterMark() and uxTaskGetStackHighWaterMark2() are the
 * same except for their return type.  Using configSTACK_DEPTH_TYPE allows the
 * user to determine the return type.  It gets around the problem of the value
 * overflowing on 8-bit types without breaking backward compatibility for
 * applications that expect an 8-bit return type.
 *
 * @param xTask Handle of the task associated with the stack to be checked.
 * Set xTask to NULL to check the stack of the calling task.
 *
 * @return The smallest amount of free stack space there has been (in words, so
 * actual spaces on the stack rather than bytes) since the task referenced by
 * xTask was created.
 */
UBaseType_t uxTaskGetStackHighWaterMark( TaskHandle_t xTask ) PRIVILEGED_FUNCTION;

/**
 * task.h
 * <PRE>configSTACK_DEPTH_TYPE uxTaskGetStackHighWaterMark2( TaskHandle_t xTask );</PRE>
 *
 * INCLUDE_uxTaskGetStackHighWaterMark2 must be set to 1 in FreeRTOSConfig.h for
 * this function to be available.
 *
 * Returns the high water mark of the stack associated with xTask.  That is,
 * the minimum free stack space there has been (in words, so on a 32 bit machine
 * a value of 1 means 4 bytes) since the task started.  The smaller the returned
 * number the closer the task has come to overflowing its stack.
 *
 * uxTaskGetStackHighWaterMark() and uxTaskGetStackHighWaterMark2() are the
 * same except for their return type.  Using configSTACK_DEPTH_TYPE allows the
 * user to determine the return type.  It gets around the problem of the value
 * overflowing on 8-bit types without breaking backward compatibility for
 * applications that expect an 8-bit return type.
 *
 * @param xTask Handle of the task associated with the stack to be checked.
 * Set xTask to NULL to check the stack of the calling task.
 *
 * @return The smallest amount of free stack space there has been (in words, so
 * actual spaces on the stack rather than bytes) since the task referenced by
 * xTask was created.
 */
configSTACK_DEPTH_TYPE uxTaskGetStackHighWaterMark2( TaskHandle_t xTask ) PRIVILEGED_FUNCTION;

/* When using trace macros it is sometimes necessary to include task.h before
 * FreeRTOS.h.  When this is done TaskHookFunction_t will not yet have been defined,
 * so the following two prototypes will cause a compilation error.  This can be
 * fixed by simply guarding against the inclusion of these two prototypes unless
 * they are explicitly required by the configUSE_APPLICATION_TASK_TAG configuration
 * constant. */
#ifdef configUSE_APPLICATION_TASK_TAG
    #if configUSE_APPLICATION_TASK_TAG == 1

/**
 * task.h
 * <pre>
 * void vTaskSetApplicationTaskTag( TaskHandle_t xTask, TaskHookFunction_t pxHookFunction );
 * </pre>
 *
 * Sets pxHookFunction to be the task hook function used by the task xTask.
 * Passing xTask as NULL has the effect of setting the calling tasks hook
 * function.
 */
        void vTaskSetApplicationTaskTag( TaskHandle_t xTask,
                                         TaskHookFunction_t pxHookFunction ) PRIVILEGED_FUNCTION;

/**
 * task.h
 * <pre>
 * void xTaskGetApplicationTaskTag( TaskHandle_t xTask );
 * </pre>
 *
 * Returns the pxHookFunction value assigned to the task xTask.  Do not
 * call from an interrupt service routine - call
 * xTaskGetApplicationTaskTagFromISR() instead.
 */
        TaskHookFunction_t xTaskGetApplicationTaskTag( TaskHandle_t xTask ) PRIVILEGED_FUNCTION;

/**
 * task.h
 * <pre>
 * void xTaskGetApplicationTaskTagFromISR( TaskHandle_t xTask );
 * </pre>
 *
 * Returns the pxHookFunction value assigned to the task xTask.  Can
 * be called from an interrupt service routine.
 */
        TaskHookFunction_t xTaskGetApplicationTaskTagFromISR( TaskHandle_t xTask ) PRIVILEGED_FUNCTION;
    #endif /* configUSE_APPLICATION_TASK_TAG ==1 */
#endif /* ifdef configUSE_APPLICATION_TASK_TAG */

#if ( configNUM_THREAD_LOCAL_STORAGE_POINTERS > 0 )

/* Each task contains an array of pointers that is dimensioned by the
 * configNUM_THREAD_LOCAL_STORAGE_POINTERS setting in FreeRTOSConfig.h.  The
 * kernel does not use the pointers itself, so the application writer can use
 * the pointers for any purpose they wish.  The following two functions are
 * used to set and query a pointer respectively. */
    void vTaskSetThreadLocalStoragePointer( TaskHandle_t xTaskToSet,
                                            BaseType_t xIndex,
                                            void * pvValue ) PRIVILEGED_FUNCTION;
    void * pvTaskGetThreadLocalStoragePointer( TaskHandle_t xTaskToQuery,
                                               BaseType_t xIndex ) PRIVILEGED_FUNCTION;

#endif

#if ( configCHECK_FOR_STACK_OVERFLOW > 0 )

/**
 * task.h
 * <pre>void vApplicationStackOverflowHook( TaskHandle_t xTask char *pcTaskName); </pre>
 *
 * The application stack overflow hook is called when a stack overflow is detected for a task.
 *
 * Details on stack overflow detection can be found here: https://www.FreeRTOS.org/Stacks-and-stack-overflow-checking.html
 *
 * @param xTask the task that just exceeded its stack boundaries.
 * @param pcTaskName A character string containing the name of the offending task.
 */
    void vApplicationStackOverflowHook( TaskHandle_t xTask,
                                        char * pcTaskName );

#endif

#if  ( configUSE_TICK_HOOK > 0 )

/**
 *  task.h
 *  <pre>void vApplicationTickHook( void ); </pre>
 *
 * This hook function is called in the system tick handler after any OS work is completed.
 */
    void vApplicationTickHook( void ); /*lint !e526 Symbol not defined as it is an application callback. */

#endif

#if ( configSUPPORT_STATIC_ALLOCATION == 1 )
<<<<<<< HEAD
    /**
     * task.h
     * <pre>void vApplicationGetIdleTaskMemory( StaticTask_t ** ppxIdleTaskTCBBuffer, StackType_t ** ppxIdleTaskStackBuffer, configSTACK_DEPTH_TYPE * puxIdleTaskStackSize ) </pre>
     *
     * This function is used to provide a statically allocated block of memory to FreeRTOS to hold the Idle Task TCB.  This function is required when
     * configSUPPORT_STATIC_ALLOCATION is set.  For more information see this URI: https://www.FreeRTOS.org/a00110.html#configSUPPORT_STATIC_ALLOCATION
     *
     * @param ppxIdleTaskTCBBuffer A handle to a statically allocated TCB buffer
     * @param ppxIdleTaskStackBuffer A handle to a statically allocated Stack buffer for the idle task
     * @param puxIdleTaskStackSize A pointer to the number of elements that will fit in the allocated stack buffer
     */
    void vApplicationGetIdleTaskMemory( StaticTask_t ** ppxIdleTaskTCBBuffer,
                                               StackType_t ** ppxIdleTaskStackBuffer,
                                               configSTACK_DEPTH_TYPE * puxIdleTaskStackSize ); /*lint !e526 Symbol not defined as it is an application callback. */
=======

/**
 * task.h
 * <pre>void vApplicationGetIdleTaskMemory( StaticTask_t ** ppxIdleTaskTCBBuffer, StackType_t ** ppxIdleTaskStackBuffer, uint32_t *pulIdleTaskStackSize ) </pre>
 *
 * This function is used to provide a statically allocated block of memory to FreeRTOS to hold the Idle Task TCB.  This function is required when
 * configSUPPORT_STATIC_ALLOCATION is set.  For more information see this URI: https://www.FreeRTOS.org/a00110.html#configSUPPORT_STATIC_ALLOCATION
 *
 * @param ppxIdleTaskTCBBuffer A handle to a statically allocated TCB buffer
 * @param ppxIdleTaskStackBuffer A handle to a statically allocated Stack buffer for the idle task
 * @param pulIdleTaskStackSize A pointer to the number of elements that will fit in the allocated stack buffer
 */
    void vApplicationGetIdleTaskMemory( StaticTask_t ** ppxIdleTaskTCBBuffer,
                                        StackType_t ** ppxIdleTaskStackBuffer,
                                        uint32_t * pulIdleTaskStackSize ); /*lint !e526 Symbol not defined as it is an application callback. */
>>>>>>> 0b1e9d79
#endif

/**
 * task.h
 * <pre>
 * BaseType_t xTaskCallApplicationTaskHook( TaskHandle_t xTask, void *pvParameter );
 * </pre>
 *
 * Calls the hook function associated with xTask.  Passing xTask as NULL has
 * the effect of calling the Running tasks (the calling task) hook function.
 *
 * pvParameter is passed to the hook function for the task to interpret as it
 * wants.  The return value is the value returned by the task hook function
 * registered by the user.
 */
BaseType_t xTaskCallApplicationTaskHook( TaskHandle_t xTask,
                                         void * pvParameter ) PRIVILEGED_FUNCTION;

/**
 * xTaskGetIdleTaskHandle() is only available if
 * INCLUDE_xTaskGetIdleTaskHandle is set to 1 in FreeRTOSConfig.h.
 *
 * Simply returns the handle of the idle task.  It is not valid to call
 * xTaskGetIdleTaskHandle() before the scheduler has been started.
 */
TaskHandle_t xTaskGetIdleTaskHandle( void ) PRIVILEGED_FUNCTION;

/**
 * configUSE_TRACE_FACILITY must be defined as 1 in FreeRTOSConfig.h for
 * uxTaskGetSystemState() to be available.
 *
 * uxTaskGetSystemState() populates an TaskStatus_t structure for each task in
 * the system.  TaskStatus_t structures contain, among other things, members
 * for the task handle, task name, task priority, task state, and total amount
 * of run time consumed by the task.  See the TaskStatus_t structure
 * definition in this file for the full member list.
 *
 * NOTE:  This function is intended for debugging use only as its use results in
 * the scheduler remaining suspended for an extended period.
 *
 * @param pxTaskStatusArray A pointer to an array of TaskStatus_t structures.
 * The array must contain at least one TaskStatus_t structure for each task
 * that is under the control of the RTOS.  The number of tasks under the control
 * of the RTOS can be determined using the uxTaskGetNumberOfTasks() API function.
 *
 * @param uxArraySize The size of the array pointed to by the pxTaskStatusArray
 * parameter.  The size is specified as the number of indexes in the array, or
 * the number of TaskStatus_t structures contained in the array, not by the
 * number of bytes in the array.
 *
 * @param pulTotalRunTime If configGENERATE_RUN_TIME_STATS is set to 1 in
 * FreeRTOSConfig.h then *pulTotalRunTime is set by uxTaskGetSystemState() to the
 * total run time (as defined by the run time stats clock, see
 * https://www.FreeRTOS.org/rtos-run-time-stats.html) since the target booted.
 * pulTotalRunTime can be set to NULL to omit the total run time information.
 *
 * @return The number of TaskStatus_t structures that were populated by
 * uxTaskGetSystemState().  This should equal the number returned by the
 * uxTaskGetNumberOfTasks() API function, but will be zero if the value passed
 * in the uxArraySize parameter was too small.
 *
 * Example usage:
 * <pre>
 *  // This example demonstrates how a human readable table of run time stats
 *  // information is generated from raw data provided by uxTaskGetSystemState().
 *  // The human readable table is written to pcWriteBuffer
 *  void vTaskGetRunTimeStats( char *pcWriteBuffer )
 *  {
 *  TaskStatus_t *pxTaskStatusArray;
 *  volatile UBaseType_t uxArraySize, x;
 *  configRUN_TIME_COUNTER_TYPE ulTotalRunTime, ulStatsAsPercentage;
 *
 *      // Make sure the write buffer does not contain a string.
 * pcWriteBuffer = 0x00;
 *
 *      // Take a snapshot of the number of tasks in case it changes while this
 *      // function is executing.
 *      uxArraySize = uxTaskGetNumberOfTasks();
 *
 *      // Allocate a TaskStatus_t structure for each task.  An array could be
 *      // allocated statically at compile time.
 *      pxTaskStatusArray = pvPortMalloc( uxArraySize * sizeof( TaskStatus_t ) );
 *
 *      if( pxTaskStatusArray != NULL )
 *      {
 *          // Generate raw status information about each task.
 *          uxArraySize = uxTaskGetSystemState( pxTaskStatusArray, uxArraySize, &ulTotalRunTime );
 *
 *          // For percentage calculations.
 *          ulTotalRunTime /= 100UL;
 *
 *          // Avoid divide by zero errors.
 *          if( ulTotalRunTime > 0 )
 *          {
 *              // For each populated position in the pxTaskStatusArray array,
 *              // format the raw data as human readable ASCII data
 *              for( x = 0; x < uxArraySize; x++ )
 *              {
 *                  // What percentage of the total run time has the task used?
 *                  // This will always be rounded down to the nearest integer.
 *                  // ulTotalRunTimeDiv100 has already been divided by 100.
 *                  ulStatsAsPercentage = pxTaskStatusArray[ x ].ulRunTimeCounter / ulTotalRunTime;
 *
 *                  if( ulStatsAsPercentage > 0UL )
 *                  {
 *                      sprintf( pcWriteBuffer, "%s\t\t%lu\t\t%lu%%\r\n", pxTaskStatusArray[ x ].pcTaskName, pxTaskStatusArray[ x ].ulRunTimeCounter, ulStatsAsPercentage );
 *                  }
 *                  else
 *                  {
 *                      // If the percentage is zero here then the task has
 *                      // consumed less than 1% of the total run time.
 *                      sprintf( pcWriteBuffer, "%s\t\t%lu\t\t<1%%\r\n", pxTaskStatusArray[ x ].pcTaskName, pxTaskStatusArray[ x ].ulRunTimeCounter );
 *                  }
 *
 *                  pcWriteBuffer += strlen( ( char * ) pcWriteBuffer );
 *              }
 *          }
 *
 *          // The array is no longer needed, free the memory it consumes.
 *          vPortFree( pxTaskStatusArray );
 *      }
 *  }
 *  </pre>
 */
UBaseType_t uxTaskGetSystemState( TaskStatus_t * const pxTaskStatusArray,
                                  const UBaseType_t uxArraySize,
                                  configRUN_TIME_COUNTER_TYPE * const pulTotalRunTime ) PRIVILEGED_FUNCTION;

/**
 * task. h
 * <PRE>void vTaskList( char *pcWriteBuffer );</PRE>
 *
 * configUSE_TRACE_FACILITY and configUSE_STATS_FORMATTING_FUNCTIONS must
 * both be defined as 1 for this function to be available.  See the
 * configuration section of the FreeRTOS.org website for more information.
 *
 * NOTE 1: This function will disable interrupts for its duration.  It is
 * not intended for normal application runtime use but as a debug aid.
 *
 * Lists all the current tasks, along with their current state and stack
 * usage high water mark.
 *
 * Tasks are reported as blocked ('B'), ready ('R'), deleted ('D') or
 * suspended ('S').
 *
 * PLEASE NOTE:
 *
 * This function is provided for convenience only, and is used by many of the
 * demo applications.  Do not consider it to be part of the scheduler.
 *
 * vTaskList() calls uxTaskGetSystemState(), then formats part of the
 * uxTaskGetSystemState() output into a human readable table that displays task:
 * names, states, priority, stack usage and task number.
 * Stack usage specified as the number of unused StackType_t words stack can hold
 * on top of stack - not the number of bytes.
 *
 * vTaskList() has a dependency on the sprintf() C library function that might
 * bloat the code size, use a lot of stack, and provide different results on
 * different platforms.  An alternative, tiny, third party, and limited
 * functionality implementation of sprintf() is provided in many of the
 * FreeRTOS/Demo sub-directories in a file called printf-stdarg.c (note
 * printf-stdarg.c does not provide a full snprintf() implementation!).
 *
 * It is recommended that production systems call uxTaskGetSystemState()
 * directly to get access to raw stats data, rather than indirectly through a
 * call to vTaskList().
 *
 * @param pcWriteBuffer A buffer into which the above mentioned details
 * will be written, in ASCII form.  This buffer is assumed to be large
 * enough to contain the generated report.  Approximately 40 bytes per
 * task should be sufficient.
 *
 * \defgroup vTaskList vTaskList
 * \ingroup TaskUtils
 */
void vTaskList( char * pcWriteBuffer ) PRIVILEGED_FUNCTION; /*lint !e971 Unqualified char types are allowed for strings and single characters only. */

/**
 * task. h
 * <PRE>void vTaskGetRunTimeStats( char *pcWriteBuffer );</PRE>
 *
 * configGENERATE_RUN_TIME_STATS and configUSE_STATS_FORMATTING_FUNCTIONS
 * must both be defined as 1 for this function to be available.  The application
 * must also then provide definitions for
 * portCONFIGURE_TIMER_FOR_RUN_TIME_STATS() and portGET_RUN_TIME_COUNTER_VALUE()
 * to configure a peripheral timer/counter and return the timers current count
 * value respectively.  The counter should be at least 10 times the frequency of
 * the tick count.
 *
 * NOTE 1: This function will disable interrupts for its duration.  It is
 * not intended for normal application runtime use but as a debug aid.
 *
 * Setting configGENERATE_RUN_TIME_STATS to 1 will result in a total
 * accumulated execution time being stored for each task.  The resolution
 * of the accumulated time value depends on the frequency of the timer
 * configured by the portCONFIGURE_TIMER_FOR_RUN_TIME_STATS() macro.
 * Calling vTaskGetRunTimeStats() writes the total execution time of each
 * task into a buffer, both as an absolute count value and as a percentage
 * of the total system execution time.
 *
 * NOTE 2:
 *
 * This function is provided for convenience only, and is used by many of the
 * demo applications.  Do not consider it to be part of the scheduler.
 *
 * vTaskGetRunTimeStats() calls uxTaskGetSystemState(), then formats part of the
 * uxTaskGetSystemState() output into a human readable table that displays the
 * amount of time each task has spent in the Running state in both absolute and
 * percentage terms.
 *
 * vTaskGetRunTimeStats() has a dependency on the sprintf() C library function
 * that might bloat the code size, use a lot of stack, and provide different
 * results on different platforms.  An alternative, tiny, third party, and
 * limited functionality implementation of sprintf() is provided in many of the
 * FreeRTOS/Demo sub-directories in a file called printf-stdarg.c (note
 * printf-stdarg.c does not provide a full snprintf() implementation!).
 *
 * It is recommended that production systems call uxTaskGetSystemState() directly
 * to get access to raw stats data, rather than indirectly through a call to
 * vTaskGetRunTimeStats().
 *
 * @param pcWriteBuffer A buffer into which the execution times will be
 * written, in ASCII form.  This buffer is assumed to be large enough to
 * contain the generated report.  Approximately 40 bytes per task should
 * be sufficient.
 *
 * \defgroup vTaskGetRunTimeStats vTaskGetRunTimeStats
 * \ingroup TaskUtils
 */
void vTaskGetRunTimeStats( char * pcWriteBuffer ) PRIVILEGED_FUNCTION; /*lint !e971 Unqualified char types are allowed for strings and single characters only. */

/**
 * task. h
 * <PRE>configRUN_TIME_COUNTER_TYPE ulTaskGetIdleRunTimeCounter( void );</PRE>
 * <PRE>configRUN_TIME_COUNTER_TYPE ulTaskGetIdleRunTimePercent( void );</PRE>
 *
 * configGENERATE_RUN_TIME_STATS, configUSE_STATS_FORMATTING_FUNCTIONS and
 * INCLUDE_xTaskGetIdleTaskHandle must all be defined as 1 for these functions
 * to be available.  The application must also then provide definitions for
 * portCONFIGURE_TIMER_FOR_RUN_TIME_STATS() and portGET_RUN_TIME_COUNTER_VALUE()
 * to configure a peripheral timer/counter and return the timers current count
 * value respectively.  The counter should be at least 10 times the frequency of
 * the tick count.
 *
 * Setting configGENERATE_RUN_TIME_STATS to 1 will result in a total
 * accumulated execution time being stored for each task.  The resolution
 * of the accumulated time value depends on the frequency of the timer
 * configured by the portCONFIGURE_TIMER_FOR_RUN_TIME_STATS() macro.
 * While uxTaskGetSystemState() and vTaskGetRunTimeStats() writes the total
 * execution time of each task into a buffer, ulTaskGetIdleRunTimeCounter()
 * returns the total execution time of just the idle task and
 * ulTaskGetIdleRunTimePercent() returns the percentage of the CPU time used by
 * just the idle task.
 *
 * Note the amount of idle time is only a good measure of the slack time in a
 * system if there are no other tasks executing at the idle priority, tickless
 * idle is not used, and configIDLE_SHOULD_YIELD is set to 0.
 *
 * @return The total run time of the idle task or the percentage of the total
 * run time consumed by the idle task.  This is the amount of time the
 * idle task has actually been executing.  The unit of time is dependent on the
 * frequency configured using the portCONFIGURE_TIMER_FOR_RUN_TIME_STATS() and
 * portGET_RUN_TIME_COUNTER_VALUE() macros.
 *
 * \defgroup ulTaskGetIdleRunTimeCounter ulTaskGetIdleRunTimeCounter
 * \ingroup TaskUtils
 */
configRUN_TIME_COUNTER_TYPE ulTaskGetIdleRunTimeCounter( void ) PRIVILEGED_FUNCTION;
configRUN_TIME_COUNTER_TYPE ulTaskGetIdleRunTimePercent( void ) PRIVILEGED_FUNCTION;

/**
 * task. h
 * <PRE>BaseType_t xTaskNotifyIndexed( TaskHandle_t xTaskToNotify, UBaseType_t uxIndexToNotify, uint32_t ulValue, eNotifyAction eAction );</PRE>
 * <PRE>BaseType_t xTaskNotify( TaskHandle_t xTaskToNotify, uint32_t ulValue, eNotifyAction eAction );</PRE>
 *
 * See https://www.FreeRTOS.org/RTOS-task-notifications.html for details.
 *
 * configUSE_TASK_NOTIFICATIONS must be undefined or defined as 1 for these
 * functions to be available.
 *
 * Sends a direct to task notification to a task, with an optional value and
 * action.
 *
 * Each task has a private array of "notification values" (or 'notifications'),
 * each of which is a 32-bit unsigned integer (uint32_t).  The constant
 * configTASK_NOTIFICATION_ARRAY_ENTRIES sets the number of indexes in the
 * array, and (for backward compatibility) defaults to 1 if left undefined.
 * Prior to FreeRTOS V10.4.0 there was only one notification value per task.
 *
 * Events can be sent to a task using an intermediary object.  Examples of such
 * objects are queues, semaphores, mutexes and event groups.  Task notifications
 * are a method of sending an event directly to a task without the need for such
 * an intermediary object.
 *
 * A notification sent to a task can optionally perform an action, such as
 * update, overwrite or increment one of the task's notification values.  In
 * that way task notifications can be used to send data to a task, or be used as
 * light weight and fast binary or counting semaphores.
 *
 * A task can use xTaskNotifyWaitIndexed() or ulTaskNotifyTakeIndexed() to
 * [optionally] block to wait for a notification to be pending.  The task does
 * not consume any CPU time while it is in the Blocked state.
 *
 * A notification sent to a task will remain pending until it is cleared by the
 * task calling xTaskNotifyWaitIndexed() or ulTaskNotifyTakeIndexed() (or their
 * un-indexed equivalents).  If the task was already in the Blocked state to
 * wait for a notification when the notification arrives then the task will
 * automatically be removed from the Blocked state (unblocked) and the
 * notification cleared.
 *
 * **NOTE** Each notification within the array operates independently - a task
 * can only block on one notification within the array at a time and will not be
 * unblocked by a notification sent to any other array index.
 *
 * Backward compatibility information:
 * Prior to FreeRTOS V10.4.0 each task had a single "notification value", and
 * all task notification API functions operated on that value. Replacing the
 * single notification value with an array of notification values necessitated a
 * new set of API functions that could address specific notifications within the
 * array.  xTaskNotify() is the original API function, and remains backward
 * compatible by always operating on the notification value at index 0 in the
 * array. Calling xTaskNotify() is equivalent to calling xTaskNotifyIndexed()
 * with the uxIndexToNotify parameter set to 0.
 *
 * @param xTaskToNotify The handle of the task being notified.  The handle to a
 * task can be returned from the xTaskCreate() API function used to create the
 * task, and the handle of the currently running task can be obtained by calling
 * xTaskGetCurrentTaskHandle().
 *
 * @param uxIndexToNotify The index within the target task's array of
 * notification values to which the notification is to be sent.  uxIndexToNotify
 * must be less than configTASK_NOTIFICATION_ARRAY_ENTRIES.  xTaskNotify() does
 * not have this parameter and always sends notifications to index 0.
 *
 * @param ulValue Data that can be sent with the notification.  How the data is
 * used depends on the value of the eAction parameter.
 *
 * @param eAction Specifies how the notification updates the task's notification
 * value, if at all.  Valid values for eAction are as follows:
 *
 * eSetBits -
 * The target notification value is bitwise ORed with ulValue.
 * xTaskNotifyIndexed() always returns pdPASS in this case.
 *
 * eIncrement -
 * The target notification value is incremented.  ulValue is not used and
 * xTaskNotifyIndexed() always returns pdPASS in this case.
 *
 * eSetValueWithOverwrite -
 * The target notification value is set to the value of ulValue, even if the
 * task being notified had not yet processed the previous notification at the
 * same array index (the task already had a notification pending at that index).
 * xTaskNotifyIndexed() always returns pdPASS in this case.
 *
 * eSetValueWithoutOverwrite -
 * If the task being notified did not already have a notification pending at the
 * same array index then the target notification value is set to ulValue and
 * xTaskNotifyIndexed() will return pdPASS.  If the task being notified already
 * had a notification pending at the same array index then no action is
 * performed and pdFAIL is returned.
 *
 * eNoAction -
 * The task receives a notification at the specified array index without the
 * notification value at that index being updated.  ulValue is not used and
 * xTaskNotifyIndexed() always returns pdPASS in this case.
 *
 * pulPreviousNotificationValue -
 * Can be used to pass out the subject task's notification value before any
 * bits are modified by the notify function.
 *
 * @return Dependent on the value of eAction.  See the description of the
 * eAction parameter.
 *
 * \defgroup xTaskNotifyIndexed xTaskNotifyIndexed
 * \ingroup TaskNotifications
 */
BaseType_t xTaskGenericNotify( TaskHandle_t xTaskToNotify,
                               UBaseType_t uxIndexToNotify,
                               uint32_t ulValue,
                               eNotifyAction eAction,
                               uint32_t * pulPreviousNotificationValue ) PRIVILEGED_FUNCTION;
#define xTaskNotify( xTaskToNotify, ulValue, eAction ) \
    xTaskGenericNotify( ( xTaskToNotify ), ( tskDEFAULT_INDEX_TO_NOTIFY ), ( ulValue ), ( eAction ), NULL )
#define xTaskNotifyIndexed( xTaskToNotify, uxIndexToNotify, ulValue, eAction ) \
    xTaskGenericNotify( ( xTaskToNotify ), ( uxIndexToNotify ), ( ulValue ), ( eAction ), NULL )

/**
 * task. h
 * <PRE>BaseType_t xTaskNotifyAndQueryIndexed( TaskHandle_t xTaskToNotify, UBaseType_t uxIndexToNotify, uint32_t ulValue, eNotifyAction eAction, uint32_t *pulPreviousNotifyValue );</PRE>
 * <PRE>BaseType_t xTaskNotifyAndQuery( TaskHandle_t xTaskToNotify, uint32_t ulValue, eNotifyAction eAction, uint32_t *pulPreviousNotifyValue );</PRE>
 *
 * See https://www.FreeRTOS.org/RTOS-task-notifications.html for details.
 *
 * xTaskNotifyAndQueryIndexed() performs the same operation as
 * xTaskNotifyIndexed() with the addition that it also returns the subject
 * task's prior notification value (the notification value at the time the
 * function is called rather than when the function returns) in the additional
 * pulPreviousNotifyValue parameter.
 *
 * xTaskNotifyAndQuery() performs the same operation as xTaskNotify() with the
 * addition that it also returns the subject task's prior notification value
 * (the notification value as it was at the time the function is called, rather
 * than when the function returns) in the additional pulPreviousNotifyValue
 * parameter.
 *
 * \defgroup xTaskNotifyAndQueryIndexed xTaskNotifyAndQueryIndexed
 * \ingroup TaskNotifications
 */
#define xTaskNotifyAndQuery( xTaskToNotify, ulValue, eAction, pulPreviousNotifyValue ) \
    xTaskGenericNotify( ( xTaskToNotify ), ( tskDEFAULT_INDEX_TO_NOTIFY ), ( ulValue ), ( eAction ), ( pulPreviousNotifyValue ) )
#define xTaskNotifyAndQueryIndexed( xTaskToNotify, uxIndexToNotify, ulValue, eAction, pulPreviousNotifyValue ) \
    xTaskGenericNotify( ( xTaskToNotify ), ( uxIndexToNotify ), ( ulValue ), ( eAction ), ( pulPreviousNotifyValue ) )

/**
 * task. h
 * <PRE>BaseType_t xTaskNotifyIndexedFromISR( TaskHandle_t xTaskToNotify, UBaseType_t uxIndexToNotify, uint32_t ulValue, eNotifyAction eAction, BaseType_t *pxHigherPriorityTaskWoken );</PRE>
 * <PRE>BaseType_t xTaskNotifyFromISR( TaskHandle_t xTaskToNotify, uint32_t ulValue, eNotifyAction eAction, BaseType_t *pxHigherPriorityTaskWoken );</PRE>
 *
 * See https://www.FreeRTOS.org/RTOS-task-notifications.html for details.
 *
 * configUSE_TASK_NOTIFICATIONS must be undefined or defined as 1 for these
 * functions to be available.
 *
 * A version of xTaskNotifyIndexed() that can be used from an interrupt service
 * routine (ISR).
 *
 * Each task has a private array of "notification values" (or 'notifications'),
 * each of which is a 32-bit unsigned integer (uint32_t).  The constant
 * configTASK_NOTIFICATION_ARRAY_ENTRIES sets the number of indexes in the
 * array, and (for backward compatibility) defaults to 1 if left undefined.
 * Prior to FreeRTOS V10.4.0 there was only one notification value per task.
 *
 * Events can be sent to a task using an intermediary object.  Examples of such
 * objects are queues, semaphores, mutexes and event groups.  Task notifications
 * are a method of sending an event directly to a task without the need for such
 * an intermediary object.
 *
 * A notification sent to a task can optionally perform an action, such as
 * update, overwrite or increment one of the task's notification values.  In
 * that way task notifications can be used to send data to a task, or be used as
 * light weight and fast binary or counting semaphores.
 *
 * A task can use xTaskNotifyWaitIndexed() to [optionally] block to wait for a
 * notification to be pending, or ulTaskNotifyTakeIndexed() to [optionally] block
 * to wait for a notification value to have a non-zero value.  The task does
 * not consume any CPU time while it is in the Blocked state.
 *
 * A notification sent to a task will remain pending until it is cleared by the
 * task calling xTaskNotifyWaitIndexed() or ulTaskNotifyTakeIndexed() (or their
 * un-indexed equivalents).  If the task was already in the Blocked state to
 * wait for a notification when the notification arrives then the task will
 * automatically be removed from the Blocked state (unblocked) and the
 * notification cleared.
 *
 * **NOTE** Each notification within the array operates independently - a task
 * can only block on one notification within the array at a time and will not be
 * unblocked by a notification sent to any other array index.
 *
 * Backward compatibility information:
 * Prior to FreeRTOS V10.4.0 each task had a single "notification value", and
 * all task notification API functions operated on that value. Replacing the
 * single notification value with an array of notification values necessitated a
 * new set of API functions that could address specific notifications within the
 * array.  xTaskNotifyFromISR() is the original API function, and remains
 * backward compatible by always operating on the notification value at index 0
 * within the array. Calling xTaskNotifyFromISR() is equivalent to calling
 * xTaskNotifyIndexedFromISR() with the uxIndexToNotify parameter set to 0.
 *
 * @param uxIndexToNotify The index within the target task's array of
 * notification values to which the notification is to be sent.  uxIndexToNotify
 * must be less than configTASK_NOTIFICATION_ARRAY_ENTRIES.  xTaskNotifyFromISR()
 * does not have this parameter and always sends notifications to index 0.
 *
 * @param xTaskToNotify The handle of the task being notified.  The handle to a
 * task can be returned from the xTaskCreate() API function used to create the
 * task, and the handle of the currently running task can be obtained by calling
 * xTaskGetCurrentTaskHandle().
 *
 * @param ulValue Data that can be sent with the notification.  How the data is
 * used depends on the value of the eAction parameter.
 *
 * @param eAction Specifies how the notification updates the task's notification
 * value, if at all.  Valid values for eAction are as follows:
 *
 * eSetBits -
 * The task's notification value is bitwise ORed with ulValue.  xTaskNotify()
 * always returns pdPASS in this case.
 *
 * eIncrement -
 * The task's notification value is incremented.  ulValue is not used and
 * xTaskNotify() always returns pdPASS in this case.
 *
 * eSetValueWithOverwrite -
 * The task's notification value is set to the value of ulValue, even if the
 * task being notified had not yet processed the previous notification (the
 * task already had a notification pending).  xTaskNotify() always returns
 * pdPASS in this case.
 *
 * eSetValueWithoutOverwrite -
 * If the task being notified did not already have a notification pending then
 * the task's notification value is set to ulValue and xTaskNotify() will
 * return pdPASS.  If the task being notified already had a notification
 * pending then no action is performed and pdFAIL is returned.
 *
 * eNoAction -
 * The task receives a notification without its notification value being
 * updated.  ulValue is not used and xTaskNotify() always returns pdPASS in
 * this case.
 *
 * @param pxHigherPriorityTaskWoken  xTaskNotifyFromISR() will set
 * *pxHigherPriorityTaskWoken to pdTRUE if sending the notification caused the
 * task to which the notification was sent to leave the Blocked state, and the
 * unblocked task has a priority higher than the currently running task.  If
 * xTaskNotifyFromISR() sets this value to pdTRUE then a context switch should
 * be requested before the interrupt is exited.  How a context switch is
 * requested from an ISR is dependent on the port - see the documentation page
 * for the port in use.
 *
 * @return Dependent on the value of eAction.  See the description of the
 * eAction parameter.
 *
 * \defgroup xTaskNotifyIndexedFromISR xTaskNotifyIndexedFromISR
 * \ingroup TaskNotifications
 */
BaseType_t xTaskGenericNotifyFromISR( TaskHandle_t xTaskToNotify,
                                      UBaseType_t uxIndexToNotify,
                                      uint32_t ulValue,
                                      eNotifyAction eAction,
                                      uint32_t * pulPreviousNotificationValue,
                                      BaseType_t * pxHigherPriorityTaskWoken ) PRIVILEGED_FUNCTION;
#define xTaskNotifyFromISR( xTaskToNotify, ulValue, eAction, pxHigherPriorityTaskWoken ) \
    xTaskGenericNotifyFromISR( ( xTaskToNotify ), ( tskDEFAULT_INDEX_TO_NOTIFY ), ( ulValue ), ( eAction ), NULL, ( pxHigherPriorityTaskWoken ) )
#define xTaskNotifyIndexedFromISR( xTaskToNotify, uxIndexToNotify, ulValue, eAction, pxHigherPriorityTaskWoken ) \
    xTaskGenericNotifyFromISR( ( xTaskToNotify ), ( uxIndexToNotify ), ( ulValue ), ( eAction ), NULL, ( pxHigherPriorityTaskWoken ) )

/**
 * task. h
 * <PRE>BaseType_t xTaskNotifyAndQueryIndexedFromISR( TaskHandle_t xTaskToNotify, UBaseType_t uxIndexToNotify, uint32_t ulValue, eNotifyAction eAction, uint32_t *pulPreviousNotificationValue, BaseType_t *pxHigherPriorityTaskWoken );</PRE>
 * <PRE>BaseType_t xTaskNotifyAndQueryFromISR( TaskHandle_t xTaskToNotify, uint32_t ulValue, eNotifyAction eAction, uint32_t *pulPreviousNotificationValue, BaseType_t *pxHigherPriorityTaskWoken );</PRE>
 *
 * See https://www.FreeRTOS.org/RTOS-task-notifications.html for details.
 *
 * xTaskNotifyAndQueryIndexedFromISR() performs the same operation as
 * xTaskNotifyIndexedFromISR() with the addition that it also returns the
 * subject task's prior notification value (the notification value at the time
 * the function is called rather than at the time the function returns) in the
 * additional pulPreviousNotifyValue parameter.
 *
 * xTaskNotifyAndQueryFromISR() performs the same operation as
 * xTaskNotifyFromISR() with the addition that it also returns the subject
 * task's prior notification value (the notification value at the time the
 * function is called rather than at the time the function returns) in the
 * additional pulPreviousNotifyValue parameter.
 *
 * \defgroup xTaskNotifyAndQueryIndexedFromISR xTaskNotifyAndQueryIndexedFromISR
 * \ingroup TaskNotifications
 */
#define xTaskNotifyAndQueryIndexedFromISR( xTaskToNotify, uxIndexToNotify, ulValue, eAction, pulPreviousNotificationValue, pxHigherPriorityTaskWoken ) \
    xTaskGenericNotifyFromISR( ( xTaskToNotify ), ( uxIndexToNotify ), ( ulValue ), ( eAction ), ( pulPreviousNotificationValue ), ( pxHigherPriorityTaskWoken ) )
#define xTaskNotifyAndQueryFromISR( xTaskToNotify, ulValue, eAction, pulPreviousNotificationValue, pxHigherPriorityTaskWoken ) \
    xTaskGenericNotifyFromISR( ( xTaskToNotify ), ( tskDEFAULT_INDEX_TO_NOTIFY ), ( ulValue ), ( eAction ), ( pulPreviousNotificationValue ), ( pxHigherPriorityTaskWoken ) )

/**
 * task. h
 * <pre>
 * BaseType_t xTaskNotifyWaitIndexed( UBaseType_t uxIndexToWaitOn, uint32_t ulBitsToClearOnEntry, uint32_t ulBitsToClearOnExit, uint32_t *pulNotificationValue, TickType_t xTicksToWait );
 *
 * BaseType_t xTaskNotifyWait( uint32_t ulBitsToClearOnEntry, uint32_t ulBitsToClearOnExit, uint32_t *pulNotificationValue, TickType_t xTicksToWait );
 * </pre>
 *
 * Waits for a direct to task notification to be pending at a given index within
 * an array of direct to task notifications.
 *
 * See https://www.FreeRTOS.org/RTOS-task-notifications.html for details.
 *
 * configUSE_TASK_NOTIFICATIONS must be undefined or defined as 1 for this
 * function to be available.
 *
 * Each task has a private array of "notification values" (or 'notifications'),
 * each of which is a 32-bit unsigned integer (uint32_t).  The constant
 * configTASK_NOTIFICATION_ARRAY_ENTRIES sets the number of indexes in the
 * array, and (for backward compatibility) defaults to 1 if left undefined.
 * Prior to FreeRTOS V10.4.0 there was only one notification value per task.
 *
 * Events can be sent to a task using an intermediary object.  Examples of such
 * objects are queues, semaphores, mutexes and event groups.  Task notifications
 * are a method of sending an event directly to a task without the need for such
 * an intermediary object.
 *
 * A notification sent to a task can optionally perform an action, such as
 * update, overwrite or increment one of the task's notification values.  In
 * that way task notifications can be used to send data to a task, or be used as
 * light weight and fast binary or counting semaphores.
 *
 * A notification sent to a task will remain pending until it is cleared by the
 * task calling xTaskNotifyWaitIndexed() or ulTaskNotifyTakeIndexed() (or their
 * un-indexed equivalents).  If the task was already in the Blocked state to
 * wait for a notification when the notification arrives then the task will
 * automatically be removed from the Blocked state (unblocked) and the
 * notification cleared.
 *
 * A task can use xTaskNotifyWaitIndexed() to [optionally] block to wait for a
 * notification to be pending, or ulTaskNotifyTakeIndexed() to [optionally] block
 * to wait for a notification value to have a non-zero value.  The task does
 * not consume any CPU time while it is in the Blocked state.
 *
 * **NOTE** Each notification within the array operates independently - a task
 * can only block on one notification within the array at a time and will not be
 * unblocked by a notification sent to any other array index.
 *
 * Backward compatibility information:
 * Prior to FreeRTOS V10.4.0 each task had a single "notification value", and
 * all task notification API functions operated on that value. Replacing the
 * single notification value with an array of notification values necessitated a
 * new set of API functions that could address specific notifications within the
 * array.  xTaskNotifyWait() is the original API function, and remains backward
 * compatible by always operating on the notification value at index 0 in the
 * array. Calling xTaskNotifyWait() is equivalent to calling
 * xTaskNotifyWaitIndexed() with the uxIndexToWaitOn parameter set to 0.
 *
 * @param uxIndexToWaitOn The index within the calling task's array of
 * notification values on which the calling task will wait for a notification to
 * be received.  uxIndexToWaitOn must be less than
 * configTASK_NOTIFICATION_ARRAY_ENTRIES.  xTaskNotifyWait() does
 * not have this parameter and always waits for notifications on index 0.
 *
 * @param ulBitsToClearOnEntry Bits that are set in ulBitsToClearOnEntry value
 * will be cleared in the calling task's notification value before the task
 * checks to see if any notifications are pending, and optionally blocks if no
 * notifications are pending.  Setting ulBitsToClearOnEntry to ULONG_MAX (if
 * limits.h is included) or 0xffffffffUL (if limits.h is not included) will have
 * the effect of resetting the task's notification value to 0.  Setting
 * ulBitsToClearOnEntry to 0 will leave the task's notification value unchanged.
 *
 * @param ulBitsToClearOnExit If a notification is pending or received before
 * the calling task exits the xTaskNotifyWait() function then the task's
 * notification value (see the xTaskNotify() API function) is passed out using
 * the pulNotificationValue parameter.  Then any bits that are set in
 * ulBitsToClearOnExit will be cleared in the task's notification value (note
 * *pulNotificationValue is set before any bits are cleared).  Setting
 * ulBitsToClearOnExit to ULONG_MAX (if limits.h is included) or 0xffffffffUL
 * (if limits.h is not included) will have the effect of resetting the task's
 * notification value to 0 before the function exits.  Setting
 * ulBitsToClearOnExit to 0 will leave the task's notification value unchanged
 * when the function exits (in which case the value passed out in
 * pulNotificationValue will match the task's notification value).
 *
 * @param pulNotificationValue Used to pass the task's notification value out
 * of the function.  Note the value passed out will not be effected by the
 * clearing of any bits caused by ulBitsToClearOnExit being non-zero.
 *
 * @param xTicksToWait The maximum amount of time that the task should wait in
 * the Blocked state for a notification to be received, should a notification
 * not already be pending when xTaskNotifyWait() was called.  The task
 * will not consume any processing time while it is in the Blocked state.  This
 * is specified in kernel ticks, the macro pdMS_TO_TICKS( value_in_ms ) can be
 * used to convert a time specified in milliseconds to a time specified in
 * ticks.
 *
 * @return If a notification was received (including notifications that were
 * already pending when xTaskNotifyWait was called) then pdPASS is
 * returned.  Otherwise pdFAIL is returned.
 *
 * \defgroup xTaskNotifyWaitIndexed xTaskNotifyWaitIndexed
 * \ingroup TaskNotifications
 */
BaseType_t xTaskGenericNotifyWait( UBaseType_t uxIndexToWaitOn,
                                   uint32_t ulBitsToClearOnEntry,
                                   uint32_t ulBitsToClearOnExit,
                                   uint32_t * pulNotificationValue,
                                   TickType_t xTicksToWait ) PRIVILEGED_FUNCTION;
#define xTaskNotifyWait( ulBitsToClearOnEntry, ulBitsToClearOnExit, pulNotificationValue, xTicksToWait ) \
    xTaskGenericNotifyWait( tskDEFAULT_INDEX_TO_NOTIFY, ( ulBitsToClearOnEntry ), ( ulBitsToClearOnExit ), ( pulNotificationValue ), ( xTicksToWait ) )
#define xTaskNotifyWaitIndexed( uxIndexToWaitOn, ulBitsToClearOnEntry, ulBitsToClearOnExit, pulNotificationValue, xTicksToWait ) \
    xTaskGenericNotifyWait( ( uxIndexToWaitOn ), ( ulBitsToClearOnEntry ), ( ulBitsToClearOnExit ), ( pulNotificationValue ), ( xTicksToWait ) )

/**
 * task. h
 * <PRE>BaseType_t xTaskNotifyGiveIndexed( TaskHandle_t xTaskToNotify, UBaseType_t uxIndexToNotify );</PRE>
 * <PRE>BaseType_t xTaskNotifyGive( TaskHandle_t xTaskToNotify );</PRE>
 *
 * Sends a direct to task notification to a particular index in the target
 * task's notification array in a manner similar to giving a counting semaphore.
 *
 * See https://www.FreeRTOS.org/RTOS-task-notifications.html for more details.
 *
 * configUSE_TASK_NOTIFICATIONS must be undefined or defined as 1 for these
 * macros to be available.
 *
 * Each task has a private array of "notification values" (or 'notifications'),
 * each of which is a 32-bit unsigned integer (uint32_t).  The constant
 * configTASK_NOTIFICATION_ARRAY_ENTRIES sets the number of indexes in the
 * array, and (for backward compatibility) defaults to 1 if left undefined.
 * Prior to FreeRTOS V10.4.0 there was only one notification value per task.
 *
 * Events can be sent to a task using an intermediary object.  Examples of such
 * objects are queues, semaphores, mutexes and event groups.  Task notifications
 * are a method of sending an event directly to a task without the need for such
 * an intermediary object.
 *
 * A notification sent to a task can optionally perform an action, such as
 * update, overwrite or increment one of the task's notification values.  In
 * that way task notifications can be used to send data to a task, or be used as
 * light weight and fast binary or counting semaphores.
 *
 * xTaskNotifyGiveIndexed() is a helper macro intended for use when task
 * notifications are used as light weight and faster binary or counting
 * semaphore equivalents.  Actual FreeRTOS semaphores are given using the
 * xSemaphoreGive() API function, the equivalent action that instead uses a task
 * notification is xTaskNotifyGiveIndexed().
 *
 * When task notifications are being used as a binary or counting semaphore
 * equivalent then the task being notified should wait for the notification
 * using the ulTaskNotificationTakeIndexed() API function rather than the
 * xTaskNotifyWaitIndexed() API function.
 *
 * **NOTE** Each notification within the array operates independently - a task
 * can only block on one notification within the array at a time and will not be
 * unblocked by a notification sent to any other array index.
 *
 * Backward compatibility information:
 * Prior to FreeRTOS V10.4.0 each task had a single "notification value", and
 * all task notification API functions operated on that value. Replacing the
 * single notification value with an array of notification values necessitated a
 * new set of API functions that could address specific notifications within the
 * array.  xTaskNotifyGive() is the original API function, and remains backward
 * compatible by always operating on the notification value at index 0 in the
 * array. Calling xTaskNotifyGive() is equivalent to calling
 * xTaskNotifyGiveIndexed() with the uxIndexToNotify parameter set to 0.
 *
 * @param xTaskToNotify The handle of the task being notified.  The handle to a
 * task can be returned from the xTaskCreate() API function used to create the
 * task, and the handle of the currently running task can be obtained by calling
 * xTaskGetCurrentTaskHandle().
 *
 * @param uxIndexToNotify The index within the target task's array of
 * notification values to which the notification is to be sent.  uxIndexToNotify
 * must be less than configTASK_NOTIFICATION_ARRAY_ENTRIES.  xTaskNotifyGive()
 * does not have this parameter and always sends notifications to index 0.
 *
 * @return xTaskNotifyGive() is a macro that calls xTaskNotify() with the
 * eAction parameter set to eIncrement - so pdPASS is always returned.
 *
 * \defgroup xTaskNotifyGiveIndexed xTaskNotifyGiveIndexed
 * \ingroup TaskNotifications
 */
#define xTaskNotifyGive( xTaskToNotify ) \
    xTaskGenericNotify( ( xTaskToNotify ), ( tskDEFAULT_INDEX_TO_NOTIFY ), ( 0 ), eIncrement, NULL )
#define xTaskNotifyGiveIndexed( xTaskToNotify, uxIndexToNotify ) \
    xTaskGenericNotify( ( xTaskToNotify ), ( uxIndexToNotify ), ( 0 ), eIncrement, NULL )

/**
 * task. h
 * <PRE>void vTaskNotifyGiveIndexedFromISR( TaskHandle_t xTaskHandle, UBaseType_t uxIndexToNotify, BaseType_t *pxHigherPriorityTaskWoken );</PRE>
 * <PRE>void vTaskNotifyGiveFromISR( TaskHandle_t xTaskHandle, BaseType_t *pxHigherPriorityTaskWoken );</PRE>
 *
 * A version of xTaskNotifyGiveIndexed() that can be called from an interrupt
 * service routine (ISR).
 *
 * See https://www.FreeRTOS.org/RTOS-task-notifications.html for more details.
 *
 * configUSE_TASK_NOTIFICATIONS must be undefined or defined as 1 for this macro
 * to be available.
 *
 * Each task has a private array of "notification values" (or 'notifications'),
 * each of which is a 32-bit unsigned integer (uint32_t).  The constant
 * configTASK_NOTIFICATION_ARRAY_ENTRIES sets the number of indexes in the
 * array, and (for backward compatibility) defaults to 1 if left undefined.
 * Prior to FreeRTOS V10.4.0 there was only one notification value per task.
 *
 * Events can be sent to a task using an intermediary object.  Examples of such
 * objects are queues, semaphores, mutexes and event groups.  Task notifications
 * are a method of sending an event directly to a task without the need for such
 * an intermediary object.
 *
 * A notification sent to a task can optionally perform an action, such as
 * update, overwrite or increment one of the task's notification values.  In
 * that way task notifications can be used to send data to a task, or be used as
 * light weight and fast binary or counting semaphores.
 *
 * vTaskNotifyGiveIndexedFromISR() is intended for use when task notifications
 * are used as light weight and faster binary or counting semaphore equivalents.
 * Actual FreeRTOS semaphores are given from an ISR using the
 * xSemaphoreGiveFromISR() API function, the equivalent action that instead uses
 * a task notification is vTaskNotifyGiveIndexedFromISR().
 *
 * When task notifications are being used as a binary or counting semaphore
 * equivalent then the task being notified should wait for the notification
 * using the ulTaskNotificationTakeIndexed() API function rather than the
 * xTaskNotifyWaitIndexed() API function.
 *
 * **NOTE** Each notification within the array operates independently - a task
 * can only block on one notification within the array at a time and will not be
 * unblocked by a notification sent to any other array index.
 *
 * Backward compatibility information:
 * Prior to FreeRTOS V10.4.0 each task had a single "notification value", and
 * all task notification API functions operated on that value. Replacing the
 * single notification value with an array of notification values necessitated a
 * new set of API functions that could address specific notifications within the
 * array.  xTaskNotifyFromISR() is the original API function, and remains
 * backward compatible by always operating on the notification value at index 0
 * within the array. Calling xTaskNotifyGiveFromISR() is equivalent to calling
 * xTaskNotifyGiveIndexedFromISR() with the uxIndexToNotify parameter set to 0.
 *
 * @param xTaskToNotify The handle of the task being notified.  The handle to a
 * task can be returned from the xTaskCreate() API function used to create the
 * task, and the handle of the currently running task can be obtained by calling
 * xTaskGetCurrentTaskHandle().
 *
 * @param uxIndexToNotify The index within the target task's array of
 * notification values to which the notification is to be sent.  uxIndexToNotify
 * must be less than configTASK_NOTIFICATION_ARRAY_ENTRIES.
 * xTaskNotifyGiveFromISR() does not have this parameter and always sends
 * notifications to index 0.
 *
 * @param pxHigherPriorityTaskWoken  vTaskNotifyGiveFromISR() will set
 * *pxHigherPriorityTaskWoken to pdTRUE if sending the notification caused the
 * task to which the notification was sent to leave the Blocked state, and the
 * unblocked task has a priority higher than the currently running task.  If
 * vTaskNotifyGiveFromISR() sets this value to pdTRUE then a context switch
 * should be requested before the interrupt is exited.  How a context switch is
 * requested from an ISR is dependent on the port - see the documentation page
 * for the port in use.
 *
 * \defgroup vTaskNotifyGiveIndexedFromISR vTaskNotifyGiveIndexedFromISR
 * \ingroup TaskNotifications
 */
void vTaskGenericNotifyGiveFromISR( TaskHandle_t xTaskToNotify,
                                    UBaseType_t uxIndexToNotify,
                                    BaseType_t * pxHigherPriorityTaskWoken ) PRIVILEGED_FUNCTION;
#define vTaskNotifyGiveFromISR( xTaskToNotify, pxHigherPriorityTaskWoken ) \
    vTaskGenericNotifyGiveFromISR( ( xTaskToNotify ), ( tskDEFAULT_INDEX_TO_NOTIFY ), ( pxHigherPriorityTaskWoken ) );
#define vTaskNotifyGiveIndexedFromISR( xTaskToNotify, uxIndexToNotify, pxHigherPriorityTaskWoken ) \
    vTaskGenericNotifyGiveFromISR( ( xTaskToNotify ), ( uxIndexToNotify ), ( pxHigherPriorityTaskWoken ) );

/**
 * task. h
 * <pre>
 * uint32_t ulTaskNotifyTakeIndexed( UBaseType_t uxIndexToWaitOn, BaseType_t xClearCountOnExit, TickType_t xTicksToWait );
 *
 * uint32_t ulTaskNotifyTake( BaseType_t xClearCountOnExit, TickType_t xTicksToWait );
 * </pre>
 *
 * Waits for a direct to task notification on a particular index in the calling
 * task's notification array in a manner similar to taking a counting semaphore.
 *
 * See https://www.FreeRTOS.org/RTOS-task-notifications.html for details.
 *
 * configUSE_TASK_NOTIFICATIONS must be undefined or defined as 1 for this
 * function to be available.
 *
 * Each task has a private array of "notification values" (or 'notifications'),
 * each of which is a 32-bit unsigned integer (uint32_t).  The constant
 * configTASK_NOTIFICATION_ARRAY_ENTRIES sets the number of indexes in the
 * array, and (for backward compatibility) defaults to 1 if left undefined.
 * Prior to FreeRTOS V10.4.0 there was only one notification value per task.
 *
 * Events can be sent to a task using an intermediary object.  Examples of such
 * objects are queues, semaphores, mutexes and event groups.  Task notifications
 * are a method of sending an event directly to a task without the need for such
 * an intermediary object.
 *
 * A notification sent to a task can optionally perform an action, such as
 * update, overwrite or increment one of the task's notification values.  In
 * that way task notifications can be used to send data to a task, or be used as
 * light weight and fast binary or counting semaphores.
 *
 * ulTaskNotifyTakeIndexed() is intended for use when a task notification is
 * used as a faster and lighter weight binary or counting semaphore alternative.
 * Actual FreeRTOS semaphores are taken using the xSemaphoreTake() API function,
 * the equivalent action that instead uses a task notification is
 * ulTaskNotifyTakeIndexed().
 *
 * When a task is using its notification value as a binary or counting semaphore
 * other tasks should send notifications to it using the xTaskNotifyGiveIndexed()
 * macro, or xTaskNotifyIndex() function with the eAction parameter set to
 * eIncrement.
 *
 * ulTaskNotifyTakeIndexed() can either clear the task's notification value at
 * the array index specified by the uxIndexToWaitOn parameter to zero on exit,
 * in which case the notification value acts like a binary semaphore, or
 * decrement the notification value on exit, in which case the notification
 * value acts like a counting semaphore.
 *
 * A task can use ulTaskNotifyTakeIndexed() to [optionally] block to wait for
 * a notification.  The task does not consume any CPU time while it is in the
 * Blocked state.
 *
 * Where as xTaskNotifyWaitIndexed() will return when a notification is pending,
 * ulTaskNotifyTakeIndexed() will return when the task's notification value is
 * not zero.
 *
 * **NOTE** Each notification within the array operates independently - a task
 * can only block on one notification within the array at a time and will not be
 * unblocked by a notification sent to any other array index.
 *
 * Backward compatibility information:
 * Prior to FreeRTOS V10.4.0 each task had a single "notification value", and
 * all task notification API functions operated on that value. Replacing the
 * single notification value with an array of notification values necessitated a
 * new set of API functions that could address specific notifications within the
 * array.  ulTaskNotifyTake() is the original API function, and remains backward
 * compatible by always operating on the notification value at index 0 in the
 * array. Calling ulTaskNotifyTake() is equivalent to calling
 * ulTaskNotifyTakeIndexed() with the uxIndexToWaitOn parameter set to 0.
 *
 * @param uxIndexToWaitOn The index within the calling task's array of
 * notification values on which the calling task will wait for a notification to
 * be non-zero.  uxIndexToWaitOn must be less than
 * configTASK_NOTIFICATION_ARRAY_ENTRIES.  xTaskNotifyTake() does
 * not have this parameter and always waits for notifications on index 0.
 *
 * @param xClearCountOnExit if xClearCountOnExit is pdFALSE then the task's
 * notification value is decremented when the function exits.  In this way the
 * notification value acts like a counting semaphore.  If xClearCountOnExit is
 * not pdFALSE then the task's notification value is cleared to zero when the
 * function exits.  In this way the notification value acts like a binary
 * semaphore.
 *
 * @param xTicksToWait The maximum amount of time that the task should wait in
 * the Blocked state for the task's notification value to be greater than zero,
 * should the count not already be greater than zero when
 * ulTaskNotifyTake() was called.  The task will not consume any processing
 * time while it is in the Blocked state.  This is specified in kernel ticks,
 * the macro pdMS_TO_TICKS( value_in_ms ) can be used to convert a time
 * specified in milliseconds to a time specified in ticks.
 *
 * @return The task's notification count before it is either cleared to zero or
 * decremented (see the xClearCountOnExit parameter).
 *
 * \defgroup ulTaskNotifyTakeIndexed ulTaskNotifyTakeIndexed
 * \ingroup TaskNotifications
 */
uint32_t ulTaskGenericNotifyTake( UBaseType_t uxIndexToWaitOn,
                                  BaseType_t xClearCountOnExit,
                                  TickType_t xTicksToWait ) PRIVILEGED_FUNCTION;
#define ulTaskNotifyTake( xClearCountOnExit, xTicksToWait ) \
    ulTaskGenericNotifyTake( ( tskDEFAULT_INDEX_TO_NOTIFY ), ( xClearCountOnExit ), ( xTicksToWait ) )
#define ulTaskNotifyTakeIndexed( uxIndexToWaitOn, xClearCountOnExit, xTicksToWait ) \
    ulTaskGenericNotifyTake( ( uxIndexToWaitOn ), ( xClearCountOnExit ), ( xTicksToWait ) )

/**
 * task. h
 * <pre>
 * BaseType_t xTaskNotifyStateClearIndexed( TaskHandle_t xTask, UBaseType_t uxIndexToCLear );
 *
 * BaseType_t xTaskNotifyStateClear( TaskHandle_t xTask );
 * </pre>
 *
 * See https://www.FreeRTOS.org/RTOS-task-notifications.html for details.
 *
 * configUSE_TASK_NOTIFICATIONS must be undefined or defined as 1 for these
 * functions to be available.
 *
 * Each task has a private array of "notification values" (or 'notifications'),
 * each of which is a 32-bit unsigned integer (uint32_t).  The constant
 * configTASK_NOTIFICATION_ARRAY_ENTRIES sets the number of indexes in the
 * array, and (for backward compatibility) defaults to 1 if left undefined.
 * Prior to FreeRTOS V10.4.0 there was only one notification value per task.
 *
 * If a notification is sent to an index within the array of notifications then
 * the notification at that index is said to be 'pending' until it is read or
 * explicitly cleared by the receiving task.  xTaskNotifyStateClearIndexed()
 * is the function that clears a pending notification without reading the
 * notification value.  The notification value at the same array index is not
 * altered.  Set xTask to NULL to clear the notification state of the calling
 * task.
 *
 * Backward compatibility information:
 * Prior to FreeRTOS V10.4.0 each task had a single "notification value", and
 * all task notification API functions operated on that value. Replacing the
 * single notification value with an array of notification values necessitated a
 * new set of API functions that could address specific notifications within the
 * array.  xTaskNotifyStateClear() is the original API function, and remains
 * backward compatible by always operating on the notification value at index 0
 * within the array. Calling xTaskNotifyStateClear() is equivalent to calling
 * xTaskNotifyStateClearIndexed() with the uxIndexToNotify parameter set to 0.
 *
 * @param xTask The handle of the RTOS task that will have a notification state
 * cleared.  Set xTask to NULL to clear a notification state in the calling
 * task.  To obtain a task's handle create the task using xTaskCreate() and
 * make use of the pxCreatedTask parameter, or create the task using
 * xTaskCreateStatic() and store the returned value, or use the task's name in
 * a call to xTaskGetHandle().
 *
 * @param uxIndexToClear The index within the target task's array of
 * notification values to act upon.  For example, setting uxIndexToClear to 1
 * will clear the state of the notification at index 1 within the array.
 * uxIndexToClear must be less than configTASK_NOTIFICATION_ARRAY_ENTRIES.
 * ulTaskNotifyStateClear() does not have this parameter and always acts on the
 * notification at index 0.
 *
 * @return pdTRUE if the task's notification state was set to
 * eNotWaitingNotification, otherwise pdFALSE.
 *
 * \defgroup xTaskNotifyStateClearIndexed xTaskNotifyStateClearIndexed
 * \ingroup TaskNotifications
 */
BaseType_t xTaskGenericNotifyStateClear( TaskHandle_t xTask,
                                         UBaseType_t uxIndexToClear ) PRIVILEGED_FUNCTION;
#define xTaskNotifyStateClear( xTask ) \
    xTaskGenericNotifyStateClear( ( xTask ), ( tskDEFAULT_INDEX_TO_NOTIFY ) )
#define xTaskNotifyStateClearIndexed( xTask, uxIndexToClear ) \
    xTaskGenericNotifyStateClear( ( xTask ), ( uxIndexToClear ) )

/**
 * task. h
 * <pre>
 * uint32_t ulTaskNotifyValueClearIndexed( TaskHandle_t xTask, UBaseType_t uxIndexToClear, uint32_t ulBitsToClear );
 *
 * uint32_t ulTaskNotifyValueClear( TaskHandle_t xTask, uint32_t ulBitsToClear );
 * </pre>
 *
 * See https://www.FreeRTOS.org/RTOS-task-notifications.html for details.
 *
 * configUSE_TASK_NOTIFICATIONS must be undefined or defined as 1 for these
 * functions to be available.
 *
 * Each task has a private array of "notification values" (or 'notifications'),
 * each of which is a 32-bit unsigned integer (uint32_t).  The constant
 * configTASK_NOTIFICATION_ARRAY_ENTRIES sets the number of indexes in the
 * array, and (for backward compatibility) defaults to 1 if left undefined.
 * Prior to FreeRTOS V10.4.0 there was only one notification value per task.
 *
 * ulTaskNotifyValueClearIndexed() clears the bits specified by the
 * ulBitsToClear bit mask in the notification value at array index uxIndexToClear
 * of the task referenced by xTask.
 *
 * Backward compatibility information:
 * Prior to FreeRTOS V10.4.0 each task had a single "notification value", and
 * all task notification API functions operated on that value. Replacing the
 * single notification value with an array of notification values necessitated a
 * new set of API functions that could address specific notifications within the
 * array.  ulTaskNotifyValueClear() is the original API function, and remains
 * backward compatible by always operating on the notification value at index 0
 * within the array. Calling ulTaskNotifyValueClear() is equivalent to calling
 * ulTaskNotifyValueClearIndexed() with the uxIndexToClear parameter set to 0.
 *
 * @param xTask The handle of the RTOS task that will have bits in one of its
 * notification values cleared. Set xTask to NULL to clear bits in a
 * notification value of the calling task.  To obtain a task's handle create the
 * task using xTaskCreate() and make use of the pxCreatedTask parameter, or
 * create the task using xTaskCreateStatic() and store the returned value, or
 * use the task's name in a call to xTaskGetHandle().
 *
 * @param uxIndexToClear The index within the target task's array of
 * notification values in which to clear the bits.  uxIndexToClear
 * must be less than configTASK_NOTIFICATION_ARRAY_ENTRIES.
 * ulTaskNotifyValueClear() does not have this parameter and always clears bits
 * in the notification value at index 0.
 *
 * @param ulBitsToClear Bit mask of the bits to clear in the notification value of
 * xTask. Set a bit to 1 to clear the corresponding bits in the task's notification
 * value. Set ulBitsToClear to 0xffffffff (UINT_MAX on 32-bit architectures) to clear
 * the notification value to 0.  Set ulBitsToClear to 0 to query the task's
 * notification value without clearing any bits.
 *
 *
 * @return The value of the target task's notification value before the bits
 * specified by ulBitsToClear were cleared.
 * \defgroup ulTaskNotifyValueClear ulTaskNotifyValueClear
 * \ingroup TaskNotifications
 */
uint32_t ulTaskGenericNotifyValueClear( TaskHandle_t xTask,
                                        UBaseType_t uxIndexToClear,
                                        uint32_t ulBitsToClear ) PRIVILEGED_FUNCTION;
#define ulTaskNotifyValueClear( xTask, ulBitsToClear ) \
    ulTaskGenericNotifyValueClear( ( xTask ), ( tskDEFAULT_INDEX_TO_NOTIFY ), ( ulBitsToClear ) )
#define ulTaskNotifyValueClearIndexed( xTask, uxIndexToClear, ulBitsToClear ) \
    ulTaskGenericNotifyValueClear( ( xTask ), ( uxIndexToClear ), ( ulBitsToClear ) )

/**
 * task.h
 * <pre>
 * void vTaskSetTimeOutState( TimeOut_t * const pxTimeOut );
 * </pre>
 *
 * Capture the current time for future use with xTaskCheckForTimeOut().
 *
 * @param pxTimeOut Pointer to a timeout object into which the current time
 * is to be captured.  The captured time includes the tick count and the number
 * of times the tick count has overflowed since the system first booted.
 * \defgroup vTaskSetTimeOutState vTaskSetTimeOutState
 * \ingroup TaskCtrl
 */
void vTaskSetTimeOutState( TimeOut_t * const pxTimeOut ) PRIVILEGED_FUNCTION;

/**
 * task.h
 * <pre>
 * BaseType_t xTaskCheckForTimeOut( TimeOut_t * const pxTimeOut, TickType_t * const pxTicksToWait );
 * </pre>
 *
 * Determines if pxTicksToWait ticks has passed since a time was captured
 * using a call to vTaskSetTimeOutState().  The captured time includes the tick
 * count and the number of times the tick count has overflowed.
 *
 * @param pxTimeOut The time status as captured previously using
 * vTaskSetTimeOutState. If the timeout has not yet occurred, it is updated
 * to reflect the current time status.
 * @param pxTicksToWait The number of ticks to check for timeout i.e. if
 * pxTicksToWait ticks have passed since pxTimeOut was last updated (either by
 * vTaskSetTimeOutState() or xTaskCheckForTimeOut()), the timeout has occurred.
 * If the timeout has not occurred, pxTicksToWait is updated to reflect the
 * number of remaining ticks.
 *
 * @return If timeout has occurred, pdTRUE is returned. Otherwise pdFALSE is
 * returned and pxTicksToWait is updated to reflect the number of remaining
 * ticks.
 *
 * @see https://www.FreeRTOS.org/xTaskCheckForTimeOut.html
 *
 * Example Usage:
 * <pre>
 *  // Driver library function used to receive uxWantedBytes from an Rx buffer
 *  // that is filled by a UART interrupt. If there are not enough bytes in the
 *  // Rx buffer then the task enters the Blocked state until it is notified that
 *  // more data has been placed into the buffer. If there is still not enough
 *  // data then the task re-enters the Blocked state, and xTaskCheckForTimeOut()
 *  // is used to re-calculate the Block time to ensure the total amount of time
 *  // spent in the Blocked state does not exceed MAX_TIME_TO_WAIT. This
 *  // continues until either the buffer contains at least uxWantedBytes bytes,
 *  // or the total amount of time spent in the Blocked state reaches
 *  // MAX_TIME_TO_WAIT - at which point the task reads however many bytes are
 *  // available up to a maximum of uxWantedBytes.
 *
 *  size_t xUART_Receive( uint8_t *pucBuffer, size_t uxWantedBytes )
 *  {
 *  size_t uxReceived = 0;
 *  TickType_t xTicksToWait = MAX_TIME_TO_WAIT;
 *  TimeOut_t xTimeOut;
 *
 *      // Initialize xTimeOut.  This records the time at which this function
 *      // was entered.
 *      vTaskSetTimeOutState( &xTimeOut );
 *
 *      // Loop until the buffer contains the wanted number of bytes, or a
 *      // timeout occurs.
 *      while( UART_bytes_in_rx_buffer( pxUARTInstance ) < uxWantedBytes )
 *      {
 *          // The buffer didn't contain enough data so this task is going to
 *          // enter the Blocked state. Adjusting xTicksToWait to account for
 *          // any time that has been spent in the Blocked state within this
 *          // function so far to ensure the total amount of time spent in the
 *          // Blocked state does not exceed MAX_TIME_TO_WAIT.
 *          if( xTaskCheckForTimeOut( &xTimeOut, &xTicksToWait ) != pdFALSE )
 *          {
 *              //Timed out before the wanted number of bytes were available,
 *              // exit the loop.
 *              break;
 *          }
 *
 *          // Wait for a maximum of xTicksToWait ticks to be notified that the
 *          // receive interrupt has placed more data into the buffer.
 *          ulTaskNotifyTake( pdTRUE, xTicksToWait );
 *      }
 *
 *      // Attempt to read uxWantedBytes from the receive buffer into pucBuffer.
 *      // The actual number of bytes read (which might be less than
 *      // uxWantedBytes) is returned.
 *      uxReceived = UART_read_from_receive_buffer( pxUARTInstance,
 *                                                  pucBuffer,
 *                                                  uxWantedBytes );
 *
 *      return uxReceived;
 *  }
 * </pre>
 * \defgroup xTaskCheckForTimeOut xTaskCheckForTimeOut
 * \ingroup TaskCtrl
 */
BaseType_t xTaskCheckForTimeOut( TimeOut_t * const pxTimeOut,
                                 TickType_t * const pxTicksToWait ) PRIVILEGED_FUNCTION;

/**
 * task.h
 * <pre>
 * BaseType_t xTaskCatchUpTicks( TickType_t xTicksToCatchUp );
 * </pre>
 *
 * This function corrects the tick count value after the application code has held
 * interrupts disabled for an extended period resulting in tick interrupts having
 * been missed.
 *
 * This function is similar to vTaskStepTick(), however, unlike
 * vTaskStepTick(), xTaskCatchUpTicks() may move the tick count forward past a
 * time at which a task should be removed from the blocked state.  That means
 * tasks may have to be removed from the blocked state as the tick count is
 * moved.
 *
 * @param xTicksToCatchUp The number of tick interrupts that have been missed due to
 * interrupts being disabled.  Its value is not computed automatically, so must be
 * computed by the application writer.
 *
 * @return pdTRUE if moving the tick count forward resulted in a task leaving the
 * blocked state and a context switch being performed.  Otherwise pdFALSE.
 *
 * \defgroup xTaskCatchUpTicks xTaskCatchUpTicks
 * \ingroup TaskCtrl
 */
BaseType_t xTaskCatchUpTicks( TickType_t xTicksToCatchUp ) PRIVILEGED_FUNCTION;


/*-----------------------------------------------------------
* SCHEDULER INTERNALS AVAILABLE FOR PORTING PURPOSES
*----------------------------------------------------------*/

/*
 * THIS FUNCTION MUST NOT BE USED FROM APPLICATION CODE.  IT IS ONLY
 * INTENDED FOR USE WHEN IMPLEMENTING A PORT OF THE SCHEDULER AND IS
 * AN INTERFACE WHICH IS FOR THE EXCLUSIVE USE OF THE SCHEDULER.
 *
 * Called from the real time kernel tick (either preemptive or cooperative),
 * this increments the tick count and checks if any tasks that are blocked
 * for a finite period required removing from a blocked list and placing on
 * a ready list.  If a non-zero value is returned then a context switch is
 * required because either:
 *   + A task was removed from a blocked list because its timeout had expired,
 *     or
 *   + Time slicing is in use and there is a task of equal priority to the
 *     currently running task.
 */
BaseType_t xTaskIncrementTick( void ) PRIVILEGED_FUNCTION;

/*
 * THIS FUNCTION MUST NOT BE USED FROM APPLICATION CODE.  IT IS AN
 * INTERFACE WHICH IS FOR THE EXCLUSIVE USE OF THE SCHEDULER.
 *
 * THIS FUNCTION MUST BE CALLED WITH INTERRUPTS DISABLED.
 *
 * Removes the calling task from the ready list and places it both
 * on the list of tasks waiting for a particular event, and the
 * list of delayed tasks.  The task will be removed from both lists
 * and replaced on the ready list should either the event occur (and
 * there be no higher priority tasks waiting on the same event) or
 * the delay period expires.
 *
 * The 'unordered' version replaces the event list item value with the
 * xItemValue value, and inserts the list item at the end of the list.
 *
 * The 'ordered' version uses the existing event list item value (which is the
 * owning task's priority) to insert the list item into the event list in task
 * priority order.
 *
 * @param pxEventList The list containing tasks that are blocked waiting
 * for the event to occur.
 *
 * @param xItemValue The item value to use for the event list item when the
 * event list is not ordered by task priority.
 *
 * @param xTicksToWait The maximum amount of time that the task should wait
 * for the event to occur.  This is specified in kernel ticks, the constant
 * portTICK_PERIOD_MS can be used to convert kernel ticks into a real time
 * period.
 */
void vTaskPlaceOnEventList( List_t * const pxEventList,
                            const TickType_t xTicksToWait ) PRIVILEGED_FUNCTION;
void vTaskPlaceOnUnorderedEventList( List_t * pxEventList,
                                     const TickType_t xItemValue,
                                     const TickType_t xTicksToWait ) PRIVILEGED_FUNCTION;

/*
 * THIS FUNCTION MUST NOT BE USED FROM APPLICATION CODE.  IT IS AN
 * INTERFACE WHICH IS FOR THE EXCLUSIVE USE OF THE SCHEDULER.
 *
 * THIS FUNCTION MUST BE CALLED WITH INTERRUPTS DISABLED.
 *
 * This function performs nearly the same function as vTaskPlaceOnEventList().
 * The difference being that this function does not permit tasks to block
 * indefinitely, whereas vTaskPlaceOnEventList() does.
 *
 */
void vTaskPlaceOnEventListRestricted( List_t * const pxEventList,
                                      TickType_t xTicksToWait,
                                      const BaseType_t xWaitIndefinitely ) PRIVILEGED_FUNCTION;

/*
 * THIS FUNCTION MUST NOT BE USED FROM APPLICATION CODE.  IT IS AN
 * INTERFACE WHICH IS FOR THE EXCLUSIVE USE OF THE SCHEDULER.
 *
 * THIS FUNCTION MUST BE CALLED WITH INTERRUPTS DISABLED.
 *
 * Removes a task from both the specified event list and the list of blocked
 * tasks, and places it on a ready queue.
 *
 * xTaskRemoveFromEventList()/vTaskRemoveFromUnorderedEventList() will be called
 * if either an event occurs to unblock a task, or the block timeout period
 * expires.
 *
 * xTaskRemoveFromEventList() is used when the event list is in task priority
 * order.  It removes the list item from the head of the event list as that will
 * have the highest priority owning task of all the tasks on the event list.
 * vTaskRemoveFromUnorderedEventList() is used when the event list is not
 * ordered and the event list items hold something other than the owning tasks
 * priority.  In this case the event list item value is updated to the value
 * passed in the xItemValue parameter.
 *
 * @return pdTRUE if the task being removed has a higher priority than the task
 * making the call, otherwise pdFALSE.
 */
BaseType_t xTaskRemoveFromEventList( const List_t * const pxEventList ) PRIVILEGED_FUNCTION;
void vTaskRemoveFromUnorderedEventList( ListItem_t * pxEventListItem,
                                        const TickType_t xItemValue ) PRIVILEGED_FUNCTION;

/*
 * THIS FUNCTION MUST NOT BE USED FROM APPLICATION CODE.  IT IS ONLY
 * INTENDED FOR USE WHEN IMPLEMENTING A PORT OF THE SCHEDULER AND IS
 * AN INTERFACE WHICH IS FOR THE EXCLUSIVE USE OF THE SCHEDULER.
 *
 * Sets the pointer to the current TCB to the TCB of the highest priority task
 * that is ready to run.
 */
portDONT_DISCARD void vTaskSwitchContext( void ) PRIVILEGED_FUNCTION;

/*
 * THESE FUNCTIONS MUST NOT BE USED FROM APPLICATION CODE.  THEY ARE USED BY
 * THE EVENT BITS MODULE.
 */
TickType_t uxTaskResetEventItemValue( void ) PRIVILEGED_FUNCTION;

/*
 * Return the handle of the calling task.
 */
TaskHandle_t xTaskGetCurrentTaskHandle( void ) PRIVILEGED_FUNCTION;

/*
 * Shortcut used by the queue implementation to prevent unnecessary call to
 * taskYIELD();
 */
void vTaskMissedYield( void ) PRIVILEGED_FUNCTION;

/*
 * Returns the scheduler state as taskSCHEDULER_RUNNING,
 * taskSCHEDULER_NOT_STARTED or taskSCHEDULER_SUSPENDED.
 */
BaseType_t xTaskGetSchedulerState( void ) PRIVILEGED_FUNCTION;

/*
 * Raises the priority of the mutex holder to that of the calling task should
 * the mutex holder have a priority less than the calling task.
 */
BaseType_t xTaskPriorityInherit( TaskHandle_t const pxMutexHolder ) PRIVILEGED_FUNCTION;

/*
 * Set the priority of a task back to its proper priority in the case that it
 * inherited a higher priority while it was holding a semaphore.
 */
BaseType_t xTaskPriorityDisinherit( TaskHandle_t const pxMutexHolder ) PRIVILEGED_FUNCTION;

/*
 * If a higher priority task attempting to obtain a mutex caused a lower
 * priority task to inherit the higher priority task's priority - but the higher
 * priority task then timed out without obtaining the mutex, then the lower
 * priority task will disinherit the priority again - but only down as far as
 * the highest priority task that is still waiting for the mutex (if there were
 * more than one task waiting for the mutex).
 */
void vTaskPriorityDisinheritAfterTimeout( TaskHandle_t const pxMutexHolder,
                                          UBaseType_t uxHighestPriorityWaitingTask ) PRIVILEGED_FUNCTION;

/*
 * Get the uxTCBNumber assigned to the task referenced by the xTask parameter.
 */
UBaseType_t uxTaskGetTaskNumber( TaskHandle_t xTask ) PRIVILEGED_FUNCTION;

/*
 * Set the uxTaskNumber of the task referenced by the xTask parameter to
 * uxHandle.
 */
void vTaskSetTaskNumber( TaskHandle_t xTask,
                         const UBaseType_t uxHandle ) PRIVILEGED_FUNCTION;

/*
 * Only available when configUSE_TICKLESS_IDLE is set to 1.
 * If tickless mode is being used, or a low power mode is implemented, then
 * the tick interrupt will not execute during idle periods.  When this is the
 * case, the tick count value maintained by the scheduler needs to be kept up
 * to date with the actual execution time by being skipped forward by a time
 * equal to the idle period.
 */
void vTaskStepTick( const TickType_t xTicksToJump ) PRIVILEGED_FUNCTION;

/*
 * Only available when configUSE_TICKLESS_IDLE is set to 1.
 * Provided for use within portSUPPRESS_TICKS_AND_SLEEP() to allow the port
 * specific sleep function to determine if it is ok to proceed with the sleep,
 * and if it is ok to proceed, if it is ok to sleep indefinitely.
 *
 * This function is necessary because portSUPPRESS_TICKS_AND_SLEEP() is only
 * called with the scheduler suspended, not from within a critical section.  It
 * is therefore possible for an interrupt to request a context switch between
 * portSUPPRESS_TICKS_AND_SLEEP() and the low power mode actually being
 * entered.  eTaskConfirmSleepModeStatus() should be called from a short
 * critical section between the timer being stopped and the sleep mode being
 * entered to ensure it is ok to proceed into the sleep mode.
 */
eSleepModeStatus eTaskConfirmSleepModeStatus( void ) PRIVILEGED_FUNCTION;

/*
 * For internal use only.  Increment the mutex held count when a mutex is
 * taken and return the handle of the task that has taken the mutex.
 */
TaskHandle_t pvTaskIncrementMutexHeldCount( void ) PRIVILEGED_FUNCTION;

/*
 * For internal use only.  Same as vTaskSetTimeOutState(), but without a critical
 * section.
 */
void vTaskInternalSetTimeOutState( TimeOut_t * const pxTimeOut ) PRIVILEGED_FUNCTION;


/* *INDENT-OFF* */
#ifdef __cplusplus
    }
#endif
/* *INDENT-ON* */
#endif /* INC_TASK_H */<|MERGE_RESOLUTION|>--- conflicted
+++ resolved
@@ -138,13 +138,8 @@
 typedef struct xTASK_PARAMETERS
 {
     TaskFunction_t pvTaskCode;
-<<<<<<< HEAD
-    const char * pcName;     /*lint !e971 Unqualified char types are allowed for strings and single characters only. */
+    const char * pcName; /*lint !e971 Unqualified char types are allowed for strings and single characters only. */
     configSTACK_DEPTH_TYPE uxStackDepth;
-=======
-    const char * pcName; /*lint !e971 Unqualified char types are allowed for strings and single characters only. */
-    configSTACK_DEPTH_TYPE usStackDepth;
->>>>>>> 0b1e9d79
     void * pvParameters;
     UBaseType_t uxPriority;
     StackType_t * puxStackBuffer;
@@ -158,17 +153,6 @@
  * in the system. */
 typedef struct xTASK_STATUS
 {
-<<<<<<< HEAD
-    TaskHandle_t xHandle;                            /* The handle of the task to which the rest of the information in the structure relates. */
-    const char * pcTaskName;                         /* A pointer to the task's name.  This value will be invalid if the task was deleted since the structure was populated! */ /*lint !e971 Unqualified char types are allowed for strings and single characters only. */
-    UBaseType_t xTaskNumber;                         /* A number unique to the task. */
-    eTaskState eCurrentState;                        /* The state in which the task existed when the structure was populated. */
-    UBaseType_t uxCurrentPriority;                   /* The priority at which the task was running (may be inherited) when the structure was populated. */
-    UBaseType_t uxBasePriority;                      /* The priority to which the task will return if the task's current priority has been inherited to avoid unbounded priority inversion when obtaining a mutex.  Only valid if configUSE_MUTEXES is defined as 1 in FreeRTOSConfig.h. */
-    configRUN_TIME_COUNTER_TYPE ulRunTimeCounter;    /* The total run time allocated to the task so far, as defined by the run time stats clock.  See https://www.FreeRTOS.org/rtos-run-time-stats.html.  Only valid when configGENERATE_RUN_TIME_STATS is defined as 1 in FreeRTOSConfig.h. */
-    StackType_t * pxStackBase;                       /* Points to the lowest address of the task's stack area. */
-    configSTACK_DEPTH_TYPE uxStackHighWaterMark;     /* The minimum amount of stack space that has remained for the task since the task was created.  The closer this value is to zero the closer the task has come to overflowing its stack. */
-=======
     TaskHandle_t xHandle;                         /* The handle of the task to which the rest of the information in the structure relates. */
     const char * pcTaskName;                      /* A pointer to the task's name.  This value will be invalid if the task was deleted since the structure was populated! */ /*lint !e971 Unqualified char types are allowed for strings and single characters only. */
     UBaseType_t xTaskNumber;                      /* A number unique to the task. */
@@ -177,8 +161,7 @@
     UBaseType_t uxBasePriority;                   /* The priority to which the task will return if the task's current priority has been inherited to avoid unbounded priority inversion when obtaining a mutex.  Only valid if configUSE_MUTEXES is defined as 1 in FreeRTOSConfig.h. */
     configRUN_TIME_COUNTER_TYPE ulRunTimeCounter; /* The total run time allocated to the task so far, as defined by the run time stats clock.  See https://www.FreeRTOS.org/rtos-run-time-stats.html.  Only valid when configGENERATE_RUN_TIME_STATS is defined as 1 in FreeRTOSConfig.h. */
     StackType_t * pxStackBase;                    /* Points to the lowest address of the task's stack area. */
-    configSTACK_DEPTH_TYPE usStackHighWaterMark;  /* The minimum amount of stack space that has remained for the task since the task was created.  The closer this value is to zero the closer the task has come to overflowing its stack. */
->>>>>>> 0b1e9d79
+    configSTACK_DEPTH_TYPE uxStackHighWaterMark;  /* The minimum amount of stack space that has remained for the task since the task was created.  The closer this value is to zero the closer the task has come to overflowing its stack. */
 } TaskStatus_t;
 
 /* Possible return values for eTaskConfirmSleepModeStatus(). */
@@ -364,13 +347,8 @@
  */
 #if ( configSUPPORT_DYNAMIC_ALLOCATION == 1 )
     BaseType_t xTaskCreate( TaskFunction_t pxTaskCode,
-<<<<<<< HEAD
-                            const char * const pcName,     /*lint !e971 Unqualified char types are allowed for strings and single characters only. */
+                            const char * const pcName, /*lint !e971 Unqualified char types are allowed for strings and single characters only. */
                             const configSTACK_DEPTH_TYPE uxStackDepth,
-=======
-                            const char * const pcName, /*lint !e971 Unqualified char types are allowed for strings and single characters only. */
-                            const configSTACK_DEPTH_TYPE usStackDepth,
->>>>>>> 0b1e9d79
                             void * const pvParameters,
                             UBaseType_t uxPriority,
                             TaskHandle_t * const pxCreatedTask ) PRIVILEGED_FUNCTION;
@@ -380,13 +358,8 @@
  * task. h
  * <pre>
  * TaskHandle_t xTaskCreateStatic( TaskFunction_t pxTaskCode,
-<<<<<<< HEAD
  *                               const char * const pcName,
  *                               const configSTACK_DEPTH_TYPE uxStackDepth,
-=======
- *                               const char *pcName,
- *                               uint32_t ulStackDepth,
->>>>>>> 0b1e9d79
  *                               void *pvParameters,
  *                               UBaseType_t uxPriority,
  *                               StackType_t *puxStackBuffer,
@@ -491,13 +464,8 @@
  */
 #if ( configSUPPORT_STATIC_ALLOCATION == 1 )
     TaskHandle_t xTaskCreateStatic( TaskFunction_t pxTaskCode,
-<<<<<<< HEAD
-                                    const char * const pcName,     /*lint !e971 Unqualified char types are allowed for strings and single characters only. */
+                                    const char * const pcName, /*lint !e971 Unqualified char types are allowed for strings and single characters only. */
                                     const configSTACK_DEPTH_TYPE uxStackDepth,
-=======
-                                    const char * const pcName, /*lint !e971 Unqualified char types are allowed for strings and single characters only. */
-                                    const uint32_t ulStackDepth,
->>>>>>> 0b1e9d79
                                     void * const pvParameters,
                                     UBaseType_t uxPriority,
                                     StackType_t * const puxStackBuffer,
@@ -1672,38 +1640,21 @@
 #endif
 
 #if ( configSUPPORT_STATIC_ALLOCATION == 1 )
-<<<<<<< HEAD
-    /**
-     * task.h
-     * <pre>void vApplicationGetIdleTaskMemory( StaticTask_t ** ppxIdleTaskTCBBuffer, StackType_t ** ppxIdleTaskStackBuffer, configSTACK_DEPTH_TYPE * puxIdleTaskStackSize ) </pre>
-     *
-     * This function is used to provide a statically allocated block of memory to FreeRTOS to hold the Idle Task TCB.  This function is required when
-     * configSUPPORT_STATIC_ALLOCATION is set.  For more information see this URI: https://www.FreeRTOS.org/a00110.html#configSUPPORT_STATIC_ALLOCATION
-     *
-     * @param ppxIdleTaskTCBBuffer A handle to a statically allocated TCB buffer
-     * @param ppxIdleTaskStackBuffer A handle to a statically allocated Stack buffer for the idle task
-     * @param puxIdleTaskStackSize A pointer to the number of elements that will fit in the allocated stack buffer
-     */
-    void vApplicationGetIdleTaskMemory( StaticTask_t ** ppxIdleTaskTCBBuffer,
-                                               StackType_t ** ppxIdleTaskStackBuffer,
-                                               configSTACK_DEPTH_TYPE * puxIdleTaskStackSize ); /*lint !e526 Symbol not defined as it is an application callback. */
-=======
 
 /**
  * task.h
- * <pre>void vApplicationGetIdleTaskMemory( StaticTask_t ** ppxIdleTaskTCBBuffer, StackType_t ** ppxIdleTaskStackBuffer, uint32_t *pulIdleTaskStackSize ) </pre>
+ * <pre>void vApplicationGetIdleTaskMemory( StaticTask_t ** ppxIdleTaskTCBBuffer, StackType_t ** ppxIdleTaskStackBuffer, configSTACK_DEPTH_TYPE * puxIdleTaskStackSize ) </pre>
  *
  * This function is used to provide a statically allocated block of memory to FreeRTOS to hold the Idle Task TCB.  This function is required when
  * configSUPPORT_STATIC_ALLOCATION is set.  For more information see this URI: https://www.FreeRTOS.org/a00110.html#configSUPPORT_STATIC_ALLOCATION
  *
  * @param ppxIdleTaskTCBBuffer A handle to a statically allocated TCB buffer
  * @param ppxIdleTaskStackBuffer A handle to a statically allocated Stack buffer for the idle task
- * @param pulIdleTaskStackSize A pointer to the number of elements that will fit in the allocated stack buffer
+ * @param puxIdleTaskStackSize A pointer to the number of elements that will fit in the allocated stack buffer
  */
     void vApplicationGetIdleTaskMemory( StaticTask_t ** ppxIdleTaskTCBBuffer,
                                         StackType_t ** ppxIdleTaskStackBuffer,
-                                        uint32_t * pulIdleTaskStackSize ); /*lint !e526 Symbol not defined as it is an application callback. */
->>>>>>> 0b1e9d79
+                                        configSTACK_DEPTH_TYPE * puxIdleTaskStackSize ); /*lint !e526 Symbol not defined as it is an application callback. */
 #endif
 
 /**
