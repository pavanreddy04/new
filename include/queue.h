--- conflicted
+++ resolved
@@ -686,11 +686,7 @@
  *
  * @param xTicksToWait The maximum amount of time the task should block
  * waiting for an item to receive should the queue be empty at the time
-<<<<<<< HEAD
  * of the call. The time is defined in tick periods so the constant
-=======
- * of the call.  The time is defined in tick periods so the constant
->>>>>>> 8c77117c
  * portTICK_PERIOD_MS should be used to convert to real time if this is required.
  * xQueuePeek() will return immediately if xTicksToWait is 0 and the queue
  * is empty.
@@ -817,11 +813,7 @@
  *
  * @param xTicksToWait The maximum amount of time the task should block
  * waiting for an item to receive should the queue be empty at the time
-<<<<<<< HEAD
  * of the call. xQueueReceive() will return immediately if xTicksToWait
-=======
- * of the call.  xQueueReceive() will return immediately if xTicksToWait
->>>>>>> 8c77117c
  * is zero and the queue is empty.  The time is defined in tick periods so the
  * constant portTICK_PERIOD_MS should be used to convert to real time if this is
  * required.
@@ -1244,17 +1236,10 @@
  * queue. h
  * <pre>
  * BaseType_t xQueueGenericSendFromISR(
-<<<<<<< HEAD
  *                                         QueueHandle_t    xQueue,
  *                                         const    void    *pvItemToQueue,
  *                                         BaseType_t  *pxHigherPriorityTaskWoken,
  *                                         BaseType_t  xCopyPosition
-=======
- *                                     QueueHandle_t xQueue,
- *                                     const void    *pvItemToQueue,
- *                                     BaseType_t    *pxHigherPriorityTaskWoken,
- *                                     BaseType_t     xCopyPosition
->>>>>>> 8c77117c
  *                                     );
  * </pre>
  *
@@ -1336,13 +1321,8 @@
  * <pre>
  * BaseType_t xQueueReceiveFromISR(
  *                                     QueueHandle_t    xQueue,
-<<<<<<< HEAD
  *                                     void             *pvBuffer,
  *                                     BaseType_t       *pxTaskWoken
-=======
- *                                     void *pvBuffer,
- *                                     BaseType_t *pxTaskWoken
->>>>>>> 8c77117c
  *                                 );
  * </pre>
  *
@@ -1724,4 +1704,4 @@
 #endif
 /* *INDENT-ON* */
 
-#endif /* QUEUE_H */
+#endif /* QUEUE_H */