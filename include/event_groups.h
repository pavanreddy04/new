--- conflicted
+++ resolved
@@ -1,4 +1,3 @@
-<<<<<<< HEAD
 /*
  * FreeRTOS Kernel V10.3.1
  * Copyright (C) 2020 Amazon.com, Inc. or its affiliates.  All Rights Reserved.
@@ -26,18 +25,20 @@
  */
 
 #ifndef EVENT_GROUPS_H
-    #define EVENT_GROUPS_H
-
-    #ifndef INC_FREERTOS_H
-        #error "include FreeRTOS.h" must appear in source files before "include event_groups.h"
-    #endif
+#define EVENT_GROUPS_H
+
+#ifndef INC_FREERTOS_H
+    #error "include FreeRTOS.h" must appear in source files before "include event_groups.h"
+#endif
 
 /* FreeRTOS includes. */
-    #include "timers.h"
-
-    #ifdef __cplusplus
-        extern "C" {
-    #endif
+#include "timers.h"
+
+/* *INDENT-OFF* */
+#ifdef __cplusplus
+    extern "C" {
+#endif
+/* *INDENT-ON* */
 
 /**
  * An event group is a collection of bits to which an application can assign a
@@ -78,8 +79,8 @@
  * \defgroup EventGroupHandle_t EventGroupHandle_t
  * \ingroup EventGroup
  */
-    struct EventGroupDef_t;
-    typedef struct EventGroupDef_t   * EventGroupHandle_t;
+struct EventGroupDef_t;
+typedef struct EventGroupDef_t   * EventGroupHandle_t;
 
 /*
  * The type that holds event bits always matches TickType_t - therefore the
@@ -89,7 +90,7 @@
  * \defgroup EventBits_t EventBits_t
  * \ingroup EventGroup
  */
-    typedef TickType_t               EventBits_t;
+typedef TickType_t               EventBits_t;
 
 /**
  * event_groups.h
@@ -143,9 +144,9 @@
  * \defgroup xEventGroupCreate xEventGroupCreate
  * \ingroup EventGroup
  */
-    #if ( configSUPPORT_DYNAMIC_ALLOCATION == 1 )
-        EventGroupHandle_t xEventGroupCreate( void ) PRIVILEGED_FUNCTION;
-    #endif
+#if ( configSUPPORT_DYNAMIC_ALLOCATION == 1 )
+    EventGroupHandle_t xEventGroupCreate( void ) PRIVILEGED_FUNCTION;
+#endif
 
 /**
  * event_groups.h
@@ -196,9 +197,9 @@
  *  xEventGroup = xEventGroupCreateStatic( &xEventGroupBuffer );
  * </pre>
  */
-    #if ( configSUPPORT_STATIC_ALLOCATION == 1 )
-        EventGroupHandle_t xEventGroupCreateStatic( StaticEventGroup_t * pxEventGroupBuffer ) PRIVILEGED_FUNCTION;
-    #endif
+#if ( configSUPPORT_STATIC_ALLOCATION == 1 )
+    EventGroupHandle_t xEventGroupCreateStatic( StaticEventGroup_t * pxEventGroupBuffer ) PRIVILEGED_FUNCTION;
+#endif
 
 /**
  * event_groups.h
@@ -292,11 +293,11 @@
  * \defgroup xEventGroupWaitBits xEventGroupWaitBits
  * \ingroup EventGroup
  */
-    EventBits_t xEventGroupWaitBits( EventGroupHandle_t xEventGroup,
-                                     const EventBits_t uxBitsToWaitFor,
-                                     const BaseType_t xClearOnExit,
-                                     const BaseType_t xWaitForAllBits,
-                                     TickType_t xTicksToWait ) PRIVILEGED_FUNCTION;
+EventBits_t xEventGroupWaitBits( EventGroupHandle_t xEventGroup,
+                                 const EventBits_t uxBitsToWaitFor,
+                                 const BaseType_t xClearOnExit,
+                                 const BaseType_t xWaitForAllBits,
+                                 TickType_t xTicksToWait ) PRIVILEGED_FUNCTION;
 
 /**
  * event_groups.h
@@ -353,8 +354,8 @@
  * \defgroup xEventGroupClearBits xEventGroupClearBits
  * \ingroup EventGroup
  */
-    EventBits_t xEventGroupClearBits( EventGroupHandle_t xEventGroup,
-                                      const EventBits_t uxBitsToClear ) PRIVILEGED_FUNCTION;
+EventBits_t xEventGroupClearBits( EventGroupHandle_t xEventGroup,
+                                  const EventBits_t uxBitsToClear ) PRIVILEGED_FUNCTION;
 
 /**
  * event_groups.h
@@ -409,12 +410,13 @@
  * \defgroup xEventGroupClearBitsFromISR xEventGroupClearBitsFromISR
  * \ingroup EventGroup
  */
-    #if ( configUSE_TRACE_FACILITY == 1 )
-        BaseType_t xEventGroupClearBitsFromISR( EventGroupHandle_t xEventGroup,
-                                                const EventBits_t uxBitsToClear ) PRIVILEGED_FUNCTION;
-    #else
-        #define xEventGroupClearBitsFromISR( xEventGroup, uxBitsToClear )    xTimerPendFunctionCallFromISR( vEventGroupClearBitsCallback, ( void * ) xEventGroup, ( uint32_t ) uxBitsToClear, NULL )
-    #endif
+#if ( configUSE_TRACE_FACILITY == 1 )
+    BaseType_t xEventGroupClearBitsFromISR( EventGroupHandle_t xEventGroup,
+                                            const EventBits_t uxBitsToClear ) PRIVILEGED_FUNCTION;
+#else
+    #define xEventGroupClearBitsFromISR( xEventGroup, uxBitsToClear ) \
+    xTimerPendFunctionCallFromISR( vEventGroupClearBitsCallback, ( void * ) xEventGroup, ( uint32_t ) uxBitsToClear, NULL )
+#endif
 
 /**
  * event_groups.h
@@ -488,8 +490,8 @@
  * \defgroup xEventGroupSetBits xEventGroupSetBits
  * \ingroup EventGroup
  */
-    EventBits_t xEventGroupSetBits( EventGroupHandle_t xEventGroup,
-                                    const EventBits_t uxBitsToSet ) PRIVILEGED_FUNCTION;
+EventBits_t xEventGroupSetBits( EventGroupHandle_t xEventGroup,
+                                const EventBits_t uxBitsToSet ) PRIVILEGED_FUNCTION;
 
 /**
  * event_groups.h
@@ -563,779 +565,6 @@
  * \defgroup xEventGroupSetBitsFromISR xEventGroupSetBitsFromISR
  * \ingroup EventGroup
  */
-    #if ( configUSE_TRACE_FACILITY == 1 )
-        BaseType_t xEventGroupSetBitsFromISR( EventGroupHandle_t xEventGroup,
-                                              const EventBits_t uxBitsToSet,
-                                              BaseType_t * pxHigherPriorityTaskWoken ) PRIVILEGED_FUNCTION;
-    #else
-        #define xEventGroupSetBitsFromISR( xEventGroup, uxBitsToSet, pxHigherPriorityTaskWoken )    xTimerPendFunctionCallFromISR( vEventGroupSetBitsCallback, ( void * ) xEventGroup, ( uint32_t ) uxBitsToSet, pxHigherPriorityTaskWoken )
-    #endif
-
-/**
- * event_groups.h
- *<pre>
- *  EventBits_t xEventGroupSync(    EventGroupHandle_t xEventGroup,
- *                                  const EventBits_t uxBitsToSet,
- *                                  const EventBits_t uxBitsToWaitFor,
- *                                  TickType_t xTicksToWait );
- * </pre>
- *
- * Atomically set bits within an event group, then wait for a combination of
- * bits to be set within the same event group.  This functionality is typically
- * used to synchronise multiple tasks, where each task has to wait for the other
- * tasks to reach a synchronisation point before proceeding.
- *
- * This function cannot be used from an interrupt.
- *
- * The function will return before its block time expires if the bits specified
- * by the uxBitsToWait parameter are set, or become set within that time.  In
- * this case all the bits specified by uxBitsToWait will be automatically
- * cleared before the function returns.
- *
- * @param xEventGroup The event group in which the bits are being tested.  The
- * event group must have previously been created using a call to
- * xEventGroupCreate().
- *
- * @param uxBitsToSet The bits to set in the event group before determining
- * if, and possibly waiting for, all the bits specified by the uxBitsToWait
- * parameter are set.
- *
- * @param uxBitsToWaitFor A bitwise value that indicates the bit or bits to test
- * inside the event group.  For example, to wait for bit 0 and bit 2 set
- * uxBitsToWaitFor to 0x05.  To wait for bits 0 and bit 1 and bit 2 set
- * uxBitsToWaitFor to 0x07.  Etc.
- *
- * @param xTicksToWait The maximum amount of time (specified in 'ticks') to wait
- * for all of the bits specified by uxBitsToWaitFor to become set.
- *
- * @return The value of the event group at the time either the bits being waited
- * for became set, or the block time expired.  Test the return value to know
- * which bits were set.  If xEventGroupSync() returned because its timeout
- * expired then not all the bits being waited for will be set.  If
- * xEventGroupSync() returned because all the bits it was waiting for were
- * set then the returned value is the event group value before any bits were
- * automatically cleared.
- *
- * Example usage:
- * <pre>
- * // Bits used by the three tasks.
- #define TASK_0_BIT    ( 1 << 0 )
- #define TASK_1_BIT    ( 1 << 1 )
- #define TASK_2_BIT    ( 1 << 2 )
- *
- #define ALL_SYNC_BITS ( TASK_0_BIT | TASK_1_BIT | TASK_2_BIT )
- *
- * // Use an event group to synchronise three tasks.  It is assumed this event
- * // group has already been created elsewhere.
- * EventGroupHandle_t xEventBits;
- *
- * void vTask0( void *pvParameters )
- * {
- * EventBits_t uxReturn;
- * TickType_t xTicksToWait = 100 / portTICK_PERIOD_MS;
- *
- *   for( ;; )
- *   {
- *      // Perform task functionality here.
- *
- *      // Set bit 0 in the event flag to note this task has reached the
- *      // sync point.  The other two tasks will set the other two bits defined
- *      // by ALL_SYNC_BITS.  All three tasks have reached the synchronisation
- *      // point when all the ALL_SYNC_BITS are set.  Wait a maximum of 100ms
- *      // for this to happen.
- *      uxReturn = xEventGroupSync( xEventBits, TASK_0_BIT, ALL_SYNC_BITS, xTicksToWait );
- *
- *      if( ( uxReturn & ALL_SYNC_BITS ) == ALL_SYNC_BITS )
- *      {
- *          // All three tasks reached the synchronisation point before the call
- *          // to xEventGroupSync() timed out.
- *      }
- *  }
- * }
- *
- * void vTask1( void *pvParameters )
- * {
- *   for( ;; )
- *   {
- *      // Perform task functionality here.
- *
- *      // Set bit 1 in the event flag to note this task has reached the
- *      // synchronisation point.  The other two tasks will set the other two
- *      // bits defined by ALL_SYNC_BITS.  All three tasks have reached the
- *      // synchronisation point when all the ALL_SYNC_BITS are set.  Wait
- *      // indefinitely for this to happen.
- *      xEventGroupSync( xEventBits, TASK_1_BIT, ALL_SYNC_BITS, portMAX_DELAY );
- *
- *      // xEventGroupSync() was called with an indefinite block time, so
- *      // this task will only reach here if the syncrhonisation was made by all
- *      // three tasks, so there is no need to test the return value.
- *   }
- * }
- *
- * void vTask2( void *pvParameters )
- * {
- *   for( ;; )
- *   {
- *      // Perform task functionality here.
- *
- *      // Set bit 2 in the event flag to note this task has reached the
- *      // synchronisation point.  The other two tasks will set the other two
- *      // bits defined by ALL_SYNC_BITS.  All three tasks have reached the
- *      // synchronisation point when all the ALL_SYNC_BITS are set.  Wait
- *      // indefinitely for this to happen.
- *      xEventGroupSync( xEventBits, TASK_2_BIT, ALL_SYNC_BITS, portMAX_DELAY );
- *
- *      // xEventGroupSync() was called with an indefinite block time, so
- *      // this task will only reach here if the syncrhonisation was made by all
- *      // three tasks, so there is no need to test the return value.
- *  }
- * }
- *
- * </pre>
- * \defgroup xEventGroupSync xEventGroupSync
- * \ingroup EventGroup
- */
-    EventBits_t xEventGroupSync( EventGroupHandle_t xEventGroup,
-                                 const EventBits_t uxBitsToSet,
-                                 const EventBits_t uxBitsToWaitFor,
-                                 TickType_t xTicksToWait ) PRIVILEGED_FUNCTION;
-
-
-/**
- * event_groups.h
- *<pre>
- *  EventBits_t xEventGroupGetBits( EventGroupHandle_t xEventGroup );
- * </pre>
- *
- * Returns the current value of the bits in an event group.  This function
- * cannot be used from an interrupt.
- *
- * @param xEventGroup The event group being queried.
- *
- * @return The event group bits at the time xEventGroupGetBits() was called.
- *
- * \defgroup xEventGroupGetBits xEventGroupGetBits
- * \ingroup EventGroup
- */
-    #define xEventGroupGetBits( xEventGroup )    xEventGroupClearBits( xEventGroup, 0 )
-
-/**
- * event_groups.h
- *<pre>
- *  EventBits_t xEventGroupGetBitsFromISR( EventGroupHandle_t xEventGroup );
- * </pre>
- *
- * A version of xEventGroupGetBits() that can be called from an ISR.
- *
- * @param xEventGroup The event group being queried.
- *
- * @return The event group bits at the time xEventGroupGetBitsFromISR() was called.
- *
- * \defgroup xEventGroupGetBitsFromISR xEventGroupGetBitsFromISR
- * \ingroup EventGroup
- */
-    EventBits_t xEventGroupGetBitsFromISR( EventGroupHandle_t xEventGroup ) PRIVILEGED_FUNCTION;
-
-/**
- * event_groups.h
- *<pre>
- *  void xEventGroupDelete( EventGroupHandle_t xEventGroup );
- * </pre>
- *
- * Delete an event group that was previously created by a call to
- * xEventGroupCreate().  Tasks that are blocked on the event group will be
- * unblocked and obtain 0 as the event group's value.
- *
- * @param xEventGroup The event group being deleted.
- */
-    void vEventGroupDelete( EventGroupHandle_t xEventGroup ) PRIVILEGED_FUNCTION;
-
-/* For internal use only. */
-    void vEventGroupSetBitsCallback( void * pvEventGroup,
-                                     const uint32_t ulBitsToSet ) PRIVILEGED_FUNCTION;
-    void vEventGroupClearBitsCallback( void * pvEventGroup,
-                                       const uint32_t ulBitsToClear ) PRIVILEGED_FUNCTION;
-
-
-    #if ( configUSE_TRACE_FACILITY == 1 )
-        UBaseType_t uxEventGroupGetNumber( void * xEventGroup ) PRIVILEGED_FUNCTION;
-        void vEventGroupSetNumber( void * xEventGroup,
-                                   UBaseType_t uxEventGroupNumber ) PRIVILEGED_FUNCTION;
-    #endif
-
-    #ifdef __cplusplus
-        }
-    #endif
-
-#endif /* EVENT_GROUPS_H */
-=======
-/*
- * FreeRTOS Kernel V10.3.1
- * Copyright (C) 2020 Amazon.com, Inc. or its affiliates.  All Rights Reserved.
- *
- * Permission is hereby granted, free of charge, to any person obtaining a copy of
- * this software and associated documentation files (the "Software"), to deal in
- * the Software without restriction, including without limitation the rights to
- * use, copy, modify, merge, publish, distribute, sublicense, and/or sell copies of
- * the Software, and to permit persons to whom the Software is furnished to do so,
- * subject to the following conditions:
- *
- * The above copyright notice and this permission notice shall be included in all
- * copies or substantial portions of the Software.
- *
- * THE SOFTWARE IS PROVIDED "AS IS", WITHOUT WARRANTY OF ANY KIND, EXPRESS OR
- * IMPLIED, INCLUDING BUT NOT LIMITED TO THE WARRANTIES OF MERCHANTABILITY, FITNESS
- * FOR A PARTICULAR PURPOSE AND NONINFRINGEMENT. IN NO EVENT SHALL THE AUTHORS OR
- * COPYRIGHT HOLDERS BE LIABLE FOR ANY CLAIM, DAMAGES OR OTHER LIABILITY, WHETHER
- * IN AN ACTION OF CONTRACT, TORT OR OTHERWISE, ARISING FROM, OUT OF OR IN
- * CONNECTION WITH THE SOFTWARE OR THE USE OR OTHER DEALINGS IN THE SOFTWARE.
- *
- * http://www.FreeRTOS.org
- * http://aws.amazon.com/freertos
- *
- */
-
-#ifndef EVENT_GROUPS_H
-#define EVENT_GROUPS_H
-
-#ifndef INC_FREERTOS_H
-    #error "include FreeRTOS.h" must appear in source files before "include event_groups.h"
-#endif
-
-/* FreeRTOS includes. */
-#include "timers.h"
-
-/* *INDENT-OFF* */
-#ifdef __cplusplus
-    extern "C" {
-#endif
-/* *INDENT-ON* */
-
-/**
- * An event group is a collection of bits to which an application can assign a
- * meaning.  For example, an application may create an event group to convey
- * the status of various CAN bus related events in which bit 0 might mean "A CAN
- * message has been received and is ready for processing", bit 1 might mean "The
- * application has queued a message that is ready for sending onto the CAN
- * network", and bit 2 might mean "It is time to send a SYNC message onto the
- * CAN network" etc.  A task can then test the bit values to see which events
- * are active, and optionally enter the Blocked state to wait for a specified
- * bit or a group of specified bits to be active.  To continue the CAN bus
- * example, a CAN controlling task can enter the Blocked state (and therefore
- * not consume any processing time) until either bit 0, bit 1 or bit 2 are
- * active, at which time the bit that was actually active would inform the task
- * which action it had to take (process a received message, send a message, or
- * send a SYNC).
- *
- * The event groups implementation contains intelligence to avoid race
- * conditions that would otherwise occur were an application to use a simple
- * variable for the same purpose.  This is particularly important with respect
- * to when a bit within an event group is to be cleared, and when bits have to
- * be set and then tested atomically - as is the case where event groups are
- * used to create a synchronisation point between multiple tasks (a
- * 'rendezvous').
- *
- * \defgroup EventGroup
- */
-
-
-
-/**
- * event_groups.h
- *
- * Type by which event groups are referenced.  For example, a call to
- * xEventGroupCreate() returns an EventGroupHandle_t variable that can then
- * be used as a parameter to other event group functions.
- *
- * \defgroup EventGroupHandle_t EventGroupHandle_t
- * \ingroup EventGroup
- */
-struct EventGroupDef_t;
-typedef struct EventGroupDef_t   * EventGroupHandle_t;
-
-/*
- * The type that holds event bits always matches TickType_t - therefore the
- * number of bits it holds is set by configUSE_16_BIT_TICKS (16 bits if set to 1,
- * 32 bits if set to 0.
- *
- * \defgroup EventBits_t EventBits_t
- * \ingroup EventGroup
- */
-typedef TickType_t               EventBits_t;
-
-/**
- * event_groups.h
- *<pre>
- * EventGroupHandle_t xEventGroupCreate( void );
- * </pre>
- *
- * Create a new event group.
- *
- * Internally, within the FreeRTOS implementation, event groups use a [small]
- * block of memory, in which the event group's structure is stored.  If an event
- * groups is created using xEventGropuCreate() then the required memory is
- * automatically dynamically allocated inside the xEventGroupCreate() function.
- * (see http://www.freertos.org/a00111.html).  If an event group is created
- * using xEventGropuCreateStatic() then the application writer must instead
- * provide the memory that will get used by the event group.
- * xEventGroupCreateStatic() therefore allows an event group to be created
- * without using any dynamic memory allocation.
- *
- * Although event groups are not related to ticks, for internal implementation
- * reasons the number of bits available for use in an event group is dependent
- * on the configUSE_16_BIT_TICKS setting in FreeRTOSConfig.h.  If
- * configUSE_16_BIT_TICKS is 1 then each event group contains 8 usable bits (bit
- * 0 to bit 7).  If configUSE_16_BIT_TICKS is set to 0 then each event group has
- * 24 usable bits (bit 0 to bit 23).  The EventBits_t type is used to store
- * event bits within an event group.
- *
- * @return If the event group was created then a handle to the event group is
- * returned.  If there was insufficient FreeRTOS heap available to create the
- * event group then NULL is returned.  See http://www.freertos.org/a00111.html
- *
- * Example usage:
- * <pre>
- *  // Declare a variable to hold the created event group.
- *  EventGroupHandle_t xCreatedEventGroup;
- *
- *  // Attempt to create the event group.
- *  xCreatedEventGroup = xEventGroupCreate();
- *
- *  // Was the event group created successfully?
- *  if( xCreatedEventGroup == NULL )
- *  {
- *      // The event group was not created because there was insufficient
- *      // FreeRTOS heap available.
- *  }
- *  else
- *  {
- *      // The event group was created.
- *  }
- * </pre>
- * \defgroup xEventGroupCreate xEventGroupCreate
- * \ingroup EventGroup
- */
-#if ( configSUPPORT_DYNAMIC_ALLOCATION == 1 )
-    EventGroupHandle_t xEventGroupCreate( void ) PRIVILEGED_FUNCTION;
-#endif
-
-/**
- * event_groups.h
- *<pre>
- * EventGroupHandle_t xEventGroupCreateStatic( EventGroupHandle_t * pxEventGroupBuffer );
- * </pre>
- *
- * Create a new event group.
- *
- * Internally, within the FreeRTOS implementation, event groups use a [small]
- * block of memory, in which the event group's structure is stored.  If an event
- * groups is created using xEventGropuCreate() then the required memory is
- * automatically dynamically allocated inside the xEventGroupCreate() function.
- * (see http://www.freertos.org/a00111.html).  If an event group is created
- * using xEventGropuCreateStatic() then the application writer must instead
- * provide the memory that will get used by the event group.
- * xEventGroupCreateStatic() therefore allows an event group to be created
- * without using any dynamic memory allocation.
- *
- * Although event groups are not related to ticks, for internal implementation
- * reasons the number of bits available for use in an event group is dependent
- * on the configUSE_16_BIT_TICKS setting in FreeRTOSConfig.h.  If
- * configUSE_16_BIT_TICKS is 1 then each event group contains 8 usable bits (bit
- * 0 to bit 7).  If configUSE_16_BIT_TICKS is set to 0 then each event group has
- * 24 usable bits (bit 0 to bit 23).  The EventBits_t type is used to store
- * event bits within an event group.
- *
- * @param pxEventGroupBuffer pxEventGroupBuffer must point to a variable of type
- * StaticEventGroup_t, which will be then be used to hold the event group's data
- * structures, removing the need for the memory to be allocated dynamically.
- *
- * @return If the event group was created then a handle to the event group is
- * returned.  If pxEventGroupBuffer was NULL then NULL is returned.
- *
- * Example usage:
- * <pre>
- *  // StaticEventGroup_t is a publicly accessible structure that has the same
- *  // size and alignment requirements as the real event group structure.  It is
- *  // provided as a mechanism for applications to know the size of the event
- *  // group (which is dependent on the architecture and configuration file
- *  // settings) without breaking the strict data hiding policy by exposing the
- *  // real event group internals.  This StaticEventGroup_t variable is passed
- *  // into the xSemaphoreCreateEventGroupStatic() function and is used to store
- *  // the event group's data structures
- *  StaticEventGroup_t xEventGroupBuffer;
- *
- *  // Create the event group without dynamically allocating any memory.
- *  xEventGroup = xEventGroupCreateStatic( &xEventGroupBuffer );
- * </pre>
- */
-#if ( configSUPPORT_STATIC_ALLOCATION == 1 )
-    EventGroupHandle_t xEventGroupCreateStatic( StaticEventGroup_t * pxEventGroupBuffer ) PRIVILEGED_FUNCTION;
-#endif
-
-/**
- * event_groups.h
- *<pre>
- *  EventBits_t xEventGroupWaitBits(    EventGroupHandle_t xEventGroup,
- *                                      const EventBits_t uxBitsToWaitFor,
- *                                      const BaseType_t xClearOnExit,
- *                                      const BaseType_t xWaitForAllBits,
- *                                      const TickType_t xTicksToWait );
- * </pre>
- *
- * [Potentially] block to wait for one or more bits to be set within a
- * previously created event group.
- *
- * This function cannot be called from an interrupt.
- *
- * @param xEventGroup The event group in which the bits are being tested.  The
- * event group must have previously been created using a call to
- * xEventGroupCreate().
- *
- * @param uxBitsToWaitFor A bitwise value that indicates the bit or bits to test
- * inside the event group.  For example, to wait for bit 0 and/or bit 2 set
- * uxBitsToWaitFor to 0x05.  To wait for bits 0 and/or bit 1 and/or bit 2 set
- * uxBitsToWaitFor to 0x07.  Etc.
- *
- * @param xClearOnExit If xClearOnExit is set to pdTRUE then any bits within
- * uxBitsToWaitFor that are set within the event group will be cleared before
- * xEventGroupWaitBits() returns if the wait condition was met (if the function
- * returns for a reason other than a timeout).  If xClearOnExit is set to
- * pdFALSE then the bits set in the event group are not altered when the call to
- * xEventGroupWaitBits() returns.
- *
- * @param xWaitForAllBits If xWaitForAllBits is set to pdTRUE then
- * xEventGroupWaitBits() will return when either all the bits in uxBitsToWaitFor
- * are set or the specified block time expires.  If xWaitForAllBits is set to
- * pdFALSE then xEventGroupWaitBits() will return when any one of the bits set
- * in uxBitsToWaitFor is set or the specified block time expires.  The block
- * time is specified by the xTicksToWait parameter.
- *
- * @param xTicksToWait The maximum amount of time (specified in 'ticks') to wait
- * for one/all (depending on the xWaitForAllBits value) of the bits specified by
- * uxBitsToWaitFor to become set.
- *
- * @return The value of the event group at the time either the bits being waited
- * for became set, or the block time expired.  Test the return value to know
- * which bits were set.  If xEventGroupWaitBits() returned because its timeout
- * expired then not all the bits being waited for will be set.  If
- * xEventGroupWaitBits() returned because the bits it was waiting for were set
- * then the returned value is the event group value before any bits were
- * automatically cleared in the case that xClearOnExit parameter was set to
- * pdTRUE.
- *
- * Example usage:
- * <pre>
- #define BIT_0 ( 1 << 0 )
- #define BIT_4 ( 1 << 4 )
- *
- * void aFunction( EventGroupHandle_t xEventGroup )
- * {
- * EventBits_t uxBits;
- * const TickType_t xTicksToWait = 100 / portTICK_PERIOD_MS;
- *
- *      // Wait a maximum of 100ms for either bit 0 or bit 4 to be set within
- *      // the event group.  Clear the bits before exiting.
- *      uxBits = xEventGroupWaitBits(
- *                  xEventGroup,    // The event group being tested.
- *                  BIT_0 | BIT_4,  // The bits within the event group to wait for.
- *                  pdTRUE,         // BIT_0 and BIT_4 should be cleared before returning.
- *                  pdFALSE,        // Don't wait for both bits, either bit will do.
- *                  xTicksToWait ); // Wait a maximum of 100ms for either bit to be set.
- *
- *      if( ( uxBits & ( BIT_0 | BIT_4 ) ) == ( BIT_0 | BIT_4 ) )
- *      {
- *          // xEventGroupWaitBits() returned because both bits were set.
- *      }
- *      else if( ( uxBits & BIT_0 ) != 0 )
- *      {
- *          // xEventGroupWaitBits() returned because just BIT_0 was set.
- *      }
- *      else if( ( uxBits & BIT_4 ) != 0 )
- *      {
- *          // xEventGroupWaitBits() returned because just BIT_4 was set.
- *      }
- *      else
- *      {
- *          // xEventGroupWaitBits() returned because xTicksToWait ticks passed
- *          // without either BIT_0 or BIT_4 becoming set.
- *      }
- * }
- * </pre>
- * \defgroup xEventGroupWaitBits xEventGroupWaitBits
- * \ingroup EventGroup
- */
-EventBits_t xEventGroupWaitBits( EventGroupHandle_t xEventGroup,
-                                 const EventBits_t uxBitsToWaitFor,
-                                 const BaseType_t xClearOnExit,
-                                 const BaseType_t xWaitForAllBits,
-                                 TickType_t xTicksToWait ) PRIVILEGED_FUNCTION;
-
-/**
- * event_groups.h
- *<pre>
- *  EventBits_t xEventGroupClearBits( EventGroupHandle_t xEventGroup, const EventBits_t uxBitsToClear );
- * </pre>
- *
- * Clear bits within an event group.  This function cannot be called from an
- * interrupt.
- *
- * @param xEventGroup The event group in which the bits are to be cleared.
- *
- * @param uxBitsToClear A bitwise value that indicates the bit or bits to clear
- * in the event group.  For example, to clear bit 3 only, set uxBitsToClear to
- * 0x08.  To clear bit 3 and bit 0 set uxBitsToClear to 0x09.
- *
- * @return The value of the event group before the specified bits were cleared.
- *
- * Example usage:
- * <pre>
- #define BIT_0 ( 1 << 0 )
- #define BIT_4 ( 1 << 4 )
- *
- * void aFunction( EventGroupHandle_t xEventGroup )
- * {
- * EventBits_t uxBits;
- *
- *      // Clear bit 0 and bit 4 in xEventGroup.
- *      uxBits = xEventGroupClearBits(
- *                              xEventGroup,    // The event group being updated.
- *                              BIT_0 | BIT_4 );// The bits being cleared.
- *
- *      if( ( uxBits & ( BIT_0 | BIT_4 ) ) == ( BIT_0 | BIT_4 ) )
- *      {
- *          // Both bit 0 and bit 4 were set before xEventGroupClearBits() was
- *          // called.  Both will now be clear (not set).
- *      }
- *      else if( ( uxBits & BIT_0 ) != 0 )
- *      {
- *          // Bit 0 was set before xEventGroupClearBits() was called.  It will
- *          // now be clear.
- *      }
- *      else if( ( uxBits & BIT_4 ) != 0 )
- *      {
- *          // Bit 4 was set before xEventGroupClearBits() was called.  It will
- *          // now be clear.
- *      }
- *      else
- *      {
- *          // Neither bit 0 nor bit 4 were set in the first place.
- *      }
- * }
- * </pre>
- * \defgroup xEventGroupClearBits xEventGroupClearBits
- * \ingroup EventGroup
- */
-EventBits_t xEventGroupClearBits( EventGroupHandle_t xEventGroup,
-                                  const EventBits_t uxBitsToClear ) PRIVILEGED_FUNCTION;
-
-/**
- * event_groups.h
- *<pre>
- *  BaseType_t xEventGroupClearBitsFromISR( EventGroupHandle_t xEventGroup, const EventBits_t uxBitsToSet );
- * </pre>
- *
- * A version of xEventGroupClearBits() that can be called from an interrupt.
- *
- * Setting bits in an event group is not a deterministic operation because there
- * are an unknown number of tasks that may be waiting for the bit or bits being
- * set.  FreeRTOS does not allow nondeterministic operations to be performed
- * while interrupts are disabled, so protects event groups that are accessed
- * from tasks by suspending the scheduler rather than disabling interrupts.  As
- * a result event groups cannot be accessed directly from an interrupt service
- * routine.  Therefore xEventGroupClearBitsFromISR() sends a message to the
- * timer task to have the clear operation performed in the context of the timer
- * task.
- *
- * @param xEventGroup The event group in which the bits are to be cleared.
- *
- * @param uxBitsToClear A bitwise value that indicates the bit or bits to clear.
- * For example, to clear bit 3 only, set uxBitsToClear to 0x08.  To clear bit 3
- * and bit 0 set uxBitsToClear to 0x09.
- *
- * @return If the request to execute the function was posted successfully then
- * pdPASS is returned, otherwise pdFALSE is returned.  pdFALSE will be returned
- * if the timer service queue was full.
- *
- * Example usage:
- * <pre>
- #define BIT_0 ( 1 << 0 )
- #define BIT_4 ( 1 << 4 )
- *
- * // An event group which it is assumed has already been created by a call to
- * // xEventGroupCreate().
- * EventGroupHandle_t xEventGroup;
- *
- * void anInterruptHandler( void )
- * {
- *      // Clear bit 0 and bit 4 in xEventGroup.
- *      xResult = xEventGroupClearBitsFromISR(
- *                          xEventGroup,     // The event group being updated.
- *                          BIT_0 | BIT_4 ); // The bits being set.
- *
- *      if( xResult == pdPASS )
- *      {
- *          // The message was posted successfully.
- *      }
- * }
- * </pre>
- * \defgroup xEventGroupClearBitsFromISR xEventGroupClearBitsFromISR
- * \ingroup EventGroup
- */
-#if ( configUSE_TRACE_FACILITY == 1 )
-    BaseType_t xEventGroupClearBitsFromISR( EventGroupHandle_t xEventGroup,
-                                            const EventBits_t uxBitsToClear ) PRIVILEGED_FUNCTION;
-#else
-    #define xEventGroupClearBitsFromISR( xEventGroup, uxBitsToClear ) \
-    xTimerPendFunctionCallFromISR( vEventGroupClearBitsCallback, ( void * ) xEventGroup, ( uint32_t ) uxBitsToClear, NULL )
-#endif
-
-/**
- * event_groups.h
- *<pre>
- *  EventBits_t xEventGroupSetBits( EventGroupHandle_t xEventGroup, const EventBits_t uxBitsToSet );
- * </pre>
- *
- * Set bits within an event group.
- * This function cannot be called from an interrupt.  xEventGroupSetBitsFromISR()
- * is a version that can be called from an interrupt.
- *
- * Setting bits in an event group will automatically unblock tasks that are
- * blocked waiting for the bits.
- *
- * @param xEventGroup The event group in which the bits are to be set.
- *
- * @param uxBitsToSet A bitwise value that indicates the bit or bits to set.
- * For example, to set bit 3 only, set uxBitsToSet to 0x08.  To set bit 3
- * and bit 0 set uxBitsToSet to 0x09.
- *
- * @return The value of the event group at the time the call to
- * xEventGroupSetBits() returns.  There are two reasons why the returned value
- * might have the bits specified by the uxBitsToSet parameter cleared.  First,
- * if setting a bit results in a task that was waiting for the bit leaving the
- * blocked state then it is possible the bit will be cleared automatically
- * (see the xClearBitOnExit parameter of xEventGroupWaitBits()).  Second, any
- * unblocked (or otherwise Ready state) task that has a priority above that of
- * the task that called xEventGroupSetBits() will execute and may change the
- * event group value before the call to xEventGroupSetBits() returns.
- *
- * Example usage:
- * <pre>
- #define BIT_0 ( 1 << 0 )
- #define BIT_4 ( 1 << 4 )
- *
- * void aFunction( EventGroupHandle_t xEventGroup )
- * {
- * EventBits_t uxBits;
- *
- *      // Set bit 0 and bit 4 in xEventGroup.
- *      uxBits = xEventGroupSetBits(
- *                          xEventGroup,    // The event group being updated.
- *                          BIT_0 | BIT_4 );// The bits being set.
- *
- *      if( ( uxBits & ( BIT_0 | BIT_4 ) ) == ( BIT_0 | BIT_4 ) )
- *      {
- *          // Both bit 0 and bit 4 remained set when the function returned.
- *      }
- *      else if( ( uxBits & BIT_0 ) != 0 )
- *      {
- *          // Bit 0 remained set when the function returned, but bit 4 was
- *          // cleared.  It might be that bit 4 was cleared automatically as a
- *          // task that was waiting for bit 4 was removed from the Blocked
- *          // state.
- *      }
- *      else if( ( uxBits & BIT_4 ) != 0 )
- *      {
- *          // Bit 4 remained set when the function returned, but bit 0 was
- *          // cleared.  It might be that bit 0 was cleared automatically as a
- *          // task that was waiting for bit 0 was removed from the Blocked
- *          // state.
- *      }
- *      else
- *      {
- *          // Neither bit 0 nor bit 4 remained set.  It might be that a task
- *          // was waiting for both of the bits to be set, and the bits were
- *          // cleared as the task left the Blocked state.
- *      }
- * }
- * </pre>
- * \defgroup xEventGroupSetBits xEventGroupSetBits
- * \ingroup EventGroup
- */
-EventBits_t xEventGroupSetBits( EventGroupHandle_t xEventGroup,
-                                const EventBits_t uxBitsToSet ) PRIVILEGED_FUNCTION;
-
-/**
- * event_groups.h
- *<pre>
- *  BaseType_t xEventGroupSetBitsFromISR( EventGroupHandle_t xEventGroup, const EventBits_t uxBitsToSet, BaseType_t *pxHigherPriorityTaskWoken );
- * </pre>
- *
- * A version of xEventGroupSetBits() that can be called from an interrupt.
- *
- * Setting bits in an event group is not a deterministic operation because there
- * are an unknown number of tasks that may be waiting for the bit or bits being
- * set.  FreeRTOS does not allow nondeterministic operations to be performed in
- * interrupts or from critical sections.  Therefore xEventGroupSetBitsFromISR()
- * sends a message to the timer task to have the set operation performed in the
- * context of the timer task - where a scheduler lock is used in place of a
- * critical section.
- *
- * @param xEventGroup The event group in which the bits are to be set.
- *
- * @param uxBitsToSet A bitwise value that indicates the bit or bits to set.
- * For example, to set bit 3 only, set uxBitsToSet to 0x08.  To set bit 3
- * and bit 0 set uxBitsToSet to 0x09.
- *
- * @param pxHigherPriorityTaskWoken As mentioned above, calling this function
- * will result in a message being sent to the timer daemon task.  If the
- * priority of the timer daemon task is higher than the priority of the
- * currently running task (the task the interrupt interrupted) then
- * *pxHigherPriorityTaskWoken will be set to pdTRUE by
- * xEventGroupSetBitsFromISR(), indicating that a context switch should be
- * requested before the interrupt exits.  For that reason
- * *pxHigherPriorityTaskWoken must be initialised to pdFALSE.  See the
- * example code below.
- *
- * @return If the request to execute the function was posted successfully then
- * pdPASS is returned, otherwise pdFALSE is returned.  pdFALSE will be returned
- * if the timer service queue was full.
- *
- * Example usage:
- * <pre>
- #define BIT_0 ( 1 << 0 )
- #define BIT_4 ( 1 << 4 )
- *
- * // An event group which it is assumed has already been created by a call to
- * // xEventGroupCreate().
- * EventGroupHandle_t xEventGroup;
- *
- * void anInterruptHandler( void )
- * {
- * BaseType_t xHigherPriorityTaskWoken, xResult;
- *
- *      // xHigherPriorityTaskWoken must be initialised to pdFALSE.
- *      xHigherPriorityTaskWoken = pdFALSE;
- *
- *      // Set bit 0 and bit 4 in xEventGroup.
- *      xResult = xEventGroupSetBitsFromISR(
- *                          xEventGroup,    // The event group being updated.
- *                          BIT_0 | BIT_4   // The bits being set.
- *                          &xHigherPriorityTaskWoken );
- *
- *      // Was the message posted successfully?
- *      if( xResult == pdPASS )
- *      {
- *          // If xHigherPriorityTaskWoken is now set to pdTRUE then a context
- *          // switch should be requested.  The macro used is port specific and
- *          // will be either portYIELD_FROM_ISR() or portEND_SWITCHING_ISR() -
- *          // refer to the documentation page for the port being used.
- *          portYIELD_FROM_ISR( xHigherPriorityTaskWoken );
- *      }
- * }
- * </pre>
- * \defgroup xEventGroupSetBitsFromISR xEventGroupSetBitsFromISR
- * \ingroup EventGroup
- */
 #if ( configUSE_TRACE_FACILITY == 1 )
     BaseType_t xEventGroupSetBitsFromISR( EventGroupHandle_t xEventGroup,
                                           const EventBits_t uxBitsToSet,
@@ -1543,5 +772,4 @@
 #endif
 /* *INDENT-ON* */
 
-#endif /* EVENT_GROUPS_H */
->>>>>>> 9a1ebfec
+#endif /* EVENT_GROUPS_H */