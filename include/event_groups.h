--- conflicted
+++ resolved
@@ -622,15 +622,9 @@
  * Example usage:
  * <pre>
  * // Bits used by the three tasks.
-<<<<<<< HEAD
  #define TASK_0_BIT     ( 1 << 0 )
  #define TASK_1_BIT     ( 1 << 1 )
  #define TASK_2_BIT     ( 1 << 2 )
-=======
- #define TASK_0_BIT    ( 1 << 0 )
- #define TASK_1_BIT    ( 1 << 1 )
- #define TASK_2_BIT    ( 1 << 2 )
->>>>>>> 8c77117c
  *
  #define ALL_SYNC_BITS ( TASK_0_BIT | TASK_1_BIT | TASK_2_BIT )
  *
@@ -778,4 +772,4 @@
 #endif
 /* *INDENT-ON* */
 
-#endif /* EVENT_GROUPS_H */
+#endif /* EVENT_GROUPS_H */