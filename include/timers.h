--- conflicted
+++ resolved
@@ -1330,13 +1330,9 @@
 
 /**
  * task.h
-<<<<<<< HEAD
- * <pre>void vApplicationGetTimerTaskMemory( StaticTask_t ** ppxTimerTaskTCBBuffer, StackType_t ** ppxTimerTaskStackBuffer, configSTACK_DEPTH_TYPE * puxTimerTaskStackSize ) </pre>
-=======
  * @code{c}
  * void vApplicationGetTimerTaskMemory( StaticTask_t ** ppxTimerTaskTCBBuffer, StackType_t ** ppxTimerTaskStackBuffer, uint32_t *pulTimerTaskStackSize )
  * @endcode
->>>>>>> f8ada39d
  *
  * This function is used to provide a statically allocated block of memory to FreeRTOS to hold the Timer Task TCB.  This function is required when
  * configSUPPORT_STATIC_ALLOCATION is set.  For more information see this URI: https://www.FreeRTOS.org/a00110.html#configSUPPORT_STATIC_ALLOCATION
