--- conflicted
+++ resolved
@@ -1328,37 +1328,20 @@
 
 #if ( configSUPPORT_STATIC_ALLOCATION == 1 )
 
-<<<<<<< HEAD
-    /**
-     * task.h
-     * <pre>void vApplicationGetTimerTaskMemory( StaticTask_t ** ppxTimerTaskTCBBuffer, StackType_t ** ppxTimerTaskStackBuffer, configSTACK_DEPTH_TYPE * puxTimerTaskStackSize ) </pre>
-     *
-     * This function is used to provide a statically allocated block of memory to FreeRTOS to hold the Timer Task TCB.  This function is required when
-     * configSUPPORT_STATIC_ALLOCATION is set.  For more information see this URI: https://www.FreeRTOS.org/a00110.html#configSUPPORT_STATIC_ALLOCATION
-     *
-     * @param ppxTimerTaskTCBBuffer   A handle to a statically allocated TCB buffer
-     * @param ppxTimerTaskStackBuffer A handle to a statically allocated Stack buffer for thie idle task
-     * @param puxTimerTaskStackSize   A pointer to the number of elements that will fit in the allocated stack buffer
-     */
-    void vApplicationGetTimerTaskMemory( StaticTask_t ** ppxTimerTaskTCBBuffer,
-                                          StackType_t ** ppxTimerTaskStackBuffer,
-                                          configSTACK_DEPTH_TYPE * puxTimerTaskStackSize );
-=======
 /**
  * task.h
- * <pre>void vApplicationGetTimerTaskMemory( StaticTask_t ** ppxTimerTaskTCBBuffer, StackType_t ** ppxTimerTaskStackBuffer, uint32_t *pulTimerTaskStackSize ) </pre>
+ * <pre>void vApplicationGetTimerTaskMemory( StaticTask_t ** ppxTimerTaskTCBBuffer, StackType_t ** ppxTimerTaskStackBuffer, configSTACK_DEPTH_TYPE * puxTimerTaskStackSize ) </pre>
  *
  * This function is used to provide a statically allocated block of memory to FreeRTOS to hold the Timer Task TCB.  This function is required when
  * configSUPPORT_STATIC_ALLOCATION is set.  For more information see this URI: https://www.FreeRTOS.org/a00110.html#configSUPPORT_STATIC_ALLOCATION
  *
  * @param ppxTimerTaskTCBBuffer   A handle to a statically allocated TCB buffer
  * @param ppxTimerTaskStackBuffer A handle to a statically allocated Stack buffer for thie idle task
- * @param pulTimerTaskStackSize   A pointer to the number of elements that will fit in the allocated stack buffer
+ * @param puxTimerTaskStackSize   A pointer to the number of elements that will fit in the allocated stack buffer
  */
     void vApplicationGetTimerTaskMemory( StaticTask_t ** ppxTimerTaskTCBBuffer,
                                          StackType_t ** ppxTimerTaskStackBuffer,
-                                         uint32_t * pulTimerTaskStackSize );
->>>>>>> 0b1e9d79
+                                         configSTACK_DEPTH_TYPE * puxTimerTaskStackSize );
 
 #endif
 
