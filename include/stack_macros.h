--- conflicted
+++ resolved
@@ -88,7 +88,6 @@
 
 #if ( ( configCHECK_FOR_STACK_OVERFLOW > 1 ) && ( portSTACK_GROWTH < 0 ) )
 
-<<<<<<< HEAD
     #define taskCHECK_FOR_STACK_OVERFLOW()                                                      \
     do {                                                                                        \
         const uint32_t * const pulStack = ( uint32_t * ) pxCurrentTCB->pxStack;                 \
@@ -102,20 +101,7 @@
             char * pcOverflowTaskName = pxCurrentTCB->pcTaskName;                               \
             vApplicationStackOverflowHook( ( TaskHandle_t ) pxCurrentTCB, pcOverflowTaskName ); \
         }                                                                                       \
-=======
-    #define taskCHECK_FOR_STACK_OVERFLOW()                                                            \
-    do {                                                                                              \
-        const uint32_t * const pulStack = ( uint32_t * ) pxCurrentTCB->pxStack;                       \
-        const uint32_t ulCheckValue = ( uint32_t ) 0xa5a5a5a5U;                                       \
-                                                                                                      \
-        if( ( pulStack[ 0 ] != ulCheckValue ) ||                                                      \
-            ( pulStack[ 1 ] != ulCheckValue ) ||                                                      \
-            ( pulStack[ 2 ] != ulCheckValue ) ||                                                      \
-            ( pulStack[ 3 ] != ulCheckValue ) )                                                       \
-        {                                                                                             \
-            vApplicationStackOverflowHook( ( TaskHandle_t ) pxCurrentTCB, pxCurrentTCB->pcTaskName ); \
-        }                                                                                             \
->>>>>>> ce41f6ec
+
     } while( 0 )
 
 #endif /* #if( configCHECK_FOR_STACK_OVERFLOW > 1 ) */
