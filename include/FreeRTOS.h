--- conflicted
+++ resolved
@@ -1165,13 +1165,12 @@
     #error configUSE_TASK_PREEMPTION_DISABLE is not supported in single core FreeRTOS
 #endif
 
-<<<<<<< HEAD
 #if ( ( configNUMBER_OF_CORES == 1 ) && ( configUSE_CORE_AFFINITY != 0 ) )
     #error configUSE_CORE_AFFINITY is not supported in single core FreeRTOS
-=======
+#endif
+
 #if ( ( configNUMBER_OF_CORES > 1 ) && ( configUSE_PORT_OPTIMISED_TASK_SELECTION != 0 ) )
     #error configUSE_PORT_OPTIMISED_TASK_SELECTION is not supported in SMP FreeRTOS
->>>>>>> 288d1433
 #endif
 
 #ifndef configINITIAL_TICK_COUNT
