/*
 * FreeRTOS Kernel <DEVELOPMENT BRANCH>
 * Copyright (C) 2021 Amazon.com, Inc. or its affiliates. All Rights Reserved.
 *
 * SPDX-License-Identifier: MIT
 *
 * Permission is hereby granted, free of charge, to any person obtaining a copy of
 * this software and associated documentation files (the "Software"), to deal in
 * the Software without restriction, including without limitation the rights to
 * use, copy, modify, merge, publish, distribute, sublicense, and/or sell copies of
 * the Software, and to permit persons to whom the Software is furnished to do so,
 * subject to the following conditions:
 *
 * The above copyright notice and this permission notice shall be included in all
 * copies or substantial portions of the Software.
 *
 * THE SOFTWARE IS PROVIDED "AS IS", WITHOUT WARRANTY OF ANY KIND, EXPRESS OR
 * IMPLIED, INCLUDING BUT NOT LIMITED TO THE WARRANTIES OF MERCHANTABILITY, FITNESS
 * FOR A PARTICULAR PURPOSE AND NONINFRINGEMENT. IN NO EVENT SHALL THE AUTHORS OR
 * COPYRIGHT HOLDERS BE LIABLE FOR ANY CLAIM, DAMAGES OR OTHER LIABILITY, WHETHER
 * IN AN ACTION OF CONTRACT, TORT OR OTHERWISE, ARISING FROM, OUT OF OR IN
 * CONNECTION WITH THE SOFTWARE OR THE USE OR OTHER DEALINGS IN THE SOFTWARE.
 *
 * https://www.FreeRTOS.org
 * https://github.com/FreeRTOS
 *
 */

#ifndef INC_FREERTOS_H
#define INC_FREERTOS_H

/*
 * Include the generic headers required for the FreeRTOS port being used.
 */
#include <stddef.h>

/*
 * If stdint.h cannot be located then:
 *   + If using GCC ensure the -nostdint options is *not* being used.
 *   + Ensure the project's include path includes the directory in which your
 *     compiler stores stdint.h.
 *   + Set any compiler options necessary for it to support C99, as technically
 *     stdint.h is only mandatory with C99 (FreeRTOS does not require C99 in any
 *     other way).
 *   + The FreeRTOS download includes a simple stdint.h definition that can be
 *     used in cases where none is provided by the compiler.  The files only
 *     contains the typedefs required to build FreeRTOS.  Read the instructions
 *     in FreeRTOS/source/stdint.readme for more information.
 */
#include <stdint.h> /* READ COMMENT ABOVE. */

/* *INDENT-OFF* */
#ifdef __cplusplus
    extern "C" {
#endif
/* *INDENT-ON* */

/* Acceptable values for configTICK_TYPE_WIDTH_IN_BITS. */
#define TICK_TYPE_WIDTH_16_BITS    0
#define TICK_TYPE_WIDTH_32_BITS    1
#define TICK_TYPE_WIDTH_64_BITS    2

/* Application specific configuration options. */
#include "FreeRTOSConfig.h"

#if !defined( configUSE_16_BIT_TICKS ) && !defined( configTICK_TYPE_WIDTH_IN_BITS )
    #error Missing definition:  One of configUSE_16_BIT_TICKS and configTICK_TYPE_WIDTH_IN_BITS must be defined in FreeRTOSConfig.h.  See the Configuration section of the FreeRTOS API documentation for details.
#endif

#if defined( configUSE_16_BIT_TICKS ) && defined( configTICK_TYPE_WIDTH_IN_BITS )
    #error Only one of configUSE_16_BIT_TICKS and configTICK_TYPE_WIDTH_IN_BITS must be defined in FreeRTOSConfig.h.  See the Configuration section of the FreeRTOS API documentation for details.
#endif

/* Define configTICK_TYPE_WIDTH_IN_BITS according to the
 * value of configUSE_16_BIT_TICKS for backward compatibility. */
#ifndef configTICK_TYPE_WIDTH_IN_BITS
    #if ( configUSE_16_BIT_TICKS == 1 )
        #define configTICK_TYPE_WIDTH_IN_BITS    TICK_TYPE_WIDTH_16_BITS
    #else
        #define configTICK_TYPE_WIDTH_IN_BITS    TICK_TYPE_WIDTH_32_BITS
    #endif
#endif

/* Set configUSE_MPU_WRAPPERS_V1 to 1 to use MPU wrappers v1. */
#ifndef configUSE_MPU_WRAPPERS_V1
    #define configUSE_MPU_WRAPPERS_V1    0
#endif

/* Set configENABLE_ACCESS_CONTROL_LIST to 1 to enable access control list support. */
#ifndef configENABLE_ACCESS_CONTROL_LIST
    #define configENABLE_ACCESS_CONTROL_LIST    0
#endif

/* Set default value of configNUMBER_OF_CORES to 1 to use single core FreeRTOS. */
#ifndef configNUMBER_OF_CORES
    #define configNUMBER_OF_CORES    1
#endif

#ifndef configUSE_MALLOC_FAILED_HOOK
    #define configUSE_MALLOC_FAILED_HOOK    0
#endif

/* Basic FreeRTOS definitions. */
#include "projdefs.h"

/* Definitions specific to the port being used. */
#include "portable.h"

/* Must be defaulted before configUSE_NEWLIB_REENTRANT is used below. */
#ifndef configUSE_NEWLIB_REENTRANT
    #define configUSE_NEWLIB_REENTRANT    0
#endif

/* Required if struct _reent is used. */
#if ( configUSE_NEWLIB_REENTRANT == 1 )

    #include "newlib-freertos.h"

#endif /* if ( configUSE_NEWLIB_REENTRANT == 1 ) */

/* Must be defaulted before configUSE_PICOLIBC_TLS is used below. */
#ifndef configUSE_PICOLIBC_TLS
    #define configUSE_PICOLIBC_TLS    0
#endif

#if ( configUSE_PICOLIBC_TLS == 1 )

    #include "picolibc-freertos.h"

#endif /* if ( configUSE_PICOLIBC_TLS == 1 ) */

#ifndef configUSE_C_RUNTIME_TLS_SUPPORT
    #define configUSE_C_RUNTIME_TLS_SUPPORT    0
#endif

#if ( configUSE_C_RUNTIME_TLS_SUPPORT == 1 )

    #ifndef configTLS_BLOCK_TYPE
        #error Missing definition:  configTLS_BLOCK_TYPE must be defined in FreeRTOSConfig.h when configUSE_C_RUNTIME_TLS_SUPPORT is set to 1.
    #endif

    #ifndef configINIT_TLS_BLOCK
        #error Missing definition:  configINIT_TLS_BLOCK must be defined in FreeRTOSConfig.h when configUSE_C_RUNTIME_TLS_SUPPORT is set to 1.
    #endif

    #ifndef configSET_TLS_BLOCK
        #error Missing definition:  configSET_TLS_BLOCK must be defined in FreeRTOSConfig.h when configUSE_C_RUNTIME_TLS_SUPPORT is set to 1.
    #endif

    #ifndef configDEINIT_TLS_BLOCK
        #error Missing definition:  configDEINIT_TLS_BLOCK must be defined in FreeRTOSConfig.h when configUSE_C_RUNTIME_TLS_SUPPORT is set to 1.
    #endif
#endif /* if ( configUSE_C_RUNTIME_TLS_SUPPORT == 1 ) */

/*
 * Check all the required application specific macros have been defined.
 * These macros are application specific and (as downloaded) are defined
 * within FreeRTOSConfig.h.
 */

#ifndef configMINIMAL_STACK_SIZE
    #error Missing definition:  configMINIMAL_STACK_SIZE must be defined in FreeRTOSConfig.h.  configMINIMAL_STACK_SIZE defines the size (in words) of the stack allocated to the idle task.  Refer to the demo project provided for your port for a suitable value.
#endif

#ifndef configMAX_PRIORITIES
    #error Missing definition:  configMAX_PRIORITIES must be defined in FreeRTOSConfig.h.  See the Configuration section of the FreeRTOS API documentation for details.
#endif

#if configMAX_PRIORITIES < 1
    #error configMAX_PRIORITIES must be defined to be greater than or equal to 1.
#endif

#ifndef configUSE_PREEMPTION
    #error Missing definition:  configUSE_PREEMPTION must be defined in FreeRTOSConfig.h as either 1 or 0.  See the Configuration section of the FreeRTOS API documentation for details.
#endif

#ifndef configUSE_IDLE_HOOK
    #error Missing definition:  configUSE_IDLE_HOOK must be defined in FreeRTOSConfig.h as either 1 or 0.  See the Configuration section of the FreeRTOS API documentation for details.
#endif

#if ( configNUMBER_OF_CORES > 1 )
    #ifndef configUSE_PASSIVE_IDLE_HOOK
        #error Missing definition:  configUSE_PASSIVE_IDLE_HOOK must be defined in FreeRTOSConfig.h as either 1 or 0.  See the Configuration section of the FreeRTOS API documentation for details.
    #endif
#endif

#ifndef configUSE_TICK_HOOK
    #error Missing definition:  configUSE_TICK_HOOK must be defined in FreeRTOSConfig.h as either 1 or 0.  See the Configuration section of the FreeRTOS API documentation for details.
#endif

#if ( ( configTICK_TYPE_WIDTH_IN_BITS != TICK_TYPE_WIDTH_16_BITS ) && \
    ( configTICK_TYPE_WIDTH_IN_BITS != TICK_TYPE_WIDTH_32_BITS ) &&   \
    ( configTICK_TYPE_WIDTH_IN_BITS != TICK_TYPE_WIDTH_64_BITS ) )
    #error Macro configTICK_TYPE_WIDTH_IN_BITS is defined to incorrect value.  See the Configuration section of the FreeRTOS API documentation for details.
#endif

#ifndef configUSE_CO_ROUTINES
    #define configUSE_CO_ROUTINES    0
#endif

#ifndef INCLUDE_vTaskPrioritySet
    #define INCLUDE_vTaskPrioritySet    0
#endif

#ifndef INCLUDE_uxTaskPriorityGet
    #define INCLUDE_uxTaskPriorityGet    0
#endif

#ifndef INCLUDE_vTaskDelete
    #define INCLUDE_vTaskDelete    0
#endif

#ifndef INCLUDE_vTaskSuspend
    #define INCLUDE_vTaskSuspend    0
#endif

#ifdef INCLUDE_xTaskDelayUntil
    #ifdef INCLUDE_vTaskDelayUntil

/* INCLUDE_vTaskDelayUntil was replaced by INCLUDE_xTaskDelayUntil.  Backward
 * compatibility is maintained if only one or the other is defined, but
 * there is a conflict if both are defined. */
        #error INCLUDE_vTaskDelayUntil and INCLUDE_xTaskDelayUntil are both defined.  INCLUDE_vTaskDelayUntil is no longer required and should be removed
    #endif
#endif

#ifndef INCLUDE_xTaskDelayUntil
    #ifdef INCLUDE_vTaskDelayUntil

/* If INCLUDE_vTaskDelayUntil is set but INCLUDE_xTaskDelayUntil is not then
 * the project's FreeRTOSConfig.h probably pre-dates the introduction of
 * xTaskDelayUntil and setting INCLUDE_xTaskDelayUntil to whatever
 * INCLUDE_vTaskDelayUntil is set to will ensure backward compatibility.
 */
        #define INCLUDE_xTaskDelayUntil    INCLUDE_vTaskDelayUntil
    #endif
#endif

#ifndef INCLUDE_xTaskDelayUntil
    #define INCLUDE_xTaskDelayUntil    0
#endif

#ifndef INCLUDE_vTaskDelay
    #define INCLUDE_vTaskDelay    0
#endif

#ifndef INCLUDE_xTaskGetIdleTaskHandle
    #define INCLUDE_xTaskGetIdleTaskHandle    0
#endif

#ifndef INCLUDE_xTaskAbortDelay
    #define INCLUDE_xTaskAbortDelay    0
#endif

#ifndef INCLUDE_xQueueGetMutexHolder
    #define INCLUDE_xQueueGetMutexHolder    0
#endif

#ifndef INCLUDE_xSemaphoreGetMutexHolder
    #define INCLUDE_xSemaphoreGetMutexHolder    INCLUDE_xQueueGetMutexHolder
#endif

#ifndef INCLUDE_xTaskGetHandle
    #define INCLUDE_xTaskGetHandle    0
#endif

#ifndef INCLUDE_uxTaskGetStackHighWaterMark
    #define INCLUDE_uxTaskGetStackHighWaterMark    0
#endif

#ifndef INCLUDE_uxTaskGetStackHighWaterMark2
    #define INCLUDE_uxTaskGetStackHighWaterMark2    0
#endif

#ifndef INCLUDE_eTaskGetState
    #define INCLUDE_eTaskGetState    0
#endif

#ifndef INCLUDE_xTaskResumeFromISR
    #define INCLUDE_xTaskResumeFromISR    1
#endif

#ifndef INCLUDE_xTimerPendFunctionCall
    #define INCLUDE_xTimerPendFunctionCall    0
#endif

#ifndef INCLUDE_xTaskGetSchedulerState
    #define INCLUDE_xTaskGetSchedulerState    0
#endif

#ifndef INCLUDE_xTaskGetCurrentTaskHandle
    #define INCLUDE_xTaskGetCurrentTaskHandle    1
#endif

#if configUSE_CO_ROUTINES != 0
    #ifndef configMAX_CO_ROUTINE_PRIORITIES
        #error configMAX_CO_ROUTINE_PRIORITIES must be greater than or equal to 1.
    #endif
#endif

#ifndef configUSE_APPLICATION_TASK_TAG
    #define configUSE_APPLICATION_TASK_TAG    0
#endif

#ifndef configNUM_THREAD_LOCAL_STORAGE_POINTERS
    #define configNUM_THREAD_LOCAL_STORAGE_POINTERS    0
#endif

#ifndef configUSE_RECURSIVE_MUTEXES
    #define configUSE_RECURSIVE_MUTEXES    0
#endif

#ifndef configUSE_MUTEXES
    #define configUSE_MUTEXES    0
#endif

#ifndef configUSE_TIMERS
    #define configUSE_TIMERS    0
#endif

<<<<<<< HEAD
#ifndef configUSE_EVENT_GROUPS
    #define configUSE_EVENT_GROUPS    1
#endif

#ifndef configUSE_STREAM_BUFFERS
    #define configUSE_STREAM_BUFFERS    1
=======
#ifndef configUSE_DAEMON_TASK_STARTUP_HOOK
    #define configUSE_DAEMON_TASK_STARTUP_HOOK    0
#endif

#if ( configUSE_DAEMON_TASK_STARTUP_HOOK != 0 )
    #if ( configUSE_TIMERS == 0 )
        #error configUSE_DAEMON_TASK_STARTUP_HOOK is set, but the daemon task is not created because configUSE_TIMERS is 0.
    #endif
>>>>>>> 4732b96d
#endif

#ifndef configUSE_COUNTING_SEMAPHORES
    #define configUSE_COUNTING_SEMAPHORES    0
#endif

#ifndef configUSE_TASK_PREEMPTION_DISABLE
    #define configUSE_TASK_PREEMPTION_DISABLE    0
#endif

#ifndef configUSE_ALTERNATIVE_API
    #define configUSE_ALTERNATIVE_API    0
#endif

#ifndef portCRITICAL_NESTING_IN_TCB
    #define portCRITICAL_NESTING_IN_TCB    0
#endif

#ifndef configMAX_TASK_NAME_LEN
    #define configMAX_TASK_NAME_LEN    16
#endif

#ifndef configIDLE_SHOULD_YIELD
    #define configIDLE_SHOULD_YIELD    1
#endif

#if configMAX_TASK_NAME_LEN < 1
    #error configMAX_TASK_NAME_LEN must be set to a minimum of 1 in FreeRTOSConfig.h
#endif

#ifndef configASSERT
    #define configASSERT( x )
    #define configASSERT_DEFINED    0
#else
    #define configASSERT_DEFINED    1
#endif

/* configPRECONDITION should be defined as configASSERT.
 * The CBMC proofs need a way to track assumptions and assertions.
 * A configPRECONDITION statement should express an implicit invariant or
 * assumption made.  A configASSERT statement should express an invariant that must
 * hold explicit before calling the code. */
#ifndef configPRECONDITION
    #define configPRECONDITION( X )    configASSERT( X )
    #define configPRECONDITION_DEFINED    0
#else
    #define configPRECONDITION_DEFINED    1
#endif

#ifndef configCHECK_HANDLER_INSTALLATION
    #define configCHECK_HANDLER_INSTALLATION    1
#else

/* The application has explicitly defined configCHECK_HANDLER_INSTALLATION
 * to 1. The checks requires configASSERT() to be defined. */
    #if ( ( configCHECK_HANDLER_INSTALLATION == 1 ) && ( configASSERT_DEFINED == 0 ) )
        #error You must define configASSERT() when configCHECK_HANDLER_INSTALLATION is 1.
    #endif
#endif

#ifndef portMEMORY_BARRIER
    #define portMEMORY_BARRIER()
#endif

#ifndef portSOFTWARE_BARRIER
    #define portSOFTWARE_BARRIER()
#endif

#ifndef configRUN_MULTIPLE_PRIORITIES
    #define configRUN_MULTIPLE_PRIORITIES    0
#endif

#ifndef portGET_CORE_ID

    #if ( configNUMBER_OF_CORES == 1 )
        #define portGET_CORE_ID()    0
    #else
        #error configNUMBER_OF_CORES is set to more than 1 then portGET_CORE_ID must also be defined.
    #endif /* configNUMBER_OF_CORES */

#endif /* portGET_CORE_ID */

#ifndef portYIELD_CORE

    #if ( configNUMBER_OF_CORES == 1 )
        #define portYIELD_CORE( x )    portYIELD()
    #else
        #error configNUMBER_OF_CORES is set to more than 1 then portYIELD_CORE must also be defined.
    #endif /* configNUMBER_OF_CORES */

#endif /* portYIELD_CORE */

#ifndef portSET_INTERRUPT_MASK

    #if ( configNUMBER_OF_CORES > 1 )
        #error portSET_INTERRUPT_MASK is required in SMP
    #endif

#endif /* portSET_INTERRUPT_MASK */

#ifndef portCLEAR_INTERRUPT_MASK

    #if ( configNUMBER_OF_CORES > 1 )
        #error portCLEAR_INTERRUPT_MASK is required in SMP
    #endif

#endif /* portCLEAR_INTERRUPT_MASK */

#ifndef portRELEASE_TASK_LOCK

    #if ( configNUMBER_OF_CORES == 1 )
        #define portRELEASE_TASK_LOCK()
    #else
        #error portRELEASE_TASK_LOCK is required in SMP
    #endif

#endif /* portRELEASE_TASK_LOCK */

#ifndef portGET_TASK_LOCK

    #if ( configNUMBER_OF_CORES == 1 )
        #define portGET_TASK_LOCK()
    #else
        #error portGET_TASK_LOCK is required in SMP
    #endif

#endif /* portGET_TASK_LOCK */

#ifndef portRELEASE_ISR_LOCK

    #if ( configNUMBER_OF_CORES == 1 )
        #define portRELEASE_ISR_LOCK()
    #else
        #error portRELEASE_ISR_LOCK is required in SMP
    #endif

#endif /* portRELEASE_ISR_LOCK */

#ifndef portGET_ISR_LOCK

    #if ( configNUMBER_OF_CORES == 1 )
        #define portGET_ISR_LOCK()
    #else
        #error portGET_ISR_LOCK is required in SMP
    #endif

#endif /* portGET_ISR_LOCK */

#ifndef portENTER_CRITICAL_FROM_ISR

    #if ( configNUMBER_OF_CORES > 1 )
        #error portENTER_CRITICAL_FROM_ISR is required in SMP
    #endif

#endif

#ifndef portEXIT_CRITICAL_FROM_ISR

    #if ( configNUMBER_OF_CORES > 1 )
        #error portEXIT_CRITICAL_FROM_ISR is required in SMP
    #endif

#endif

#ifndef configUSE_CORE_AFFINITY
    #define configUSE_CORE_AFFINITY    0
#endif /* configUSE_CORE_AFFINITY */

#if ( ( configNUMBER_OF_CORES > 1 ) && ( configUSE_CORE_AFFINITY == 1 ) )
    #ifndef configTASK_DEFAULT_CORE_AFFINITY
        #define configTASK_DEFAULT_CORE_AFFINITY    tskNO_AFFINITY
    #endif
#endif

#ifndef configUSE_PASSIVE_IDLE_HOOK
    #define configUSE_PASSIVE_IDLE_HOOK    0
#endif /* configUSE_PASSIVE_IDLE_HOOK */

/* The timers module relies on xTaskGetSchedulerState(). */
#if configUSE_TIMERS == 1

    #ifndef configTIMER_TASK_PRIORITY
        #error If configUSE_TIMERS is set to 1 then configTIMER_TASK_PRIORITY must also be defined.
    #endif /* configTIMER_TASK_PRIORITY */

    #ifndef configTIMER_QUEUE_LENGTH
        #error If configUSE_TIMERS is set to 1 then configTIMER_QUEUE_LENGTH must also be defined.
    #endif /* configTIMER_QUEUE_LENGTH */

    #ifndef configTIMER_TASK_STACK_DEPTH
        #error If configUSE_TIMERS is set to 1 then configTIMER_TASK_STACK_DEPTH must also be defined.
    #endif /* configTIMER_TASK_STACK_DEPTH */

    #ifndef portTIMER_CALLBACK_ATTRIBUTE
        #define portTIMER_CALLBACK_ATTRIBUTE
    #endif /* portTIMER_CALLBACK_ATTRIBUTE */

#endif /* configUSE_TIMERS */

#ifndef portHAS_NESTED_INTERRUPTS
    #if defined( portSET_INTERRUPT_MASK_FROM_ISR ) && defined( portCLEAR_INTERRUPT_MASK_FROM_ISR )
        #define portHAS_NESTED_INTERRUPTS    1
    #else
        #define portHAS_NESTED_INTERRUPTS    0
    #endif
#endif

#ifndef portSET_INTERRUPT_MASK_FROM_ISR
    #if ( portHAS_NESTED_INTERRUPTS == 1 )
        #error portSET_INTERRUPT_MASK_FROM_ISR must be defined for ports that support nested interrupts (i.e. portHAS_NESTED_INTERRUPTS is set to 1)
    #else
        #define portSET_INTERRUPT_MASK_FROM_ISR()    0
    #endif
#else
    #if ( portHAS_NESTED_INTERRUPTS == 0 )
        #error portSET_INTERRUPT_MASK_FROM_ISR must not be defined for ports that do not support nested interrupts (i.e. portHAS_NESTED_INTERRUPTS is set to 0)
    #endif
#endif

#ifndef portCLEAR_INTERRUPT_MASK_FROM_ISR
    #if ( portHAS_NESTED_INTERRUPTS == 1 )
        #error portCLEAR_INTERRUPT_MASK_FROM_ISR must be defined for ports that support nested interrupts  (i.e. portHAS_NESTED_INTERRUPTS is set to 1)
    #else
        #define portCLEAR_INTERRUPT_MASK_FROM_ISR( uxSavedStatusValue )    ( void ) ( uxSavedStatusValue )
    #endif
#else
    #if ( portHAS_NESTED_INTERRUPTS == 0 )
        #error portCLEAR_INTERRUPT_MASK_FROM_ISR must not be defined for ports that do not support nested interrupts (i.e. portHAS_NESTED_INTERRUPTS is set to 0)
    #endif
#endif

#ifndef portCLEAN_UP_TCB
    #define portCLEAN_UP_TCB( pxTCB )    ( void ) ( pxTCB )
#endif

#ifndef portPRE_TASK_DELETE_HOOK
    #define portPRE_TASK_DELETE_HOOK( pvTaskToDelete, pxYieldPending )
#endif

#ifndef portSETUP_TCB
    #define portSETUP_TCB( pxTCB )    ( void ) ( pxTCB )
#endif

#ifndef portTASK_SWITCH_HOOK
    #define portTASK_SWITCH_HOOK( pxTCB )    ( void ) ( pxTCB )
#endif

#ifndef configQUEUE_REGISTRY_SIZE
    #define configQUEUE_REGISTRY_SIZE    0U
#endif

#if ( configQUEUE_REGISTRY_SIZE < 1 )
    #define vQueueAddToRegistry( xQueue, pcName )
    #define vQueueUnregisterQueue( xQueue )
    #define pcQueueGetName( xQueue )
#endif

#ifndef configUSE_MINI_LIST_ITEM
    #define configUSE_MINI_LIST_ITEM    1
#endif

#ifndef portPOINTER_SIZE_TYPE
    #define portPOINTER_SIZE_TYPE    uint32_t
#endif

/* Remove any unused trace macros. */
#ifndef traceSTART

/* Used to perform any necessary initialisation - for example, open a file
 * into which trace is to be written. */
    #define traceSTART()
#endif

#ifndef traceEND

/* Use to close a trace, for example close a file into which trace has been
 * written. */
    #define traceEND()
#endif

#ifndef traceTASK_SWITCHED_IN

/* Called after a task has been selected to run.  pxCurrentTCB holds a pointer
 * to the task control block of the selected task. */
    #define traceTASK_SWITCHED_IN()
#endif

#ifndef traceINCREASE_TICK_COUNT

/* Called before stepping the tick count after waking from tickless idle
 * sleep. */
    #define traceINCREASE_TICK_COUNT( x )
#endif

#ifndef traceLOW_POWER_IDLE_BEGIN
    /* Called immediately before entering tickless idle. */
    #define traceLOW_POWER_IDLE_BEGIN()
#endif

#ifndef traceLOW_POWER_IDLE_END
    /* Called when returning to the Idle task after a tickless idle. */
    #define traceLOW_POWER_IDLE_END()
#endif

#ifndef traceTASK_SWITCHED_OUT

/* Called before a task has been selected to run.  pxCurrentTCB holds a pointer
 * to the task control block of the task being switched out. */
    #define traceTASK_SWITCHED_OUT()
#endif

#ifndef traceTASK_PRIORITY_INHERIT

/* Called when a task attempts to take a mutex that is already held by a
 * lower priority task.  pxTCBOfMutexHolder is a pointer to the TCB of the task
 * that holds the mutex.  uxInheritedPriority is the priority the mutex holder
 * will inherit (the priority of the task that is attempting to obtain the
 * muted. */
    #define traceTASK_PRIORITY_INHERIT( pxTCBOfMutexHolder, uxInheritedPriority )
#endif

#ifndef traceTASK_PRIORITY_DISINHERIT

/* Called when a task releases a mutex, the holding of which had resulted in
 * the task inheriting the priority of a higher priority task.
 * pxTCBOfMutexHolder is a pointer to the TCB of the task that is releasing the
 * mutex.  uxOriginalPriority is the task's configured (base) priority. */
    #define traceTASK_PRIORITY_DISINHERIT( pxTCBOfMutexHolder, uxOriginalPriority )
#endif

#ifndef traceBLOCKING_ON_QUEUE_RECEIVE

/* Task is about to block because it cannot read from a
 * queue/mutex/semaphore.  pxQueue is a pointer to the queue/mutex/semaphore
 * upon which the read was attempted.  pxCurrentTCB points to the TCB of the
 * task that attempted the read. */
    #define traceBLOCKING_ON_QUEUE_RECEIVE( pxQueue )
#endif

#ifndef traceBLOCKING_ON_QUEUE_PEEK

/* Task is about to block because it cannot read from a
 * queue/mutex/semaphore.  pxQueue is a pointer to the queue/mutex/semaphore
 * upon which the read was attempted.  pxCurrentTCB points to the TCB of the
 * task that attempted the read. */
    #define traceBLOCKING_ON_QUEUE_PEEK( pxQueue )
#endif

#ifndef traceBLOCKING_ON_QUEUE_SEND

/* Task is about to block because it cannot write to a
 * queue/mutex/semaphore.  pxQueue is a pointer to the queue/mutex/semaphore
 * upon which the write was attempted.  pxCurrentTCB points to the TCB of the
 * task that attempted the write. */
    #define traceBLOCKING_ON_QUEUE_SEND( pxQueue )
#endif

#ifndef configCHECK_FOR_STACK_OVERFLOW
    #define configCHECK_FOR_STACK_OVERFLOW    0
#endif

#ifndef configRECORD_STACK_HIGH_ADDRESS
    #define configRECORD_STACK_HIGH_ADDRESS    0
#endif

#ifndef configINCLUDE_FREERTOS_TASK_C_ADDITIONS_H
    #define configINCLUDE_FREERTOS_TASK_C_ADDITIONS_H    0
#endif

/* The following event macros are embedded in the kernel API calls. */

#ifndef traceMOVED_TASK_TO_READY_STATE
    #define traceMOVED_TASK_TO_READY_STATE( pxTCB )
#endif

#ifndef tracePOST_MOVED_TASK_TO_READY_STATE
    #define tracePOST_MOVED_TASK_TO_READY_STATE( pxTCB )
#endif

#ifndef traceMOVED_TASK_TO_DELAYED_LIST
    #define traceMOVED_TASK_TO_DELAYED_LIST()
#endif

#ifndef traceMOVED_TASK_TO_OVERFLOW_DELAYED_LIST
    #define traceMOVED_TASK_TO_OVERFLOW_DELAYED_LIST()
#endif

#ifndef traceQUEUE_CREATE
    #define traceQUEUE_CREATE( pxNewQueue )
#endif

#ifndef traceQUEUE_CREATE_FAILED
    #define traceQUEUE_CREATE_FAILED( ucQueueType )
#endif

#ifndef traceCREATE_MUTEX
    #define traceCREATE_MUTEX( pxNewQueue )
#endif

#ifndef traceCREATE_MUTEX_FAILED
    #define traceCREATE_MUTEX_FAILED()
#endif

#ifndef traceGIVE_MUTEX_RECURSIVE
    #define traceGIVE_MUTEX_RECURSIVE( pxMutex )
#endif

#ifndef traceGIVE_MUTEX_RECURSIVE_FAILED
    #define traceGIVE_MUTEX_RECURSIVE_FAILED( pxMutex )
#endif

#ifndef traceTAKE_MUTEX_RECURSIVE
    #define traceTAKE_MUTEX_RECURSIVE( pxMutex )
#endif

#ifndef traceTAKE_MUTEX_RECURSIVE_FAILED
    #define traceTAKE_MUTEX_RECURSIVE_FAILED( pxMutex )
#endif

#ifndef traceCREATE_COUNTING_SEMAPHORE
    #define traceCREATE_COUNTING_SEMAPHORE()
#endif

#ifndef traceCREATE_COUNTING_SEMAPHORE_FAILED
    #define traceCREATE_COUNTING_SEMAPHORE_FAILED()
#endif

#ifndef traceQUEUE_SET_SEND
    #define traceQUEUE_SET_SEND    traceQUEUE_SEND
#endif

#ifndef traceQUEUE_SEND
    #define traceQUEUE_SEND( pxQueue )
#endif

#ifndef traceQUEUE_SEND_FAILED
    #define traceQUEUE_SEND_FAILED( pxQueue )
#endif

#ifndef traceQUEUE_RECEIVE
    #define traceQUEUE_RECEIVE( pxQueue )
#endif

#ifndef traceQUEUE_PEEK
    #define traceQUEUE_PEEK( pxQueue )
#endif

#ifndef traceQUEUE_PEEK_FAILED
    #define traceQUEUE_PEEK_FAILED( pxQueue )
#endif

#ifndef traceQUEUE_PEEK_FROM_ISR
    #define traceQUEUE_PEEK_FROM_ISR( pxQueue )
#endif

#ifndef traceQUEUE_RECEIVE_FAILED
    #define traceQUEUE_RECEIVE_FAILED( pxQueue )
#endif

#ifndef traceQUEUE_SEND_FROM_ISR
    #define traceQUEUE_SEND_FROM_ISR( pxQueue )
#endif

#ifndef traceQUEUE_SEND_FROM_ISR_FAILED
    #define traceQUEUE_SEND_FROM_ISR_FAILED( pxQueue )
#endif

#ifndef traceQUEUE_RECEIVE_FROM_ISR
    #define traceQUEUE_RECEIVE_FROM_ISR( pxQueue )
#endif

#ifndef traceQUEUE_RECEIVE_FROM_ISR_FAILED
    #define traceQUEUE_RECEIVE_FROM_ISR_FAILED( pxQueue )
#endif

#ifndef traceQUEUE_PEEK_FROM_ISR_FAILED
    #define traceQUEUE_PEEK_FROM_ISR_FAILED( pxQueue )
#endif

#ifndef traceQUEUE_DELETE
    #define traceQUEUE_DELETE( pxQueue )
#endif

#ifndef traceTASK_CREATE
    #define traceTASK_CREATE( pxNewTCB )
#endif

#ifndef traceTASK_CREATE_FAILED
    #define traceTASK_CREATE_FAILED()
#endif

#ifndef traceTASK_DELETE
    #define traceTASK_DELETE( pxTaskToDelete )
#endif

#ifndef traceTASK_DELAY_UNTIL
    #define traceTASK_DELAY_UNTIL( x )
#endif

#ifndef traceTASK_DELAY
    #define traceTASK_DELAY()
#endif

#ifndef traceTASK_PRIORITY_SET
    #define traceTASK_PRIORITY_SET( pxTask, uxNewPriority )
#endif

#ifndef traceTASK_SUSPEND
    #define traceTASK_SUSPEND( pxTaskToSuspend )
#endif

#ifndef traceTASK_RESUME
    #define traceTASK_RESUME( pxTaskToResume )
#endif

#ifndef traceTASK_RESUME_FROM_ISR
    #define traceTASK_RESUME_FROM_ISR( pxTaskToResume )
#endif

#ifndef traceTASK_INCREMENT_TICK
    #define traceTASK_INCREMENT_TICK( xTickCount )
#endif

#ifndef traceTIMER_CREATE
    #define traceTIMER_CREATE( pxNewTimer )
#endif

#ifndef traceTIMER_CREATE_FAILED
    #define traceTIMER_CREATE_FAILED()
#endif

#ifndef traceTIMER_COMMAND_SEND
    #define traceTIMER_COMMAND_SEND( xTimer, xMessageID, xMessageValueValue, xReturn )
#endif

#ifndef traceTIMER_EXPIRED
    #define traceTIMER_EXPIRED( pxTimer )
#endif

#ifndef traceTIMER_COMMAND_RECEIVED
    #define traceTIMER_COMMAND_RECEIVED( pxTimer, xMessageID, xMessageValue )
#endif

#ifndef traceMALLOC
    #define traceMALLOC( pvAddress, uiSize )
#endif

#ifndef traceFREE
    #define traceFREE( pvAddress, uiSize )
#endif

#ifndef traceEVENT_GROUP_CREATE
    #define traceEVENT_GROUP_CREATE( xEventGroup )
#endif

#ifndef traceEVENT_GROUP_CREATE_FAILED
    #define traceEVENT_GROUP_CREATE_FAILED()
#endif

#ifndef traceEVENT_GROUP_SYNC_BLOCK
    #define traceEVENT_GROUP_SYNC_BLOCK( xEventGroup, uxBitsToSet, uxBitsToWaitFor )
#endif

#ifndef traceEVENT_GROUP_SYNC_END
    #define traceEVENT_GROUP_SYNC_END( xEventGroup, uxBitsToSet, uxBitsToWaitFor, xTimeoutOccurred )    ( void ) ( xTimeoutOccurred )
#endif

#ifndef traceEVENT_GROUP_WAIT_BITS_BLOCK
    #define traceEVENT_GROUP_WAIT_BITS_BLOCK( xEventGroup, uxBitsToWaitFor )
#endif

#ifndef traceEVENT_GROUP_WAIT_BITS_END
    #define traceEVENT_GROUP_WAIT_BITS_END( xEventGroup, uxBitsToWaitFor, xTimeoutOccurred )    ( void ) ( xTimeoutOccurred )
#endif

#ifndef traceEVENT_GROUP_CLEAR_BITS
    #define traceEVENT_GROUP_CLEAR_BITS( xEventGroup, uxBitsToClear )
#endif

#ifndef traceEVENT_GROUP_CLEAR_BITS_FROM_ISR
    #define traceEVENT_GROUP_CLEAR_BITS_FROM_ISR( xEventGroup, uxBitsToClear )
#endif

#ifndef traceEVENT_GROUP_SET_BITS
    #define traceEVENT_GROUP_SET_BITS( xEventGroup, uxBitsToSet )
#endif

#ifndef traceEVENT_GROUP_SET_BITS_FROM_ISR
    #define traceEVENT_GROUP_SET_BITS_FROM_ISR( xEventGroup, uxBitsToSet )
#endif

#ifndef traceEVENT_GROUP_DELETE
    #define traceEVENT_GROUP_DELETE( xEventGroup )
#endif

#ifndef tracePEND_FUNC_CALL
    #define tracePEND_FUNC_CALL( xFunctionToPend, pvParameter1, ulParameter2, ret )
#endif

#ifndef tracePEND_FUNC_CALL_FROM_ISR
    #define tracePEND_FUNC_CALL_FROM_ISR( xFunctionToPend, pvParameter1, ulParameter2, ret )
#endif

#ifndef traceQUEUE_REGISTRY_ADD
    #define traceQUEUE_REGISTRY_ADD( xQueue, pcQueueName )
#endif

#ifndef traceTASK_NOTIFY_TAKE_BLOCK
    #define traceTASK_NOTIFY_TAKE_BLOCK( uxIndexToWait )
#endif

#ifndef traceTASK_NOTIFY_TAKE
    #define traceTASK_NOTIFY_TAKE( uxIndexToWait )
#endif

#ifndef traceTASK_NOTIFY_WAIT_BLOCK
    #define traceTASK_NOTIFY_WAIT_BLOCK( uxIndexToWait )
#endif

#ifndef traceTASK_NOTIFY_WAIT
    #define traceTASK_NOTIFY_WAIT( uxIndexToWait )
#endif

#ifndef traceTASK_NOTIFY
    #define traceTASK_NOTIFY( uxIndexToNotify )
#endif

#ifndef traceTASK_NOTIFY_FROM_ISR
    #define traceTASK_NOTIFY_FROM_ISR( uxIndexToNotify )
#endif

#ifndef traceTASK_NOTIFY_GIVE_FROM_ISR
    #define traceTASK_NOTIFY_GIVE_FROM_ISR( uxIndexToNotify )
#endif

#ifndef traceISR_EXIT_TO_SCHEDULER
    #define traceISR_EXIT_TO_SCHEDULER()
#endif

#ifndef traceISR_EXIT
    #define traceISR_EXIT()
#endif

#ifndef traceISR_ENTER
    #define traceISR_ENTER()
#endif

#ifndef traceSTREAM_BUFFER_CREATE_FAILED
    #define traceSTREAM_BUFFER_CREATE_FAILED( xIsMessageBuffer )
#endif

#ifndef traceSTREAM_BUFFER_CREATE_STATIC_FAILED
    #define traceSTREAM_BUFFER_CREATE_STATIC_FAILED( xReturn, xIsMessageBuffer )
#endif

#ifndef traceSTREAM_BUFFER_CREATE
    #define traceSTREAM_BUFFER_CREATE( pxStreamBuffer, xIsMessageBuffer )
#endif

#ifndef traceSTREAM_BUFFER_DELETE
    #define traceSTREAM_BUFFER_DELETE( xStreamBuffer )
#endif

#ifndef traceSTREAM_BUFFER_RESET
    #define traceSTREAM_BUFFER_RESET( xStreamBuffer )
#endif

#ifndef traceBLOCKING_ON_STREAM_BUFFER_SEND
    #define traceBLOCKING_ON_STREAM_BUFFER_SEND( xStreamBuffer )
#endif

#ifndef traceSTREAM_BUFFER_SEND
    #define traceSTREAM_BUFFER_SEND( xStreamBuffer, xBytesSent )
#endif

#ifndef traceSTREAM_BUFFER_SEND_FAILED
    #define traceSTREAM_BUFFER_SEND_FAILED( xStreamBuffer )
#endif

#ifndef traceSTREAM_BUFFER_SEND_FROM_ISR
    #define traceSTREAM_BUFFER_SEND_FROM_ISR( xStreamBuffer, xBytesSent )
#endif

#ifndef traceBLOCKING_ON_STREAM_BUFFER_RECEIVE
    #define traceBLOCKING_ON_STREAM_BUFFER_RECEIVE( xStreamBuffer )
#endif

#ifndef traceSTREAM_BUFFER_RECEIVE
    #define traceSTREAM_BUFFER_RECEIVE( xStreamBuffer, xReceivedLength )
#endif

#ifndef traceSTREAM_BUFFER_RECEIVE_FAILED
    #define traceSTREAM_BUFFER_RECEIVE_FAILED( xStreamBuffer )
#endif

#ifndef traceSTREAM_BUFFER_RECEIVE_FROM_ISR
    #define traceSTREAM_BUFFER_RECEIVE_FROM_ISR( xStreamBuffer, xReceivedLength )
#endif

#ifndef traceENTER_xEventGroupCreateStatic
    #define traceENTER_xEventGroupCreateStatic( pxEventGroupBuffer )
#endif

#ifndef traceRETURN_xEventGroupCreateStatic
    #define traceRETURN_xEventGroupCreateStatic( pxEventBits )
#endif

#ifndef traceENTER_xEventGroupCreate
    #define traceENTER_xEventGroupCreate()
#endif

#ifndef traceRETURN_xEventGroupCreate
    #define traceRETURN_xEventGroupCreate( pxEventBits )
#endif

#ifndef traceENTER_xEventGroupSync
    #define traceENTER_xEventGroupSync( xEventGroup, uxBitsToSet, uxBitsToWaitFor, xTicksToWait )
#endif

#ifndef traceRETURN_xEventGroupSync
    #define traceRETURN_xEventGroupSync( uxReturn )
#endif

#ifndef traceENTER_xEventGroupWaitBits
    #define traceENTER_xEventGroupWaitBits( xEventGroup, uxBitsToWaitFor, xClearOnExit, xWaitForAllBits, xTicksToWait )
#endif

#ifndef traceRETURN_xEventGroupWaitBits
    #define traceRETURN_xEventGroupWaitBits( uxReturn )
#endif

#ifndef traceENTER_xEventGroupClearBits
    #define traceENTER_xEventGroupClearBits( xEventGroup, uxBitsToClear )
#endif

#ifndef traceRETURN_xEventGroupClearBits
    #define traceRETURN_xEventGroupClearBits( uxReturn )
#endif

#ifndef traceENTER_xEventGroupClearBitsFromISR
    #define traceENTER_xEventGroupClearBitsFromISR( xEventGroup, uxBitsToClear )
#endif

#ifndef traceRETURN_xEventGroupClearBitsFromISR
    #define traceRETURN_xEventGroupClearBitsFromISR( xReturn )
#endif

#ifndef traceENTER_xEventGroupGetBitsFromISR
    #define traceENTER_xEventGroupGetBitsFromISR( xEventGroup )
#endif

#ifndef traceRETURN_xEventGroupGetBitsFromISR
    #define traceRETURN_xEventGroupGetBitsFromISR( uxReturn )
#endif

#ifndef traceENTER_xEventGroupSetBits
    #define traceENTER_xEventGroupSetBits( xEventGroup, uxBitsToSet )
#endif

#ifndef traceRETURN_xEventGroupSetBits
    #define traceRETURN_xEventGroupSetBits( uxEventBits )
#endif

#ifndef traceENTER_vEventGroupDelete
    #define traceENTER_vEventGroupDelete( xEventGroup )
#endif

#ifndef traceRETURN_vEventGroupDelete
    #define traceRETURN_vEventGroupDelete()
#endif

#ifndef traceENTER_xEventGroupGetStaticBuffer
    #define traceENTER_xEventGroupGetStaticBuffer( xEventGroup, ppxEventGroupBuffer )
#endif

#ifndef traceRETURN_xEventGroupGetStaticBuffer
    #define traceRETURN_xEventGroupGetStaticBuffer( xReturn )
#endif

#ifndef traceENTER_vEventGroupSetBitsCallback
    #define traceENTER_vEventGroupSetBitsCallback( pvEventGroup, ulBitsToSet )
#endif

#ifndef traceRETURN_vEventGroupSetBitsCallback
    #define traceRETURN_vEventGroupSetBitsCallback()
#endif

#ifndef traceENTER_vEventGroupClearBitsCallback
    #define traceENTER_vEventGroupClearBitsCallback( pvEventGroup, ulBitsToClear )
#endif

#ifndef traceRETURN_vEventGroupClearBitsCallback
    #define traceRETURN_vEventGroupClearBitsCallback()
#endif

#ifndef traceENTER_xEventGroupSetBitsFromISR
    #define traceENTER_xEventGroupSetBitsFromISR( xEventGroup, uxBitsToSet, pxHigherPriorityTaskWoken )
#endif

#ifndef traceRETURN_xEventGroupSetBitsFromISR
    #define traceRETURN_xEventGroupSetBitsFromISR( xReturn )
#endif

#ifndef traceENTER_uxEventGroupGetNumber
    #define traceENTER_uxEventGroupGetNumber( xEventGroup )
#endif

#ifndef traceRETURN_uxEventGroupGetNumber
    #define traceRETURN_uxEventGroupGetNumber( xReturn )
#endif

#ifndef traceENTER_vEventGroupSetNumber
    #define traceENTER_vEventGroupSetNumber( xEventGroup, uxEventGroupNumber )
#endif

#ifndef traceRETURN_vEventGroupSetNumber
    #define traceRETURN_vEventGroupSetNumber()
#endif

#ifndef traceENTER_xQueueGenericReset
    #define traceENTER_xQueueGenericReset( xQueue, xNewQueue )
#endif

#ifndef traceRETURN_xQueueGenericReset
    #define traceRETURN_xQueueGenericReset( xReturn )
#endif

#ifndef traceENTER_xQueueGenericCreateStatic
    #define traceENTER_xQueueGenericCreateStatic( uxQueueLength, uxItemSize, pucQueueStorage, pxStaticQueue, ucQueueType )
#endif

#ifndef traceRETURN_xQueueGenericCreateStatic
    #define traceRETURN_xQueueGenericCreateStatic( pxNewQueue )
#endif

#ifndef traceENTER_xQueueGenericGetStaticBuffers
    #define traceENTER_xQueueGenericGetStaticBuffers( xQueue, ppucQueueStorage, ppxStaticQueue )
#endif

#ifndef traceRETURN_xQueueGenericGetStaticBuffers
    #define traceRETURN_xQueueGenericGetStaticBuffers( xReturn )
#endif

#ifndef traceENTER_xQueueGenericCreate
    #define traceENTER_xQueueGenericCreate( uxQueueLength, uxItemSize, ucQueueType )
#endif

#ifndef traceRETURN_xQueueGenericCreate
    #define traceRETURN_xQueueGenericCreate( pxNewQueue )
#endif

#ifndef traceENTER_xQueueCreateMutex
    #define traceENTER_xQueueCreateMutex( ucQueueType )
#endif

#ifndef traceRETURN_xQueueCreateMutex
    #define traceRETURN_xQueueCreateMutex( xNewQueue )
#endif

#ifndef traceENTER_xQueueCreateMutexStatic
    #define traceENTER_xQueueCreateMutexStatic( ucQueueType, pxStaticQueue )
#endif

#ifndef traceRETURN_xQueueCreateMutexStatic
    #define traceRETURN_xQueueCreateMutexStatic( xNewQueue )
#endif

#ifndef traceENTER_xQueueGetMutexHolder
    #define traceENTER_xQueueGetMutexHolder( xSemaphore )
#endif

#ifndef traceRETURN_xQueueGetMutexHolder
    #define traceRETURN_xQueueGetMutexHolder( pxReturn )
#endif

#ifndef traceENTER_xQueueGetMutexHolderFromISR
    #define traceENTER_xQueueGetMutexHolderFromISR( xSemaphore )
#endif

#ifndef traceRETURN_xQueueGetMutexHolderFromISR
    #define traceRETURN_xQueueGetMutexHolderFromISR( pxReturn )
#endif

#ifndef traceENTER_xQueueGiveMutexRecursive
    #define traceENTER_xQueueGiveMutexRecursive( xMutex )
#endif

#ifndef traceRETURN_xQueueGiveMutexRecursive
    #define traceRETURN_xQueueGiveMutexRecursive( xReturn )
#endif

#ifndef traceENTER_xQueueTakeMutexRecursive
    #define traceENTER_xQueueTakeMutexRecursive( xMutex, xTicksToWait )
#endif

#ifndef traceRETURN_xQueueTakeMutexRecursive
    #define traceRETURN_xQueueTakeMutexRecursive( xReturn )
#endif

#ifndef traceENTER_xQueueCreateCountingSemaphoreStatic
    #define traceENTER_xQueueCreateCountingSemaphoreStatic( uxMaxCount, uxInitialCount, pxStaticQueue )
#endif

#ifndef traceRETURN_xQueueCreateCountingSemaphoreStatic
    #define traceRETURN_xQueueCreateCountingSemaphoreStatic( xHandle )
#endif

#ifndef traceENTER_xQueueCreateCountingSemaphore
    #define traceENTER_xQueueCreateCountingSemaphore( uxMaxCount, uxInitialCount )
#endif

#ifndef traceRETURN_xQueueCreateCountingSemaphore
    #define traceRETURN_xQueueCreateCountingSemaphore( xHandle )
#endif

#ifndef traceENTER_xQueueGenericSend
    #define traceENTER_xQueueGenericSend( xQueue, pvItemToQueue, xTicksToWait, xCopyPosition )
#endif

#ifndef traceRETURN_xQueueGenericSend
    #define traceRETURN_xQueueGenericSend( xReturn )
#endif

#ifndef traceENTER_xQueueGenericSendFromISR
    #define traceENTER_xQueueGenericSendFromISR( xQueue, pvItemToQueue, pxHigherPriorityTaskWoken, xCopyPosition )
#endif

#ifndef traceRETURN_xQueueGenericSendFromISR
    #define traceRETURN_xQueueGenericSendFromISR( xReturn )
#endif

#ifndef traceENTER_xQueueGiveFromISR
    #define traceENTER_xQueueGiveFromISR( xQueue, pxHigherPriorityTaskWoken )
#endif

#ifndef traceRETURN_xQueueGiveFromISR
    #define traceRETURN_xQueueGiveFromISR( xReturn )
#endif

#ifndef traceENTER_xQueueReceive
    #define traceENTER_xQueueReceive( xQueue, pvBuffer, xTicksToWait )
#endif

#ifndef traceRETURN_xQueueReceive
    #define traceRETURN_xQueueReceive( xReturn )
#endif

#ifndef traceENTER_xQueueSemaphoreTake
    #define traceENTER_xQueueSemaphoreTake( xQueue, xTicksToWait )
#endif

#ifndef traceRETURN_xQueueSemaphoreTake
    #define traceRETURN_xQueueSemaphoreTake( xReturn )
#endif

#ifndef traceENTER_xQueuePeek
    #define traceENTER_xQueuePeek( xQueue, pvBuffer, xTicksToWait )
#endif

#ifndef traceRETURN_xQueuePeek
    #define traceRETURN_xQueuePeek( xReturn )
#endif

#ifndef traceENTER_xQueueReceiveFromISR
    #define traceENTER_xQueueReceiveFromISR( xQueue, pvBuffer, pxHigherPriorityTaskWoken )
#endif

#ifndef traceRETURN_xQueueReceiveFromISR
    #define traceRETURN_xQueueReceiveFromISR( xReturn )
#endif

#ifndef traceENTER_xQueuePeekFromISR
    #define traceENTER_xQueuePeekFromISR( xQueue, pvBuffer )
#endif

#ifndef traceRETURN_xQueuePeekFromISR
    #define traceRETURN_xQueuePeekFromISR( xReturn )
#endif

#ifndef traceENTER_uxQueueMessagesWaiting
    #define traceENTER_uxQueueMessagesWaiting( xQueue )
#endif

#ifndef traceRETURN_uxQueueMessagesWaiting
    #define traceRETURN_uxQueueMessagesWaiting( uxReturn )
#endif

#ifndef traceENTER_uxQueueSpacesAvailable
    #define traceENTER_uxQueueSpacesAvailable( xQueue )
#endif

#ifndef traceRETURN_uxQueueSpacesAvailable
    #define traceRETURN_uxQueueSpacesAvailable( uxReturn )
#endif

#ifndef traceENTER_uxQueueMessagesWaitingFromISR
    #define traceENTER_uxQueueMessagesWaitingFromISR( xQueue )
#endif

#ifndef traceRETURN_uxQueueMessagesWaitingFromISR
    #define traceRETURN_uxQueueMessagesWaitingFromISR( uxReturn )
#endif

#ifndef traceENTER_vQueueDelete
    #define traceENTER_vQueueDelete( xQueue )
#endif

#ifndef traceRETURN_vQueueDelete
    #define traceRETURN_vQueueDelete()
#endif

#ifndef traceENTER_uxQueueGetQueueNumber
    #define traceENTER_uxQueueGetQueueNumber( xQueue )
#endif

#ifndef traceRETURN_uxQueueGetQueueNumber
    #define traceRETURN_uxQueueGetQueueNumber( uxQueueNumber )
#endif

#ifndef traceENTER_vQueueSetQueueNumber
    #define traceENTER_vQueueSetQueueNumber( xQueue, uxQueueNumber )
#endif

#ifndef traceRETURN_vQueueSetQueueNumber
    #define traceRETURN_vQueueSetQueueNumber()
#endif

#ifndef traceENTER_ucQueueGetQueueType
    #define traceENTER_ucQueueGetQueueType( xQueue )
#endif

#ifndef traceRETURN_ucQueueGetQueueType
    #define traceRETURN_ucQueueGetQueueType( ucQueueType )
#endif

#ifndef traceENTER_uxQueueGetQueueItemSize
    #define traceENTER_uxQueueGetQueueItemSize( xQueue )
#endif

#ifndef traceRETURN_uxQueueGetQueueItemSize
    #define traceRETURN_uxQueueGetQueueItemSize( uxItemSize )
#endif

#ifndef traceENTER_uxQueueGetQueueLength
    #define traceENTER_uxQueueGetQueueLength( xQueue )
#endif

#ifndef traceRETURN_uxQueueGetQueueLength
    #define traceRETURN_uxQueueGetQueueLength( uxLength )
#endif

#ifndef traceENTER_xQueueIsQueueEmptyFromISR
    #define traceENTER_xQueueIsQueueEmptyFromISR( xQueue )
#endif

#ifndef traceRETURN_xQueueIsQueueEmptyFromISR
    #define traceRETURN_xQueueIsQueueEmptyFromISR( xReturn )
#endif

#ifndef traceENTER_xQueueIsQueueFullFromISR
    #define traceENTER_xQueueIsQueueFullFromISR( xQueue )
#endif

#ifndef traceRETURN_xQueueIsQueueFullFromISR
    #define traceRETURN_xQueueIsQueueFullFromISR( xReturn )
#endif

#ifndef traceENTER_xQueueCRSend
    #define traceENTER_xQueueCRSend( xQueue, pvItemToQueue, xTicksToWait )
#endif

#ifndef traceRETURN_xQueueCRSend
    #define traceRETURN_xQueueCRSend( xReturn )
#endif

#ifndef traceENTER_xQueueCRReceive
    #define traceENTER_xQueueCRReceive( xQueue, pvBuffer, xTicksToWait )
#endif

#ifndef traceRETURN_xQueueCRReceive
    #define traceRETURN_xQueueCRReceive( xReturn )
#endif

#ifndef traceENTER_xQueueCRSendFromISR
    #define traceENTER_xQueueCRSendFromISR( xQueue, pvItemToQueue, xCoRoutinePreviouslyWoken )
#endif

#ifndef traceRETURN_xQueueCRSendFromISR
    #define traceRETURN_xQueueCRSendFromISR( xCoRoutinePreviouslyWoken )
#endif

#ifndef traceENTER_xQueueCRReceiveFromISR
    #define traceENTER_xQueueCRReceiveFromISR( xQueue, pvBuffer, pxCoRoutineWoken )
#endif

#ifndef traceRETURN_xQueueCRReceiveFromISR
    #define traceRETURN_xQueueCRReceiveFromISR( xReturn )
#endif

#ifndef traceENTER_vQueueAddToRegistry
    #define traceENTER_vQueueAddToRegistry( xQueue, pcQueueName )
#endif

#ifndef traceRETURN_vQueueAddToRegistry
    #define traceRETURN_vQueueAddToRegistry()
#endif

#ifndef traceENTER_pcQueueGetName
    #define traceENTER_pcQueueGetName( xQueue )
#endif

#ifndef traceRETURN_pcQueueGetName
    #define traceRETURN_pcQueueGetName( pcReturn )
#endif

#ifndef traceENTER_vQueueUnregisterQueue
    #define traceENTER_vQueueUnregisterQueue( xQueue )
#endif

#ifndef traceRETURN_vQueueUnregisterQueue
    #define traceRETURN_vQueueUnregisterQueue()
#endif

#ifndef traceENTER_vQueueWaitForMessageRestricted
    #define traceENTER_vQueueWaitForMessageRestricted( xQueue, xTicksToWait, xWaitIndefinitely )
#endif

#ifndef traceRETURN_vQueueWaitForMessageRestricted
    #define traceRETURN_vQueueWaitForMessageRestricted()
#endif

#ifndef traceENTER_xQueueCreateSet
    #define traceENTER_xQueueCreateSet( uxEventQueueLength )
#endif

#ifndef traceRETURN_xQueueCreateSet
    #define traceRETURN_xQueueCreateSet( pxQueue )
#endif

#ifndef traceENTER_xQueueAddToSet
    #define traceENTER_xQueueAddToSet( xQueueOrSemaphore, xQueueSet )
#endif

#ifndef traceRETURN_xQueueAddToSet
    #define traceRETURN_xQueueAddToSet( xReturn )
#endif

#ifndef traceENTER_xQueueRemoveFromSet
    #define traceENTER_xQueueRemoveFromSet( xQueueOrSemaphore, xQueueSet )
#endif

#ifndef traceRETURN_xQueueRemoveFromSet
    #define traceRETURN_xQueueRemoveFromSet( xReturn )
#endif

#ifndef traceENTER_xQueueSelectFromSet
    #define traceENTER_xQueueSelectFromSet( xQueueSet, xTicksToWait )
#endif

#ifndef traceRETURN_xQueueSelectFromSet
    #define traceRETURN_xQueueSelectFromSet( xReturn )
#endif

#ifndef traceENTER_xQueueSelectFromSetFromISR
    #define traceENTER_xQueueSelectFromSetFromISR( xQueueSet )
#endif

#ifndef traceRETURN_xQueueSelectFromSetFromISR
    #define traceRETURN_xQueueSelectFromSetFromISR( xReturn )
#endif

#ifndef traceENTER_xTimerCreateTimerTask
    #define traceENTER_xTimerCreateTimerTask()
#endif

#ifndef traceRETURN_xTimerCreateTimerTask
    #define traceRETURN_xTimerCreateTimerTask( xReturn )
#endif

#ifndef traceENTER_xTimerCreate
    #define traceENTER_xTimerCreate( pcTimerName, xTimerPeriodInTicks, xAutoReload, pvTimerID, pxCallbackFunction )
#endif

#ifndef traceRETURN_xTimerCreate
    #define traceRETURN_xTimerCreate( pxNewTimer )
#endif

#ifndef traceENTER_xTimerCreateStatic
    #define traceENTER_xTimerCreateStatic( pcTimerName, xTimerPeriodInTicks, xAutoReload, pvTimerID, pxCallbackFunction, pxTimerBuffer )
#endif

#ifndef traceRETURN_xTimerCreateStatic
    #define traceRETURN_xTimerCreateStatic( pxNewTimer )
#endif

#ifndef traceENTER_xTimerGenericCommandFromTask
    #define traceENTER_xTimerGenericCommandFromTask( xTimer, xCommandID, xOptionalValue, pxHigherPriorityTaskWoken, xTicksToWait )
#endif

#ifndef traceRETURN_xTimerGenericCommandFromTask
    #define traceRETURN_xTimerGenericCommandFromTask( xReturn )
#endif

#ifndef traceENTER_xTimerGenericCommandFromISR
    #define traceENTER_xTimerGenericCommandFromISR( xTimer, xCommandID, xOptionalValue, pxHigherPriorityTaskWoken, xTicksToWait )
#endif

#ifndef traceRETURN_xTimerGenericCommandFromISR
    #define traceRETURN_xTimerGenericCommandFromISR( xReturn )
#endif

#ifndef traceENTER_xTimerGetTimerDaemonTaskHandle
    #define traceENTER_xTimerGetTimerDaemonTaskHandle()
#endif

#ifndef traceRETURN_xTimerGetTimerDaemonTaskHandle
    #define traceRETURN_xTimerGetTimerDaemonTaskHandle( xTimerTaskHandle )
#endif

#ifndef traceENTER_xTimerGetPeriod
    #define traceENTER_xTimerGetPeriod( xTimer )
#endif

#ifndef traceRETURN_xTimerGetPeriod
    #define traceRETURN_xTimerGetPeriod( xTimerPeriodInTicks )
#endif

#ifndef traceENTER_vTimerSetReloadMode
    #define traceENTER_vTimerSetReloadMode( xTimer, xAutoReload )
#endif

#ifndef traceRETURN_vTimerSetReloadMode
    #define traceRETURN_vTimerSetReloadMode()
#endif

#ifndef traceENTER_xTimerGetReloadMode
    #define traceENTER_xTimerGetReloadMode( xTimer )
#endif

#ifndef traceRETURN_xTimerGetReloadMode
    #define traceRETURN_xTimerGetReloadMode( xReturn )
#endif

#ifndef traceENTER_uxTimerGetReloadMode
    #define traceENTER_uxTimerGetReloadMode( xTimer )
#endif

#ifndef traceRETURN_uxTimerGetReloadMode
    #define traceRETURN_uxTimerGetReloadMode( uxReturn )
#endif

#ifndef traceENTER_xTimerGetExpiryTime
    #define traceENTER_xTimerGetExpiryTime( xTimer )
#endif

#ifndef traceRETURN_xTimerGetExpiryTime
    #define traceRETURN_xTimerGetExpiryTime( xReturn )
#endif

#ifndef traceENTER_xTimerGetStaticBuffer
    #define traceENTER_xTimerGetStaticBuffer( xTimer, ppxTimerBuffer )
#endif

#ifndef traceRETURN_xTimerGetStaticBuffer
    #define traceRETURN_xTimerGetStaticBuffer( xReturn )
#endif

#ifndef traceENTER_pcTimerGetName
    #define traceENTER_pcTimerGetName( xTimer )
#endif

#ifndef traceRETURN_pcTimerGetName
    #define traceRETURN_pcTimerGetName( pcTimerName )
#endif

#ifndef traceENTER_xTimerIsTimerActive
    #define traceENTER_xTimerIsTimerActive( xTimer )
#endif

#ifndef traceRETURN_xTimerIsTimerActive
    #define traceRETURN_xTimerIsTimerActive( xReturn )
#endif

#ifndef traceENTER_pvTimerGetTimerID
    #define traceENTER_pvTimerGetTimerID( xTimer )
#endif

#ifndef traceRETURN_pvTimerGetTimerID
    #define traceRETURN_pvTimerGetTimerID( pvReturn )
#endif

#ifndef traceENTER_vTimerSetTimerID
    #define traceENTER_vTimerSetTimerID( xTimer, pvNewID )
#endif

#ifndef traceRETURN_vTimerSetTimerID
    #define traceRETURN_vTimerSetTimerID()
#endif

#ifndef traceENTER_xTimerPendFunctionCallFromISR
    #define traceENTER_xTimerPendFunctionCallFromISR( xFunctionToPend, pvParameter1, ulParameter2, pxHigherPriorityTaskWoken )
#endif

#ifndef traceRETURN_xTimerPendFunctionCallFromISR
    #define traceRETURN_xTimerPendFunctionCallFromISR( xReturn )
#endif

#ifndef traceENTER_xTimerPendFunctionCall
    #define traceENTER_xTimerPendFunctionCall( xFunctionToPend, pvParameter1, ulParameter2, xTicksToWait )
#endif

#ifndef traceRETURN_xTimerPendFunctionCall
    #define traceRETURN_xTimerPendFunctionCall( xReturn )
#endif

#ifndef traceENTER_uxTimerGetTimerNumber
    #define traceENTER_uxTimerGetTimerNumber( xTimer )
#endif

#ifndef traceRETURN_uxTimerGetTimerNumber
    #define traceRETURN_uxTimerGetTimerNumber( uxTimerNumber )
#endif

#ifndef traceENTER_vTimerSetTimerNumber
    #define traceENTER_vTimerSetTimerNumber( xTimer, uxTimerNumber )
#endif

#ifndef traceRETURN_vTimerSetTimerNumber
    #define traceRETURN_vTimerSetTimerNumber()
#endif

#ifndef traceENTER_xTaskCreateStatic
    #define traceENTER_xTaskCreateStatic( pxTaskCode, pcName, uxStackDepth, pvParameters, uxPriority, puxStackBuffer, pxTaskBuffer )
#endif

#ifndef traceRETURN_xTaskCreateStatic
    #define traceRETURN_xTaskCreateStatic( xReturn )
#endif

#ifndef traceENTER_xTaskCreateStaticAffinitySet
    #define traceENTER_xTaskCreateStaticAffinitySet( pxTaskCode, pcName, uxStackDepth, pvParameters, uxPriority, puxStackBuffer, pxTaskBuffer, uxCoreAffinityMask )
#endif

#ifndef traceRETURN_xTaskCreateStaticAffinitySet
    #define traceRETURN_xTaskCreateStaticAffinitySet( xReturn )
#endif

#ifndef traceENTER_xTaskCreateRestrictedStatic
    #define traceENTER_xTaskCreateRestrictedStatic( pxTaskDefinition, pxCreatedTask )
#endif

#ifndef traceRETURN_xTaskCreateRestrictedStatic
    #define traceRETURN_xTaskCreateRestrictedStatic( xReturn )
#endif

#ifndef traceENTER_xTaskCreateRestrictedStaticAffinitySet
    #define traceENTER_xTaskCreateRestrictedStaticAffinitySet( pxTaskDefinition, uxCoreAffinityMask, pxCreatedTask )
#endif

#ifndef traceRETURN_xTaskCreateRestrictedStaticAffinitySet
    #define traceRETURN_xTaskCreateRestrictedStaticAffinitySet( xReturn )
#endif

#ifndef traceENTER_xTaskCreateRestricted
    #define traceENTER_xTaskCreateRestricted( pxTaskDefinition, pxCreatedTask )
#endif

#ifndef traceRETURN_xTaskCreateRestricted
    #define traceRETURN_xTaskCreateRestricted( xReturn )
#endif

#ifndef traceENTER_xTaskCreateRestrictedAffinitySet
    #define traceENTER_xTaskCreateRestrictedAffinitySet( pxTaskDefinition, uxCoreAffinityMask, pxCreatedTask )
#endif

#ifndef traceRETURN_xTaskCreateRestrictedAffinitySet
    #define traceRETURN_xTaskCreateRestrictedAffinitySet( xReturn )
#endif

#ifndef traceENTER_xTaskCreate
    #define traceENTER_xTaskCreate( pxTaskCode, pcName, uxStackDepth, pvParameters, uxPriority, pxCreatedTask )
#endif

#ifndef traceRETURN_xTaskCreate
    #define traceRETURN_xTaskCreate( xReturn )
#endif

#ifndef traceENTER_xTaskCreateAffinitySet
    #define traceENTER_xTaskCreateAffinitySet( pxTaskCode, pcName, uxStackDepth, pvParameters, uxPriority, uxCoreAffinityMask, pxCreatedTask )
#endif

#ifndef traceRETURN_xTaskCreateAffinitySet
    #define traceRETURN_xTaskCreateAffinitySet( xReturn )
#endif

#ifndef traceENTER_vTaskDelete
    #define traceENTER_vTaskDelete( xTaskToDelete )
#endif

#ifndef traceRETURN_vTaskDelete
    #define traceRETURN_vTaskDelete()
#endif

#ifndef traceENTER_xTaskDelayUntil
    #define traceENTER_xTaskDelayUntil( pxPreviousWakeTime, xTimeIncrement )
#endif

#ifndef traceRETURN_xTaskDelayUntil
    #define traceRETURN_xTaskDelayUntil( xShouldDelay )
#endif

#ifndef traceENTER_vTaskDelay
    #define traceENTER_vTaskDelay( xTicksToDelay )
#endif

#ifndef traceRETURN_vTaskDelay
    #define traceRETURN_vTaskDelay()
#endif

#ifndef traceENTER_eTaskGetState
    #define traceENTER_eTaskGetState( xTask )
#endif

#ifndef traceRETURN_eTaskGetState
    #define traceRETURN_eTaskGetState( eReturn )
#endif

#ifndef traceENTER_uxTaskPriorityGet
    #define traceENTER_uxTaskPriorityGet( xTask )
#endif

#ifndef traceRETURN_uxTaskPriorityGet
    #define traceRETURN_uxTaskPriorityGet( uxReturn )
#endif

#ifndef traceENTER_uxTaskPriorityGetFromISR
    #define traceENTER_uxTaskPriorityGetFromISR( xTask )
#endif

#ifndef traceRETURN_uxTaskPriorityGetFromISR
    #define traceRETURN_uxTaskPriorityGetFromISR( uxReturn )
#endif

#ifndef traceENTER_uxTaskBasePriorityGet
    #define traceENTER_uxTaskBasePriorityGet( xTask )
#endif

#ifndef traceRETURN_uxTaskBasePriorityGet
    #define traceRETURN_uxTaskBasePriorityGet( uxReturn )
#endif

#ifndef traceENTER_uxTaskBasePriorityGetFromISR
    #define traceENTER_uxTaskBasePriorityGetFromISR( xTask )
#endif

#ifndef traceRETURN_uxTaskBasePriorityGetFromISR
    #define traceRETURN_uxTaskBasePriorityGetFromISR( uxReturn )
#endif

#ifndef traceENTER_vTaskPrioritySet
    #define traceENTER_vTaskPrioritySet( xTask, uxNewPriority )
#endif

#ifndef traceRETURN_vTaskPrioritySet
    #define traceRETURN_vTaskPrioritySet()
#endif

#ifndef traceENTER_vTaskCoreAffinitySet
    #define traceENTER_vTaskCoreAffinitySet( xTask, uxCoreAffinityMask )
#endif

#ifndef traceRETURN_vTaskCoreAffinitySet
    #define traceRETURN_vTaskCoreAffinitySet()
#endif

#ifndef traceENTER_vTaskCoreAffinityGet
    #define traceENTER_vTaskCoreAffinityGet( xTask )
#endif

#ifndef traceRETURN_vTaskCoreAffinityGet
    #define traceRETURN_vTaskCoreAffinityGet( uxCoreAffinityMask )
#endif

#ifndef traceENTER_vTaskPreemptionDisable
    #define traceENTER_vTaskPreemptionDisable( xTask )
#endif

#ifndef traceRETURN_vTaskPreemptionDisable
    #define traceRETURN_vTaskPreemptionDisable()
#endif

#ifndef traceENTER_vTaskPreemptionEnable
    #define traceENTER_vTaskPreemptionEnable( xTask )
#endif

#ifndef traceRETURN_vTaskPreemptionEnable
    #define traceRETURN_vTaskPreemptionEnable()
#endif

#ifndef traceENTER_vTaskSuspend
    #define traceENTER_vTaskSuspend( xTaskToSuspend )
#endif

#ifndef traceRETURN_vTaskSuspend
    #define traceRETURN_vTaskSuspend()
#endif

#ifndef traceENTER_vTaskResume
    #define traceENTER_vTaskResume( xTaskToResume )
#endif

#ifndef traceRETURN_vTaskResume
    #define traceRETURN_vTaskResume()
#endif

#ifndef traceENTER_xTaskResumeFromISR
    #define traceENTER_xTaskResumeFromISR( xTaskToResume )
#endif

#ifndef traceRETURN_xTaskResumeFromISR
    #define traceRETURN_xTaskResumeFromISR( xYieldRequired )
#endif

#ifndef traceENTER_vTaskStartScheduler
    #define traceENTER_vTaskStartScheduler()
#endif

#ifndef traceRETURN_vTaskStartScheduler
    #define traceRETURN_vTaskStartScheduler()
#endif

#ifndef traceENTER_vTaskEndScheduler
    #define traceENTER_vTaskEndScheduler()
#endif

#ifndef traceRETURN_vTaskEndScheduler
    #define traceRETURN_vTaskEndScheduler()
#endif

#ifndef traceENTER_vTaskSuspendAll
    #define traceENTER_vTaskSuspendAll()
#endif

#ifndef traceRETURN_vTaskSuspendAll
    #define traceRETURN_vTaskSuspendAll()
#endif

#ifndef traceENTER_xTaskResumeAll
    #define traceENTER_xTaskResumeAll()
#endif

#ifndef traceRETURN_xTaskResumeAll
    #define traceRETURN_xTaskResumeAll( xAlreadyYielded )
#endif

#ifndef traceENTER_xTaskGetTickCount
    #define traceENTER_xTaskGetTickCount()
#endif

#ifndef traceRETURN_xTaskGetTickCount
    #define traceRETURN_xTaskGetTickCount( xTicks )
#endif

#ifndef traceENTER_xTaskGetTickCountFromISR
    #define traceENTER_xTaskGetTickCountFromISR()
#endif

#ifndef traceRETURN_xTaskGetTickCountFromISR
    #define traceRETURN_xTaskGetTickCountFromISR( xReturn )
#endif

#ifndef traceENTER_uxTaskGetNumberOfTasks
    #define traceENTER_uxTaskGetNumberOfTasks()
#endif

#ifndef traceRETURN_uxTaskGetNumberOfTasks
    #define traceRETURN_uxTaskGetNumberOfTasks( uxCurrentNumberOfTasks )
#endif

#ifndef traceENTER_pcTaskGetName
    #define traceENTER_pcTaskGetName( xTaskToQuery )
#endif

#ifndef traceRETURN_pcTaskGetName
    #define traceRETURN_pcTaskGetName( pcTaskName )
#endif

#ifndef traceENTER_xTaskGetHandle
    #define traceENTER_xTaskGetHandle( pcNameToQuery )
#endif

#ifndef traceRETURN_xTaskGetHandle
    #define traceRETURN_xTaskGetHandle( pxTCB )
#endif

#ifndef traceENTER_xTaskGetStaticBuffers
    #define traceENTER_xTaskGetStaticBuffers( xTask, ppuxStackBuffer, ppxTaskBuffer )
#endif

#ifndef traceRETURN_xTaskGetStaticBuffers
    #define traceRETURN_xTaskGetStaticBuffers( xReturn )
#endif

#ifndef traceENTER_uxTaskGetSystemState
    #define traceENTER_uxTaskGetSystemState( pxTaskStatusArray, uxArraySize, pulTotalRunTime )
#endif

#ifndef traceRETURN_uxTaskGetSystemState
    #define traceRETURN_uxTaskGetSystemState( uxTask )
#endif

#if ( configNUMBER_OF_CORES == 1 )
    #ifndef traceENTER_xTaskGetIdleTaskHandle
        #define traceENTER_xTaskGetIdleTaskHandle()
    #endif
#endif

#if ( configNUMBER_OF_CORES == 1 )
    #ifndef traceRETURN_xTaskGetIdleTaskHandle
        #define traceRETURN_xTaskGetIdleTaskHandle( xIdleTaskHandle )
    #endif
#endif

#ifndef traceENTER_xTaskGetIdleTaskHandleForCore
    #define traceENTER_xTaskGetIdleTaskHandleForCore( xCoreID )
#endif

#ifndef traceRETURN_xTaskGetIdleTaskHandleForCore
    #define traceRETURN_xTaskGetIdleTaskHandleForCore( xIdleTaskHandle )
#endif

#ifndef traceENTER_vTaskStepTick
    #define traceENTER_vTaskStepTick( xTicksToJump )
#endif

#ifndef traceRETURN_vTaskStepTick
    #define traceRETURN_vTaskStepTick()
#endif

#ifndef traceENTER_xTaskCatchUpTicks
    #define traceENTER_xTaskCatchUpTicks( xTicksToCatchUp )
#endif

#ifndef traceRETURN_xTaskCatchUpTicks
    #define traceRETURN_xTaskCatchUpTicks( xYieldOccurred )
#endif

#ifndef traceENTER_xTaskAbortDelay
    #define traceENTER_xTaskAbortDelay( xTask )
#endif

#ifndef traceRETURN_xTaskAbortDelay
    #define traceRETURN_xTaskAbortDelay( xReturn )
#endif

#ifndef traceENTER_xTaskIncrementTick
    #define traceENTER_xTaskIncrementTick()
#endif

#ifndef traceRETURN_xTaskIncrementTick
    #define traceRETURN_xTaskIncrementTick( xSwitchRequired )
#endif

#ifndef traceENTER_vTaskSetApplicationTaskTag
    #define traceENTER_vTaskSetApplicationTaskTag( xTask, pxHookFunction )
#endif

#ifndef traceRETURN_vTaskSetApplicationTaskTag
    #define traceRETURN_vTaskSetApplicationTaskTag()
#endif

#ifndef traceENTER_xTaskGetApplicationTaskTag
    #define traceENTER_xTaskGetApplicationTaskTag( xTask )
#endif

#ifndef traceRETURN_xTaskGetApplicationTaskTag
    #define traceRETURN_xTaskGetApplicationTaskTag( xReturn )
#endif

#ifndef traceENTER_xTaskGetApplicationTaskTagFromISR
    #define traceENTER_xTaskGetApplicationTaskTagFromISR( xTask )
#endif

#ifndef traceRETURN_xTaskGetApplicationTaskTagFromISR
    #define traceRETURN_xTaskGetApplicationTaskTagFromISR( xReturn )
#endif

#ifndef traceENTER_xTaskCallApplicationTaskHook
    #define traceENTER_xTaskCallApplicationTaskHook( xTask, pvParameter )
#endif

#ifndef traceRETURN_xTaskCallApplicationTaskHook
    #define traceRETURN_xTaskCallApplicationTaskHook( xReturn )
#endif

#ifndef traceENTER_vTaskSwitchContext
    #define traceENTER_vTaskSwitchContext()
#endif

#ifndef traceRETURN_vTaskSwitchContext
    #define traceRETURN_vTaskSwitchContext()
#endif

#ifndef traceENTER_vTaskPlaceOnEventList
    #define traceENTER_vTaskPlaceOnEventList( pxEventList, xTicksToWait )
#endif

#ifndef traceRETURN_vTaskPlaceOnEventList
    #define traceRETURN_vTaskPlaceOnEventList()
#endif

#ifndef traceENTER_vTaskPlaceOnUnorderedEventList
    #define traceENTER_vTaskPlaceOnUnorderedEventList( pxEventList, xItemValue, xTicksToWait )
#endif

#ifndef traceRETURN_vTaskPlaceOnUnorderedEventList
    #define traceRETURN_vTaskPlaceOnUnorderedEventList()
#endif

#ifndef traceENTER_vTaskPlaceOnEventListRestricted
    #define traceENTER_vTaskPlaceOnEventListRestricted( pxEventList, xTicksToWait, xWaitIndefinitely )
#endif

#ifndef traceRETURN_vTaskPlaceOnEventListRestricted
    #define traceRETURN_vTaskPlaceOnEventListRestricted()
#endif

#ifndef traceENTER_xTaskRemoveFromEventList
    #define traceENTER_xTaskRemoveFromEventList( pxEventList )
#endif

#ifndef traceRETURN_xTaskRemoveFromEventList
    #define traceRETURN_xTaskRemoveFromEventList( xReturn )
#endif

#ifndef traceENTER_vTaskRemoveFromUnorderedEventList
    #define traceENTER_vTaskRemoveFromUnorderedEventList( pxEventListItem, xItemValue )
#endif

#ifndef traceRETURN_vTaskRemoveFromUnorderedEventList
    #define traceRETURN_vTaskRemoveFromUnorderedEventList()
#endif

#ifndef traceENTER_vTaskSetTimeOutState
    #define traceENTER_vTaskSetTimeOutState( pxTimeOut )
#endif

#ifndef traceRETURN_vTaskSetTimeOutState
    #define traceRETURN_vTaskSetTimeOutState()
#endif

#ifndef traceENTER_vTaskInternalSetTimeOutState
    #define traceENTER_vTaskInternalSetTimeOutState( pxTimeOut )
#endif

#ifndef traceRETURN_vTaskInternalSetTimeOutState
    #define traceRETURN_vTaskInternalSetTimeOutState()
#endif

#ifndef traceENTER_xTaskCheckForTimeOut
    #define traceENTER_xTaskCheckForTimeOut( pxTimeOut, pxTicksToWait )
#endif

#ifndef traceRETURN_xTaskCheckForTimeOut
    #define traceRETURN_xTaskCheckForTimeOut( xReturn )
#endif

#ifndef traceENTER_vTaskMissedYield
    #define traceENTER_vTaskMissedYield()
#endif

#ifndef traceRETURN_vTaskMissedYield
    #define traceRETURN_vTaskMissedYield()
#endif

#ifndef traceENTER_uxTaskGetTaskNumber
    #define traceENTER_uxTaskGetTaskNumber( xTask )
#endif

#ifndef traceRETURN_uxTaskGetTaskNumber
    #define traceRETURN_uxTaskGetTaskNumber( uxReturn )
#endif

#ifndef traceENTER_vTaskSetTaskNumber
    #define traceENTER_vTaskSetTaskNumber( xTask, uxHandle )
#endif

#ifndef traceRETURN_vTaskSetTaskNumber
    #define traceRETURN_vTaskSetTaskNumber()
#endif

#ifndef traceENTER_eTaskConfirmSleepModeStatus
    #define traceENTER_eTaskConfirmSleepModeStatus()
#endif

#ifndef traceRETURN_eTaskConfirmSleepModeStatus
    #define traceRETURN_eTaskConfirmSleepModeStatus( eReturn )
#endif

#ifndef traceENTER_vTaskSetThreadLocalStoragePointer
    #define traceENTER_vTaskSetThreadLocalStoragePointer( xTaskToSet, xIndex, pvValue )
#endif

#ifndef traceRETURN_vTaskSetThreadLocalStoragePointer
    #define traceRETURN_vTaskSetThreadLocalStoragePointer()
#endif

#ifndef traceENTER_pvTaskGetThreadLocalStoragePointer
    #define traceENTER_pvTaskGetThreadLocalStoragePointer( xTaskToQuery, xIndex )
#endif

#ifndef traceRETURN_pvTaskGetThreadLocalStoragePointer
    #define traceRETURN_pvTaskGetThreadLocalStoragePointer( pvReturn )
#endif

#ifndef traceENTER_vTaskAllocateMPURegions
    #define traceENTER_vTaskAllocateMPURegions( xTaskToModify, pxRegions )
#endif

#ifndef traceRETURN_vTaskAllocateMPURegions
    #define traceRETURN_vTaskAllocateMPURegions()
#endif

#ifndef traceENTER_vTaskGetInfo
    #define traceENTER_vTaskGetInfo( xTask, pxTaskStatus, xGetFreeStackSpace, eState )
#endif

#ifndef traceRETURN_vTaskGetInfo
    #define traceRETURN_vTaskGetInfo()
#endif

#ifndef traceENTER_uxTaskGetStackHighWaterMark2
    #define traceENTER_uxTaskGetStackHighWaterMark2( xTask )
#endif

#ifndef traceRETURN_uxTaskGetStackHighWaterMark2
    #define traceRETURN_uxTaskGetStackHighWaterMark2( uxReturn )
#endif

#ifndef traceENTER_uxTaskGetStackHighWaterMark
    #define traceENTER_uxTaskGetStackHighWaterMark( xTask )
#endif

#ifndef traceRETURN_uxTaskGetStackHighWaterMark
    #define traceRETURN_uxTaskGetStackHighWaterMark( uxReturn )
#endif

#ifndef traceENTER_xTaskGetCurrentTaskHandle
    #define traceENTER_xTaskGetCurrentTaskHandle()
#endif

#ifndef traceRETURN_xTaskGetCurrentTaskHandle
    #define traceRETURN_xTaskGetCurrentTaskHandle( xReturn )
#endif

#ifndef traceENTER_xTaskGetCurrentTaskHandleForCore
    #define traceENTER_xTaskGetCurrentTaskHandleForCore( xCoreID )
#endif

#ifndef traceRETURN_xTaskGetCurrentTaskHandleForCore
    #define traceRETURN_xTaskGetCurrentTaskHandleForCore( xReturn )
#endif

#ifndef traceENTER_xTaskGetSchedulerState
    #define traceENTER_xTaskGetSchedulerState()
#endif

#ifndef traceRETURN_xTaskGetSchedulerState
    #define traceRETURN_xTaskGetSchedulerState( xReturn )
#endif

#ifndef traceENTER_xTaskPriorityInherit
    #define traceENTER_xTaskPriorityInherit( pxMutexHolder )
#endif

#ifndef traceRETURN_xTaskPriorityInherit
    #define traceRETURN_xTaskPriorityInherit( xReturn )
#endif

#ifndef traceENTER_xTaskPriorityDisinherit
    #define traceENTER_xTaskPriorityDisinherit( pxMutexHolder )
#endif

#ifndef traceRETURN_xTaskPriorityDisinherit
    #define traceRETURN_xTaskPriorityDisinherit( xReturn )
#endif

#ifndef traceENTER_vTaskPriorityDisinheritAfterTimeout
    #define traceENTER_vTaskPriorityDisinheritAfterTimeout( pxMutexHolder, uxHighestPriorityWaitingTask )
#endif

#ifndef traceRETURN_vTaskPriorityDisinheritAfterTimeout
    #define traceRETURN_vTaskPriorityDisinheritAfterTimeout()
#endif

#ifndef traceENTER_vTaskYieldWithinAPI
    #define traceENTER_vTaskYieldWithinAPI()
#endif

#ifndef traceRETURN_vTaskYieldWithinAPI
    #define traceRETURN_vTaskYieldWithinAPI()
#endif

#ifndef traceENTER_vTaskEnterCritical
    #define traceENTER_vTaskEnterCritical()
#endif

#ifndef traceRETURN_vTaskEnterCritical
    #define traceRETURN_vTaskEnterCritical()
#endif

#ifndef traceENTER_vTaskEnterCriticalFromISR
    #define traceENTER_vTaskEnterCriticalFromISR()
#endif

#ifndef traceRETURN_vTaskEnterCriticalFromISR
    #define traceRETURN_vTaskEnterCriticalFromISR( uxSavedInterruptStatus )
#endif

#ifndef traceENTER_vTaskExitCritical
    #define traceENTER_vTaskExitCritical()
#endif

#ifndef traceRETURN_vTaskExitCritical
    #define traceRETURN_vTaskExitCritical()
#endif

#ifndef traceENTER_vTaskExitCriticalFromISR
    #define traceENTER_vTaskExitCriticalFromISR( uxSavedInterruptStatus )
#endif

#ifndef traceRETURN_vTaskExitCriticalFromISR
    #define traceRETURN_vTaskExitCriticalFromISR()
#endif

#ifndef traceENTER_vTaskListTasks
    #define traceENTER_vTaskListTasks( pcWriteBuffer, uxBufferLength )
#endif

#ifndef traceRETURN_vTaskListTasks
    #define traceRETURN_vTaskListTasks()
#endif

#ifndef traceENTER_vTaskGetRunTimeStatistics
    #define traceENTER_vTaskGetRunTimeStatistics( pcWriteBuffer, uxBufferLength )
#endif

#ifndef traceRETURN_vTaskGetRunTimeStatistics
    #define traceRETURN_vTaskGetRunTimeStatistics()
#endif

#ifndef traceENTER_uxTaskResetEventItemValue
    #define traceENTER_uxTaskResetEventItemValue()
#endif

#ifndef traceRETURN_uxTaskResetEventItemValue
    #define traceRETURN_uxTaskResetEventItemValue( uxReturn )
#endif

#ifndef traceENTER_pvTaskIncrementMutexHeldCount
    #define traceENTER_pvTaskIncrementMutexHeldCount()
#endif

#ifndef traceRETURN_pvTaskIncrementMutexHeldCount
    #define traceRETURN_pvTaskIncrementMutexHeldCount( pxTCB )
#endif

#ifndef traceENTER_ulTaskGenericNotifyTake
    #define traceENTER_ulTaskGenericNotifyTake( uxIndexToWaitOn, xClearCountOnExit, xTicksToWait )
#endif

#ifndef traceRETURN_ulTaskGenericNotifyTake
    #define traceRETURN_ulTaskGenericNotifyTake( ulReturn )
#endif

#ifndef traceENTER_xTaskGenericNotifyWait
    #define traceENTER_xTaskGenericNotifyWait( uxIndexToWaitOn, ulBitsToClearOnEntry, ulBitsToClearOnExit, pulNotificationValue, xTicksToWait )
#endif

#ifndef traceRETURN_xTaskGenericNotifyWait
    #define traceRETURN_xTaskGenericNotifyWait( xReturn )
#endif

#ifndef traceENTER_xTaskGenericNotify
    #define traceENTER_xTaskGenericNotify( xTaskToNotify, uxIndexToNotify, ulValue, eAction, pulPreviousNotificationValue )
#endif

#ifndef traceRETURN_xTaskGenericNotify
    #define traceRETURN_xTaskGenericNotify( xReturn )
#endif

#ifndef traceENTER_xTaskGenericNotifyFromISR
    #define traceENTER_xTaskGenericNotifyFromISR( xTaskToNotify, uxIndexToNotify, ulValue, eAction, pulPreviousNotificationValue, pxHigherPriorityTaskWoken )
#endif

#ifndef traceRETURN_xTaskGenericNotifyFromISR
    #define traceRETURN_xTaskGenericNotifyFromISR( xReturn )
#endif

#ifndef traceENTER_vTaskGenericNotifyGiveFromISR
    #define traceENTER_vTaskGenericNotifyGiveFromISR( xTaskToNotify, uxIndexToNotify, pxHigherPriorityTaskWoken )
#endif

#ifndef traceRETURN_vTaskGenericNotifyGiveFromISR
    #define traceRETURN_vTaskGenericNotifyGiveFromISR()
#endif

#ifndef traceENTER_xTaskGenericNotifyStateClear
    #define traceENTER_xTaskGenericNotifyStateClear( xTask, uxIndexToClear )
#endif

#ifndef traceRETURN_xTaskGenericNotifyStateClear
    #define traceRETURN_xTaskGenericNotifyStateClear( xReturn )
#endif

#ifndef traceENTER_ulTaskGenericNotifyValueClear
    #define traceENTER_ulTaskGenericNotifyValueClear( xTask, uxIndexToClear, ulBitsToClear )
#endif

#ifndef traceRETURN_ulTaskGenericNotifyValueClear
    #define traceRETURN_ulTaskGenericNotifyValueClear( ulReturn )
#endif

#ifndef traceENTER_ulTaskGetRunTimeCounter
    #define traceENTER_ulTaskGetRunTimeCounter( xTask )
#endif

#ifndef traceRETURN_ulTaskGetRunTimeCounter
    #define traceRETURN_ulTaskGetRunTimeCounter( ulRunTimeCounter )
#endif

#ifndef traceENTER_ulTaskGetRunTimePercent
    #define traceENTER_ulTaskGetRunTimePercent( xTask )
#endif

#ifndef traceRETURN_ulTaskGetRunTimePercent
    #define traceRETURN_ulTaskGetRunTimePercent( ulReturn )
#endif

#ifndef traceENTER_ulTaskGetIdleRunTimeCounter
    #define traceENTER_ulTaskGetIdleRunTimeCounter()
#endif

#ifndef traceRETURN_ulTaskGetIdleRunTimeCounter
    #define traceRETURN_ulTaskGetIdleRunTimeCounter( ulReturn )
#endif

#ifndef traceENTER_ulTaskGetIdleRunTimePercent
    #define traceENTER_ulTaskGetIdleRunTimePercent()
#endif

#ifndef traceRETURN_ulTaskGetIdleRunTimePercent
    #define traceRETURN_ulTaskGetIdleRunTimePercent( ulReturn )
#endif

#ifndef traceENTER_xTaskGetMPUSettings
    #define traceENTER_xTaskGetMPUSettings( xTask )
#endif

#ifndef traceRETURN_xTaskGetMPUSettings
    #define traceRETURN_xTaskGetMPUSettings( xMPUSettings )
#endif

#ifndef traceENTER_xStreamBufferGenericCreate
    #define traceENTER_xStreamBufferGenericCreate( xBufferSizeBytes, xTriggerLevelBytes, xIsMessageBuffer, pxSendCompletedCallback, pxReceiveCompletedCallback )
#endif

#ifndef traceRETURN_xStreamBufferGenericCreate
    #define traceRETURN_xStreamBufferGenericCreate( pvAllocatedMemory )
#endif

#ifndef traceENTER_xStreamBufferGenericCreateStatic
    #define traceENTER_xStreamBufferGenericCreateStatic( xBufferSizeBytes, xTriggerLevelBytes, xIsMessageBuffer, pucStreamBufferStorageArea, pxStaticStreamBuffer, pxSendCompletedCallback, pxReceiveCompletedCallback )
#endif

#ifndef traceRETURN_xStreamBufferGenericCreateStatic
    #define traceRETURN_xStreamBufferGenericCreateStatic( xReturn )
#endif

#ifndef traceENTER_xStreamBufferGetStaticBuffers
    #define traceENTER_xStreamBufferGetStaticBuffers( xStreamBuffer, ppucStreamBufferStorageArea, ppxStaticStreamBuffer )
#endif

#ifndef traceRETURN_xStreamBufferGetStaticBuffers
    #define traceRETURN_xStreamBufferGetStaticBuffers( xReturn )
#endif

#ifndef traceENTER_vStreamBufferDelete
    #define traceENTER_vStreamBufferDelete( xStreamBuffer )
#endif

#ifndef traceRETURN_vStreamBufferDelete
    #define traceRETURN_vStreamBufferDelete()
#endif

#ifndef traceENTER_xStreamBufferReset
    #define traceENTER_xStreamBufferReset( xStreamBuffer )
#endif

#ifndef traceRETURN_xStreamBufferReset
    #define traceRETURN_xStreamBufferReset( xReturn )
#endif

#ifndef traceENTER_xStreamBufferSetTriggerLevel
    #define traceENTER_xStreamBufferSetTriggerLevel( xStreamBuffer, xTriggerLevel )
#endif

#ifndef traceRETURN_xStreamBufferSetTriggerLevel
    #define traceRETURN_xStreamBufferSetTriggerLevel( xReturn )
#endif

#ifndef traceENTER_xStreamBufferSpacesAvailable
    #define traceENTER_xStreamBufferSpacesAvailable( xStreamBuffer )
#endif

#ifndef traceRETURN_xStreamBufferSpacesAvailable
    #define traceRETURN_xStreamBufferSpacesAvailable( xSpace )
#endif

#ifndef traceENTER_xStreamBufferBytesAvailable
    #define traceENTER_xStreamBufferBytesAvailable( xStreamBuffer )
#endif

#ifndef traceRETURN_xStreamBufferBytesAvailable
    #define traceRETURN_xStreamBufferBytesAvailable( xReturn )
#endif

#ifndef traceENTER_xStreamBufferSend
    #define traceENTER_xStreamBufferSend( xStreamBuffer, pvTxData, xDataLengthBytes, xTicksToWait )
#endif

#ifndef traceRETURN_xStreamBufferSend
    #define traceRETURN_xStreamBufferSend( xReturn )
#endif

#ifndef traceENTER_xStreamBufferSendFromISR
    #define traceENTER_xStreamBufferSendFromISR( xStreamBuffer, pvTxData, xDataLengthBytes, pxHigherPriorityTaskWoken )
#endif

#ifndef traceRETURN_xStreamBufferSendFromISR
    #define traceRETURN_xStreamBufferSendFromISR( xReturn )
#endif

#ifndef traceENTER_xStreamBufferReceive
    #define traceENTER_xStreamBufferReceive( xStreamBuffer, pvRxData, xBufferLengthBytes, xTicksToWait )
#endif

#ifndef traceRETURN_xStreamBufferReceive
    #define traceRETURN_xStreamBufferReceive( xReceivedLength )
#endif

#ifndef traceENTER_xStreamBufferNextMessageLengthBytes
    #define traceENTER_xStreamBufferNextMessageLengthBytes( xStreamBuffer )
#endif

#ifndef traceRETURN_xStreamBufferNextMessageLengthBytes
    #define traceRETURN_xStreamBufferNextMessageLengthBytes( xReturn )
#endif

#ifndef traceENTER_xStreamBufferReceiveFromISR
    #define traceENTER_xStreamBufferReceiveFromISR( xStreamBuffer, pvRxData, xBufferLengthBytes, pxHigherPriorityTaskWoken )
#endif

#ifndef traceRETURN_xStreamBufferReceiveFromISR
    #define traceRETURN_xStreamBufferReceiveFromISR( xReceivedLength )
#endif

#ifndef traceENTER_xStreamBufferIsEmpty
    #define traceENTER_xStreamBufferIsEmpty( xStreamBuffer )
#endif

#ifndef traceRETURN_xStreamBufferIsEmpty
    #define traceRETURN_xStreamBufferIsEmpty( xReturn )
#endif

#ifndef traceENTER_xStreamBufferIsFull
    #define traceENTER_xStreamBufferIsFull( xStreamBuffer )
#endif

#ifndef traceRETURN_xStreamBufferIsFull
    #define traceRETURN_xStreamBufferIsFull( xReturn )
#endif

#ifndef traceENTER_xStreamBufferSendCompletedFromISR
    #define traceENTER_xStreamBufferSendCompletedFromISR( xStreamBuffer, pxHigherPriorityTaskWoken )
#endif

#ifndef traceRETURN_xStreamBufferSendCompletedFromISR
    #define traceRETURN_xStreamBufferSendCompletedFromISR( xReturn )
#endif

#ifndef traceENTER_xStreamBufferReceiveCompletedFromISR
    #define traceENTER_xStreamBufferReceiveCompletedFromISR( xStreamBuffer, pxHigherPriorityTaskWoken )
#endif

#ifndef traceRETURN_xStreamBufferReceiveCompletedFromISR
    #define traceRETURN_xStreamBufferReceiveCompletedFromISR( xReturn )
#endif

#ifndef traceENTER_uxStreamBufferGetStreamBufferNotificationIndex
    #define traceENTER_uxStreamBufferGetStreamBufferNotificationIndex( xStreamBuffer )
#endif

#ifndef traceRETURN_uxStreamBufferGetStreamBufferNotificationIndex
    #define traceRETURN_uxStreamBufferGetStreamBufferNotificationIndex( uxNotificationIndex )
#endif

#ifndef traceENTER_vStreamBufferSetStreamBufferNotificationIndex
    #define traceENTER_vStreamBufferSetStreamBufferNotificationIndex( xStreamBuffer, uxNotificationIndex )
#endif

#ifndef traceRETURN_vStreamBufferSetStreamBufferNotificationIndex
    #define traceRETURN_vStreamBufferSetStreamBufferNotificationIndex()
#endif

#ifndef traceENTER_uxStreamBufferGetStreamBufferNumber
    #define traceENTER_uxStreamBufferGetStreamBufferNumber( xStreamBuffer )
#endif

#ifndef traceRETURN_uxStreamBufferGetStreamBufferNumber
    #define traceRETURN_uxStreamBufferGetStreamBufferNumber( uxStreamBufferNumber )
#endif

#ifndef traceENTER_vStreamBufferSetStreamBufferNumber
    #define traceENTER_vStreamBufferSetStreamBufferNumber( xStreamBuffer, uxStreamBufferNumber )
#endif

#ifndef traceRETURN_vStreamBufferSetStreamBufferNumber
    #define traceRETURN_vStreamBufferSetStreamBufferNumber()
#endif

#ifndef traceENTER_ucStreamBufferGetStreamBufferType
    #define traceENTER_ucStreamBufferGetStreamBufferType( xStreamBuffer )
#endif

#ifndef traceRETURN_ucStreamBufferGetStreamBufferType
    #define traceRETURN_ucStreamBufferGetStreamBufferType( ucStreamBufferType )
#endif

#ifndef traceENTER_vListInitialise
    #define traceENTER_vListInitialise( pxList )
#endif

#ifndef traceRETURN_vListInitialise
    #define traceRETURN_vListInitialise()
#endif

#ifndef traceENTER_vListInitialiseItem
    #define traceENTER_vListInitialiseItem( pxItem )
#endif

#ifndef traceRETURN_vListInitialiseItem
    #define traceRETURN_vListInitialiseItem()
#endif

#ifndef traceENTER_vListInsertEnd
    #define traceENTER_vListInsertEnd( pxList, pxNewListItem )
#endif

#ifndef traceRETURN_vListInsertEnd
    #define traceRETURN_vListInsertEnd()
#endif

#ifndef traceENTER_vListInsert
    #define traceENTER_vListInsert( pxList, pxNewListItem )
#endif

#ifndef traceRETURN_vListInsert
    #define traceRETURN_vListInsert()
#endif

#ifndef traceENTER_uxListRemove
    #define traceENTER_uxListRemove( pxItemToRemove )
#endif

#ifndef traceRETURN_uxListRemove
    #define traceRETURN_uxListRemove( uxNumberOfItems )
#endif

#ifndef traceENTER_xCoRoutineCreate
    #define traceENTER_xCoRoutineCreate( pxCoRoutineCode, uxPriority, uxIndex )
#endif

#ifndef traceRETURN_xCoRoutineCreate
    #define traceRETURN_xCoRoutineCreate( xReturn )
#endif

#ifndef traceENTER_vCoRoutineAddToDelayedList
    #define traceENTER_vCoRoutineAddToDelayedList( xTicksToDelay, pxEventList )
#endif

#ifndef traceRETURN_vCoRoutineAddToDelayedList
    #define traceRETURN_vCoRoutineAddToDelayedList()
#endif

#ifndef traceENTER_vCoRoutineSchedule
    #define traceENTER_vCoRoutineSchedule()
#endif

#ifndef traceRETURN_vCoRoutineSchedule
    #define traceRETURN_vCoRoutineSchedule()
#endif

#ifndef traceENTER_xCoRoutineRemoveFromEventList
    #define traceENTER_xCoRoutineRemoveFromEventList( pxEventList )
#endif

#ifndef traceRETURN_xCoRoutineRemoveFromEventList
    #define traceRETURN_xCoRoutineRemoveFromEventList( xReturn )
#endif

#ifndef configGENERATE_RUN_TIME_STATS
    #define configGENERATE_RUN_TIME_STATS    0
#endif

#if ( configGENERATE_RUN_TIME_STATS == 1 )

    #ifndef portCONFIGURE_TIMER_FOR_RUN_TIME_STATS
        #error If configGENERATE_RUN_TIME_STATS is defined then portCONFIGURE_TIMER_FOR_RUN_TIME_STATS must also be defined.  portCONFIGURE_TIMER_FOR_RUN_TIME_STATS should call a port layer function to setup a peripheral timer/counter that can then be used as the run time counter time base.
    #endif /* portCONFIGURE_TIMER_FOR_RUN_TIME_STATS */

    #ifndef portGET_RUN_TIME_COUNTER_VALUE
        #ifndef portALT_GET_RUN_TIME_COUNTER_VALUE
            #error If configGENERATE_RUN_TIME_STATS is defined then either portGET_RUN_TIME_COUNTER_VALUE or portALT_GET_RUN_TIME_COUNTER_VALUE must also be defined.  See the examples provided and the FreeRTOS web site for more information.
        #endif /* portALT_GET_RUN_TIME_COUNTER_VALUE */
    #endif /* portGET_RUN_TIME_COUNTER_VALUE */

#endif /* configGENERATE_RUN_TIME_STATS */

#ifndef portCONFIGURE_TIMER_FOR_RUN_TIME_STATS
    #define portCONFIGURE_TIMER_FOR_RUN_TIME_STATS()
#endif

#ifndef portPRIVILEGE_BIT
    #define portPRIVILEGE_BIT    ( ( UBaseType_t ) 0x00 )
#endif

#ifndef portYIELD_WITHIN_API
    #define portYIELD_WITHIN_API    portYIELD
#endif

#ifndef portSUPPRESS_TICKS_AND_SLEEP
    #define portSUPPRESS_TICKS_AND_SLEEP( xExpectedIdleTime )
#endif

#ifndef configEXPECTED_IDLE_TIME_BEFORE_SLEEP
    #define configEXPECTED_IDLE_TIME_BEFORE_SLEEP    2
#endif

#if configEXPECTED_IDLE_TIME_BEFORE_SLEEP < 2
    #error configEXPECTED_IDLE_TIME_BEFORE_SLEEP must not be less than 2
#endif

#ifndef configUSE_TICKLESS_IDLE
    #define configUSE_TICKLESS_IDLE    0
#endif

#ifndef configPRE_SUPPRESS_TICKS_AND_SLEEP_PROCESSING
    #define configPRE_SUPPRESS_TICKS_AND_SLEEP_PROCESSING( x )
#endif

#ifndef configPRE_SLEEP_PROCESSING
    #define configPRE_SLEEP_PROCESSING( x )
#endif

#ifndef configPOST_SLEEP_PROCESSING
    #define configPOST_SLEEP_PROCESSING( x )
#endif

#ifndef configUSE_QUEUE_SETS
    #define configUSE_QUEUE_SETS    0
#endif

#ifndef portTASK_USES_FLOATING_POINT
    #define portTASK_USES_FLOATING_POINT()
#endif

#ifndef portALLOCATE_SECURE_CONTEXT
    #define portALLOCATE_SECURE_CONTEXT( ulSecureStackSize )
#endif

#ifndef portDONT_DISCARD
    #define portDONT_DISCARD
#endif

#ifndef configUSE_TIME_SLICING
    #define configUSE_TIME_SLICING    1
#endif

#ifndef configINCLUDE_APPLICATION_DEFINED_PRIVILEGED_FUNCTIONS
    #define configINCLUDE_APPLICATION_DEFINED_PRIVILEGED_FUNCTIONS    0
#endif

#ifndef configUSE_STATS_FORMATTING_FUNCTIONS
    #define configUSE_STATS_FORMATTING_FUNCTIONS    0
#endif

#ifndef portASSERT_IF_INTERRUPT_PRIORITY_INVALID
    #define portASSERT_IF_INTERRUPT_PRIORITY_INVALID()
#endif

#ifndef configUSE_TRACE_FACILITY
    #define configUSE_TRACE_FACILITY    0
#endif

#ifndef mtCOVERAGE_TEST_MARKER
    #define mtCOVERAGE_TEST_MARKER()
#endif

#ifndef mtCOVERAGE_TEST_DELAY
    #define mtCOVERAGE_TEST_DELAY()
#endif

#ifndef portASSERT_IF_IN_ISR
    #define portASSERT_IF_IN_ISR()
#endif

#ifndef configUSE_PORT_OPTIMISED_TASK_SELECTION
    #define configUSE_PORT_OPTIMISED_TASK_SELECTION    0
#endif

#ifndef configAPPLICATION_ALLOCATED_HEAP
    #define configAPPLICATION_ALLOCATED_HEAP    0
#endif

#ifndef configENABLE_HEAP_PROTECTOR
    #define configENABLE_HEAP_PROTECTOR    0
#endif

#ifndef configUSE_TASK_NOTIFICATIONS
    #define configUSE_TASK_NOTIFICATIONS    1
#endif

#ifndef configTASK_NOTIFICATION_ARRAY_ENTRIES
    #define configTASK_NOTIFICATION_ARRAY_ENTRIES    1
#endif

#if configTASK_NOTIFICATION_ARRAY_ENTRIES < 1
    #error configTASK_NOTIFICATION_ARRAY_ENTRIES must be at least 1
#endif

#ifndef configUSE_POSIX_ERRNO
    #define configUSE_POSIX_ERRNO    0
#endif

#ifndef configUSE_SB_COMPLETED_CALLBACK

/* By default per-instance callbacks are not enabled for stream buffer or message buffer. */
    #define configUSE_SB_COMPLETED_CALLBACK    0
#endif

#ifndef portTICK_TYPE_IS_ATOMIC
    #define portTICK_TYPE_IS_ATOMIC    0
#endif

#ifndef configSUPPORT_STATIC_ALLOCATION
    /* Defaults to 0 for backward compatibility. */
    #define configSUPPORT_STATIC_ALLOCATION    0
#endif

#ifndef configKERNEL_PROVIDED_STATIC_MEMORY
    #define configKERNEL_PROVIDED_STATIC_MEMORY    0
#endif

#ifndef configSUPPORT_DYNAMIC_ALLOCATION
    /* Defaults to 1 for backward compatibility. */
    #define configSUPPORT_DYNAMIC_ALLOCATION    1
#endif

#if ( ( configUSE_STATS_FORMATTING_FUNCTIONS > 0 ) && ( configSUPPORT_DYNAMIC_ALLOCATION != 1 ) )
    #error configUSE_STATS_FORMATTING_FUNCTIONS cannot be used without dynamic allocation, but configSUPPORT_DYNAMIC_ALLOCATION is not set to 1.
#endif

#if ( configUSE_STATS_FORMATTING_FUNCTIONS > 0 )
    #if ( ( configUSE_TRACE_FACILITY != 1 ) && ( configGENERATE_RUN_TIME_STATS != 1 ) )
        #error configUSE_STATS_FORMATTING_FUNCTIONS is 1 but the functions it enables are not used because neither configUSE_TRACE_FACILITY or configGENERATE_RUN_TIME_STATS are 1.  Set configUSE_STATS_FORMATTING_FUNCTIONS to 0 in FreeRTOSConfig.h.
    #endif
#endif

#ifndef configSTATS_BUFFER_MAX_LENGTH
    #define configSTATS_BUFFER_MAX_LENGTH    0xFFFF
#endif

#ifndef configSTACK_DEPTH_TYPE

/* Defaults to StackType_t for backward compatibility, but can be overridden
 * in FreeRTOSConfig.h if StackType_t is too restrictive. */
    #define configSTACK_DEPTH_TYPE    StackType_t
#endif

#ifndef configRUN_TIME_COUNTER_TYPE

/* Defaults to uint32_t for backward compatibility, but can be overridden in
 * FreeRTOSConfig.h if uint32_t is too restrictive. */

    #define configRUN_TIME_COUNTER_TYPE    uint32_t
#endif

#ifndef configMESSAGE_BUFFER_LENGTH_TYPE

/* Defaults to size_t for backward compatibility, but can be overridden
 * in FreeRTOSConfig.h if lengths will always be less than the number of bytes
 * in a size_t. */
    #define configMESSAGE_BUFFER_LENGTH_TYPE    size_t
#endif

/* Sanity check the configuration. */
#if ( ( configSUPPORT_STATIC_ALLOCATION == 0 ) && ( configSUPPORT_DYNAMIC_ALLOCATION == 0 ) )
    #error configSUPPORT_STATIC_ALLOCATION and configSUPPORT_DYNAMIC_ALLOCATION cannot both be 0, but can both be 1.
#endif

#if ( ( configUSE_RECURSIVE_MUTEXES == 1 ) && ( configUSE_MUTEXES != 1 ) )
    #error configUSE_MUTEXES must be set to 1 to use recursive mutexes
#endif

#if ( ( configRUN_MULTIPLE_PRIORITIES == 0 ) && ( configUSE_TASK_PREEMPTION_DISABLE != 0 ) )
    #error configRUN_MULTIPLE_PRIORITIES must be set to 1 to use task preemption disable
#endif

#if ( ( configUSE_PREEMPTION == 0 ) && ( configUSE_TASK_PREEMPTION_DISABLE != 0 ) )
    #error configUSE_PREEMPTION must be set to 1 to use task preemption disable
#endif

#if ( ( configNUMBER_OF_CORES == 1 ) && ( configUSE_TASK_PREEMPTION_DISABLE != 0 ) )
    #error configUSE_TASK_PREEMPTION_DISABLE is not supported in single core FreeRTOS
#endif

#if ( ( configNUMBER_OF_CORES == 1 ) && ( configUSE_CORE_AFFINITY != 0 ) )
    #error configUSE_CORE_AFFINITY is not supported in single core FreeRTOS
#endif

#if ( ( configNUMBER_OF_CORES > 1 ) && ( configUSE_PORT_OPTIMISED_TASK_SELECTION != 0 ) )
    #error configUSE_PORT_OPTIMISED_TASK_SELECTION is not supported in SMP FreeRTOS
#endif

#ifndef configINITIAL_TICK_COUNT
    #define configINITIAL_TICK_COUNT    0
#endif

#if ( portTICK_TYPE_IS_ATOMIC == 0 )

/* Either variables of tick type cannot be read atomically, or
 * portTICK_TYPE_IS_ATOMIC was not set - map the critical sections used when
 * the tick count is returned to the standard critical section macros. */
    #define portTICK_TYPE_ENTER_CRITICAL()                      portENTER_CRITICAL()
    #define portTICK_TYPE_EXIT_CRITICAL()                       portEXIT_CRITICAL()
    #define portTICK_TYPE_SET_INTERRUPT_MASK_FROM_ISR()         portSET_INTERRUPT_MASK_FROM_ISR()
    #define portTICK_TYPE_CLEAR_INTERRUPT_MASK_FROM_ISR( x )    portCLEAR_INTERRUPT_MASK_FROM_ISR( ( x ) )
#else

/* The tick type can be read atomically, so critical sections used when the
 * tick count is returned can be defined away. */
    #define portTICK_TYPE_ENTER_CRITICAL()
    #define portTICK_TYPE_EXIT_CRITICAL()
    #define portTICK_TYPE_SET_INTERRUPT_MASK_FROM_ISR()         0
    #define portTICK_TYPE_CLEAR_INTERRUPT_MASK_FROM_ISR( x )    ( void ) ( x )
#endif /* if ( portTICK_TYPE_IS_ATOMIC == 0 ) */

/* Definitions to allow backward compatibility with FreeRTOS versions prior to
 * V8 if desired. */
#ifndef configENABLE_BACKWARD_COMPATIBILITY
    #define configENABLE_BACKWARD_COMPATIBILITY    1
#endif

#ifndef configPRINTF

/* configPRINTF() was not defined, so define it away to nothing.  To use
 * configPRINTF() then define it as follows (where MyPrintFunction() is
 * provided by the application writer):
 *
 * void MyPrintFunction(const char *pcFormat, ... );
 #define configPRINTF( X )   MyPrintFunction X
 *
 * Then call like a standard printf() function, but placing brackets around
 * all parameters so they are passed as a single parameter.  For example:
 * configPRINTF( ("Value = %d", MyVariable) ); */
    #define configPRINTF( X )
#endif

#ifndef configMAX

/* The application writer has not provided their own MAX macro, so define
 * the following generic implementation. */
    #define configMAX( a, b )    ( ( ( a ) > ( b ) ) ? ( a ) : ( b ) )
#endif

#ifndef configMIN

/* The application writer has not provided their own MIN macro, so define
 * the following generic implementation. */
    #define configMIN( a, b )    ( ( ( a ) < ( b ) ) ? ( a ) : ( b ) )
#endif

#if configENABLE_BACKWARD_COMPATIBILITY == 1
    #define eTaskStateGet                 eTaskGetState
    #define portTickType                  TickType_t
    #define xTaskHandle                   TaskHandle_t
    #define xQueueHandle                  QueueHandle_t
    #define xSemaphoreHandle              SemaphoreHandle_t
    #define xQueueSetHandle               QueueSetHandle_t
    #define xQueueSetMemberHandle         QueueSetMemberHandle_t
    #define xTimeOutType                  TimeOut_t
    #define xMemoryRegion                 MemoryRegion_t
    #define xTaskParameters               TaskParameters_t
    #define xTaskStatusType               TaskStatus_t
    #define xTimerHandle                  TimerHandle_t
    #define xCoRoutineHandle              CoRoutineHandle_t
    #define pdTASK_HOOK_CODE              TaskHookFunction_t
    #define portTICK_RATE_MS              portTICK_PERIOD_MS
    #define pcTaskGetTaskName             pcTaskGetName
    #define pcTimerGetTimerName           pcTimerGetName
    #define pcQueueGetQueueName           pcQueueGetName
    #define vTaskGetTaskInfo              vTaskGetInfo
    #define xTaskGetIdleRunTimeCounter    ulTaskGetIdleRunTimeCounter

/* Backward compatibility within the scheduler code only - these definitions
 * are not really required but are included for completeness. */
    #define tmrTIMER_CALLBACK             TimerCallbackFunction_t
    #define pdTASK_CODE                   TaskFunction_t
    #define xListItem                     ListItem_t
    #define xList                         List_t

/* For libraries that break the list data hiding, and access list structure
 * members directly (which is not supposed to be done). */
    #define pxContainer                   pvContainer
#endif /* configENABLE_BACKWARD_COMPATIBILITY */

#if ( configUSE_ALTERNATIVE_API != 0 )
    #error The alternative API was deprecated some time ago, and was removed in FreeRTOS V9.0 0
#endif

/* Set configUSE_TASK_FPU_SUPPORT to 0 to omit floating point support even
 * if floating point hardware is otherwise supported by the FreeRTOS port in use.
 * This constant is not supported by all FreeRTOS ports that include floating
 * point support. */
#ifndef configUSE_TASK_FPU_SUPPORT
    #define configUSE_TASK_FPU_SUPPORT    1
#endif

/* Set configENABLE_MPU to 1 to enable MPU support and 0 to disable it. This is
 * currently used in ARMv8M ports. */
#ifndef configENABLE_MPU
    #define configENABLE_MPU    0
#endif

/* Set configENABLE_FPU to 1 to enable FPU support and 0 to disable it. This is
 * currently used in ARMv8M ports. */
#ifndef configENABLE_FPU
    #define configENABLE_FPU    1
#endif

/* Set configENABLE_MVE to 1 to enable MVE support and 0 to disable it. This is
 * currently used in ARMv8M ports. */
#ifndef configENABLE_MVE
    #define configENABLE_MVE    0
#endif

/* Set configENABLE_TRUSTZONE to 1 enable TrustZone support and 0 to disable it.
 * This is currently used in ARMv8M ports. */
#ifndef configENABLE_TRUSTZONE
    #define configENABLE_TRUSTZONE    1
#endif

/* Set configRUN_FREERTOS_SECURE_ONLY to 1 to run the FreeRTOS ARMv8M port on
 * the Secure Side only. */
#ifndef configRUN_FREERTOS_SECURE_ONLY
    #define configRUN_FREERTOS_SECURE_ONLY    0
#endif

#ifndef configRUN_ADDITIONAL_TESTS
    #define configRUN_ADDITIONAL_TESTS    0
#endif

/* The following config allows infinite loop control. For example, control the
 * infinite loop in idle task function when performing unit tests. */
#ifndef configCONTROL_INFINITE_LOOP
    #define configCONTROL_INFINITE_LOOP()
#endif

/* Sometimes the FreeRTOSConfig.h settings only allow a task to be created using
 * dynamically allocated RAM, in which case when any task is deleted it is known
 * that both the task's stack and TCB need to be freed.  Sometimes the
 * FreeRTOSConfig.h settings only allow a task to be created using statically
 * allocated RAM, in which case when any task is deleted it is known that neither
 * the task's stack or TCB should be freed.  Sometimes the FreeRTOSConfig.h
 * settings allow a task to be created using either statically or dynamically
 * allocated RAM, in which case a member of the TCB is used to record whether the
 * stack and/or TCB were allocated statically or dynamically, so when a task is
 * deleted the RAM that was allocated dynamically is freed again and no attempt is
 * made to free the RAM that was allocated statically.
 * tskSTATIC_AND_DYNAMIC_ALLOCATION_POSSIBLE is only true if it is possible for a
 * task to be created using either statically or dynamically allocated RAM.  Note
 * that if portUSING_MPU_WRAPPERS is 1 then a protected task can be created with
 * a statically allocated stack and a dynamically allocated TCB.
 *
 * The following table lists various combinations of portUSING_MPU_WRAPPERS,
 * configSUPPORT_DYNAMIC_ALLOCATION and configSUPPORT_STATIC_ALLOCATION and
 * when it is possible to have both static and dynamic allocation:
 *  +-----+---------+--------+-----------------------------+-----------------------------------+------------------+-----------+
 * | MPU | Dynamic | Static |     Available Functions     |       Possible Allocations        | Both Dynamic and | Need Free |
 * |     |         |        |                             |                                   | Static Possible  |           |
 * +-----+---------+--------+-----------------------------+-----------------------------------+------------------+-----------+
 * | 0   | 0       | 1      | xTaskCreateStatic           | TCB - Static, Stack - Static      | No               | No        |
 * +-----|---------|--------|-----------------------------|-----------------------------------|------------------|-----------|
 * | 0   | 1       | 0      | xTaskCreate                 | TCB - Dynamic, Stack - Dynamic    | No               | Yes       |
 * +-----|---------|--------|-----------------------------|-----------------------------------|------------------|-----------|
 * | 0   | 1       | 1      | xTaskCreate,                | 1. TCB - Dynamic, Stack - Dynamic | Yes              | Yes       |
 * |     |         |        | xTaskCreateStatic           | 2. TCB - Static, Stack - Static   |                  |           |
 * +-----|---------|--------|-----------------------------|-----------------------------------|------------------|-----------|
 * | 1   | 0       | 1      | xTaskCreateStatic,          | TCB - Static, Stack - Static      | No               | No        |
 * |     |         |        | xTaskCreateRestrictedStatic |                                   |                  |           |
 * +-----|---------|--------|-----------------------------|-----------------------------------|------------------|-----------|
 * | 1   | 1       | 0      | xTaskCreate,                | 1. TCB - Dynamic, Stack - Dynamic | Yes              | Yes       |
 * |     |         |        | xTaskCreateRestricted       | 2. TCB - Dynamic, Stack - Static  |                  |           |
 * +-----|---------|--------|-----------------------------|-----------------------------------|------------------|-----------|
 * | 1   | 1       | 1      | xTaskCreate,                | 1. TCB - Dynamic, Stack - Dynamic | Yes              | Yes       |
 * |     |         |        | xTaskCreateStatic,          | 2. TCB - Dynamic, Stack - Static  |                  |           |
 * |     |         |        | xTaskCreateRestricted,      | 3. TCB - Static, Stack - Static   |                  |           |
 * |     |         |        | xTaskCreateRestrictedStatic |                                   |                  |           |
 * +-----+---------+--------+-----------------------------+-----------------------------------+------------------+-----------+
 */
#define tskSTATIC_AND_DYNAMIC_ALLOCATION_POSSIBLE                                                                                     \
    ( ( ( portUSING_MPU_WRAPPERS == 0 ) && ( configSUPPORT_DYNAMIC_ALLOCATION == 1 ) && ( configSUPPORT_STATIC_ALLOCATION == 1 ) ) || \
      ( ( portUSING_MPU_WRAPPERS == 1 ) && ( configSUPPORT_DYNAMIC_ALLOCATION == 1 ) ) )

/*
 * In line with software engineering best practice, FreeRTOS implements a strict
 * data hiding policy, so the real structures used by FreeRTOS to maintain the
 * state of tasks, queues, semaphores, etc. are not accessible to the application
 * code.  However, if the application writer wants to statically allocate such
 * an object then the size of the object needs to be known.  Dummy structures
 * that are guaranteed to have the same size and alignment requirements of the
 * real objects are used for this purpose.  The dummy list and list item
 * structures below are used for inclusion in such a dummy structure.
 */
struct xSTATIC_LIST_ITEM
{
    #if ( configUSE_LIST_DATA_INTEGRITY_CHECK_BYTES == 1 )
        TickType_t xDummy1;
    #endif
    TickType_t xDummy2;
    void * pvDummy3[ 4 ];
    #if ( configUSE_LIST_DATA_INTEGRITY_CHECK_BYTES == 1 )
        TickType_t xDummy4;
    #endif
};
typedef struct xSTATIC_LIST_ITEM StaticListItem_t;

#if ( configUSE_MINI_LIST_ITEM == 1 )
    /* See the comments above the struct xSTATIC_LIST_ITEM definition. */
    struct xSTATIC_MINI_LIST_ITEM
    {
        #if ( configUSE_LIST_DATA_INTEGRITY_CHECK_BYTES == 1 )
            TickType_t xDummy1;
        #endif
        TickType_t xDummy2;
        void * pvDummy3[ 2 ];
    };
    typedef struct xSTATIC_MINI_LIST_ITEM StaticMiniListItem_t;
#else /* if ( configUSE_MINI_LIST_ITEM == 1 ) */
    typedef struct xSTATIC_LIST_ITEM      StaticMiniListItem_t;
#endif /* if ( configUSE_MINI_LIST_ITEM == 1 ) */

/* See the comments above the struct xSTATIC_LIST_ITEM definition. */
typedef struct xSTATIC_LIST
{
    #if ( configUSE_LIST_DATA_INTEGRITY_CHECK_BYTES == 1 )
        TickType_t xDummy1;
    #endif
    UBaseType_t uxDummy2;
    void * pvDummy3;
    StaticMiniListItem_t xDummy4;
    #if ( configUSE_LIST_DATA_INTEGRITY_CHECK_BYTES == 1 )
        TickType_t xDummy5;
    #endif
} StaticList_t;

/*
 * In line with software engineering best practice, especially when supplying a
 * library that is likely to change in future versions, FreeRTOS implements a
 * strict data hiding policy.  This means the Task structure used internally by
 * FreeRTOS is not accessible to application code.  However, if the application
 * writer wants to statically allocate the memory required to create a task then
 * the size of the task object needs to be known.  The StaticTask_t structure
 * below is provided for this purpose.  Its sizes and alignment requirements are
 * guaranteed to match those of the genuine structure, no matter which
 * architecture is being used, and no matter how the values in FreeRTOSConfig.h
 * are set.  Its contents are somewhat obfuscated in the hope users will
 * recognise that it would be unwise to make direct use of the structure members.
 */
typedef struct xSTATIC_TCB
{
    void * pxDummy1;
    #if ( portUSING_MPU_WRAPPERS == 1 )
        xMPU_SETTINGS xDummy2;
    #endif
    #if ( configUSE_CORE_AFFINITY == 1 ) && ( configNUMBER_OF_CORES > 1 )
        UBaseType_t uxDummy26;
    #endif
    StaticListItem_t xDummy3[ 2 ];
    UBaseType_t uxDummy5;
    void * pxDummy6;
    #if ( configNUMBER_OF_CORES > 1 )
        BaseType_t xDummy23;
        UBaseType_t uxDummy24;
    #endif
    uint8_t ucDummy7[ configMAX_TASK_NAME_LEN ];
    #if ( configUSE_TASK_PREEMPTION_DISABLE == 1 )
        BaseType_t xDummy25;
    #endif
    #if ( ( portSTACK_GROWTH > 0 ) || ( configRECORD_STACK_HIGH_ADDRESS == 1 ) )
        void * pxDummy8;
    #endif
    #if ( portCRITICAL_NESTING_IN_TCB == 1 )
        UBaseType_t uxDummy9;
    #endif
    #if ( configUSE_TRACE_FACILITY == 1 )
        UBaseType_t uxDummy10[ 2 ];
    #endif
    #if ( configUSE_MUTEXES == 1 )
        UBaseType_t uxDummy12[ 2 ];
    #endif
    #if ( configUSE_APPLICATION_TASK_TAG == 1 )
        void * pxDummy14;
    #endif
    #if ( configNUM_THREAD_LOCAL_STORAGE_POINTERS > 0 )
        void * pvDummy15[ configNUM_THREAD_LOCAL_STORAGE_POINTERS ];
    #endif
    #if ( configGENERATE_RUN_TIME_STATS == 1 )
        configRUN_TIME_COUNTER_TYPE ulDummy16;
    #endif
    #if ( configUSE_C_RUNTIME_TLS_SUPPORT == 1 )
        configTLS_BLOCK_TYPE xDummy17;
    #endif
    #if ( configUSE_TASK_NOTIFICATIONS == 1 )
        uint32_t ulDummy18[ configTASK_NOTIFICATION_ARRAY_ENTRIES ];
        uint8_t ucDummy19[ configTASK_NOTIFICATION_ARRAY_ENTRIES ];
    #endif
    #if ( tskSTATIC_AND_DYNAMIC_ALLOCATION_POSSIBLE != 0 )
        uint8_t uxDummy20;
    #endif

    #if ( INCLUDE_xTaskAbortDelay == 1 )
        uint8_t ucDummy21;
    #endif
    #if ( configUSE_POSIX_ERRNO == 1 )
        int iDummy22;
    #endif
} StaticTask_t;

/*
 * In line with software engineering best practice, especially when supplying a
 * library that is likely to change in future versions, FreeRTOS implements a
 * strict data hiding policy.  This means the Queue structure used internally by
 * FreeRTOS is not accessible to application code.  However, if the application
 * writer wants to statically allocate the memory required to create a queue
 * then the size of the queue object needs to be known.  The StaticQueue_t
 * structure below is provided for this purpose.  Its sizes and alignment
 * requirements are guaranteed to match those of the genuine structure, no
 * matter which architecture is being used, and no matter how the values in
 * FreeRTOSConfig.h are set.  Its contents are somewhat obfuscated in the hope
 * users will recognise that it would be unwise to make direct use of the
 * structure members.
 */
typedef struct xSTATIC_QUEUE
{
    void * pvDummy1[ 3 ];

    union
    {
        void * pvDummy2;
        UBaseType_t uxDummy2;
    } u;

    StaticList_t xDummy3[ 2 ];
    UBaseType_t uxDummy4[ 3 ];
    uint8_t ucDummy5[ 2 ];

    #if ( ( configSUPPORT_STATIC_ALLOCATION == 1 ) && ( configSUPPORT_DYNAMIC_ALLOCATION == 1 ) )
        uint8_t ucDummy6;
    #endif

    #if ( configUSE_QUEUE_SETS == 1 )
        void * pvDummy7;
    #endif

    #if ( configUSE_TRACE_FACILITY == 1 )
        UBaseType_t uxDummy8;
        uint8_t ucDummy9;
    #endif
} StaticQueue_t;
typedef StaticQueue_t StaticSemaphore_t;

/*
 * In line with software engineering best practice, especially when supplying a
 * library that is likely to change in future versions, FreeRTOS implements a
 * strict data hiding policy.  This means the event group structure used
 * internally by FreeRTOS is not accessible to application code.  However, if
 * the application writer wants to statically allocate the memory required to
 * create an event group then the size of the event group object needs to be
 * know.  The StaticEventGroup_t structure below is provided for this purpose.
 * Its sizes and alignment requirements are guaranteed to match those of the
 * genuine structure, no matter which architecture is being used, and no matter
 * how the values in FreeRTOSConfig.h are set.  Its contents are somewhat
 * obfuscated in the hope users will recognise that it would be unwise to make
 * direct use of the structure members.
 */
typedef struct xSTATIC_EVENT_GROUP
{
    TickType_t xDummy1;
    StaticList_t xDummy2;

    #if ( configUSE_TRACE_FACILITY == 1 )
        UBaseType_t uxDummy3;
    #endif

    #if ( ( configSUPPORT_STATIC_ALLOCATION == 1 ) && ( configSUPPORT_DYNAMIC_ALLOCATION == 1 ) )
        uint8_t ucDummy4;
    #endif
} StaticEventGroup_t;

/*
 * In line with software engineering best practice, especially when supplying a
 * library that is likely to change in future versions, FreeRTOS implements a
 * strict data hiding policy.  This means the software timer structure used
 * internally by FreeRTOS is not accessible to application code.  However, if
 * the application writer wants to statically allocate the memory required to
 * create a software timer then the size of the queue object needs to be known.
 * The StaticTimer_t structure below is provided for this purpose.  Its sizes
 * and alignment requirements are guaranteed to match those of the genuine
 * structure, no matter which architecture is being used, and no matter how the
 * values in FreeRTOSConfig.h are set.  Its contents are somewhat obfuscated in
 * the hope users will recognise that it would be unwise to make direct use of
 * the structure members.
 */
typedef struct xSTATIC_TIMER
{
    void * pvDummy1;
    StaticListItem_t xDummy2;
    TickType_t xDummy3;
    void * pvDummy5;
    TaskFunction_t pvDummy6;
    #if ( configUSE_TRACE_FACILITY == 1 )
        UBaseType_t uxDummy7;
    #endif
    uint8_t ucDummy8;
} StaticTimer_t;

/*
 * In line with software engineering best practice, especially when supplying a
 * library that is likely to change in future versions, FreeRTOS implements a
 * strict data hiding policy.  This means the stream buffer structure used
 * internally by FreeRTOS is not accessible to application code.  However, if
 * the application writer wants to statically allocate the memory required to
 * create a stream buffer then the size of the stream buffer object needs to be
 * known.  The StaticStreamBuffer_t structure below is provided for this
 * purpose.  Its size and alignment requirements are guaranteed to match those
 * of the genuine structure, no matter which architecture is being used, and
 * no matter how the values in FreeRTOSConfig.h are set.  Its contents are
 * somewhat obfuscated in the hope users will recognise that it would be unwise
 * to make direct use of the structure members.
 */
typedef struct xSTATIC_STREAM_BUFFER
{
    size_t uxDummy1[ 4 ];
    void * pvDummy2[ 3 ];
    uint8_t ucDummy3;
    #if ( configUSE_TRACE_FACILITY == 1 )
        UBaseType_t uxDummy4;
    #endif
    #if ( configUSE_SB_COMPLETED_CALLBACK == 1 )
        void * pvDummy5[ 2 ];
    #endif
    UBaseType_t uxDummy6;
} StaticStreamBuffer_t;

/* Message buffers are built on stream buffers. */
typedef StaticStreamBuffer_t StaticMessageBuffer_t;

/* *INDENT-OFF* */
#ifdef __cplusplus
    }
#endif
/* *INDENT-ON* */

#endif /* INC_FREERTOS_H */<|MERGE_RESOLUTION|>--- conflicted
+++ resolved
@@ -318,14 +318,13 @@
     #define configUSE_TIMERS    0
 #endif
 
-<<<<<<< HEAD
 #ifndef configUSE_EVENT_GROUPS
     #define configUSE_EVENT_GROUPS    1
 #endif
 
 #ifndef configUSE_STREAM_BUFFERS
     #define configUSE_STREAM_BUFFERS    1
-=======
+
 #ifndef configUSE_DAEMON_TASK_STARTUP_HOOK
     #define configUSE_DAEMON_TASK_STARTUP_HOOK    0
 #endif
@@ -334,7 +333,7 @@
     #if ( configUSE_TIMERS == 0 )
         #error configUSE_DAEMON_TASK_STARTUP_HOOK is set, but the daemon task is not created because configUSE_TIMERS is 0.
     #endif
->>>>>>> 4732b96d
+
 #endif
 
 #ifndef configUSE_COUNTING_SEMAPHORES
