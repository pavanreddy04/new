name: Format Pull Request Files

on:
  issue_comment:
    types: [created]

env:
  bashPass: \033[32;1mPASSED -
  bashInfo: \033[33;1mINFO -
  bashFail: \033[31;1mFAILED -
  bashEnd:  \033[0m

jobs:
  Formatting:
    name: Run Formatting Check
    if: ${{ github.event.issue.pull_request &&
        ( ( github.event.comment.body == '/bot run uncrustify' ) ||
          ( github.event.comment.body == '/bot run formatting' ) ) }}
    runs-on: ubuntu-20.04
    steps:
    - name: Apply Formatting Fix
      id: check-formatting  
      uses: FreeRTOS/CI-CD-Github-Actions/formatting-bot@main
      with:
<<<<<<< HEAD
        exclude-dirs: Paradigm
=======
        exclude-dirs: portable
>>>>>>> ad13a1f8
<|MERGE_RESOLUTION|>--- conflicted
+++ resolved
@@ -22,8 +22,4 @@
       id: check-formatting  
       uses: FreeRTOS/CI-CD-Github-Actions/formatting-bot@main
       with:
-<<<<<<< HEAD
-        exclude-dirs: Paradigm
-=======
-        exclude-dirs: portable
->>>>>>> ad13a1f8
+        exclude-dirs: portable