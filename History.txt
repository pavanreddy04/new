--- conflicted
+++ resolved
@@ -1,2794 +1,2791 @@
-Documentation and download available at https://www.FreeRTOS.org/
-
-Changes between FreeRTOS V10.4.0 and FreeRTOS V10.3.1 released September 1 2020
-
-	See https://www.FreeRTOS.org/FreeRTOS-V10.4.x.html
-
-	Major enhancements:
-
-	+ Task notifications:  Prior to FreeRTOS V10.4.0 each created task had a
-	  single direct to task notification.  From FreeRTOS V10.4.0 each task has
-	  an array of notifications.  The direct to task notification API has been
-	  extended with API functions postfixed with "Indexed" to enable the API to
-	  operate on a task notification at any array index.  See
-	  https://www.freertos.org/RTOS-task-notifications.html for more information.
-	+ Kernel ports that support memory protection units (MPUs): The ARMv7-M and
-	  ARMv8-M MPU ports now support a privilege access only heap. The ARMv7-M
-	  MPU ports now support devices that have 16 MPU regions, have the ability
-	  to override default memory attributes for privileged code and data
-	  regions, and have the ability to place the FreeRTOS kernel code outside of
-	  the Flash memory. The ARMv8-M MPU ports now support tickless idle mode.
-	  See https://www.freertos.org/FreeRTOS-MPU-memory-protection-unit.html
-	  for more information.
-
-	Additional noteworthy updates:
-
-	+ Code formatting is now automated to facilitate the increase in
-	  collaborative development in Git.  The auto-formated code is not identical
-	  to the original formatting conventions.  Most notably spaces are now used
-	  in place of tabs.
-	+ The prototypes for callback functions (those that start with "Application",
-	  such as vApplicationStackOverflowHook()) are now in the FreeRTOS header
-	  files, removing the need for application writers to add prototypes into
-	  the C files in which they define the functions.
-	+ New Renesas RXv3 port layer.
-	+ Updates to the Synopsys ARC code, including support for EM and HS cores,
-	  and updated BSP.
-	+ Added new POSIX port layer that allows FreeRTOS to run on Linux hosts in
-	  the same way the Windows port layer enables FreeRTOS to run on Windows
-	  hosts.
-<<<<<<< HEAD
-	+ Many other minor optimisations and enhancements.
-=======
-	+ Many other minor optimisations and enhancements. For full details  
-	  see https://github.com/FreeRTOS/FreeRTOS-Kernel/commits/master
->>>>>>> 82fdc1c3
-
-
-Changes between FreeRTOS V10.3.0 and FreeRTOS V10.3.1 released February 18 2020
-
-	See https://www.FreeRTOS.org/FreeRTOS-V10.3.x.html
-
-	+ ./FreeRTOS-Labs directory was removed from this file. The libraries it
-	contained are now available as a separate download.
-
-Changes between FreeRTOS V10.2.1 and FreeRTOS V10.3.0 released February 7 2020
-
-	See https://www.FreeRTOS.org/FreeRTOS-V10.3.x.html
-
-	New and updated kernel ports:
-
-	+ Added RISC-V port for the IAR compiler.
-	+ Update the Windows simulator port to use a synchronous object to prevent
-	  a user reported error whereby a task continues to run for a short time
-	  after being moved to the Blocked state.  Note we were not able to
-	  replicate the reported issue and it likely depends on your CPU model.
-	+ Correct alignment of stack top in RISC-V port when
-	  configISR_STACK_SIZE_WORDS is defined to a non zero value, which causes
-	  the interrupt stack to be statically allocated.
-	+ The RISC-V machine timer compare register can now be for any HART, whereas
-	  previously it was always assumed FreeRTOS was running on HART 0.
-	+ Update the sequence used to update the 64-bit machine timer
-	  compare register on 32-bit cores to match that suggested in RISC-V
-	  documentation.
-	+ Added tickless low power modes into the ARM, IAR and GCC Cortex-M0 compiler
-	  ports.
-	+ Updated the behaviour of the ARMv7-M MPU (Memory Protection Unit) ports to
-	  match that of the ARMv8-M ports whereby privilege escalations can only
-	  originate from within the kernel's own memory segment.  Added
-	  configENFORCE_SYSTEM_CALLS_FROM_KERNEL_ONLY configuration constant.
-	+ Update existing MPU ports to correctly disable the MPU before it is
-	  updated.
-	+ Added contributed port and demo application for a T-Head (formally C-SKY)
-	  microcontroller.
-
-	New API functions:
-
-	+ Added the vPortGetHeapStats() API function which returns information on
-	  the heap_4 and heap_5 state.
-	+ Added xTaskCatchUpTicks(), which corrects the tick count value after the
-	  application code has held interrupts disabled for an extended period.
-	+ Added xTaskNotifyValueClear() API function.
-	+ Added uxTimerGetReloadMode() API function.
-
-	Other miscellaneous changes:
-	+ Change type of uxPendedTicks from UBaseType_t to TickType_t to ensure it
-	  has the same type as variables with which it is compared to, and therefore
-	  also renamed the variable xPendingTicks.
-	+ Update Keil projects that use the MPU so memory regions come from linker
-	  script (scatter file) variables instead of being hard coded.
-	+ Added LPC51U68 Cortex-M0+ demos for GCC (MCUXpresso), Keil and IAR
-	  compilers.
-	+ Added CORTEX_MPU_STM32L4_Discovery_Keil_STM32Cube demo.
-	+ Added LPC54018 MPU demo.
-	+ Rename xTaskGetIdleRunTimeCounter() to ulTaskGetIdleRunTimeCounter().
-
-
-Changes between FreeRTOS V10.2.1 and FreeRTOS V10.2.0 released May 13 2019:
-
-	+ Added ARM Cortex-M23 port layer to complement the pre-existing ARM
-	  Cortex-M33 port layer.
-	+ The RISC-V port now automatically switches between 32-bit and 64-bit
-	  cores.
-	+ Introduced the portMEMORY_BARRIER macro to prevent instruction re-ordering
-	  when GCC link time optimisation is used.
-	+ Introduced the portDONT_DISCARD macro to the ARMv8-M ports to try and
-	  prevent the secure side builds from removing symbols required by the
-	  non secure side build.
-	+ Introduced the portARCH_NAME to provide additional data to select semi-
-	  automated build environments.
-	+ Cortex-M33 and Cortex-M23 ports now correctly disable the MPU before
-	  updating the MPU registers.
-
-	+ Added Nuvoton NuMaker-PFM-M2351 ARM Cortex-M23 demo.
-	+ Added LPC55S69 ARM Cortex-M33 demo.
-	+ Added an STM32 dual core AMP stress test demo.
-
-
-Changes between FreeRTOS V10.1.1 and FreeRTOS V10.2.0 released February 25 2019:
-
-	+ Added GCC RISC-V MCU port with three separate demo applications.
-	+ Included pre-existing ARM Cortex-M33 (ARMv8-M) GCC/ARMclang and IAR ports
-	  with Keil simulator demo.
-	+ Update the method used to detect if a timer is active.  Previously the
-	  timer was deemed to be inactive if it was not referenced from a list.
-	  However, when a timer is updated it is temporarily removed from, then
-	  re-added to a list, so now the timer's active status is stored separately.
-	+ Add vTimerSetReloadMode(), xTaskGetIdleRunTimeCounter(), and
-	  xTaskGetApplicationTaskTagFromISR() API functions.
-	+ Updated third party Xtensa port so it is MIT licensed.
-	+ Added configINCLUDE_PLATFORM_H_INSTEAD_OF_IODEFINE_H to the Renesas
-	  compiler RX600v2 port to enable switching between platform.h and
-	  iodefine.h includes within that port's port.c file.
-	+ Removed the 'FromISR' functions from the MPU ports as ISRs run privileged
-	  anyway.
-	+ Added uxTaskGetStackHighWaterMark2() function to enable the return type to
-	  be changed without breaking backward compatibility.
-	  uxTaskGetStackHighWaterMark() returns a UBaseType_t as always,
-	  uxTaskGetStackHighWaterMark2() returns configSTACK_DEPTH_TYPE to allow the
-	  user to determine the return type.
-	+ Fixed issues in memory protected ports related to different combinations
-	  of static memory only and dynamic memory only builds.  As a result the
-	  definition of tskSTATIC_AND_DYNAMIC_ALLOCATION_POSSIBLE became more
-	  complex and was moved to FreeRTOS.h with a table explaining its definition.
-	+ Added a 'get task tag from ISR' function.
-	+ Change the method used to determine if a timer is active or not from just
-	  seeing if it is referenced from the active timer list to storing its
-	  active state explicitly.  The change prevents the timer reporting that it
-	  is inactive while it is being moved from one list to another.
-	+ The pcName parameter passed into the task create functions can be NULL,
-	  previously a name had to be provided.
-	+ When using tickless idle, prvResetNextTaskUnblockTime() is now only called
-	  in xTaskRemoveFromEventList() if the scheduler is not suspended.
-	+ Introduced portHAS_STACK_OVERFLOW_CHECKING, which should be set to 1 for
-	  FreeRTOS ports that run on architectures that have stack limit registers.
-
-
-Changes between FreeRTOS V10.1.0 and FreeRTOS V10.1.1 released 7 September 2018
-
-	+ Reverted a few structure name changes that broke several kernel aware
-	  debugger plug-ins.
-	+ Updated to the latest trace recorder code.
-	+ Fixed some formatting in the FreeRTOS+TCP TCP/IP stack code.
-	+ Reverted moving some variables from file to function scope as doing so
-	  broke debug scenarios that require the static qualifier to be removed.
-
-Changes between FreeRTOS V10.0.1 and FreeRTOS V10.1.0 released 22 August 2018
-
-	FreeRTOS Kernel Changes:
-
-	+ Update lint checked MISRA compliance to use the latest MISRA standard, was
-	  previously using the original MISRA standard.
-	+ Updated all object handles (TaskHandle_t, QueueHandle_t, etc.) to be
-	  unique types instead of void pointers, improving type safety.  (this was
-	  attempted some years back but had to be backed out due to bugs in some
-	  debuggers).  Note this required the pvContainer member of a ListItem_t
-	  struct to be renamed - set configENABLE_BACKWARD_COMPATIBILITY to 1 if
-	  this causes an issue.
-	+ Added configUSE_POSIX_ERRNO to enable per task POSIX style errno
-	  functionality in a more user friendly way - previously the generic thread
-	  local storage feature was used for this purpose.
-	+ Added Xtensa port and demo application for the XCC compiler.
-	+ Changed the implementation of vPortEndScheduler() for the Win32 port to
-	  simply call exit( 0 ).
-	+ Bug fix in vPortEnableInterrupt() for the GCC Microblaze port to protect
-	  the read modify write access to an internal Microblaze register.
-	+ Fix minor niggles when the MPU is used with regards to prototype
-	  differences, static struct size differences, etc.
-	+ The usStackHighWaterMark member of the TaskStatus_t structure now has type
-	  configSTACK_DEPTH_TYPE in place of uint16_t - that change should have been
-	  made when the configSTACK_DEPTH_TYPE type (which gets around the previous
-	  16-bit limit on stack size specifications) was introduced.
-	+ Added the xMessageBufferNextLengthBytes() API function and likewise stream
-	  buffer equivalent.
-	+ Introduce configMESSAGE_BUFFER_LENGTH_TYPE to allow the number of bytes
-	  used to hold the length of a message in the message buffer to be reduced.
-	  configMESSAGE_BUFFER_LENGTH_TYPE default to size_t, but if, for example,
-	  messages can never be more than 255 bytes it could be set to uint8_t,
-	  saving 3 bytes each time a message is written into the message buffer
-	  (assuming sizeof( size_t ) is 4).
-	+ Updated the StaticTimer_t structure to ensure it matches the size of the
-	  Timer_t structure when the size of TaskFunction_t does not equal the size
-	  of void *.
-	+ Update various Xilinx demos to use 2018.1 version of the SDK tools.
-	+ Various updates to demo tasks to maintain test coverage.
-	+ FreeRTOS+UDP was removed in FreeRTOS V10.1.0 as it was replaced by
-	  FreeRTOS+TCP, which was brought into the main download in FreeRTOS
-	  V10.0.0.  FreeRTOS+TCP can be configured as a UDP only stack, and
-	  FreeRTOS+UDP does not contain the patches applied to FreeRTOS+TCP.
-
-	FreeRTOS+TCP Changes:
-
-	+ Multiple security improvements and fixes in packet parsing routines, DNS
-	  caching, and TCP sequence number and ID generation.
-	+ Disable NBNS and LLMNR by default.
-	+ Add TCP hang protection by default.
-
-	We thank Ori Karliner of Zimperium zLabs Team for reporting these issues.
-
-
-Changes between FreeRTOS V10.0.0 and FreeRTOS V10.0.1, released December 20 2017
-
-	+ Fix position of "#if defined( __cplusplus )" in stream_buffer.h.
-	+ Correct declarations of MPU_xQueuePeek() and MPU_xQueueSemaphoreTake() in
-	  mpu_prototypes.h.
-	+ Correct formatting in vTaskList() helper function when it prints the state
-	  of the currently executing task.
-	+ Introduce #error if stream_buffer.c is built without
-	  configUSE_TASK_NOTIFICATIONS set to 1.
-	+ Update FreeRTOS+TCP to V2.0.0
-		- Improve the formatting of text that displays the available netword
-		  interfaces when FreeRTOS+TCP is used on Windows with WinPCap.
-		- Introduce ipconfigSOCKET_HAS_USER_WAKE_CALLBACK option to enable a user
-		  definable callback to execute when data arrives on a socket.
-
-Changes between FreeRTOS V9.0.1 and FreeRTOS V10.0.0:
-
-	The FreeRTOS kernel is now MIT licensed: https://www.FreeRTOS.org/license
-
-	New Features and components:
-
-	+ Stream Buffers - see https://www.FreeRTOS.org/RTOS-stream-buffer-example.html
-	+ Message Buffers - see https://www.FreeRTOS.org//RTOS-message-buffer-example.html
-	+ Move FreeRTOS+TCP into the main repository, along with the basic Win32
-	  TCP demo FreeRTOS_Plus_TCP_Minimal_Windows_Simulator.
-
-	New ports or demos:
-
-	+ Added demo for TI SimpleLink CC3220 MCU.
-	+ Added MPU and non MPU projects for Microchip CEC and MEC 17xx and 51xx
-	  MCUs.
-	+ Added CORTEX_MPU_Static_Simulator_Keil_GCC demo to test static allocation
-	  in the MPU port.
-
-	Fixes or enhancements:
-
-	+ Cortex-M ports push additional register prior to calling
-	  vTaskSwitchContext to ensure 8-byte alignment is maintained.  Only
-	  important if a user defined tick hook function performs an operation that
-	  requires 8-byte alignment.
-	+ Optimisations to the implementation of the standard tickless idle mode on
-	  Cortex-M devices.
-	+ Improvements to the Win32 port including using higher priority threads.
-	+ Ensure interrupt stack alignment on PIC32 ports.
-	+ Updated GCC TriCore port to build with later compiler versions.
-	+ Update mpu_wrappers.c to support static allocation.
-	+ The uxNumberOfItems member of List_t is now volatile - solving an issue
-	  when the IAR compiler was used with maximum optimization.
-	+ Introduced configRECORD_STACK_HIGH_ADDRESS.  When set to 1 the stack start
-	  address is saved into each task's TCB (assuming stack grows down).
-	+ Introduced configINCLUDE_FREERTOS_TASK_C_ADDITIONS_H to allow user defined
-	  functionality, and user defined initialisation, to be added to FreeRTOS's
-	  tasks.c source file.  When configINCLUDE_FREERTOS_TASK_C_ADDITIONS_H is
-	  set to 1 a user provided header file called freertos_task_c_additions.h
-	  will be included at the bottom of tasks.c.  Functions defined in that
-	  header file can call freertos_tasks_c_additions_init(), which in turn
-	  calls a macro called FREERTOS_TASKS_C_ADDITIONS_INIT(), if it is defined.
-	  FREERTOS_TASKS_C_ADDITIONS_INIT() can be defined in FreeRTOSConfig.h.
-	+ Introduced configPRE_SUPPRESS_TICKS_AND_SLEEP_PROCESSING( x ) which can be
-	  defined by a user in FreeRTOSConfig.h.  The macro is called before
-	  assessing whether to enter tickless idle mode or not.  If the macro sets
-	  x to zero then tickless idle mode will not be entered.  This allows users
-	  to abort tickless idle mode entry before the tickless idle function is
-	  even called - previously it was only possible to abort from within the
-	  tickless idle function itself.
-	+ Added configPRINTF(), which can be defined by users to allow all libraries
-	  to use the same print formatter.
-	+ Introduced configMAX() and configMIN() macros which default to standard
-	  max( x, y ) and min( x, y ) macro behaviour, but can be overridden if the
-	  application writer defines the same macros in FreeRTOSConfig.h.
-	+ Corrected the definition of StaticTask_t in the case where
-	  INCLUDE_xTaskAbortDelay is set to 1.
-	+ Introduced configTIMER_SERVICE_TASK_NAME and configIDLE_TASK_NAME, both of
-	  which can be defined to strings in FreeRTOSConfig.h to change the default
-	  names of the timer service and idle tasks respectively.
-	+ Only fill the stack of a newly created task with a known value if stack
-	  checking, or high water mark checking/viewing, is in use - removing the
-	  dependency on memset() in other cases.
-	+ Introduced xTaskCreateRestrictedStatic() so static allocation can be used
-	  with the MPU.
-	+ Ensure suspended tasks cannot be unsuspended by a received task
-	  notification.
-	+ Fix race condition in vTaskSetTimeOutState().
-	+ Updated trace recorder files to the latest version.
-
-Changes since FreeRTOS V9.0.0:
-
-	+ Priority dis-inheritance behaviour has been enhanced in the case where a
-	  task that attempted to take a mutex that was held by a lower priority task
-	  timed out before it was able to obtain the mutex (causing the task that
-	  holds the mutex to have its priority raised, then lowered again, in
-	  accordance with the priority inheritance protocol).
-	+ Split the overloaded xQueueGenericReceive() function into three separate
-	  dedicated functions.
-	+ Allow the default human readable text names given to the Idle and Timer
-	  tasks to be overridden by defining the configIDLE_TASK_NAME and
-	  configTIMER_SERVICE_TASK_NAME definitions respectively in FreeRTOSConfig.h.
-	+ Introduced configINITIAL_TICK_COUNT to allow the tick count to take a
-	  value of than than 0 when the system boots.  This can be useful for
-	  testing purposes - although setting configUSE_16_BIT_TICKS to 1 can also
-	  be used to test frequent tick overflows.
-	+ Ensure the Cortex-M SysTick count is cleared to zero before starting the
-	  first task.
-	+ Add configASSERT() into ARM Cortex-M ports to check the number of priority
-	  bit settings.
-	+ Clear the 'control' register before starting ARM Cortex-M4F ports in case
-	  the FPU is used before the scheduler is started.  This just saves a few
-	  bytes on the main stack as it prevents space being left for a later save
-	  of FPU registers.
-	+ Added xSemaphoreGetMutexHolderFromISR().
-	+ Corrected use of portNVIC_PENDSVSET to portNVIC_PENDSVSET_BIT in MPU ports.
-	+ Introduced configSTACK_DEPTH_TYPE to allow users to change the type used
-	  to specify the stack size when using xTaskCreate().  For historic reasons,
-	  when FreeRTOS was only used on small MCUs, the type was set to uint16_t,
-	  but that can be too restrictive when FreeRTOS is used on larger
-	  processors.  configSTACK_DEPTH_TYPE defaults to uint16_t.
-	  xTaskCreateStatic(), being a newer function, used a uint32_t.
-	+ Increase the priority of the Windows threads used by the Win32 port.  As
-	  all the threads run on the same core, and the threads run with very high
-	  priority, there is a risk that the host will become unresponsive, so also
-	  prevent the Windows port executing on single core hosts.
-
-Changes between FreeRTOS V9.0.0 and FreeRTOS V9.0.0rc2 released May 25 2016:
-
-	See https://www.FreeRTOS.org/FreeRTOS-V9.html
-
-	RTOS kernel updates:
-
-	+ The prototype of the new xTaskCreateStatic() API function was modified to
-	  remove a parameter and improve compatibility with other new
-	  "CreateStatic()" API functions.  The stack size parameter in
-	  xTaskCreateStatic() is now uint32_t, which changes the prototype of the
-	  callback functions.  See the following URL:
-	  https://www.FreeRTOS.org/xTaskCreateStatic.html
-	+ GCC ARM Cortex-A port:  Introduced the configUSE_TASK_FPU_SUPPORT
-	  constant.  When configUSE_TASK_FPU_SUPPORT is set to 2 every task is
-	  automatically given a floating point (FPU) context.
-	+ GCC ARM Cortex-A port:  It is now possible to automatically save and
-	  restore all floating point (FPU) registers on entry to each potentially
-	  nested interrupt by defining vApplicationFPUSafeIRQHandler() instead of
-	  vApplicationIRQHandler().
-	+ All ARM Cortex-M3/4F/7 ports:  Clear the least significant bit of the task
-	  entry address placed onto the stack of a task when the task is created for
-	  strict compliance with the ARM Cortex-M3/4/7 architecture documentation
-	  (no noticeable effect unless using the QMEU emulator).
-	+ Added GCC and Keil ARM Cortex-M4F MPU ports - previously the MPU was only
-	  supported on ARM Cortex-M3.
-	+ ARM Cortex-M3/4F MPU ports:  Update to fully support the FreeRTOS V9.0.0
-	  API (other than static object creation) and added the
-	  FreeRTOS/Demo/CORTEX_MPU_Simulator_Keil_GCC demo application to
-	  demonstrate how to use the updated MPU port.
-	+ All ARM Cortex-M3/4F/7 ports:  Add additional barrier instructions to the
-	  default low power tickless implementation.
-	+ All ARM Cortex-M0 ports:  Prevent an item being left on the stack of the
-	  first task that executes.
-	+ Win32 ports:  Reduce the amount of stack used and change the way Windows
-	  threads are deleted to increase the maximum execution time.
-	+ Add an ARM Cortex-M4F port for the MikroC compiler.  Ensure to read the
-	  documentation page for this port before use.
-	+ MPS430X IAR port:  Update to be compatible with the latest EW430 tools
-	  release.
-	+ IAR32 GCC port:  Correct vPortExitCritical() when
-	  configMAX_API_CALL_INTERRUPT_PRIORITY == portMAX_PRIORITY.
-	+ For consistency vTaskGetTaskInfo() now has the alias vTaskGetInfo(),
-	  xTaskGetTaskHandle() now has the alias xTaskGetHandle() and
-	  pcQueueGetQueueName() now has an alias pcQueueGetName().
-	+ Fix various errors in comments and compiler warnings.
-
-	Demo application updates:
-
-	+ Update Atmel Studio projects to use Atmel Studio 7.
-	+ Update Xilinx SDK projects to use the 2016.1 version of the SDK.
-	+ Remove dependency on legacy IO libraries from the PIC32 demos.
-	+ Move the Xilinx UltraScale Cortex-R5 demo into the main distribution.
-	+ Update the MSP432 libraries to the latest version.
-	+ Add Microchip CEC1302 (ARM Cortex-M4F) demos for GCC, Keil and MikroC
-	  compilers.
-	+ Move the Atmel SAMA5D2 demo into the main distribution.
-
-Changes between FreeRTOS V9.0.0rc1 and FreeRTOS V9.0.0rc2 (release candidate 2)
-released March 30 2016:
-
-	NOTE - See https://www.FreeRTOS.org/FreeRTOS-V9.html for details
-
-	+ The functions that create RTOS objects using static memory allocation have
-	  been simplified and will not revert to using dynamic allocation if a
-	  buffer is passed into a function as NULL.
-	+ Introduced the configSUPPORT_DYNAMIC_ALLOCATION configuration constant to
-	  allow a FreeRTOS application to be built without a heap even being being
-	  defined. The Win32 example located in the
-	  /FreeRTOS/demo/WIN32-MSVC-Static-Allocation-Only directory is provided as
-	  a reference for projects that do not include a FreeRTOS heap.
-	+ Minor run-time optimisations.
-	+ Two new low power tickless implementations that target Silicon Labs EFM32
-	  microcontrollers.
-	+ Addition of the xTimerGetPeriod() and xTimerGetExpireTime() API functions.
-
-Changes between FreeRTOS V8.2.3 and FreeRTOS V9.0.0rc1 (release candidate 1)
-released February 19 2016:
-
-	RTOS Kernel Updates:
-
-	+ Major new feature - tasks, semaphores, queues, timers and event groups can
-	  now be created using statically allocated memory, so without any calls to
-	  pvPortMalloc().
-	+ Major new features - Added the xTaskAbortDelay() API function which allows
-	  one task to force another task to immediately leave the Blocked state,
-	  even if the event the blocked task is waiting for has not occurred, or the
-	  blocked task's timeout has not expired.
-	+ Updates necessary to allow FreeRTOS to run on 64-bit architectures.
-	+ Added vApplicationDaemonTaskStartupHook() which executes when the RTOS
-	  daemon task (which used to be called the timer service task) starts
-	  running.  This is useful if the application includes initialisation code
-	  that would benefit from executing after the scheduler has been started.
-	+ Added the xTaskGetTaskHandle() API function, which obtains a task handle
-	  from the task's name.  xTaskGetTaskHandle() uses multiple string compare
-	  operations, so it is recommended that it is called only once per task.
-	  The handle returned by xTaskGetTaskHandle() can then be stored locally for
-	  later re-use.
-	+ Added the pcQueueGetQueueName() API function, which obtains the name of
-	  a queue from the queue's handle.
-	+ Tickless idling (for low power applications) can now also be used when
-	  configUSE_PREEMPTION is 0.
-	+ If one task deletes another task, then the stack and TCB of the deleted
-	  task is now freed immediately.  If a task deletes itself, then the stack
-	  and TCB of the deleted task are freed by the Idle task as before.
-	+ If a task notification is used to unblock a task from an ISR, but the
-	  xHigherPriorityTaskWoken parameter is not used, then pend a context switch
-	  that will then occur during the next tick interrupt.
-	+ Heap_1.c and Heap_2.c now use the configAPPLICATION_ALLOCATED_HEAP
-	  settings, which previously was only used by heap_4.c.
-	  configAPPLICATION_ALLOCATED_HEAP allows the application writer to declare
-	  the array that will be used as the FreeRTOS heap, and in-so-doing, place
-	  the heap at a specific memory location.
-	+ TaskStatus_t structures are used to obtain details of a task.
-	  TaskStatus_t now includes the bae address of the task's stack.
-	+ Added the vTaskGetTaskInfo() API function, which returns a TaskStatus_t
-	  structure that contains information about a single task.  Previously this
-	  information could only be obtained for all the tasks at once, as an array
-	  of TaskStatus_t structures.
-	+ Added the uxSemaphoreGetCount() API function.
-	+ Replicate previous Cortex-M4F and Cortex-M7 optimisations in some
-	  Cortex-M3 port layers.
-
-	Demo Application Updates:
-
-	Further demo applications will be added prior to the final FreeRTOS V9
-	release.
-
-	+ Updated SAM4L Atmel Studio project to use Atmel Studio 7.
-	+ Added ARM Cortex-A53 64-bit port.
-	+ Added a port and demo for the ARM Cortex-A53 64-bit cores on the Xilinx
-	  Ultrascale MPSoC.
-	+ Added Cortex-M7 SAME70 GCC demo.
-	+ Added EFM32 Giant and Wonder Gecko demos.
-
-
-Changes between V8.2.2 and V8.2.3 released October 16, 2015
-
-	RTOS kernel updates:
-
-	+ Fix bug identified in a modification made in V8.2.2 to the software timer
-	  code that allows tickless low power applications to sleep indefinitely
-	  when software timers are used.
-	+ Simplify and improve efficiency of stack overflow checking.
-	+ Add xTaskNotifyStateClear() API function.
-	+ New IAR and GCC Cortex-R ports for microprocessors that do not use an ARM
-	  generic interrupt controller (GIC).
-	+ New PIC32MEC14xx port.
-	+ Add support for PIC32MZ EF parts (with floating point) into the PIC32MZ
-	  port.
-	+ Zynq7000 port layer now declares the functions that setup and clear the
-	  tick interrupt as weak symbols so they can be overridden by the
-	  application, and uses a global XScuGic object so the same object can be
-	  used by the application code.
-	+ Introduced configUSE_TASK_FPU_SUPPORT, although the PIC32MZ EF port is
-	  currently the only port that uses it.
-	+ Updates to RL78 and 78K0 IAR port layers to improve support for
-	  combinations of memory models.
-	+ Minor updates to heap_5.c to remove compiler warnings generated by some
-	  compilers.
-	+ License simplifications.  See /FreeRTOS/License/license.txt in the
-	  official distribution.
-
-	FreeRTOS+ updates:
-
-	+ Update directory names to use WolfSSL instead of CyaSSL, inline with
-	  WolfSSL's re-branding.
-	+ Update to latest WolfSSL code.
-	+ Update to latest FreeRTOS+Trace recorder code.
-	+ Add in the FreeRTOS+Trace recorder library required for streaming trace.
-
-	Demo application changes:
-
-	+ Add demo applications for Renesas RZ/T (Cortex-R), PIC32MZ EF (PIC32 with
-	  floating point hardware), PIC32MEC14xx, RX71M, RX113 and RX231.
-	+ General tidy up of spelling and compiler warnings.
-
-
-Changes between V8.2.1 and V8.2.2 released August 12, 2015
-
-	RTOS kernel updates:
-
-	+ Added Intel IA32/x86 32-bit port.
-	+ General maintenance.
-	+ PRIVILEGED_FUNCTION and PRIVILEGED_DATA macros, which are used in memory
-	  protected systems, have been added to the newer event group and software
-	  timer functions.
-	+ Add the errno definitions used by FreeRTOS+ components into projdefs.h.
-	+ Remove the restriction that prevented tick-less idle implementations
-	  waiting indefinitely when software timers were used in the same
-	  application.
-	+ Introduce xTaskNotifyAndQueryFromISR() as the interrupt safe version of
-	  xTaskNotifyAndQuery().
-	+ Add additional NOPs to the MSP430X port layers to ensure strict compliance
-	  with the hardware documentation.
-	+ Microblaze port: Added option for port optimised task selection.
-	+ Microblaze port: Previously tasks inherited the exception enable state
-	  at the time the task was created.  Now all tasks are created with
-	  exceptions enabled if the Microblaze design supports exceptions.
-	+ Windows port: Add additional safe guards to ensure the correct start up
-	  sequence and thread switching timing.
-	+ Windows port: Improve the implementation of the port optimised task
-	  selection assembly code.
-	+ Update heap_4 and heap_5 to allow use on 64-bit processors.
-	+ Simplify the code that creates a queue.
-	+ General improved tick-less idle behaviour.
-	+ Ensure none of the variables in the common kernel files are initialised to
-	  anything other than zero.
-	+ Correct calculation of xHeapStructSize in heap_4 and heap_5.
-
-	Demo application updates:
-
-	+ Added demo project for the new IA32/x86 port that targets the Galileo
-	  hardware.
-	+ Added MSP430FR5969 demos (previously provided as a separate download).
-	+ Added FreeRTOS BSP repository for automatic creation of FreeRTOS
-	  applications in the Xilinx SDK.
-	+ Added Atmel Studio / GCC project for the SAMV71 (ARM Cortex-M7)
-	+ Update Xilinx SDK projects to use version 2015.2 of the SDK.
-	+ Remove Microblaze demos that were using obsolete tools.
-	+ Add MSP43FR5969 IAR and CCS demos.
-
-	FreeRTOS+ Updates:
-
-	+ Updated FreeRTOS+Trace recorder library, which requires an update to the
-	  FreeRTOS+Trace application.
-	+ Added Reliance Edge source code and demo application.  Reliance edge is
-	  a fail safe transactional file system ideal for applications that require
-	  file storage, and especially when high reliability is essential.
-	+ Introduce configAPPLICATION_PROVIDES_cOutputBuffer to allow FreeRTOS+CLI
-	  users to place the output buffer at a fixed memory address.
-	+ Improve the NetworkInterface.c file provided for the Windows port of
-	  FreeRTOS+UDP.
-
-Changes between V8.2.0 and V8.2.1 released 24th March 2015.
-
-	RTOS kernel updates:
-
-	+ Added user definable and flexible thread local storage facility.
-	+ Added vTimerSetTimerID() API function to complement the pvTimerGetTimerID()
-	  function to allow the timer's ID to be used as timer local storage.
-	+ Fixed a potential issue related to the use of queue sets from an ISR.
-	+ Some updates to the Xilinx Microblaze GCC port.
-	+ Added ARM Cortex-M4F port for Texas Instruments Code Composer Studio.
-	+ Added ARM Cortex-M7 r0p1 port layer for IAR, GCC and Keil which contains a
-	  minor errata work around.  All other ARM Cortex-M7 core revisions should
-	  use the ARM Cortex-M4F port.
-	+ Exclude the whole of croutine.c if configUSE_CO_ROUTINES is set to 0.
-	+ Change some data types from uint32_t to size_t in preparation for 64-bit
-	  Windows port.
-	+ Update the PIC32 port to remove deprecation warnings output by the latest
-	  XC32 compilers.
-	+ Fix bug when xQueueOverwrite() and xQueueOverwrite() from ISR are used to
-	  overwrite items in two queues that are part of the same set.
-
-	Demo application updates:
-
-	+ Added demo application for TI's ARM Cortex-M4F based MSP432
-	  microcontroller using IAR, Keil and CCS compilers.
-	+ Added demo application for STM32F ARM Cortex-M7 based microcontroller
-	  using IAR and Keil.
-	+ Added demo application for Atmel SAMV71 ARM Cortex-M7 based
-	  microcontroller using IAR and Keil.
-	+ Added Microblaze demo that uses the 2014.4 version of the Xilinx SDK and
-	  runs on the KC705 evaluation board (Kintex FPGA).
-
-Changes between V8.1.2 and V8.2.0 released 16th January 2015
-
-	Changes between release candidate 1 and the official release are restricted
-	to maintenance only.
-
-	Significant RTOS kernel updates:
-
-	+ MAJOR NEW FEATURE!  Task notifications.  Please see the following URL for
-	  details: https://www.FreeRTOS.org/RTOS-task-notifications.html
-	+ NEW HEADER FILE REQUIRED!  Obsolete definitions have been separated into
-	  a new header file called FreeRTOS/Source/include/deprecated_definitions.h.
-	  This header file must be present to build.  Note some of the obsolete
-	  definitions are still used by very old demo application projects.
-
-	Other RTOS kernel updates:
-
-	+ Made xSemaphoreGiveFromISR() a function rather than a macro that calls
-	  xQueueGenericSendFromISR().  This allows for major performance
-	  enhancements at the expense of some additional code size if both functions
-	  are used in the same application.  NOTE:  In most uses cases such use of
-	  a semaphore can now be replaced with a task notification which is smaller
-	  and faster still.
-	+ The TCB is now always allocated such that the task's stack grows away from
-	  the TCB (improves debugging of stack overflows as the overflow will not
-	  overwrite the task's name).
-	+ GCC, IAR and Keil Cortex-M4F ports now use more inlining (performance
-	  enhancements at the cost of a little additional code space).
-	+ Queues are now allocated with a single call to pvPortMalloc() which
-	  allocates both the queue structure and the queue storage area.
-	+ Introduced a new critical section macro for reading the tick count that
-	  defines away to nothing in cases where the width of the tick allows the
-	  tick count to be read atomically (performance benefits - especially when
-	  optimisation is on).
-	+ Introduced configAPPLICATION_ALLOCATED_HEAP in heap_4.c to allow the
-	  application writer to provide their own heap array - and in so doing
-	  control the location of the heap.
-	+ Introduced configUSE_LIST_DATA_INTEGRITY_CHECK_BYTES which, when set, will
-	  include known values in both list and list item structures.  The values
-	  are intended to assist debugging.  If the values get overwritten then it
-	  is likely application code has written over RAM used by the kernel.
-	+ configASSERT()s in all Cortex-M ports used to test the lowest 5 bits of
-	  the interrupt control register to detect taskENTER_CRITICAL() being called
-	  from an interrupt.  This has been changed to test all 8 bits.
-	+ Introduced uxTaskPriorityGetFromISR().
-	+ Microblze V8 port now tests XPAR_MICROBLAZE_0_USE_FPU for inequality to 0
-	  rather than equality to 1, and 2 and 3 are also valid values.
-	+ Cortex-A5 GIC-less port no longer passes the address of the interrupting
-	  peripheral into the interrupt handler.
-	+ Fix an issue in FreeRTOS-MPU where an attempt was made to free the stack
-	  belonging to a task when the task was deleted, even when the stack was
-	  allocated statically.
-	+ Utility (helper) functions that format task statistic information into
-	  human readable tables now pad task names with spaces to ensure columns
-	  line up correctly even where task name lengths vary greatly.
-	+ Update FreeRTOS+Trace recorder library to version 2.7.0.
-
-	Demo application updates:
-
-	+ Added two new standard demo task sets:  IntSemTest and TaskNotify.
-	+ Added port and demo application for Atmel SAMA5D4 Cortex-A5 MPU.
-	+ Added demo application for Altera Cyclone V Cortex-A9 MPU.
-	+ Updated Zynq demo to use version 2014.4 of Xilinx's SDK and added in
-	  demo tasks for new RTOS features.
-	+ Updated Atmel SAM4E and SAM4S demos to include a lot of additional test
-	  and demo tasks.
-	+ Fixed a corner case issue in Atmel SAM4L low power tickless
-	  implementation, and added button interrupt handling.
-	+ Make the interrupt queue tests more tolerant to heave CPU loads.
-	+ Updated MSVC FreeRTOS simulator demo to include the latest standard test
-	  and demo tasks.
-	+ Updated MingW/Eclipse FreeRTOS simulator demo to match the FreeRTOS MSVC
-	  simulator demo.
-	+ Updated all demos that use FreeRTOS+Trace to work with the latest trace
-	  recorder code.
-
-
-Changes between V8.1.1 and V8.1.2 released September 2nd 2014
-
-	Move the defaulting of configUSE_PORT_OPTIMISED_TASK_SELECTION into the
-	individual port layers where necessary so it does not affect ports that do
-	not support the definition.
-
-Changes between V8.1.0 and V8.1.1 released August 29th 2014
-
-	By popular requests - a minor patch to V8.1.0 to re-instate the ability to
-	give a mutex type semaphore (with priority inheritance) from an interrupt
-	handler.
-
-Changes between V8.0.1 and V8.1.0 released August 26th 2014
-
-	FreeRTOS scheduler, kernel, demo and test updates:
-
-	+ Improved the priority inheritance algorithms to assist integration with
-	  off the shelf middleware that may hold multiple mutexes simultaneously.
-	+ Introduce heap_5.c, which is similar to heap_4.c but allows the heap to
-	  span multiple non-contiguous memory regions.
-	+ Updated all Cortex-A9 ports to help trap a couple of common usage errors -
-	  the first being when a task incorrectly attempts to exit its implementing
-	  function and the second being when a non interrupt safe API function is
-	  called from an interrupt.
-	+ Update all Cortex-A9 ports to remove obsolete mode switches prior to
-	  restoring a task context.
-	+ configUSE_PORT_OPTIMISED_TASK_SELECTION now defaults to 1 instead of 0.
-	+ Update all Cortex-M3/4F ports to trap a non interrupt safe API function
-	  being called from an interrupt handler.
-	+ Simplify the alignment checks in heap_4.c.
-	+ Update the MSVC Windows simulator demo to use heap_5.c in place of
-	  heap_4.c to ensure end users have an example to refer to.
-	+ Updated standard demo test code to test the new priority inheritance
-	  algorithms.
-	+ Updated the standard demo tasks to make use of stdint and the FreeRTOS
-	  specific typedefs that were introduced in FreeRTOS V8.0.0.
-	+ Introduce the pdMS_TO_TICKS() macro as a more user friendly and intuitive
-	  alternative to pdTICKS_PER_MS - both of which can be used to convert a
-	  time specified in milliseconds to a time specified in RTOS ticks.
-	+ Fix a bug in the Tasking compiler's Cortex-M port that resulted in an
-	  incorrect value being written to the basepri register.  This only effects
-	  users of the Tasking compiler.
-	+ Update the Zynq demo to use version 2014.2 of the SDK and add in an lwIP
-	  example that demonstrates lwIP being used with both its raw and sockets
-	  interfaces.
-	+ Updated the CCS Cortex-R4 port to enable it to be built with the latest
-	  CCS compiler.
-
-	New ports and demo applications:
-
-	+ Two Renesas RX64M ports (RXv2 core) and demos introduced, one for the GCC
-	  compiler and one for the Renesas compiler.  Both demos use e2 studio.
-	+ Generic IAR Cortex-A5 port (without any reliance on a GIC) introduced.
-	  The new port is demonstrated on an Atmel SAMA5D3 XPlained board.
-
-	FreeRTOS+ component updates:
-
-	+ Update CyaSSL to the latest version.
-	+ Updated the FreeRTOS+ components supplied directly by Real Time Engineers
-	  Ltd. to make use of stdint and the FreeRTOS specific typedefs that were
-	  introduced in FreeRTOS V8.0.0.
-	+ Rework and simplify the FreeRTOS+FAT SL RAM disk driver.
-
-	Miscellaneous updates and maintenance:
-
-	+ Update the IAR and DS-5/ARM RZ demos to target the official RZ RSK
-	  hardware in place of the previously targeted Renesas internal (not
-	  publicly available) hardware.
-	+ Various other maintenance tasks.
-
-
-Changes between V8.0.0 and V8.0.1 released 2nd May 2014
-
-	+ Minor fixes to the event group functionality that was released in V8.0.0.
-	  The 'clear bits from ISR' functionality is now implemented using a
-	  deferred interrupt callback instead of a function, and the 'wait bits' and
-	  'task sync' functions now correctly clear internal control bits before
-	  returning a value in every possible path through the respective functions.
-	+ Ensure the updating of internal control data is protected by a critical
-	  section after a task is deleted or suspended.
-	+ Minor fixes to FreeRTOS+FAT SL - namely seeking beyond the end of a file
-	  when the offset was not a multiple of the sector size.
-	+ Ensure Cortex-A9 system registers are only ever accessed as 32-bit values,
-	  even when only the lest significant byte of the register is implemented.
-
-	Other updates:
-
-	+ Updated the XMC4200 IAR project so it links with version 7.x of the IAR
-	  tools.
-	+ Add RL78L1C demo.
-	+ Add pcTimerGetName() API function.
-	+ Call _reclaim_reent() when a task is deleted if configUSE_NEWLIB_REENTRANT
-	  is defined.
-
-Changes between V7.6.0 and V8.0.0 released 19th Feb 2014
-
-	https://www.FreeRTOS.org/upgrading-to-FreeRTOS-V8.html
-
-	FreeRTOS V8.x.x is a drop-in compatible replacement for FreeRTOS V7.x.x,
-	although a change to the type used to reference character strings may result
-	in application code generating a few (easily clearable) compiler warnings
-	after the upgrade, and an updated typedef naming convention means use of the
-	old typedef names is now discouraged.
-	See https://www.FreeRTOS.org/upgrading-to-FreeRTOS-V8.html for full
-	information.
-
-	New features and functionality:
-
-	+ Event groups - see https://www.FreeRTOS.org/FreeRTOS-Event-Groups.html
-	+ Centralised deferred interrupt processing - see
-	  https://www.FreeRTOS.org/xTimerPendFunctionCallFromISR.html
-
-	Other updates:
-
-	+ Previously, when a task left the Blocked state, a context switch was
-	  performed if the priority of the unblocked task was greater than or equal
-	  to the priority of the Running task.  Now a context switch is only
-	  performed if the priority of the unblocked task is greater than the
-	  priority of the Running task.
-	+ New low power tickless demonstration project that targets the ST STM32L
-	  microcontroller - see
-	  https://www.FreeRTOS.org/STM32L-discovery-low-power-tickless-RTOS-demo.html
-	+ Add xPortGetMinimumEverFreeHeapSize() to heap_4.c.
-	+ Small change to the tickless low power implementation on the SAM4L to
-	  ensure the alarm value (compare match value) cannot be set to zero when a
-	  tickless period is exited due to an interrupt originating from a source
-	  other than the RTOS tick.
-	+ Update the GCC/Eclipse Win32 simulator demo to make better use of Eclipse
-	  resource filters and match the functionality of the MSVC equivalent.
-	+ xTaskIsTaskSuspended() is no longer a public function.  Use
-	  eTaskGetState() in its place.
-	+ Improved trace macros, including tracing of heap usage.
-	+ Remove one level of indirection when accepting interrupts on the PIC32MZ.
-	+ Add Cortex-A9 GCC port layer.
-	+ Add Xilinx Zynq demo application.
-
-
-Changes between V7.5.3 and V7.6.0 released 18th November 2013
-
-	V7.6.0 changes some behaviour when the co-operative scheduler is used (when
-	configUSE_PREEMPTION is set to 0).  It is important to note that the
-	behaviour of the pre-emptive scheduler is unchanged - the following
-	description only applies when configUSE_PREEMPTION is set to 0:
-
-	WHEN configUSE_PREEMPTION IS SET TO 0 (which is in a small minority of
-	cases) a context switch will now only occur when a task places itself into
-	the Blocked state, or explicitly calls taskYIELD().  This differs from
-	previous versions, where a context switch would also occur when implicitly
-	moving a higher priority task out of the Blocked state.  For example,
-	previously, WHEN PREEMPTION WAS TURNED OFF, if task A unblocks task B by
-	writing to a queue, then the scheduler would switch to the higher priority
-	task.  Now, WHEN PREEMPTION IS TURNED OFF, if task A unblocks task B by
-	writing to a queue, task B will not start running until task A enters the
-	Blocked state or task A calls taskYIELD().  [If configUSE_PREEMPTION is not
-	set to 0, so the normal pre-emptive scheduler is being used, then task B
-	will start running immediately that it is moved out of the Blocked state].
-
-	Other changes:
-
-	+ Added a port layer and a demo project for the new PIC32MZ architecture.
-	+ Update the PIC32MX port layer to re-introduce some ehb instructions that
-	  were previously removed, add the ability to catch interrupt stack
-	  overflows (previously only task stack overflows were trapped), and also
-	  add the ability to catch an application task incorrectly attempting to
-	  return from its implementing function.
-	+ Make dramatic improvements to the performance of the Win32 simulator port
-	  layer.
-	+ Ensure tasks that are blocked indefinitely report their state as Blocked
-	  instead of Suspended.
-	+ Slight improvement to the Cortex-M4F port layers where previously one
-	  register was inadvertently being saved twice.
-	+ Introduce the xSemaphoreCreateBinary() API function to ensure consistency
-	  in the semantics of how each semaphore type is created.  It is no longer
-	  recommended to use vSemaphoreCreateBinary() (the version prefixed with a
-	  'v'), although it will remain in the code for backward compatibility.
-	+ Update the Cortex-M0 port layers to allow the scheduler to be started
-	  without using the SVC handler.
-	+ Added a build configuration to the PIC32MX MPLAB X demo project that
-	  targets the PIC32 USB II starter kit.  Previously all the build
-	  configurations required the Explorer 16 hardware.
-	+ Some of the standard demo tasks have been updated to ensure they execute
-	  correctly with the updated co-operative scheduling behaviour.
-	+ Added comprehensive demo for the Atmel SAM4E, including use of
-	  FreeRTOS+UDP, FreeRTOS+FAT SL and FreeRTOS+CLI.
-
-	FreeRTOS+ Changes:
-
-	+ Minor maintenance on FreeRTOS+UDP.
-
-Changes between V7.5.2 and V7.5.3 released October 14 2013
-
-	Kernel changes:
-
-	+ Prior to V7.5.x yields requested from the tick hook would occur in the
-	  same tick interrupt - revert to that original behaviour.
-	+ New API function uxQueueSpacesAvailable().
-	+ Introduced the prvTaskExitError() function to Cortex-M0, Cortex-M3/4
-	  and Cortex-M4F ports.  prvTaskExitError() is used to trap tasks that
-	  attempt to return from their implementing functions (tasks should call
-	  vTaskDelete( NULL ); if they want to exit).
-	+ The Cortex-M0 version of portSET_INTERRUPT_MASK_FROM_ISR and
-	  portCLEAR_INTERRUPT_MASK_FROM_ISR are now fully nestable.
-	+ Improved behaviour and robustness of the default Cortex-M tickless idle
-	  behaviour.
-	+ Add workaround for silicon errata PMU_CM001 in Infineon XMC4000 devices to
-	  all Cortex-M4F ports.
-	+ Add Cortex-M0 port for Keil.
-	+ Updated Cortus port.
-	+ Ensure _impure_ptr is initialised before the scheduler is started.
-	  Previously it was not set until the first context switch.
-
-	FreeRTOS+ changes:
-
-	+ Update FreeRTOS+UDP to V1.0.1 - including direct integration of the
-	  FreeRTOS+Nabto task, improvements to the DHCP behaviour, and a correction
-	  to the test that prevents the network event hook being called on the first
-	  network down event.  The FreeRTOS+UDP change history is maintained
-	  separately.
-	+ Correct the __NVIC_PRIO_BITS setting in the LPC18xx.h header files
-	  provided in the NXP CMSIS library, then update the interrupts used by the
-	  LPC18xx demos accordingly.
-	+ Replace double quotes (") with single quotes (') in FreeRTOS+CLI help
-	  strings to ensure the strings can be used with the JSON descriptions used
-	  in the FreeRTOS+Nabto demos.
-
-	Demo and miscellaneous changes:
-
-	+ Added demo for the Atmel SAMD20 Cortex-M0+.  The demo includes
-	  FreeRTOS+CLI
-	+ Added a demo for the Infineon Cortex-M0 that can be built with the IAR
-	  Keil and GCC tools.
-	+ Updated the Infineon XMC4000 demos for IAR, Keil, GCC and Tasking tools,
-	  with additional build configurations to directly support the XMC4200 and
-	  XMC4400 devices, in addition to the previously supported XMC4500.
-	+ Updated the demo application.
-	+ Added additional trace macros traceMALLOC and traceFREE to track heap
-	  usage.
-
-Changes between V7.5.0 and V7.5.2 released July 24 2013
-
-	V7.5.2 makes the new Cortex-M vPortCheckInterruptPriority() function
-	compatible with the STM32 standard peripheral driver library, and adds
-	an extra critical section to the default low power tickless mode
-	implementation.  Only users of the STM32 peripheral library or the default
-	tickless implementation need update from version 7.5.0.
-
-Changes between V7.4.2 and V7.5.0 released July 19 2013
-
-	V7.5.0 is a major upgrade that includes multiple scheduling and efficiency
-	improvements, and some new API functions.
-
-	Compatibility information for FreeRTOS users:
-	  FreeRTOS V7.5.0 is backward compatible with FreeRTOS V7.4.0 with one
-	  exception; the vTaskList() and vTaskGetRunTimeStats() functions are now
-	  considered legacy, having been replaced by the single uxTaskGetSystemState()
-	  function.  configUSE_STATS_FORMATTING_FUNCTIONS must be set to 1 in
-	  FreeRTOSConfig.h for vTaskList() and vTaskGetRunTimeStats() to be
-	  available.
-
-	Compatibility information for FreeRTOS port writers:
-	  vTaskIncrementTick() is now called xTaskIncrementTick() (because it now
-	  returns a value).
-
-	Headline changes:
-
-	+ Multiple scheduling and efficiency improvements.
-	+ Core kernel files now pass PC-Lint V8 static checking without outputting
-	  any warnings (information on the test conditions will follow).
-
-	New API functions:
-
-	+ uxTaskGetSystemState() https://www.FreeRTOS.org/uxTaskGetSystemState.html
-	+ xQueueOverwrite() https://www.FreeRTOS.org/xQueueOverwrite.html
-	+ xQueueOverwriteFromISR()
-	+ xQueuePeekFromISR()
-
-	The following ports and demos, which were previously available separately,
-	are now incorporated into the main FreeRTOS zip file download:
-
-	+ ARM Cortex-A9 IAR
-	+ ARM Cortex-A9 ARM compiler
-	+ Renesas RZ
-	+ Microsemi SmartFusion2
-
-	New FreeRTOSConfig.h settings
-	http://shop.freertos.org/FreeRTOS_API_and_Configuration_Reference_s/1822.htm
-
-	+ configUSE_TIME_SLICING
-	+ configUSE_NEWLIB_REENTRANT
-	+ configUSE_STATS_FORMATTING_FUNCTIONS
-	+ configINCLUDE_APPLICATION_DEFINED_PRIVILEGED_FUNCTIONS
-
-	Other changes:
-
-	+ (MPU port only) The configINCLUDE_APPLICATION_DEFINED_PRIVILEGED_FUNCTIONS
-	  options provides a mechanism that allows application writers to execute
-	  certain functions in privileged mode even when a task is running in user
-	  mode.
-	+ Ports that support interrupt nesting now include a configASSERT() that
-	  will trigger if an interrupt safe FreeRTOS function is called from an
-	  interrupt that has a priority designated as above the maximum system/API
-	  call interrupt priority.
-	+ The included FreeRTOS+Trace recorder code has been updated to the latest
-	  version, and the demo applications that use the trace recorder code have
-	  been updated accordingly.
-	+ The FreeRTOS Windows Simulator (MSVC version only) has been updated to
-	  include a new basic 'blinky' build option in addition to the original
-	  comprehensive build option.
-	+ Improve RAM usage efficiency of heap_4.c and heap_2.c.
-	+ Prevent heap_4.c from attempting to free memory blocks that were not
-	  allocated by heap_4.c, or have already been freed.
-	+ As FreeRTOS now comes with FreeRTOS+FAT SL (donated by HCC) the Chan FATfs
-	  files have been removed from FreeRTOS/Demo/Common.
-	+ Fix build error when R4 port is build in co-operative mode.
-	+ Multiple port and demo application maintenance activities.
-
-Changes between V7.4.1 and V7.4.2 released May 1 2013
-
-	NOTE: There are no changes in the FreeRTOS kernel between V7.4.1 and V7.4.2
-
-	+ Added FreeRTOS+FAT SL source code and demo project.  The demo project
-	  runs in the FreeRTOS Windows simulator for easy and hardware independent
-	  experimentation and evaluation.  See https://www.FreeRTOS.org/fat_sl
-
-Changes between V7.4.0 and V7.4.1 released April 18 2013
-
-	+ To ensure strict conformance with the spec and ensure compatibility with
-	  future chips data and instruction barrier instructions have been added to
-	  the yield macros of Cortex-M and Cortex-R port layers.  For efficiency
-	  the Cortex-M port layer "yield" and "yield" from ISR are now implemented
-	  separately as the barrier instructions are not required in the ISR case.
-	+ Added FreeRTOS+UDP into main download.
-	+ Reorganised the FreeRTOS+ directory so it now matches the FreeRTOS
-	  directory with Source and Demo subdirectories.
-	+ Implemented the Berkeley sockets select() function in FreeRTOS+UDP.
-	+ Changed (unsigned) casting in calls to standard library functions with
-	  (size_t) casting.
-	+ Added the Atmel SAM4L and Renesas RX100 demos that demonstrates the
-	  tickless (tick suppression) low power FreeRTOS features.
-	+ Add a new RL78 IAR demo that targets numerous new RL78 chips and
-	  evaluation boards.
-	+ Adjusted stack alignment on RX200 ports to ensure an assert was not
-	  falsely triggered when configASSERT() is defined.
-	+ Updated the Cortex_M4F_Infineon_XMC4500_IAR demo to build with the latest
-	  version of EWARM.
-	+ Corrected header comments in the het.c and het.h files (RM48/TMS570 demo).
-
-
-Changes between V7.3.0 and V7.4.0 released February 20 2013
-
-	+ New feature:  Queue sets.  See:
-	  https://www.FreeRTOS.org/Pend-on-multiple-rtos-objects.html
-	+ Overhauled the default tickless idle mode implementation provided with the
-	  ARM Cortex-M3 port layers.
-	+ Enhanced tickless support in the core kernel code with the introduction of
-	  the configEXPECTED_IDLE_TIME_BEFORE_SLEEP macro and the
-	  eTaskConfirmSleepModeStatus() function.
-	+ Added the QueueSet.c common demo/test file.  Several demo applications
-	  have been updated to use the new demo/test tasks.
-	+ Removed reliance on the PLIB libraries from the MPLAB PIC32 port layer and
-	  demo applications.
-	+ Added the FreeRTOS+Trace recorder code to the MSVC Win32 demo.
-	+ Renamed eTaskStateGet() to eTaskGetState() for consistency, and added a
-	  pre-processor macro for backward compatibility with the previous name.
-	+ Updated functions implemented in the core queue.c source file to allow
-	  queue.h to be included from the .c file directly (this prevents compiler
-	  warnings that were generated by some compilers).
-	+ Updated the CCS Cortex-R4 port layer to replace the CLZ assembler function
-	  with the CLZ compiler intrinsic that is provided by the latest versions of
-	  the CCS ARM compiler.
-	+ Updated all heap_x.c implementations to replace the structure that was
-	  used to ensure the start of the heap was aligned with a more portable
-	  direct C code implementation.
-	+ Added support for PIC24 devices that include EDS.
-	+ Minor optimisations to the PIC32 port layer.
-	+ Minor changes to tasks.c that allow the state viewer plug-ins to display
-	  additional information.
-	+ Bug fix:  Update prvProcessReceivedCommands() in timers.c to remove an
-	  issue that could occur if the priority of the timer daemon task was set
-	  below the priority of tasks that used timer services.
-	+ Update the FreeRTOS+Trace recorder code to the latest version.
-
-Changes between V7.2.0 and V7.3.0 released October 31 2012
-
-	+ Added ability to override the default scheduler task selection mechanism
-	  with implementations that make use of architecture specific instructions.
-	+ Added ability to suppress tick interrupts during idle time, and in so
-	  doing, provide the ability to make use of architecture specific low power
-	  functionality.
-	+ Added the portSUPPRESS_TICKS_AND_SLEEP() macro and vTaskStepTick() helper
-	  function.
-	+ Added the configSYSTICK_CLOCK_HZ configuration constant.
-	+ Reworked the Cortex-M3 and Cortex-M4F port layers for GCC, Keil and IAR to
-	  directly support basic power saving functionality.
-	+ Added hooks to allow basic power saving to be augmented in the application
-	  by making use of chip specific functionality.
-	+ Minor change to allow mutex type semaphores to be used from interrupts
-	  (which would not be a normal usage model for a mutex).
-	+ Change the behaviour of the interrupt safe interrupt mask save and restore
-	  macros in the Cortex-M ports.  The save macro now returns the previous
-	  mask value.  The restore macro now uses the previous mask value.  These
-	  changes are not necessary for the kernel's own implementation, and are
-	  made purely because the macros were being used by application writers.
-	+ Added eTaskStateGet() API function.
-	+ Added port specific optimisations to the PIC32 port layer, and updated the
-	  PIC32 demo applications to make use of this new feature.
-	+ Added port specific optimisations to the Win32 simulator port.
-	+ Added new ports and demo applications for the TI Hercules RM48 and TMS570
-	  safety microcontrollers.
-	+ Added SAM3 demos targeting the ATSAM3S-EK2 and ATSAM3X-EK evaluation
-	  boards.
-	+ Updated the PIC32 MPLAB X project to manually set the compiler include
-	  paths instead of using the IDE entry box following reports that the
-	  include paths were somehow being deleted.
-	+ Improved character handling in FreeRTOS+CLI.
-
-Changes between V7.1.1 and V7.2.0 released 14 August 2012
-
-	FreeRTOS V7.2.0 is backward compatible with FreeRTOS V7.1.2.
-
-	+ Added a FreeRTOS+ sub-directory.  The directory contains some FreeRTOS+
-	  source code, and example projects that use the FreeRTOS Win32 simulator.
-	+ Added a new example heap allocation implementation (heap_4.c) that
-	  includes memory block coalescence.
-	+ Added a demo that targets the Atmel SAM4S Cortex-M4 based microcontroller.
-	  The demo is preconfigured to build using the free Atmel Studio 6 IDE and
-	  GCC compiler.
-	+ Added xSemaphoreTakeFromISR() implementation.
-	+ The last parameter in ISR safe FreeRTOS queue and semaphore functions
-	  (xHigherPriorityTaskWoken) is now optional and can be set to NULL if it
-	  is not required.
-	+ Update the IAR and MSP430X ports to clear all lower power mode bits before
-	  exiting the tick interrupt [bug fix].
-	+ Allow xQueueReset() to be used, even when the queues event lists are not
-	  empty.
-	+ Added a vQueueDelete() handler for the FreeRTOS MPU port (this was
-	  previously missing).
-	+ Updated the vPortSVCHandler() functions in the FreeRTOS MPU port layer to
-	  ensure it compiles with the latest ARM GCC compilers from Linaro.
-	+ Updated the prvReadGP() function in the NIOS II port to ensure the compiler
-	  can choose any register for the functions parameter (required at high
-	  compiler optimisation levels).
-	+ Add #error macros into the Keil and IAR Cortex-M ports to ensure they
-	  cannot be built if the user has set configMAX_SYSCALL_INTERRUPT_PRIORITY
-	  to 0.
-	+ Added comments in the FreeRTOSConfig.h files associated with Cortex-M3 and
-	  Cortex-M4 demos stating that the configMAX_SYSCALL_INTERRUPT_PRIORITY
-	  parameter must not be set to 0.
-	+ Introduce new INCLUDE_xQueueGetMutexHolder configuration constant
-	  (defaulted to 0).
-	+ Added two new list handling macros - for internal use only in upcoming new
-	  products.
-	+ Removed all mention of the legacy vTaskStartTrace and ulTaskEndTrace
-	  macros.  FreeRTOS+Trace supersedes the legacy trace.
-	+ Added a configASSERT() into the vPortFree() function in heap_1.c as it is
-	  invalid for the function to be called.
-	+ Made the xRxLock and xTxLock members of the queue structure volatile.
-	  This is probably not necessary, and is included as a precautionary
-	  measure.
-	+ Modify the assert() that checks to see if the priority passed into an
-	  xTaskCreate() function is within valid bounds to permit the assert to be
-	  used in the FreeRTOS MPU port.
-	+ The software timer service (daemon) task is now created in a way that
-	  to ensure compatibility with FreeRTOS MPU.
-
-Changes between V7.1.0 and V7.1.1 released May 1 2012
-
-	New ports:
-
-	The following ports are brand new:
-	+ Cortex-M3 Tasking
-
-	The following ports have been available as separate downloads for a number
-	of months, but are now included in the main FreeRTOS download.
-	+ Cortex-M0 IAR
-	+ Cortex-M0 GCC
-	+ Cortex-M4F GCC (with full floating point support)
-
-
-	New demos:
-
-	The following demos are brand new:
-	+ Renesas RX63N RDK (Renesas compiler)
-
-	The following demos have been available as separate downloads for a number
-	of months, but are now included in the main FreeRTOS download.
-	+ NXP LPC1114 GCC/LPCXpresso
-	+ ST STM32F0518 IAR
-	+ Infineon XMC4500 GCC/Atollic
-	+ Infineon XMC4500 IAR
-	+ Infineon XMC4500 Keil
-	+ Infineon XMC4500 Tasking
-
-
-	Kernel miscellaneous / maintenance:
-
-	+ Introduced the portSETUP_TCB() macro to remove the requirement for the
-	  Windows simulator to use the traceTASK_CREATE() macro, leaving the trace
-	  macro available for use by FreeRTOS+Trace (https://www.FreeRTOS.org/trace).
-	+ Added a new trace macro, traceMOVE_TASK_TO_READY_STATE(), to allow future
-	  FreeRTOS+Trace versions to provide even more information to users.
-	+ Updated the FreeRTOS MPU port to be correct for changes that were
-	  introduced in FreeRTOS V7.1.0.
-	+ Introduced the xQueueReset() API function.
-	+ Introduced the xSemaphoreGetMutexHolder() API function.
-	+ Tidy up various port implementations to add the static key word where
-	  appropriate, and remove obsolete code.
-	+ Slight change to the initial stack frame given to the RX600 ports to allow
-	  them to be used in the Eclipse based E2Studio IDE without confusing GDB.
-	+ Correct the alignment given to the initial stack of Cortex-M4F tasks.
-	+ Added a NOP following each DINT instruction on MSP430 devices for strict
-	  conformance with the instructions on using DINT.
-	+ Changed the implementation of thread deletes in the Win32 port to prevent
-	  the port making use of the traceTASK_DELETE() trace macros - leaving this
-	  macro free for use by FreeRTOS+Trace.
-	+ Made some benign changes to the RX600 Renesas compiler port layer to
-	  ensure the code can be built to a library without essential code being
-	  removed by the linker.
-	+ Reverted the change in the name of the uxTaskNumber variable made in
-	  V7.1.0 as it broke the IAR plug-in.
-
-
-	Demo miscellaneous / maintenance:
-
-	+ The command interpreter has now been formally released as FreeRTOS+CLI,
-	  and been moved out of the main FreeRTOS download, to instead be available
-	  from the FreeRTOS+ Ecosystem site https://www.FreeRTOS.org/plus.
-	+ flash_timer.c/h has been added to the list of standard demo tasks.  This
-	  performs the same functionality as the flash.c tasks, but using software
-	  timers in place of tasks.
-	+ Upgraded the PIC32 demo as follows:  Changes to how the library functions
-	  are called necessitated by the new compiler version, addition of MPLAB X
-	  project with PIC32MX360, PIC32MX460 and PIC32MX795 configurations,
-	  addition of simply blinky demo, updated FreeRTOSConfig.h to include more
-	  parameters, addition of hook function stubs.
-	+ The MSP430X IAR and CCS demos have been updated to ensure the power
-	  settings are correct for the configured CPU frequency.
-	+ Rowley CrossWorks projects have been updated to correct the "multiple
-	  definition of ..." warnings introduced when the toolchain was updated.
-	+ Updated various FreeRTOSConfig.h header files associated with projects
-	  that build with Eclipse to include a #error statement informing the user
-	  that the CreateProjectDirectoryStructure.bat batch file needs to be
-	  executed before the projects can be opened.
-	+ Renamed directories that included "CCS4" in their name to remove the '4'
-	  and instead just be "CCS".  This is because the demo was updated and
-	  tested to also work with later Code Composer Studio versions.
-	+ Updated the TCP/IP periodic timer frequency in numerous uIP demos to be
-	  50ms instead of 500ms.
-
-Changes between V7.0.2 and V7.1.0 released December 13 2011
-
-	New ports:
-
-	+ Cortex-M4F IAR port.
-	+ Cortex-M4F Keil/RVDS port.
-	+ TriCore GCC port.
-
-	New demos:
-
-	+ NXP LPC4350 using the Keil MDK, and demonstrated on a Hitex development
-	  board.
-	+ ST STM32F407 using the IAR Embedded Workbench for ARM, and demonstrated on
-	  the IAR STM32F407ZG-SK starter kit.
-	+ Infineon TriCore TC1782, using the GCC compiler, demonstrated on the
-	  TriBoard TC1782 evaluation board.
-	+ Renesas RX630, using the Renesas compiler and HEW, demonstrated on an
-	  RX630 RSK (Renesas Starter Kit).
-
-	Miscellaneous / maintenance:
-
-	+ Removed all calls to printf() from the K60/IAR Kinetis demo so the project
-	  can execute stand alone - without being connected to the debugger.
-	+ Completed the command interpreter framework.  Command handlers now receive
-	  the entire command string, giving them direct access to parameters.
-	  Utility functions are provided to check the number of parameters, and
-	  return parameter sub-strings.
-	+ The previously documented fix for the bug in xTaskResumeFromISR() that
-	  effected (only) ports supporting interrupt nesting has now been
-	  incorporated into the main release.
-	+ The portALIGNMENT_ASSERT_pxCurrentTCB() definition has been added to allow
-	  specific ports to skip the second stack alignment check when a task is
-	  created.  This is because the second check is not appropriate for some
-	  ports - including the new TriCore port where the checked pointer does not
-	  actually point to a stack.
-	+ The portCLEAN_UP_TCB() macro has been added to allow port specific clean
-	  up when a task is deleted - again this is required by the TriCore port.
-	+ Various other minor changes to ensure warning free builds on a growing
-	  number of microcontroller and toolchain platforms.  This includes a
-	  (benign) correction to the prototype of the
-	  vApplicationStackOverflowHook() definition found in lots of recent demos.
-
-	Trace system:
-
-	+ The legacy trace mechanism has been completely removed - it has been
-	  obsolete for the years since the trace macros were introduced.  The
-	  configuration constant configUSE_TRACE_FACILITY is now used to optionally
-	  include additional queue and task information.  The additional information
-	  is intended to make the trace mechanism more generic, and allow the trace
-	  output to provide more information.  When configUSE_TRACE_FACILITY is set
-	  to 1:
-		- the queue structure includes an additional member to hold the queue
-		  type, which can be base, mutex, counting semaphore, binary semaphore
-		  or recursive mutex.
-		- the queue structure includes an additional member to hold a queue
-		  number.  A trace tool can set and query the queue number for its own
-		  purposes.  The kernel does not use the queue number itself.
-		- the TCB structure includes an additional member to hold a task number
-		  number.  A trace tool can set and query the task number for its own
-		  purposes.  The kernel does not use the task number itself.
-	+ Queues and all types of semaphores are now automatically allocated their
-	  type as they are created.
-	+ Added two new trace macros - traceTASK_PRIORITY_INHERIT() and
-	  traskTASK_PRIORITY_DISINHERIT().
-	+ Updated the traceQUEUE_CREATE_FAILED() macro to take a parameter that
-	  indicates the type of queue, mutex, or semaphore that failed to be
-	  created.
-	+ The position from which traceCREATE_MUTEX() is called has been moved from
-	  after the call to xQueueGenericSend() [within the same function] to before
-	  the call.  This ensures the trace events occur in the correct order.
-	+ The value passed into tracePRIORITY_SET() has been corrected for the case
-	  where vTaskPrioritySet() is called with a null parameter.
-
-Changes between V7.0.1 and V7.0.2 released September 20 2011
-
-	New ports:
-
-	+ The official FreeRTOS Renesas RX200 port and demo application have been
-	  incorporated into the main FreeRTOS zip file download.
-	+ The official FreeRTOS Renesas RL78 port and demo application have been
-	  incorporated into the main FreeRTOS zip file download.
-	+ The official FreeRTOS Freescale Kinetis K60 tower demo application has
-	  been incorporated into the main FreeRTOS zip file download.  This includes
-	  an embedded web server example.
-	+ A new Microblaze V8 port layer has been created to replace the older, now
-	  deprecated, port layer.  The V8 port supports V8.x of the Microblaze IP,
-	  including exceptions, caches, and the floating point unit.  A new
-	  Microblaze demo has also been added to demonstrate the new Microblaze V8
-	  port layer.  The demo application was created using V13.1 of the Xilinx
-	  EDK, and includes a basic embedded web server that uses lwIP V1.4.0.
-	+ The official FreeRTOS Fujitsu FM3 MB9A310 demo application has been
-	  incorporated into the main FreeRTOS zip file download.  Projects are
-	  provided for both the IAR and Keil toolchains.
-
-
-	API additions:
-
-	+ xTaskGetIdleTaskHandle() has been added.
-	+ xTaskGetTimerDaemonTaskHandle() has been added.
-	+ pcTaskGetTaskName() has been added.
-	+ vSemaphoreDelete() macro has been added to make it obvious how to delete
-	  a semaphore.  In previous versions vQueueDelete() had to be used.
-	+ vTaskCleanUpResources() has been removed.  It has been obsolete for a
-	  while.
-	+ portPOINTER_SIZE_TYPE has been introduced to prevent compiler warnings
-	  being generated when the size of a pointer does not match the size of
-	  the stack type.  This will (has already) be used in new ports, but will
-	  not be retrofitted to existing ports until the existing port itself is
-	  updated.
-
-	Other updates and news:
-
-	+ The core files have all been modified to tighten the coding standard even
-	  further.  These are style, not functional changes.
-	+ All ARM7 port layers have been slightly modified to prevent erroneous
-	  assert() failures when tasks are created and configASSERT() is defined.
-	+ All ARM IAR projects have been updated to build with the latest V6.2.x
-	  versions of the IAR Embedded Workbench for ARM tools (EWARM).  This was
-	  necessary due to a change in the way EWARM uses the CMSIS libraries.
-	+ The PIC32 port layer has been updated in preparation for V2 of the C32
-	  compiler.
-	+ The old Virtex-4 Microblaze demo has been marked as deprecated.  Please
-	  use the brand new Spartan-6 port and demo in its place.
-	+ The bones of a new generic command interpreter is located in
-	  FreeRTOS/Demo/Common/Utils/CommandInterpreter.c.  This is still a work in
-	  progress, and not documented.  It is however already in use.  It will be
-	  documented in full when the projects that are already using it are
-	  completed.
-	+ A couple of new standard demos have been included.  First, a version of
-	  flop.c called sp_flop.c.  This is similar to flop.c, but uses single
-	  precision floats in place of double precision doubles.  This allows the
-	  for testing ports to processors that have only single precision floating
-	  point units, and revert to using emulated calculations whenever a double
-	  is used.  Second, comtest_strings.c has been included to allow the test
-	  of UART drivers when an entire string is transmitted at once.  The
-	  previous comtest.c only used single character transmission and reception.
-	+ lwIP V1.4.0 is now included in the FreeRTOS/Demo/Common directory, and
-	  used by a couple of new demos.
-
-Changes between V7.0.0 and V7.0.1 released May 13 2011
-
-	+ Added a Fujitsu FM3 demo application for both the IAR and Keil tool
-	  chains.
-	+ Added a SmartFusion demo application for all of the IAR, Keil and
-	  SoftConsole (GCC/Eclipse) tool chains.
-	+ Updated the RX600 port and demo applications to take into account the
-	  different semantics required when using the latest (V1.0.2.0) version of
-	  the Renesas compiler.
-	+ Modified the RX600 Ethernet driver slightly to make it more robust under
-	  heavy load, and updated the uIP handling task to make use of the FreeRTOS
-	  software timers.
-	+ Slightly changed the PIC32 port layer to move an ehb instruction in line
-	  with the recommendations of the MIPS core manual, and ensure 8 byte stack
-	  alignment is truly always obtained.
-	+ Changed the behaviour when tasks are suspended before the scheduler has
-	  been started.  Before, there needed to be at least one task that was not
-	  in the suspended state.  This is no longer the case.
-
-Changes between V6.1.1 and V7.0.0 released April 8 2011
-
-	FreeRTOS V7.0.0 is backward compatible with FreeRTOS V6.x.x
-
-	Main changes:
-
-	+ Introduced a new software timer implementation.
-	+ Introduced a new common demo application file to exercise the new timer
-	  implementation.
-	+ Updated the Win32/MSVC simulator project to include the new software timer
-	  demo tasks and software timer tick hook test.  Much simpler software timer
-	  demonstrations are included in the demo projects for both of the new ports
-	  (MSP430X with CCS4 and STM32 with TrueStudio).
-	+ Various enhancements to the kernel implementation in tasks.c.  These are
-	  transparent to users and do not effect the pre-existing API.
-	+ Added calls to configASSERT() within the kernel code.  configASSERT() is
-	  functionally equivalent to the standard C assert() macro, but does not
-	  rely on the compiler providing assert.h.
-
-	Other changes:
-
-	+ Updated the MSP430X IAR port and demo project to include support for the
-	  medium memory model.
-	+ Added a demo project for the MSP430X that targets the MSP430X Discovery
-	  board and uses the Code Composer Studio 4 tools.  This demo includes use
-	  of the new software timer implementation.
-	+ Added an STM32F100RB demo project that targets the STM32 Discovery Board
-	  and uses the TrueStudio Eclipse based IDE from Atollic.
-	+ Removed some compiler warnings from the PSoC demo application.
-	+ Updated the PIC32 port layer to ensure the
-	  configMAX_SYSCALL_INTERRUPT_PRIORITY constant works as expected no matter
-	  what its value is (within the valid range set by the microcontroller
-	  kernel).
-	+ Updated the PIC24, dsPIC and PIC32 projects so they work with the latest
-	  MPLAB compiler versions from Microchip.
-	+ Various cosmetic changes to prepare for a standards compliance statement
-	  that will be published after the software release.
-
-
-Changes between V6.1.0 and V6.1.1 released January 14 2011
-
-	+ Added two new Windows simulator ports.  One uses the free Microsoft Visual
-	  Studio 2010 express edition, and the other the free MingW/Eclipse
-	  environment.  Demo projects are provided for both.
-	+ Added three demo projects for the PSoC 5 (CYAC5588).  These are for the
-	  GCC, Keil, and RVDS build tools, and all use the PSoC Creator IDE.
-	+ Added a demo for the low power STM32L152 microcontroller using the IAR
-	  Embedded Workbench.
-	+ Added a new port for the MSP430X core using the IAR Embedded Workbench.
-	+ Updated all the RX62N demo projects that target the Renesas Demonstration
-	  Kit (RDK) to take into account the revered LED wiring on later hardware
-	  revisions, and the new J-Link debug interface DLL.
-	+ Updated all the RX62N demo projects so the IO page served by the example
-	  embedded web server works with all web browsers.
-	+ Updated the Red Suite projects to work with the up coming Red Suite
-	  release, and to use a more recent version of the CMSIS libraries.
-	+ Added the traceTAKE_MUTEX_RECURSIVE_FAILED() trace macro.
-	+ Removed the (pointless) parameter from the traceTASK_CREATE_FAILED()
-	  trace macro.
-	+ Introduced the portALT_GET_RUN_TIME_COUNTER_VALUE() macro to compliment
-	  the already existing portGET_RUN_TIME_COUNTER_VALUE().  This allows for
-	  more flexibility in how the time base for the run time statistics feature
-	  can be implemented.
-	+ Added a "cpsie i" instruction before the "svc 0" instruction used to start
-	  the scheduler in each of the Cortex M3 ports.  This is to ensure that
-	  interrupts are globally enabled prior to the "svc 0" instruction being
-	  executed in cases where interrupts are left disabled by the C start up
-	  code.
-	+ Slight optimisation in the run time stats calculation.
-
-Changes between V6.0.5 and V6.1.0 released October 6 2010
-
-	+ Added xTaskGetTickCountFromISR() function.
-	+ Modified vTaskSuspend() to allow tasks that have just been created to be
-	  immediately suspended even when the kernel has not been started.  This
-	  allows them to effectively start in the Suspended state - a feature that
-	  has been asked for on numerous occasions to assist with initialisation
-	  procedures.
-	+ Added ports for the Renesas RX62N using IAR, GCC and Renesas tool suites.
-	+ Added a STM32F103 demo application that uses the Rowley tools.
-	+ Under specific conditions xFreeBytesRemaining within heap_2.c could end up
-	  with an incorrect	value.  This has been fixed.
-	+ xTaskCreateGeneric() has a parameter that can be used to pass the handle
-	  of the task just created out to the calling task.  The assignment to this
-	  parameter has been moved to ensure it is assigned prior to the newly
-	  created having any possibility of executing.  This takes into account the
-	  case where the assignment is made to a global variable that is accessed by
-	  the newly created task.
-	+ Fixed some build time compiler warnings in various FreeTCPIP (based on
-	  uIP) files.
-	+ Fixed some build time compiler warnings in Demo/Common/Minimal/IntQueue.c.
-
-Changes between V6.0.4 and V6.0.5 released May 17 2010
-
-	+ Added port and demo application for the Cortus APS3 processor.
-
-Changes between V6.0.3 and V6.0.4 released March 14 2010
-
-	+ All the contributed files that were located in the Demo/Unsupported_Demos
-	  directory have been removed.  These files are instead now available in the
-	  new  Community Contributions section of the FreeRTOS website.  See
-	  https://www.FreeRTOS.org/RTOS-contributed-ports.html
-	+ The project file located in the Demo/CORTEX_STM32F107_GCC_Rowley directory
-	  has been upgraded to use V2.x of the Rowley Crossworks STM32 support
-	  package.
-	+ An initial Energy Micro EFM32 demo has been included.  This will be
-	  updated over the coming months to make better use of the low power modes
-	  the EFM32 provides.
-
-Changes between V6.0.2 and V6.0.3 released February 26 2010
-
-	+ SuperH SH7216 (SH2A-FPU) port and demo application added.
-	+ Slight modification made to the default implementation of
-	  pvPortMallocAligned() and vPortFreeAligned() macros so by default they
-	  just call pvPortMalloc() and vPortFree().  The macros are only needed to
-	  be defined when a memory protection unit (MPU) is being used - and then
-	  only depending on other configuration settings.
-
-Changes between V6.0.1 and V6.0.2 released January 9th 2010
-
-	+ Changed all GCC ARM 7 ports to use 0 as the SWI instruction parameter.
-	  Previously the parameter was blank and therefore only an implicit 0 but
-	  newer GCC releases do not permit this.
-	+ Updated IAR SAM7S and SAM7X ports to work with IAR V5.40.
-	+ Changed the stack alignment requirement for PIC32 from 4 bytes to 8 bytes.
-	+ Updated prvListTaskWithinSingleList() is it works on processors where the
-	  stack grows up from low memory.
-	+ Corrected some comments.
-	+ Updated the startup file for the RVDS LPC21xx demo.
-
-Changes between V6.0.0 and V6.0.1 released November 15th 2009
-
-	+ Altered pxPortInitialiseStack() for all Cortex-M3 ports to ensure the
-	  stack pointer is where the compiler expects it to be when a task first
-	  starts executing.
-
-	  The following minor changes only effect the Cortex-M3 MPU port:
-
-	+ portRESET_PRIVILEGE() assembly macro updated to include a clobber list.
-	+ Added prototypes for all the privileged function wrappers to ensure no
-	  compile time warnings are generated no matter what the warning level
-	  setting.
-	+ Corrected the name of portSVC_prvRaisePrivilege to
-	  portSVC_RAISE_PRIVILEGE.
-	+ Added conditional compilation into xTaskGenericCreate() to prevent some
-	  compilers issuing warnings when portPRIVILEGE_BIT is defined as zero.
-
-
-Changes between V5.4.2 and V6.0.0 released October 16th 2009
-
-	FreeRTOS V6 is backward compatible with FreeRTOS V5.x.
-
-	Main changes:
-
-	+ FreeRTOS V6 is the first version to include memory protection unit (MPU)
-	  support.  Two ports now exist for the Cortex M3, the standard FreeRTOS
-	  which does not include MPU support, and FreeRTOS-MPU which does.
-	+ xTaskCreateRestricted() and vTaskAllocateMPURegions() API functions added
-	  in support of FreeRTOS-MPU.
-	+ Wording for the GPL exception has been (hopefully) clarified.  Also the
-	  license.txt file included in the download has been fixed (the previous
-	  version contained some corruption).
-
-	Other changes:
-
-	+ New API function xPortGetFreeHeapSize() added to heap_1.c and heap_2.c.
-	+ ARM7 GCC demo interrupt service routines wrappers have been modified to
-	  call the C portion using an __asm statement.  This prevents the function
-	  call being inlined at higher optimisation levels.
-	+ ARM7 ports now automatically set the THUMB bit if necessary when
-	  setting up the initial stack of a task - removing the need for
-	  THUMB_INTERWORK to be defined.  This also allows THUMB mode and ARM mode
-	  tasks to be mixed more easily.
-	+ All ARM7/9 ports now have portBYTE_ALIGNMENT set to 8 by default.
-	+ Various demo application project files have been updated to be up to date
-	  with the latest IDE versions.
-	+ The linker scripts used with command line GCC demos have been updated to
-	  include an eh_frame section to allow their use with the latest Yagarto
-	  release.  Likewise the demo makefiles have been updated to include
-	  command line options to reduce or eliminate the eh_frame section all
-	  together.
-	+ The definition of portBYTE_ALIGNMENT_MASK has been moved out of the
-	  various memory allocation files and into the common portable.h header
-	  file.
-	+ Removed unnecessary use of portLONG, portSHORT and portCHAR.
-	+ Added LM3Sxxxx demo for Rowley CrossWorks.
-	+ Posix simulator has been upgraded - see the corresponding WEB page on the
-	  FreeRTOS.org site.
-
-
-Changes between V5.4.1 and V5.4.2 released August 9th 2009
-
-	+ Added a new port and demo app for the Altera Nios2 soft core.
-	+ Added LPC1768 demo for IAR.
-	+ Added a USB CDC demo to all LPC1768 demos (Code Red, CrossWorks and IAR).
-	+ Changed clock frequency of LPC1768 demos to 99MHz.
-
-Changes between V5.4.0 and V5.4.1 released July 25th 2009
-
-	+ New hook function added.  vApplicationMallocFailedHook() is (optionally)
-	  called if pvPortMalloc() returns NULL.
-	+ Additional casting added to xTaskCheckForTimeOut().  This prevents
-	  problems that can arise should configUSE_16_BIT_TICKS be set to 1 on a
-	  32 bit architecture (which would probably be a mistake, anyway).
-	+ Corrected the parameter passed to NVIC_SetPriority() to set the MAC
-	  interrupt priority in both LPC1768 demos.
-	+ Decreased the default setting of configMINIMAL_STACK_SIZE in the PIC32
-	  demo application to ensure the heap space was not completely consumed
-	  before the scheduler was started.
-
-Changes between V5.3.1 and V5.4.0 released July 13th 2009
-
-	+ Added Virtex5 / PPC440 port and demos.
-	+ Replaced the LPC1766 Red Suite demo with an LPC1768 Red Suite demo.  The
-	  original demo was configured to use engineering samples of the CPU.  The
-	  new demo has an improved Ethernet driver.
-	+ Added LPC1768 Rowley demo with zero copy Ethernet driver.
-	+ Reworked byte alignment code to ensure 8 byte alignment works correctly.
-	+ Set configUSE_16_BIT_TICKS to 0 in the PPC405 demo projects.
-	+ Changed the initial stack setup for the PPC405 to ensure the small data
-	  area pointers are setup correctly.
-
-Changes between V5.3.0 and V5.3.1 released June 21st 2009
-
-	+ Added ColdFire V1 MCF51CN128 port and WEB server demo.
-	+ Added STM32 Connectivity Line STM32107 Cortex M3 WEB server demo.
-	+ Changed the Cortex M3 port.c asm statements to __asm so it can be
-	  compiled using Rowley CrossWorks V2 in its default configuration.
-	+ Updated the Posix/Linux simulator contributed port.
-
-Changes between V5.2.0 and V5.3.0 released June 1st 2009
-
-	Main changes:
-
-	+ Added new (optional) feature that gathers statistics on the amount of CPU
-	  time used by each task.
-	+ Added a new demo application for the Atmel AT91SAM3U Cortex-M3 based
-	  microcontroller.
-	+ Added a new demo application for the NXP LPC1766 Cortex-M3 based
-	  microcontroller.
-	+ Added a contributed port/demo that allows FreeRTOS to be 'simulated' in a
-	  Linux environment.
-
-	Minor changes:
-	+ Updated the Stellaris uIP WEB server demos to include the new run time
-	  statistics gathering feature - and include a served WEB page that
-	  presents the information in a tabular format.
-	+ Added in the lwIP port layer for the Coldfire MCF52259.
-	+ Updated the CrossWorks LPC2368 WEB server to include an image in the
-	  served content.
-	+ Changed some of the timing in the initialisation of the LPC2368 MAC to
-	  permit its use on all part revisions.
-	+ Minor modifications to the core uIP code to remove some compiler warnings.
-	+ Added xTaskGetApplicationTaskTag() function and updated the OpenWatcom
-	  demo to make use of the new function.
-	+ Added contributed demos for AVR32 AP7000, STM32 Primer 2 and STM32 using
-	  Rowley Crossworks.
-	+ Heap_1.c and Heap_2.c used to define structures for the purpose of data
-	  alignment.  These have been converted to unions to save a few bytes of
-	  RAM that would otherwise be wasted.
-	+ Remove the call to strncpy() used to copy the task name into the TCB when
-	  the maximum task name is configured to be 1 byte long.
-
-Changes between V5.1.2 and V5.2.0 released March 14th 2009
-
-	+ Optimised the queue send and receive functions (also used by semaphores).
-	+ Replaced the standard critical sections used to protect BIOS calls in the
-	  PC port to instead use scheduler locks.  This is because the BIOS calls
-	  always return with interrupts enabled.
-	+ Corrected unclosed comments in boot.s.
-
-Changes between V5.1.1 and V5.1.2 released February 9th 2009
-
-	+ Added NEC V850ES port and demo.
-	+ Added NEC 78K0R port and demo.
-	+ Added MCF52259 port and demo.
-	+ Added the AT91SAM9XE port and demo.
-	+ Updated the MCF52233 FEC driver to work around a silicon bug that
-	  prevents the part auto negotiating some network parameters.
-	+ Minor modifications to the MCF52233 makefile to permit it to be used
-	  on Linux hosts.
-	+ Updated the STM32 primer files to allow them to be built with the latest
-	  version of the RIDE tools.
-	+ Updated the threads.js Java script used for kernel aware debugging in
-	  the Rowley CrossWorks IDE.
-
-
-Changes between V5.1.0 and V5.1.1 released November 20, 2008
-
-	+ Added Coldfire MCF52233 WEB server demo using GCC and Eclipse.
-	+ Added IAR MSP430 port and demo.
-	+ Corrected several compiler time issues that had crept in as tool versions
-	  change.
-	+ Included FreeRTOS-uIP - a faster uIP.  This is not yet complete.
-
-Changes between V5.0.4 and V5.1.0 released October 24, 2008
-
-	+ Added a new port and demo application for the ColdFire V2 core using the
-	  CodeWarrior development tools.
-	+ Replaced the ARM7 demo that used the old (and now no longer supported)
-	  Keil compiler with a new port that uses the new Keil/RVDS combo.
-	+ Stack overflow checking now works for stacks that grow up from low
-	  memory (PIC24 and dsPIC).
-	+ BUG FIX - set the PIC32 definition of portSTACK_GROWTH to the correct
-	  value of -1.
-	+ MSP430 port layers have been updated to permit tasks to place the
-	  microcontroller into power down modes 1 to 3.  The demo applications have
-	  likewise been updated to demonstrate the new feature.
-	+ Replaced the two separate MSP430/Rowley port layers with a single and more
-	  flexible version.
-	+ Added more contributed ports, including ports for NEC and SAM9
-	  microcontrollers.
-	+ Changed the linker script used in the LPC2368 Eclipse demo.
-
-Changes between V5.0.3 and V5.0.4 released September 22, 2008
-
-	+ Completely re-written port for ColdFire GCC.
-	+ Bug fix:  All Cortex M3 ports have a minor change to the code that sets
-	  the pending interrupt.
-	+ Some header files require that FreeRTOS.h be included prior to their
-	  inclusion.  #error message have been added to all such header file
-	  informing users to the cause of the compilation error should the headers
-	  not be included in the correct order.
-
-Changes between V5.0.2 and V5.0.3 released July 31, 2008
-
-	Changes relating to the Cortex M3:
-
-	+ Added configMAX_SYSCALL_INTERRUPT_PRIORITY usage to all the Cortex M3
-	  ports and demos.  See the port documentation pages on the FreeRTOS.org
-	  WEB site for full usage information.
-	+ Improved efficiency of Cortex M3 port even further.
-	+ Ensure the Cortex M3 port works no matter where the vector table is
-	  located.
-	+ Added the IntQTimer demo/test tasks to a demo project for each CM3 port
-	  (Keil, GCC and IAR) to test the new configMAX_SYSCALL_INTERRUPT_PRIORITY
-	  functionality.
-	+ Added the mainINCLUDE_WEB_SERVER definition to the LM3SXXXX IAR and Keil
-	  projects to allow the WEB server to be conditionally excluded from the
-	  build and therefore allow use of the KickStart (code size limited)
-	  compiler version.
-
-	Other changes:
-
-	+ Moved the PIC24 and dsPIC versions of vPortYield() from the C file to
-	  an assembly file to allow use with all MPLAB compiler versions.  This also
-	  allows the omit-frame-pointer optimisation to be turned off.
-
-Changes between V5.0.0 and V5.0.2 released May 30, 2008
-
-	+ Updated the PIC32 port to allow queue API calls to be used from
-	  interrupts above the kernel interrupt priority, and to allow full
-	  interrupt nesting.  Task stack usages has also been reduced.
-	+ Added a new PowerPC port that demonstrates how the trace macros can be
-	  used to allow the use of a floating point co-processor.  The
-	  traceTASK_SWITCHED_OUT() and traceTASK_SWITCHED_INT() macros are used to
-	  save and restore the floating point context respectively for those tasks
-	  that actually use floating point operations.
-	+ BUG FIX:  The first PPC405 port contained a bug in that it did not leave
-	  adequate space above the stack for the backchain to be saved when a task
-	  started to execute for the first time.
-	+ Updated queue.c to add in the means to allow interrupt nesting and for
-	  queue API functions to be called from interrupts that have a priority
-	  above the kernel priority.  This is only supported on PIC32 ports thus
-	  far.
-	+ Fixed the compiler warnings that were generated when the latest version
-	  of WinAVR was used.
-	+ Remove all inline usage of 'inline' from the core kernel code.
-	+ Added the queue registry feature.  The queue registry is provided as a
-	  means for kernel aware debuggers to locate queue definitions.  It has no
-	  purpose unless you are using a kernel aware debugger.  The queue registry
-	  will only be used when configQUEUE_REGISTRY_SIZE is greater than zero.
-	+ Added the ST Cortex-M3 drivers into the Demo/Common/Drivers directory to
-	  prevent them from having to be included in multiple demos.
-	+ Added a Keil STM32 demo application.
-	+ Changed the blocktim.c test files as it is no longer legitimate for all
-	  ports to call queue API functions from within a critical section.
-	+ Added the IntQueue.c test file to test the calling of queue API functions
-	  from different interrupt priority levels, and test interrupt nesting.
-
-Changes between V5.0.0 and V5.0.1
-
-	+ V5.0.1 was a customer specific release.
-
-Changes between V4.8.0 and V5.0.0 released April 15, 2008
-
-	*** VERY IMPORTANT INFORMATION ON UPGRADING TO FREERTOS.ORG V5.0.0 ***
-
-	The parameters to the functions xQueueSendFromISR(), xQueueSendToFrontFromISR(),
-	xQueueSendToBackFromISR() and xSemaphoreGiveFromISR() have changed.  You must
-	update all calls to these functions to use the new calling convention!  Your
-	compiler might not issue any type mismatch warnings!
-
-
-	Other changes:
-
-	+ Support added for the new Luminary Micro LM3S3768 and LM3S3748 Cortex-M3
-	  microcontrollers.
-	+ New task hook feature added.
-	+ PowerPC demo updated to use version 10.1 of the Xilinx EDK.
-	+ Efficiency gains within the PIC32 port layer.
-
-Changes between V4.7.2 and V4.8.0 released March 26 2008
-
-	+ Added a Virtex4 PowerPC 405 port and demo application.
-	+ Added optional stack overflow checking and new
-	  uxTaskGetStackHighWaterMark() function.
-	+ Added new xQueueIsQueueEmptyFromISR(), xQueueIsQueueFullFromISR() and
-	  uxQueueMessagesWaitingFromISR() API functions.
-	+ Efficiency improvements to the Cortex-M3 port layer.  NOTE: This
-	  requires that an SVC handler be installed in the application.
-	+ Efficiency improvements to the queue send and receive functions.
-	+ Added new trace macros.  These are application definable to provide
-	  a flexible trace facility.
-	+ Implemented the configKERNEL_INTERRUPT_PRIORITY within the Keil Cortex
-	  M3 port layer (bringing it up to the same standard as the IAR and GCC
-	  versions).
-	+ Ports that used the arm-stellaris-eabi-gcc tools have been converted to
-	  use the arm-non-eabi-gcc tools.
-
-Changes between V4.7.1 and V4.7.2 released February 21, 2008
-
-	+ Added Fujitsu MB91460 port and demo.
-	+ Added Fujitsu MB96340 port and demo.
-	+ Tidied up the capitalisation of include files to facilitate builds on
-	  Linux hosts.
-	+ Removed some redundant casting that was generating warnings - but was
-	  included to remove warnings on other compilers.
-
-Changes between V4.7.0 and V4.7.1 released February 3, 2008
-
-	+ Updated all IAR ARM projects to use V5.11 of the IAR Embedded Workbench
-	  for ARM.
-	+ Introduced recursive semaphore feature.
-	+ Updated LPC2368 demos to take into account silicon bugs in old chip
-	  revisions.
-	+ Updated STR9 uIP port to manually set the net mask and gateway addresses.
-	+ Updating demos to allow more to run with the co-operative scheduler.
-	+ Fixed co-operative scheduler behaviour upon the occurrence of a tick
-	  interrupt while the scheduler was suspended.
-	+ Updated documentation contained within semphr.h.
-	+ ARM7 GCC ports no longer use the IRQ attribute.
-
-Changes between V4.6.1 and V4.7.0 released December 6, 2007
-
-	+ Introduced the counting semaphore macros and demo source files.  The
-          Open Watcom PC project has been updated to include the new demo.  See
-          the online documentation for more information.
-	+ Introduced the 'alternative' queue handling API and demo source files.
-	  The Open Watcom PC project has been updated to include the new demo
-	  source files.  See the online documentation for more information.
-	+ Added AT91SAM7X Eclipse demo project.
-	+ Added the STM32 primer demo project for the GCC compiler and Ride IDE.
-	+ Removed the .lock files that were mistakenly included in the V4.6.1
-	  eclipse workspaces.
-
-Changes between V4.6.0 and V4.6.1 released November 5 2007
-
-	+ Added support for the MIPS M4K based PIC32.
-	+ Added 'extern "C"' to all the header files to facilitate use with C++.
-
-Changes between V4.5.0 and V4.6.0 released October 28 2007
-
-	+ Changed the method used to force a context switch within an ISR for the
-	  ARM7/9 GCC ports only.  The portENTER_SWITCHING_ISR() and
-	  portEXIT_SWITCHING_ISR() macros are no longer supported.  This is to
-	  ensure correct behaviour no matter which GCC version is used, with or
-	  without the -fomit-frame-pointer option, and at all optimisation levels.
-	+ Corrected the prototype for xQueueGenericSend() within queue.h.
-
-Changes between V4.4.0 and V4.5.0 released September 17 2007
-
-	+ Added the xQueueSendToFront(), xQueueSendToBack() and xQueuePeek()
-	  functionality.  These should now be used in preference to the old
-	  xQueueSend() function - which is maintained for backward compatibility.
-	+ Added Mutex functionality.  The behaviour of mutexes is subtly different
-	  to the already existing binary semaphores as mutexes automatically
-	  include a priority inheritance mechanism.
-	+ Added the GenQTest.c and QPeek.c to test and demonstrate the behaviour
-	  of the new functionality.
-	+ Updated the LM3Sxxxx and PC ports to include the new GenQTest.c and
-	  QPeek.c files.
-	+ Updated the GCC port for the Cortex M3 to include the
-	  configKERNEL_INTERRUPT_PRIORITY functionality.  This was previously only
-	  included in the IAR port.
-	+ Optimised the GCC and IAR port layer code - specifically the context
-	  switch code.
-	+ Consolidated the LM3Sxxxx EK demos for all development tools into a
-	  single project that automatically detects which version of the EK the
-	  application is executing on.
-	+ Added Eclipse support for LM3Sxxxx evaluation kits.
-	+ Added Eclipse support for the Keil LPC2368 evaluation kit.
-	+ Added the Demo/Drivers directory to hold code that is common to multiple
-	  demo application projects.
-	+ Included some minor bug fixes in the uIP 1.0 code.
-	+ Added an lwIP demo for the STR9 - thanks ST for assistance.
-	+ Updated the AVR32 port to ensure correct behaviour with full compiler
-	  optimisation.
-	+ Included binaries for OpenOCD FTDI and parallel port interfaces.
-
-Changes between V4.4.0 and V4.3.1 released July 31, 2007
-
-	+ Added AVR32 UC3B demo application.
-	+ Updated AVR32 UC3A port and demo applications.
-	+ Added IAR lwIP demo for AVR32 UC3A.
-	+ Updated listGET_OWNER_OF_NEXT_ENTRY() to assist compiler optimisation
-	  (thanks Niu Yong for making the suggestion).
-	+ Added xTaskGetSchedulerState() API function.
-	+ BUG FIX:  Corrected behaviour when tasks that are blocked indefinitely
-	  have their block time adjusted (within xQueueSend() and xQueueReceive()),
-	  and are the subject of a call the vTaskResume() when they are not
-	  actually in the Suspended state (thanks Dan Searles for reporting the
-	  issues).
-
-
-Changes between V4.3.0 and V4.3.1 released June 11, 2007
-
-	+ Added STMicroelectronics STM32 Cortex-M3 demo application.
-	+ Updated ustdlib.c for the GCC LM3S6965 demo.
-
-Changes between V4.2.1 and V4.3.0 released June 5, 2007
-
-	+ Introduced configKERNEL_INTERRUPT_PRIORITY to the IAR Cortex-M3, PIC24
-	  and dsPIC ports.  See the LM3S6965 and PIC24 demo application
-	  documentation pages for more information.
-	+ Updated the PIC24 and dsPIC demos to build with V3.0 of the PIC30 GCC
-	  tools, and changed the demo applications.
-	+ Added demos for the new Ethernet and CAN enabled Luminary Micro Stellaris
-	  microcontrollers.
-	+ Corrected bug in uIP the demos that prevented frames of approximately 1480
-	  bytes and over from being transmitted.
-	+ Included the LPC2368/uIP/Rowley demo into the main FreeRTOS.org
-	  download.
-	+ Update to WizC PIC18 port to permit its use with version 14 of the
-	  compiler.  Thanks Marcel!
-
-Changes between V4.2.1 and V4.2.0 released April 2, 2007
-
-	+ Added AVR32 AT32UC3A ports for GCC and IAR.
-	+ Added -fomit-frame-pointer option to lwIP SAM7X demo makefile.
-	+ Moved location of call to LCD_Init() in STR9 demo to ensure it is only
-	  called after the scheduler has been started.
-
-Changes between V4.1.3 and V4.2.0 released February 8, 2007
-
-	+ Changes to both task.c and queue.c as a result of testing performed on
-	  the SafeRTOS code base.
-	+ Added Cortex-M3 LM3S811 demos for GCC and IAR tools.
-
-Changes between V4.1.2 and V4.1.3 released November 19, 2006
-
-	+ Added STR750 ARM7 port using the Raisonance RIDE/GCC tools.
-	+ Added -fomit-frame-pointer option to Rowley ARM7 demos as work around
-	  to GCC bug at some optimisation levels.
-	+ Altered the way the heap is defined in the LM3S811 Keil demo to prevent
-	  the RAM usage from counting toward the code size limit calculation.
-	+ CO-ROUTINE BUG FIX:  Removed the call to prvIsQueueEmpty from within
-	  xQueueCRReceive as it exited with interrupts enabled.  Thanks Paul Katz.
-	+ Tasks that block on events with a timeout of portMAX_DELAY are now
-	  blocked indefinitely if configINCLUDE_vTaskSuspend is defined.
-	  Previously portMAX_DELAY was just the longest block time possible. This
-	  is still the case if configINCLUDE_vTaskSuspend is not defined.
-	+ Minor changes to some demo application files.
-
-Changes between V4.1.1 and V4.1.2 released October 21, 2006
-
-	+ Added 16bit PIC ports and demos.
-	+ Added STR750 port and demo.
-
-
-Changes between V4.1.0 and V4.1.1 released September 24, 2006
-
-	+ Added the Luminary Micro Stellaris LM3S811 demo application.
-
-Changes between V4.0.5 and V4.1.0 released August 28, 2006
-
-	+ Prior to V4.1.0, under certain documented circumstances, it was possible
-	  for xQueueSend() and xQueueReceive() to return without having completed
-	  and without their block time expiring.  The block time effectively
-	  stated a maximum block time, and the return value of the function needed
-	  to be checked to determine the reason for returning.  This is no longer
-	  the case as the functions will only return once the block time has
-	  expired or they are able to complete their operation.  It is therefore no
-	  longer necessary to wrap calls within loops.
-	+ Changed the critical section handling in the IAR AVR port to correct the
-	  behaviour when used with later compiler versions.
-	+ Added the LPC2138 CrossWorks demo into the zip file.  Previously this was
-	  only available as a separate download.
-	+ Modified the AVR demo applications to demonstrate the use of co-routines.
-
-Changes between V4.0.4 and V4.0.5 released August 13, 2006
-
-	+ Introduced API function xTaskResumeFromISR().  Same functionality as
-	  xTaskResume(), but can be called from within an interrupt service routine.
-	+ Optimised vListInsert() in the case when the wake time is the maximum
-	  tick count value.
-	+ Bug fix:  The 'value' of the event list item is updated when the priority
-	  of a task is changed.  Previously only the priority of the TCB itself was
-	  changed.
-	+ vTaskPrioritySet() and vTaskResume() no longer use the event list item.
-	  This has not been necessary since V4.0.1 when the xMissedYield handling
-	  was added.
-	+ Lowered the PCLK setting on the ARM9 STR9 demo from 96MHz to 48MHz.
-	+ When ending the scheduler - do not try to attempt a context switch when
-	  deleting the current task.
-	+ SAM7X EMAC drivers:  Corrected the Rx frame length mask when obtaining
-	  the length from the rx descriptor.
-
-
-Changes between V4.0.3 and V4.0.4 released June 22, 2006
-
-	+ Added a port and demo application for the STR9 ARM9 based processors from
-	  ST.
-	+ Slight optimisation to the vTaskPrioritySet() function.
-	+ Included the latest uIP version (1.0) in the demo/common/ethernet
-	  directory.
-
-Changes between V4.0.2 and V4.0.3 released June 7, 2006
-
-	+ Added a port and demo application for the Cortex-M3 target using the IAR
-	  development tools.
-	+ The ARM Cortex-m3 Rowley projects have been updated to use V1.6 of the
-	  CrossStudio tools.
-	+ The heap size defined for the lwIP Rowley demo has been reduced so that
-	  the project will link correctly when using the command line GCC tools
-	  also.  The makefile has also been modified to allow debugging.
-	+ The lwIP Rowley demo not includes a 'kernel aware' debug window.
-	+ The uIP Rowley project has been updated to build with V1.6 of CrossWorks.
-	+ The second set of tasks in the blockQ demo were created the wrong way
-	  around (inconsistent to the description in the file).  This has been
-	  corrected.
-
-Changes between V4.0.1 and V4.0.2 released May 28, 2006
-
-	+ Port and demo application added for the Tern Ethernet Engine controller.
-	+ Port and demo application added for MC9S12 using GCC, thanks to
-	  Jefferson "imajeff" Smith.
-	+ The function vTaskList() now suspends the scheduler rather than disabling
-	  interrupts during the creation of the task list.
-	+ Allow a task to delete itself by passing in its own handle.  Previously
-	  this could only be done by passing in NULL.
-	+ Corrected the value passed to the WDG_PeriodValueConfig() library
-	  function in the STR71x demo.
-	+ The tick hook function is now called only within a tick isr.  Previously
-	  it was also called when the tick function was called during the scheduler
-	  unlocking process.
-	+ The EMAC driver in the SAM7X lwIP demo has been made more robust as per
-	  the thread: http://sourceforge.net/forum/message.php?msg_id=3714405
-	+ In the PC ports:  Add function prvSetTickFrequencyDefault() to set the
-	  DOS tick back to its proper value when the scheduler exits.  Thanks
-	  Raynald!
-	+ In the Borland x86 ports there was a mistake in the portFIRST_CONTEXT
-	  macro where the BP register was not popped from the stack correctly.  The
-	  BP value would never get used so this did not cause a problem, but it has
-	  been corrected all the same.
-
-
-Changes between V4.0.0 and V4.0.1 released April 7 2006
-
-	+ Improved the ARM CORTEX M3 ports so they now only have to service
-	  pendSV interrupts.
-	+ Added a Luminary Micro port and demo for use with Rowley CrossWorks.
-	+ Added the xMissedYield handling to tasks.c.
-
-Changes between V3.2.4 and V4.0.0
-
-	Major changes:
-
-	+ Added new RTOS port for Luminary Micros ARM CORTEX M3 microcontrollers.
-	+ Added new co-routine functionality.
-
-	Other kernel changes:
-
-	+ An optional tick hook call is now included in the tick function.
-	+ Introduced the xMiniListItem structure and removed the list pxHead
-	  member in order to reduce RAM usage.
-	+ Added the following definitions to the FreeRTOSConfig.h file included
-	  with every port:
-		configUSE_TICK_HOOK
-		configUSE_CO_ROUTINES
-		configMAX_CO_ROUTINE_PRIORITIES
-	+ The volatile qualification has been changed on the list members to allow
-	  the task.c code to be tidied up a bit.
-	+ The scheduler can now be started even if no tasks have been created!
-	  This is to allow co-routines to run when there are no tasks.
-	+ A task being woken by an event will now preempt the currently running task
-	  even if its priority is only equal to the currently running task.
-
-	Port and demo application changes:
-
-	+ Updated the WinAVR demo to compile with the latest version of WinAVR
-	  with no warnings generated.
-	+ Changed the WinAVR makefile to make chars signed - needed for the
-	  co-routine code if BaseType_t is set to char.
-	+ Added new demo application file crflash.c.  This demonstrates co-routine
-	  functionality including passing data between co-routines.
-	+ Added new demo application file crhook.c.  This demonstrates co-routine
-	  and tick hook functionality including passing data between and ISR and
-	  a co-routine.
-	+ Some NOP's were missing following stmdb{}^ instructions in various ARM7
-	  ports.  These have been added.
-	+ Updated the Open Watcom PC demo project to include the crflash and crhook
-	  demo co-routines as an example of their use.
-	+ Updated the H8S demo to compile with the latest version of GCC.
-	+ Updated the SAM7X EMAC drivers to take into account the hardware errata
-	  regarding lost packets.
-	+ Changed the default MAC address used by some WEB server demos as the
-	  original addresses used was not liked by some routers.
-	+ Modified the SAM7X/IAR startup code slightly to prevent it hanging on
-	  some systems when the code is executed using a j-link debugger.  The
-	  j-link macro file configures the PLL before the code executes so
-	  attempting to configure it again in the startup code was causing a
-	  problem for some user.  Now a check is performed first to see if the
-	  PLL is already set up.
-	+ GCC port now contain all assembler code in a single asm block rather than
-	  individual blocks as before.
-	+ GCC LPC2000 code now explicitly uses R0 rather than letting the assembler
-	  choose the register to use as a temporary register during the context
-	  switch.
-	+ Added portNOP() macro.
-	+ The compare match load value on LPC2000 ports now has 1 added to correct
-	  the value used.
-	+ The minimal stack depth has been increased slightly on the WIZC PIC18
-	  port.
-
-Changes between V3.2.3 and V3.2.4
-
-	+ Modified the GCC ARM7 port layer to allow use with GCC V4.0.0 and above.
-	  Many thanks to Glen Biagioni for the provided update.
-	+ Added a new Microblaze port and demo application.
-	+ Modified the SAM7X EMAC demo to default to use the MII interface rather
-	  than the RMII interface.
-	+ Modified the startup sequence of the SAM7X demo slightly to allow the
-	  EMAC longer to auto negotiate.
-
-Changes between V3.2.2 and V3.2.3
-
-	+ Added MII interface support to the SAM7X EMAC peripheral driver.
-	  Previously versions worked with the RMII interface only.
-	+ Added command line GCC support to the SAM7X lwIP demo.  Previously the
-	  project could only be built using the CrossWorks IDE.  Modifications to
-	  this end include the addition of a standard makefile and linker script to
-	  the download, and some adjustments to the stacks allocated to each task.
-	+ Changed the page returned by the lwIP WEB server demo to display the
-	  task status table rather than the TCP/IP statistics.
-	+ Corrected the capitalisation of some header file includes and makefile
-	  dependencies to facilitate use on Linux host computers.
-	+ The various LPC2000 ports had a mistake in the timer setup where the
-	  prescale value was written to T0_PC instead of T0_PR.  This would have
-	  no effect unless a prescale value was actually required.  This has been
-	  corrected.
-
-Changes between V3.2.1 and V3.2.2 - Released 23 September, 2005
-
-	+ Added an IAR port for the Philips LPC2129
-	+ The Atmel ARM7 IAR demo project files are now saved in the IAR Embedded
-	  Workbench V4.30a format.
-	+ Updated the J-Link macro file included with the SAM7X uIP demo project
-	  to allow the demo board to be reset over the J-Link.
-
-Changes between V3.2.0 and V3.2.1 - Released 1 September, 2005
-
-	+ Added lwIP demo for AT91SAM7X using Rowley tools.
-	+ Added uIP demo for AT91SAM7X using IAR tools.
-	+ Added function xTaskGetCurrentTaskHandle().
-	+ Renamed events.h to mevents.h to prevent it conflicting with the events.h
-	  generated automatically by the HCS12 processor expert utility.  events.h
-	  is only used by the PC demo application.
-	+ Both PIC18 ports now initialise the TBLPTRU to 0 as this is the value
-	  expected by the compiler, and the compilers do not write to this
-	  register.
-	+ The HCS12 banked model demo now creates the 'suicide' tasks immediately
-	  prior to starting the scheduler.  These tasks should be the last tasks to
-	  get started in order for the test to function correctly.
-
-Changes between V3.1.1 and V3.2.0 - Released 29 June, 2005
-
-	V3.2.0 introduces two new MSP430 ports and corrects a minor kernel
-	issues.  Thanks to Ares.qi for his input.
-
-	+ Added two MSP430 ports that use the Rowley CrossWorks development tools.
-	  One port just mirrors the existing GCC port.  The other port was provided
-	  by Milos Prokic.  Thanks!
-	+ V3.2.0 corrects the behavior when vTaskPrioritySet() or vTaskResume()
-	  are called while the scheduler is locked (by a call to
-	  vTaskSuspendAll()).  When this is done the subject task now starts to
-	  execute immediately when the scheduler is unlocked if it has the highest
-	  priority that is ready to run.  Previously there was a possibility that
-	  the task would not run until the next RTOS tick or call to portYIELD().
-	+ Another similar small correction ensures that in the case where more than
-	  one task is blocked on a semaphore or queue, the task with the highest
-	  priority is guaranteed to be unblocked first.
-	+ Added a couple of more test tasks to the PC demo which cover the points
-	  above.
-
-Changes between V3.1.0 and V3.1.1 - Released 21st June, 2005
-
-	This release updates the HCS12 port.  The common kernel code
-	remains unchanged.
-
-	+ Updated the HCS12 port to support banking and introduced a demo
-	  application for the MC9S12DP256.  The new demo application is
-	  located in the Demo/HCS12_CodeWarrior_banked directory.
-	+ The name of the directory containing the MC9S12F32 demo application
-	  has been changed to Demo/HCS12_CodeWarrior_small (as in 'small'
-	  memory model).
-	+ MC9S12F32 demo updated slightly to use the PLL.  The CPU speed for the
-	  demo application is now 24MHz.  Previously it was 8MHz.
-	+ The demo application file Demo/Common/Minimal/death.c has a slight
-	  alteration to prevent it using floating point variables.
-
-
-Changes between V3.0.0 and V3.1.0 - Released 11th June, 2005
-
-	+ Added new ports for ST Microsystems STR71x, and Freescale HCS12
-	  microcontrollers.  Currently the HCS12 port is limited to the small
-	  memory model.  Large memory models will be supported in the next
-	  release.
-	+ PIC18 wizC port updated.  Thanks to Marcel van Lieshout for his
-	  continuing contribution.
-	+ The accuracy of the AVR port timer setup has been improved.  Thanks to
-	  Thomas Krutmann for this contribution.
-	+ Added a new conditional compilation macro configIDLE_SHOULD_YIELD.
-	  See the WEB documentation for details.
-	+ Updated the CrossWorks uIP demo to build with V1.4 of CrossWorks.
-	+ Slight modification to the SAM7 release build configuration to correct
-	  an include path definition.
-	+ Updated the MPLAB PIC18 documentation to provide extra details on linker
-	  file configuration.
-
-Changes between V3.0.0 and V2.6.1 - Released 23rd April, 2005
-
-	V3.0.0 includes many enhancements, so this history list is broken into
-	subsections as follows:
-
-		API changes
-		New ports
-		Directory name changes
-		Kernel and miscellaneous changes changes
-
-	- API changes
-
-		+ Each port now defines BaseType_t as the data type that is most
-		  efficient for that architecture.  The type BaseType_t is used
-		  extensively in API calls necessitating the following changes to the
-		  FreeRTOS API function prototypes.
-
-		  See the "New for V3.0.0" section of the FreeRTOS online
-		  documentation for full details of API changes.
-
-	- New ports
-
-		+ The AT91FR40008 ARM7 port contributed by John Feller is now included
-		  in the download (thanks John!).
-		+ The PIC18 port for the wizC/fedC compiler contributed by Marcel van
-		  Lieshout is now included in the download (thanks Marcel!).
-		+ The IAR port for the AVR microcontroller has been upgraded to V3.0.0
-		  and is now a supported port.
-
-	- Directory name changes
-
-		For consistency, and to allow integration of the new ports, the
-		following directory names have been changed.
-
-		+ The source/portable/GCC/ARM7 directory has been renamed
-		  source/portable/GCC/ARM7_LPC2000 so it is compatible with the naming
-		  of other GCC ARM7 ports.
-		+ The Demo/PIC directory has been renamed Demo/PIC18_MPLAB to
-		  accommodate the wizC/fedC PIC port.
-		+ The demo applications for the two AVR ports no longer share the same
-		  directory.  The WinAVR demo is in the Demo/AVR_ATMega323_WinAVR
-		  directory and the IAR port in the Demo/AVR_ATMega323_IAR directory.
-
-
-	- Kernel and miscellaneous changes changes
-
-		  See the "New for V3.0.0" section of the FreeRTOS online
-		  documentation for more information.
-
-		+ Previously 'portmacro.h' contained some user editable definitions
-		  relating to the user application, and some fixed definitions relating
-		  specifically to the port being used.  The application specific
-		  definitions have been removed from 'portmacro.h' and placed inside a
-		  new header file called 'FreeRTOSConfig.h'.  'portmacro.h' should now
-		  never be modified by the user.  A 'FreeRTOSConfig.h' is now included
-		  in each of FreeRTOS/Demo subdirectories - as it's settings relate to
-		  the demo application rather than being specific to the port.
-		+ Introduced configUSE_IDLE_HOOK in idle task.
-		+ The idle task will yield when another idle priority task is ready to
-		  run. Previously the idle task would run to the end of its time slice
-		  regardless.
-		+ The idle task is now created when the scheduler is started.  This
-		  requires less stack than the previous scheme where it was created upon
-		  creation of the first application task.
-		+ The function usPortCheckFreeStackSpace() has been renamed
-		  usTaskCheckFreeStackSpace() and moved from the portable layer to
-		  tasks.c.
-		+ Corrected spelling of portMINMAL_STACK_SIZE to portMINIMAL_STACK_SIZE.
-		+ The portheap.c file included with the AVR port has been deleted.  The
-		  AVR demo now uses the standard heap1 sample memory allocator.
-		+ The GCC AVR port is now build using the standard make utility.  The
-		  batch files used previously have been deleted.  This means a recent
-		  version of WinAVR is required in order to create a binary suitable for
-		  source level debugging.
-		+ vTaskStartScheduler() no longer takes the configUSE_PREEMPTION
-		  constant as a parameter.  Instead the constant is used directly within
-		  tasks.c  and no parameter is required.
-		+ The header file 'FreeRTOS.h' has been created and is used to include
-		  'projdefs.h', 'FreeRTOSConfig.h' and 'portable.h' in the necessary
-		  order.  FreeRTOS.h can now be included in place of these other
-		  headers.
-		+ The header file 'errors.h' has been deleted.  The definitions it
-		  contained are now located within 'projdefs.h'.
-		+ pvPortMalloc() now takes a size_t parameter as per the ANSI malloc().
-		  Previously an unsigned short was used.
-		+ When resuming the scheduler a yield is performed if either a tick has
-		  been missed, or a task is moved from the pending ready list into a
-		  ready list.  Previously a yield was not performed on this second
-		  condition.
-		+ In heap1.c an overflow check has been added to ensure the next free
-		  byte variable does not wrap around.
-		+ Introduced the portTASK_FUNCTION() and portTASK_FUNCTION_PROTO()
-		  macros.
-		+ The MPLAB PIC port now saved the TABLAT register in interrupt service
-		  routines.
-
-Changes between V2.6.0 and V2.6.1 - Released Feb 22, 2005
-
-	This version adds support for the H8 processor.
-
-	Other changes:
-
-	+ tskMAX_TASK_NAME_LEN removed from the task.h header and added to each
-	  individual portmacro.h file as portMAX_TASK_NAME_LEN.  This allows RAM
-	  limited ports to allocate fewer characters to the task name.
-	+ AVR port - Replaced the inb() and outb() functions with direct memory
-	  access.  This allows the port to be built with the 20050414 build of
-	  WinAVR.
-	+ GCC LPC2106 port - removed the 'static' from the definition of
-	  vNonPreemptiveTick() to allow the demo to link when using the cooperative
-	  scheduler.
-	+ GCC LPC2106 port - Corrected the optimisation options in the batch files
-	  ROM_THUMB.bat, RAM_THUMB.bat, ROM_ARM.bat and RAM_ARM.bat.  The lower case
-	  -o is replaced by an uppercase -O.
-	+ Tasks.c - The strcpy call has been removed when copying across the task
-	  name into the TCB.
-	+ Updated the trace visualisation to always be 4 byte aligned so it can be
-	  used on ARM architectures.
-	+ There are now two tracecon executables (that convert the trace file binary
-	  into an ASCII file).  One for big endian targets and one for little endian
-	  targets.
-	+ Added ucTasksDeleted variable to prevent vTaskSuspendAll() being called
-	  too often in the idle task.
-	+ SAM7 USB driver - Replaced the duplicated RX_DATA_BK0 in the interrupt
-	  mask with the RX_DATA_BK1.
-
-
-Changes between V2.5.5 and V2.6.0 - Released January 16, 2005
-
-	+ Added the API function vTaskDelayUntil().  The demo app file
-	  Demo/Common/Minimal/flash.c has been updated to demonstrate its use.
-	+ Added INCLUDE_vTaskDelay conditional compilation.
-	+ Changed the name of the Demo/ARM7_AtmelSAM7S64_IAR directory to
-	  Demo/ARM7_AT91SAM7S64_IAR for consistency.
-	+ Modified the AT91SAM7S USB driver to allow descriptors that have
-	  a length that is an exact multiple of the FIFO to be transmitted.
-
-Changes between V2.5.4 and V2.5.5 - Released January 3, 2005
-
-	This version adds support for the Atmel SAM7 ARM7 microcontrollers
-	along with the IAR development tools.
-
-	Other changes:
-
-	+ Renamed the Demo/ARM7 directory to Demo/ARM7_LPC2106_GCC.
-	+ Renamed the Demo/ARM7_Keil directory to Demo/ARM7_LPC2129_Keil.
-	+ Modified the Philips ARM7 serial interrupt service routines to only
-	  process one interrupt per call.  This seems to enable the ISR to
-	  operate more quickly.
-	+ Removed the 'far' keyword from the Open Watcom portable layer source
-	  files.  This allows their use with V1.3 of Open Watcom.
-	+ Minor modifications to the SDCC build files to allow their use under
-	  Linux.  Thanks to Frieder Ferlemann for this contribution.
-	+ Small change to sTaskCreate() to allow a context switch even when
-	  pxCreatedTask is NULL.  Thanks to Kamil for this contribution.
-	+ inline keyword removed from vTaskSwitchContext() and VTaskIncrementTick()
-	  definitions.
-
-Changes between V2.5.3 and V2.5.4 - Released Dec 1, 2004
-
-	This is an important maintenance release.
-
-	The function cTaskResumeAll() has been modified so it can be used safely
-	prior to the kernel being initialised.  This was an issue as
-	cTaskResumeAll() is called from pvPortMalloc().  Thanks to Daniel Braun
-	for highlighting this issue.
-
-Changes between V2.5.2 and V2.5.3 - Released Nov 2, 2004
-
-	The critical section handling functions have been changed for the GCC ARM7
-	port.   Some optimisation levels use the stack differently to others.  This
-	means the interrupt flags cannot always be stored on the stack and are
-	instead now stored in a variable, which is then saved as part of the
-	tasks context.  This allows the GCC ARM7 port to be used at all
-	optimisation levels - including -Os.
-
-	Other minor changes:
-
-	+ MSP430 definition of usCriticalNesting now uses the volatile qualifier.
-	  This is probably not required but added just in case.
-
-Changes between V2.5.1 and V2.5.2 - Released Oct 26, 2004
-
-	+ Added the Keil ARM7 port.
-	+ Slight modification to comtest.c to make the delay periods more random.
-	  This creates a better test condition.
-
-Changes between V2.5.0 and V2.5.1 - Released Oct 9, 2004
-
-	+ Added the MSP430 port.
-	+ Extra comments added to the GCC ARM7 port.c and portISR.c files.
-	+ The memory pool allocated within heap_1.c has been placed within a
-	  structure to ensure correct memory alignment on 32bit systems.
-	+ Within the GCC ARM7 serial drivers an extra check is made to ensure
-	  the post to the queue was successful if then attempting immediately
-	  retrieve the posted character.
-	+ Changed the name of the constant portTICKS_PER_MS to portTICK_PERIOD_MS
-	  as the old name was misleading.
-
-
-Changes between V2.4.2 and V2.5.0 - Released Aug 12, 2004
-
-	The RTOS source code download now includes three separate memory allocation
-	schemes - so you can choose the most appropriate for your application.
-	These are found in the Source/Portable/MemMang directory.  The demo
-	application projects have also been updated to demonstrate the new schemes.
-	See the "Memory Management" page of the API documentation for more details.
-
-	+ Added heap_1.c, heap_2.c and heap_3.c in the Source/Portable/MemMang
-	  directory.
-	+ Replaced the portheap.c files for each demo application with one of the
-	  new memory allocation files.
-	+ Updated the portmacro.h file for each demo application to include the
-	  constants required for the new memory allocators: portTOTAL_HEAP_SIZE and
-	  portBYTE_ALIGNMENT.
-	+ Added a new test to the ARM7 demo application that tests the operation
-	  of the heap_2 memory allocator.
-
-
-Changes between V2.4.1 and V2.4.2 - Released July 14, 2004
-
-	+ The ARM7 port now supports THUMB mode.
-	+ Modification to the ARM7 demo application serial port driver.
-
-Changes between V2.4.0 and V2.4.1 - Released July 2, 2004
-
-	+ Rationalised the ARM7 port version of portEXIT_CRITICAL() -
-	  improvements provided by Bill Knight.
-	+ Made demo serial driver more complete and robust.
-
-
-Changes between V2.4.0 and V2.3.1 - Released June 30, 2004
-
-	+ Added the first ARM7 port - thanks to Bill Knight for the assistance
-	  provided.
-	+ Added extra files to the Demo/Common/Minimal directory.  These are
-	  equivalent to their Demo/Common/Full counterparts but with the
-	  calls to the functions defined in print.c removed.
-	+ Added TABLAT to the list of registers saved as part of a PIC18 context.
-
-Changes between V2.3.0 and V2.3.1 - Released June 25, 2004
-
-	+ Changed the way the vector table is defined to be more portable.
-	+ Corrected the definitions of SPH and SPL in portmacro.s90.
-	  The previous definitions prevented V2.3.0 operating if the iom323.h
-	  header file was included in portmacro.s90.
-
-Changes between V2.2.0 and V2.3.0 - Released June 19, 2004
-
-	+ Added an AVR port that uses the IAR compiler.
-	+ Explicit use of 'signed' qualifier on plain char types.
-	+ Modified the Open Watcom project files to use 'signed' as the
-	  default char type.
-	+ Changed odd calculation of initial pxTopOfStack value when
-	  portSTACK_GROWTH < 0.
-	+ Added inline qualifier to context switch functions within task.c.
-	  Ports that do not support the (non ANSI) inline keyword have the
-	  inline #define'd away in  their respective portmacro.h files.
-
-Changes between V2.1.1 and V2.2.0 - Released May 18, 2004
-
-	+ Added Cygnal 8051 port.
-	+ PCLATU and PCLATH are now saved as part of the PIC18 context.  This
-	  allows function pointers to be used within tasks.  Thanks to Javier
-	  Espeche for the enhancement.
-	+ Minor changes to demo application files to reduce stack usage.
-	+ Minor changes to prevent compiler warnings when compiling the new port.
-
-Changes between V2.1.0 and V2.1.1 - Released March 12, 2004
-
-	+ Bug fix - pxCurrentTCB is now initialised before the call to
-	  prvInitialiseTaskLists().  Previously pxCurrentTCB could be accessed
-	  while null during the initialisation sequence.  Thanks to Giuseppe
-	  Franco for the correction.
-
-Changes between V2.0.0 and V2.1.0 - Released Feb 29, 2004
-
-	V2.1.0 has significant reworks that greatly reduce the amount of time
-	the kernel has interrupts disabled.  The first section of modifications
-	listed here must be taken into account by users.  The second section
-	are related to the kernel implementation and as such are transparent.
-
-	Section1 :
-
-	+ The typedef TickType_t has been introduced.  All delay times should
-	  now use a variable of type TickType_t in place of the unsigned long's
-	  used previously.  API function prototypes have been updated
-	  appropriately.
-	+ The configuration macro USE_16_BIT_TICKS has been introduced.  If set
-	  to 1 TickType_t is defined as an unsigned short.  If set to 0
-	  TickType_t is defined as an unsigned long.  See the configuration
-	  section of the API documentation for more details.
-	+ The configuration macro INCLUDE_vTaskSuspendAll is now obsolete.
-	+ vTaskResumeAll() has been renamed cTaskResumeAll() as it now returns a
-	  value (see the API documentation).
-	+ ulTaskGetTickCount() has been renamed xTaskGetTickCount() as the type
-	  it returns now depends on the USE_16_BIT_TICKS definition.
-	+ cQueueReceive() must now >never< be used from within an ISR.  Use the new
-	  cQueueReceiveFromISR() function instead.
-
-	Section 2:
-
-	+ A mechanism has been introduced that allows a queue to be accessed by
-	  a task and ISR simultaneously.
-	+ A "pending ready" queue has been introduced that enables interrupts to
-	  be processed when the scheduler is suspended.
-	+ The list implementation has been improved to provide faster item
-	  removal.
-	+ The scheduler now makes use of the scheduler suspend mechanism in places
-	  where previously interrupts were disabled.
-
-Changes between V1.2.6 and V2.0.0 - Released Jan 31, 2004
-
-	+ Introduced new API functions:
-		vTaskPriorityGet ()
-		vTaskPrioritySet ()
-		vTaskSuspend ()
-		vTaskResume ()
-		vTaskSuspendAll ()
-		vTaskResumeAll ()
-	+ Added conditional compilation options that allow the components of the
-	  kernel that are unused by an application to be excluded from the build.
-	  See the Configuration section on the WEB site for more information (on
-	  the API pages).  The macros have been added to each portmacro.h file (
-	  sometimes called prtmacro.h).
-	+ Rearranged tasks.c.
-	+ Added demo application file dynamic.c.
-	+ Updated the PC demo application to make use of dynamic.c.
-	+ Updated the documentation contained in the kernel header files.
-	+ Creating a task now causes a context switch if the task being created
-	  has a higher priority than the calling task - assuming the kernel is
-	  running.
-	+ vTaskDelete() now only causes a context switch if the calling task is
-	  the task being deleted.
-
-Changes between V1.2.5 and V1.2.6 - Released December 31, 2003
-
-	Barring the change to the interrupt vector (PIC port) these are minor
-	enhancements.
-
-	+ The interrupt vector used for the PIC master ISR has been changed from
-	  0x18 to 0x08 - where it should have always been.  The incorrect address
-	  still works but probably executes a number of NOP's before getting to the
-	  ISR.
-	+ Changed the baud rate used by the AVR demo application to 38400.  This
-	  has an error percentage of less than one percent with an 8MHz clock.
-	+ Raised the priority of the Rx task in demo\full\comtest.c.  This only
-	  affects the Flashlite and PC ports.  This was done to prevent the Rx
-	  buffer becoming full.
-	+ Reverted the Flashlite COM port driver back so it does not use the DMA.
-	  The DMA appears to miss characters under stress.  The Borland Flashlite
-	  port was also calculating a register value incorrectly resulting in the
-	  wrong DMA source address being used.  The same code worked fine when
-	  compiling with Open Watcom.  Other minor enhancements were made to the
-	  interrupt handling.
-	+ Modified the PIC serial Rx ISR to check for and clear overrun errors.
-	  Overrun errors seem to prevent any further characters being received.
-	+ The PIC demo projects now have some optimisation switched on.
-
-
-Changes between V1.2.4 and V1.2.5
-
-	Small fix made to the PIC specific port.c file described below.
-
-	+ Introduced portGLOBAL_INTERRUPT_FLAG definition to test the global
-	  interrupt flag setting.  Using the two bits defined within
-	  portINITAL_INTERRUPT_STATE was causing the w register to get clobbered
-	  before the test was performed.
-
-Changes between V1.2.3 and V1.2.4
-
-	V1.2.4 contains a release version of the PIC18 port.
-	An optional exception has been included with the GPL.  See the licensing
-	section of www.FreeRTOS.org for details.
-
-	+ The function xPortInitMinimal() has been renamed to
-	  xSerialPortInitMinimal() and the function xPortInit() has been renamed
-	  to xSerialPortInit().
-	+ The function sSerialPutChar() has been renamed cSerialPutChar() and
-	  the function return type chaned to portCHAR.
-	+ The integer and flop tasks now include calls to tskYIELD(), allowing
-	  them to be used with the cooperative scheduler.
-	+ All the demo applications now use the integer and comtest tasks when the
- 	  cooperative scheduler is being used.  Previously they were only used with
-	  the preemptive scheduler.
-	+ Minor changes made to operation of minimal versions of comtest.c and
-	  integer.c.
-	+ The ATMega port definition of portCPU_CLOSK_HZ definition changed to
-	  8MHz base 10, previously it base 16.
-
-
-
-Changes between V1.2.2a and V1.2.3
-
-	The only change of any significance is to the license, which has changed
-	from the Open Software License to the GNU GPL.
-
-	The zip file also contains a pre-release version of the PIC18 port.  This
-	has not yet completed testing and as such does not constitute part of the
-	V1.2.3 release.  It is still however covered by the GNU GPL.
-
-	There are minor source code changes to accommodate the PIC C compiler.
-	These mainly involve more explicit casting.
-
-	+ sTaskCreate() has been modified slightly to make use of the
-	  portSTACK_GROWTH macro.  This is required for the PIC port where the
-	  stack grows in the opposite direction to the other existing ports.
-	+ prvCheckTasksWaitingTermination() has been modified slightly to bring
-	  the decrementing of usCurrentNumberOfTasks within the critical section,
-	  where it should have been since the creation of an eight bit port.
-
-Changes between V1.2.2 and V1.2.2a
-
-	The makefile and buildcoff.bat files included with the AVR demo application
-	have been modified for use with the September 2003 build of WinAVR.  No
-	source files have changed.
-
-Changes between V1.2.1 and V1.2.2
-
-	There are only minor changes here to allow the PC and Flashlite 186 ports
-	to use the Borland V4.52 compiler, as supplied with the Flashlite 186
-	development kit.
-
-	+ Introduced a BCC directory under source\portable.  This contains all the
-	  files specific to the Borland compiler port.
-	+ Corrected the macro naming of portMS_PER_TICK to portTICKS_PER_MS.
-	+ Modified comtest.c to increase the rate at which the string is
-	  transmitted and received on the serial port.  The Flashlite 186 demo
-	  app baud rate has also been increased.
-	+ The values of the constants used in both integer.c files have been
-          increased to force the Borland compiler to use 32 bit values.  The
-          Borland optimiser placed the previous values in 16 bit registers, and in
-          So doing invalidated the test.
-
-Changes between V1.2.0 and V1.2.1
-
-	This version includes some minor changes to the list implementation aimed
-	at improving the context switch time - with is now approximately 10% faster.
-	Changes include the removal of some null pointer assignment checks.  These
-	were redundant where the scheduler uses the list functions, but means any
-	user application choosing to use the same list functions must now check
-	that no NULL pointers are passed as a parameter.
-
-	The Flashlite 186 serial port driver has also been modified to use a DMA
-	channel for transmissions.  The serial driver is fully functional but still
-	under development.  Flashlite users may prefer to use V1.2.0 for now.
-
-	Details:
-
-	+ Changed the baud rate for the ATMega323 serial test from 19200 to 57600.
-	+ Use vSerialPutString() instead of single character puts in
-	  Demo\Full\Comtest.c.  This allows the use of the flashlite DMA serial
-	  driver.  Also the check variable only stops incrementing after two
-	  consecutive failures.
-	+ semtest.c creates four tasks, two of which operate at the idle priority.
-	  The tasks that operate at the idle priority now use a lower expected
-	  count than those running at a higher priority.  This prevents the low
-	  priority tasks from signalling an error because they have not been
-	  scheduled enough time for each of them to count the shared variable to
-	  the higher original value.
-	+ The flashlite 186 serial driver now uses a DMA channel for transmissions.
-	+ Removed the volatile modifier from the list function parameters.  This was
-	  only ever included to prevent compiler warnings.  Now warnings are
-	  removed by casting parameters where the calls are made.
-	+ prvListGetOwnerOfNextEntry() and prvListGetOwnerOfHeadEntry() have been
-	  removed from list.c and added as macros in list.h.
-	+ usNumberOfItems has been added to the list structure.  This removes the
-	  need for a pointer comparison when checking if a list is empty, and so
-	  is slightly faster.
-	+ Removed the NULL check in vListRemove().  This makes the call faster but
-	  necessitates any application code utilising the list implementation to
-	  ensure NULL pointers are not passed.
-	+ Renamed portTICKS_PER_MS definition to portMS_PER_TICK (milli seconds
-	  per tick).  This is what it always should have been.
-
-Changes between V1.01 and V1.2.0
-
-	The majority of these changes were made to accommodate the 8bit AVR port.
-	The scheduler workings have not changed, but some of the data types used
-	have been made more friendly to an eight bit environment.
-
-	Details:
-
-	+ Changed the version numbering format.
-	+ Added AVR port.
-	+ Split the directory demo\common into demo\common\minimal and
-	  demo\common\full.  The files in the full directory are for systems with
-	  a display (currently PC and Flashlite 186 demo's).  The files in the
-	  minimal directory are for systems with limited RAM and no display
-	  (currently MegaAVR).
-	+ Minor changes to demo application function prototypes to make more use
-	  of 8bit data types.
-	+ Within the scheduler itself the following functions have slightly
-	  modified declarations to make use of 8bit data types where possible:
-		xQueueCreate(),
-		sQueueReceive(),
-		sQUeueReceive(),
-		usQueueMessageWaiting(),
-		sQueueSendFromISR(),
-		sSemaphoreTake(),
-		sSemaphoreGive(),
-		sSemaphoreGiveFromISR(),
-		sTaskCreate(),
-		sTaskMoveFromEventList().
-
-	  Where the return type has changed the function name has also changed in
-	  accordance with the naming convention.  For example
-	  usQueueMessageWaiting() has become ucQueueMessageWaiting().
-	+ The definition tskMAX_PRIORITIES has been moved from task.h to
-	  portmacro.h and renamed portMAX_PRIORITIES.  This allows different
-	  ports to allocate a different maximum number of priorities.
-	+ By default the trace facility is off, previously USE_TRACE_FACILITY
-	  was defined.
-	+ comtest.c now uses a psuedo random delay between sends.  This allows for
-	  better testing as the interrupts do not arrive at regular intervals.
-	+ Minor change to the Flashlite serial port driver.  The driver is written
-	  to demonstrate the scheduler and is not written to be efficient.
-
-
-
-Changes between V1.00 and V1.01
-
-	These changes improve the ports.  The scheduler itself has not changed.
-
-	Improved context switch mechanism used when performing a context
-	switch from an ISR (both the tick ISR and the serial comms ISR's within
-	the demo application).  The new mechanism is faster and uses less stack.
-
-	The assembler file portasm.asm has been replaced by a header file
-	portasm.h.  This includes a few assembler macro definitions.
-
-	All saving and restoring of registers onto/off of the stack is now handled
-	by the compiler.  This means the initial stack setup for a task has to
-	mimic the stack used by the compiler, which is different for debug and
-	release builds.
-
-	Slightly changed the operation of the demo application, details below.
-
-	Details:
-
-	+ portSWITCH_CONTEXT() replaced by vPortFirstContext().
-	+ pxPortInitialiseStack() modified to replicate the stack used by the
-	  compiler.
-	+ portasm.asm file removed.
-	+ portasm.h introduced.  This contains macro definitions for
-	  portSWITCH_CONTEXT() and portFIRST_CONTEXT().
-	+ Context switch from ISR now uses the compiler generated interrupt
-	  mechanism.  This is done simply by calling portSWITCH_CONTEXT and leaving
-	  the save/restore to compiler generated code.
-	+ Calls to taskYIELD() during ISR's have been replaced by calling the
-	  simpler and faster portSWITCH_CONTEXT().
-	+ The Flashlite 186 port now uses 186 instruction set (used to use 80x86
-	  instructions only).
-	+ The blocking queue tasks within the demo application did not operate
-	  quite as described.  This has been corrected.
-	+ The priority of the comtest Rx task within the demo application has been
-	  lowered.  Received characters are now processed (read from the queue) at
-	  the idle priority, allowing low priority tasks to run evenly at times of
-	  a high communications overhead.
-	+ Prevent the call to kbhit() in main.c for debug builds as the debugger
-	  seems to have problems stepping over the call.  This if for the PC port
-	  only.
-
-
-
+Documentation and download available at https://www.FreeRTOS.org/
+
+Changes between FreeRTOS V10.4.0 and FreeRTOS V10.3.1 released September 1 2020
+
+	See https://www.FreeRTOS.org/FreeRTOS-V10.4.x.html
+
+	Major enhancements:
+
+	+ Task notifications:  Prior to FreeRTOS V10.4.0 each created task had a
+	  single direct to task notification.  From FreeRTOS V10.4.0 each task has
+	  an array of notifications.  The direct to task notification API has been
+	  extended with API functions postfixed with "Indexed" to enable the API to
+	  operate on a task notification at any array index.  See
+	  https://www.freertos.org/RTOS-task-notifications.html for more information.
+	+ Kernel ports that support memory protection units (MPUs): The ARMv7-M and
+	  ARMv8-M MPU ports now support a privilege access only heap. The ARMv7-M
+	  MPU ports now support devices that have 16 MPU regions, have the ability
+	  to override default memory attributes for privileged code and data
+	  regions, and have the ability to place the FreeRTOS kernel code outside of
+	  the Flash memory. The ARMv8-M MPU ports now support tickless idle mode.
+	  See https://www.freertos.org/FreeRTOS-MPU-memory-protection-unit.html
+	  for more information.
+
+	Additional noteworthy updates:
+
+	+ Code formatting is now automated to facilitate the increase in
+	  collaborative development in Git.  The auto-formated code is not identical
+	  to the original formatting conventions.  Most notably spaces are now used
+	  in place of tabs.
+	+ The prototypes for callback functions (those that start with "Application",
+	  such as vApplicationStackOverflowHook()) are now in the FreeRTOS header
+	  files, removing the need for application writers to add prototypes into
+	  the C files in which they define the functions.
+	+ New Renesas RXv3 port layer.
+	+ Updates to the Synopsys ARC code, including support for EM and HS cores,
+	  and updated BSP.
+	+ Added new POSIX port layer that allows FreeRTOS to run on Linux hosts in
+	  the same way the Windows port layer enables FreeRTOS to run on Windows
+	  hosts.
+	+ Many other minor optimisations and enhancements.
+	+ Many other minor optimisations and enhancements. For full details  
+	  see https://github.com/FreeRTOS/FreeRTOS-Kernel/commits/master
+
+
+Changes between FreeRTOS V10.3.0 and FreeRTOS V10.3.1 released February 18 2020
+
+	See https://www.FreeRTOS.org/FreeRTOS-V10.3.x.html
+
+	+ ./FreeRTOS-Labs directory was removed from this file. The libraries it
+	contained are now available as a separate download.
+
+Changes between FreeRTOS V10.2.1 and FreeRTOS V10.3.0 released February 7 2020
+
+	See https://www.FreeRTOS.org/FreeRTOS-V10.3.x.html
+
+	New and updated kernel ports:
+
+	+ Added RISC-V port for the IAR compiler.
+	+ Update the Windows simulator port to use a synchronous object to prevent
+	  a user reported error whereby a task continues to run for a short time
+	  after being moved to the Blocked state.  Note we were not able to
+	  replicate the reported issue and it likely depends on your CPU model.
+	+ Correct alignment of stack top in RISC-V port when
+	  configISR_STACK_SIZE_WORDS is defined to a non zero value, which causes
+	  the interrupt stack to be statically allocated.
+	+ The RISC-V machine timer compare register can now be for any HART, whereas
+	  previously it was always assumed FreeRTOS was running on HART 0.
+	+ Update the sequence used to update the 64-bit machine timer
+	  compare register on 32-bit cores to match that suggested in RISC-V
+	  documentation.
+	+ Added tickless low power modes into the ARM, IAR and GCC Cortex-M0 compiler
+	  ports.
+	+ Updated the behaviour of the ARMv7-M MPU (Memory Protection Unit) ports to
+	  match that of the ARMv8-M ports whereby privilege escalations can only
+	  originate from within the kernel's own memory segment.  Added
+	  configENFORCE_SYSTEM_CALLS_FROM_KERNEL_ONLY configuration constant.
+	+ Update existing MPU ports to correctly disable the MPU before it is
+	  updated.
+	+ Added contributed port and demo application for a T-Head (formally C-SKY)
+	  microcontroller.
+
+	New API functions:
+
+	+ Added the vPortGetHeapStats() API function which returns information on
+	  the heap_4 and heap_5 state.
+	+ Added xTaskCatchUpTicks(), which corrects the tick count value after the
+	  application code has held interrupts disabled for an extended period.
+	+ Added xTaskNotifyValueClear() API function.
+	+ Added uxTimerGetReloadMode() API function.
+
+	Other miscellaneous changes:
+	+ Change type of uxPendedTicks from UBaseType_t to TickType_t to ensure it
+	  has the same type as variables with which it is compared to, and therefore
+	  also renamed the variable xPendingTicks.
+	+ Update Keil projects that use the MPU so memory regions come from linker
+	  script (scatter file) variables instead of being hard coded.
+	+ Added LPC51U68 Cortex-M0+ demos for GCC (MCUXpresso), Keil and IAR
+	  compilers.
+	+ Added CORTEX_MPU_STM32L4_Discovery_Keil_STM32Cube demo.
+	+ Added LPC54018 MPU demo.
+	+ Rename xTaskGetIdleRunTimeCounter() to ulTaskGetIdleRunTimeCounter().
+
+
+Changes between FreeRTOS V10.2.1 and FreeRTOS V10.2.0 released May 13 2019:
+
+	+ Added ARM Cortex-M23 port layer to complement the pre-existing ARM
+	  Cortex-M33 port layer.
+	+ The RISC-V port now automatically switches between 32-bit and 64-bit
+	  cores.
+	+ Introduced the portMEMORY_BARRIER macro to prevent instruction re-ordering
+	  when GCC link time optimisation is used.
+	+ Introduced the portDONT_DISCARD macro to the ARMv8-M ports to try and
+	  prevent the secure side builds from removing symbols required by the
+	  non secure side build.
+	+ Introduced the portARCH_NAME to provide additional data to select semi-
+	  automated build environments.
+	+ Cortex-M33 and Cortex-M23 ports now correctly disable the MPU before
+	  updating the MPU registers.
+
+	+ Added Nuvoton NuMaker-PFM-M2351 ARM Cortex-M23 demo.
+	+ Added LPC55S69 ARM Cortex-M33 demo.
+	+ Added an STM32 dual core AMP stress test demo.
+
+
+Changes between FreeRTOS V10.1.1 and FreeRTOS V10.2.0 released February 25 2019:
+
+	+ Added GCC RISC-V MCU port with three separate demo applications.
+	+ Included pre-existing ARM Cortex-M33 (ARMv8-M) GCC/ARMclang and IAR ports
+	  with Keil simulator demo.
+	+ Update the method used to detect if a timer is active.  Previously the
+	  timer was deemed to be inactive if it was not referenced from a list.
+	  However, when a timer is updated it is temporarily removed from, then
+	  re-added to a list, so now the timer's active status is stored separately.
+	+ Add vTimerSetReloadMode(), xTaskGetIdleRunTimeCounter(), and
+	  xTaskGetApplicationTaskTagFromISR() API functions.
+	+ Updated third party Xtensa port so it is MIT licensed.
+	+ Added configINCLUDE_PLATFORM_H_INSTEAD_OF_IODEFINE_H to the Renesas
+	  compiler RX600v2 port to enable switching between platform.h and
+	  iodefine.h includes within that port's port.c file.
+	+ Removed the 'FromISR' functions from the MPU ports as ISRs run privileged
+	  anyway.
+	+ Added uxTaskGetStackHighWaterMark2() function to enable the return type to
+	  be changed without breaking backward compatibility.
+	  uxTaskGetStackHighWaterMark() returns a UBaseType_t as always,
+	  uxTaskGetStackHighWaterMark2() returns configSTACK_DEPTH_TYPE to allow the
+	  user to determine the return type.
+	+ Fixed issues in memory protected ports related to different combinations
+	  of static memory only and dynamic memory only builds.  As a result the
+	  definition of tskSTATIC_AND_DYNAMIC_ALLOCATION_POSSIBLE became more
+	  complex and was moved to FreeRTOS.h with a table explaining its definition.
+	+ Added a 'get task tag from ISR' function.
+	+ Change the method used to determine if a timer is active or not from just
+	  seeing if it is referenced from the active timer list to storing its
+	  active state explicitly.  The change prevents the timer reporting that it
+	  is inactive while it is being moved from one list to another.
+	+ The pcName parameter passed into the task create functions can be NULL,
+	  previously a name had to be provided.
+	+ When using tickless idle, prvResetNextTaskUnblockTime() is now only called
+	  in xTaskRemoveFromEventList() if the scheduler is not suspended.
+	+ Introduced portHAS_STACK_OVERFLOW_CHECKING, which should be set to 1 for
+	  FreeRTOS ports that run on architectures that have stack limit registers.
+
+
+Changes between FreeRTOS V10.1.0 and FreeRTOS V10.1.1 released 7 September 2018
+
+	+ Reverted a few structure name changes that broke several kernel aware
+	  debugger plug-ins.
+	+ Updated to the latest trace recorder code.
+	+ Fixed some formatting in the FreeRTOS+TCP TCP/IP stack code.
+	+ Reverted moving some variables from file to function scope as doing so
+	  broke debug scenarios that require the static qualifier to be removed.
+
+Changes between FreeRTOS V10.0.1 and FreeRTOS V10.1.0 released 22 August 2018
+
+	FreeRTOS Kernel Changes:
+
+	+ Update lint checked MISRA compliance to use the latest MISRA standard, was
+	  previously using the original MISRA standard.
+	+ Updated all object handles (TaskHandle_t, QueueHandle_t, etc.) to be
+	  unique types instead of void pointers, improving type safety.  (this was
+	  attempted some years back but had to be backed out due to bugs in some
+	  debuggers).  Note this required the pvContainer member of a ListItem_t
+	  struct to be renamed - set configENABLE_BACKWARD_COMPATIBILITY to 1 if
+	  this causes an issue.
+	+ Added configUSE_POSIX_ERRNO to enable per task POSIX style errno
+	  functionality in a more user friendly way - previously the generic thread
+	  local storage feature was used for this purpose.
+	+ Added Xtensa port and demo application for the XCC compiler.
+	+ Changed the implementation of vPortEndScheduler() for the Win32 port to
+	  simply call exit( 0 ).
+	+ Bug fix in vPortEnableInterrupt() for the GCC Microblaze port to protect
+	  the read modify write access to an internal Microblaze register.
+	+ Fix minor niggles when the MPU is used with regards to prototype
+	  differences, static struct size differences, etc.
+	+ The usStackHighWaterMark member of the TaskStatus_t structure now has type
+	  configSTACK_DEPTH_TYPE in place of uint16_t - that change should have been
+	  made when the configSTACK_DEPTH_TYPE type (which gets around the previous
+	  16-bit limit on stack size specifications) was introduced.
+	+ Added the xMessageBufferNextLengthBytes() API function and likewise stream
+	  buffer equivalent.
+	+ Introduce configMESSAGE_BUFFER_LENGTH_TYPE to allow the number of bytes
+	  used to hold the length of a message in the message buffer to be reduced.
+	  configMESSAGE_BUFFER_LENGTH_TYPE default to size_t, but if, for example,
+	  messages can never be more than 255 bytes it could be set to uint8_t,
+	  saving 3 bytes each time a message is written into the message buffer
+	  (assuming sizeof( size_t ) is 4).
+	+ Updated the StaticTimer_t structure to ensure it matches the size of the
+	  Timer_t structure when the size of TaskFunction_t does not equal the size
+	  of void *.
+	+ Update various Xilinx demos to use 2018.1 version of the SDK tools.
+	+ Various updates to demo tasks to maintain test coverage.
+	+ FreeRTOS+UDP was removed in FreeRTOS V10.1.0 as it was replaced by
+	  FreeRTOS+TCP, which was brought into the main download in FreeRTOS
+	  V10.0.0.  FreeRTOS+TCP can be configured as a UDP only stack, and
+	  FreeRTOS+UDP does not contain the patches applied to FreeRTOS+TCP.
+
+	FreeRTOS+TCP Changes:
+
+	+ Multiple security improvements and fixes in packet parsing routines, DNS
+	  caching, and TCP sequence number and ID generation.
+	+ Disable NBNS and LLMNR by default.
+	+ Add TCP hang protection by default.
+
+	We thank Ori Karliner of Zimperium zLabs Team for reporting these issues.
+
+
+Changes between FreeRTOS V10.0.0 and FreeRTOS V10.0.1, released December 20 2017
+
+	+ Fix position of "#if defined( __cplusplus )" in stream_buffer.h.
+	+ Correct declarations of MPU_xQueuePeek() and MPU_xQueueSemaphoreTake() in
+	  mpu_prototypes.h.
+	+ Correct formatting in vTaskList() helper function when it prints the state
+	  of the currently executing task.
+	+ Introduce #error if stream_buffer.c is built without
+	  configUSE_TASK_NOTIFICATIONS set to 1.
+	+ Update FreeRTOS+TCP to V2.0.0
+		- Improve the formatting of text that displays the available netword
+		  interfaces when FreeRTOS+TCP is used on Windows with WinPCap.
+		- Introduce ipconfigSOCKET_HAS_USER_WAKE_CALLBACK option to enable a user
+		  definable callback to execute when data arrives on a socket.
+
+Changes between FreeRTOS V9.0.1 and FreeRTOS V10.0.0:
+
+	The FreeRTOS kernel is now MIT licensed: https://www.FreeRTOS.org/license
+
+	New Features and components:
+
+	+ Stream Buffers - see https://www.FreeRTOS.org/RTOS-stream-buffer-example.html
+	+ Message Buffers - see https://www.FreeRTOS.org//RTOS-message-buffer-example.html
+	+ Move FreeRTOS+TCP into the main repository, along with the basic Win32
+	  TCP demo FreeRTOS_Plus_TCP_Minimal_Windows_Simulator.
+
+	New ports or demos:
+
+	+ Added demo for TI SimpleLink CC3220 MCU.
+	+ Added MPU and non MPU projects for Microchip CEC and MEC 17xx and 51xx
+	  MCUs.
+	+ Added CORTEX_MPU_Static_Simulator_Keil_GCC demo to test static allocation
+	  in the MPU port.
+
+	Fixes or enhancements:
+
+	+ Cortex-M ports push additional register prior to calling
+	  vTaskSwitchContext to ensure 8-byte alignment is maintained.  Only
+	  important if a user defined tick hook function performs an operation that
+	  requires 8-byte alignment.
+	+ Optimisations to the implementation of the standard tickless idle mode on
+	  Cortex-M devices.
+	+ Improvements to the Win32 port including using higher priority threads.
+	+ Ensure interrupt stack alignment on PIC32 ports.
+	+ Updated GCC TriCore port to build with later compiler versions.
+	+ Update mpu_wrappers.c to support static allocation.
+	+ The uxNumberOfItems member of List_t is now volatile - solving an issue
+	  when the IAR compiler was used with maximum optimization.
+	+ Introduced configRECORD_STACK_HIGH_ADDRESS.  When set to 1 the stack start
+	  address is saved into each task's TCB (assuming stack grows down).
+	+ Introduced configINCLUDE_FREERTOS_TASK_C_ADDITIONS_H to allow user defined
+	  functionality, and user defined initialisation, to be added to FreeRTOS's
+	  tasks.c source file.  When configINCLUDE_FREERTOS_TASK_C_ADDITIONS_H is
+	  set to 1 a user provided header file called freertos_task_c_additions.h
+	  will be included at the bottom of tasks.c.  Functions defined in that
+	  header file can call freertos_tasks_c_additions_init(), which in turn
+	  calls a macro called FREERTOS_TASKS_C_ADDITIONS_INIT(), if it is defined.
+	  FREERTOS_TASKS_C_ADDITIONS_INIT() can be defined in FreeRTOSConfig.h.
+	+ Introduced configPRE_SUPPRESS_TICKS_AND_SLEEP_PROCESSING( x ) which can be
+	  defined by a user in FreeRTOSConfig.h.  The macro is called before
+	  assessing whether to enter tickless idle mode or not.  If the macro sets
+	  x to zero then tickless idle mode will not be entered.  This allows users
+	  to abort tickless idle mode entry before the tickless idle function is
+	  even called - previously it was only possible to abort from within the
+	  tickless idle function itself.
+	+ Added configPRINTF(), which can be defined by users to allow all libraries
+	  to use the same print formatter.
+	+ Introduced configMAX() and configMIN() macros which default to standard
+	  max( x, y ) and min( x, y ) macro behaviour, but can be overridden if the
+	  application writer defines the same macros in FreeRTOSConfig.h.
+	+ Corrected the definition of StaticTask_t in the case where
+	  INCLUDE_xTaskAbortDelay is set to 1.
+	+ Introduced configTIMER_SERVICE_TASK_NAME and configIDLE_TASK_NAME, both of
+	  which can be defined to strings in FreeRTOSConfig.h to change the default
+	  names of the timer service and idle tasks respectively.
+	+ Only fill the stack of a newly created task with a known value if stack
+	  checking, or high water mark checking/viewing, is in use - removing the
+	  dependency on memset() in other cases.
+	+ Introduced xTaskCreateRestrictedStatic() so static allocation can be used
+	  with the MPU.
+	+ Ensure suspended tasks cannot be unsuspended by a received task
+	  notification.
+	+ Fix race condition in vTaskSetTimeOutState().
+	+ Updated trace recorder files to the latest version.
+
+Changes since FreeRTOS V9.0.0:
+
+	+ Priority dis-inheritance behaviour has been enhanced in the case where a
+	  task that attempted to take a mutex that was held by a lower priority task
+	  timed out before it was able to obtain the mutex (causing the task that
+	  holds the mutex to have its priority raised, then lowered again, in
+	  accordance with the priority inheritance protocol).
+	+ Split the overloaded xQueueGenericReceive() function into three separate
+	  dedicated functions.
+	+ Allow the default human readable text names given to the Idle and Timer
+	  tasks to be overridden by defining the configIDLE_TASK_NAME and
+	  configTIMER_SERVICE_TASK_NAME definitions respectively in FreeRTOSConfig.h.
+	+ Introduced configINITIAL_TICK_COUNT to allow the tick count to take a
+	  value of than than 0 when the system boots.  This can be useful for
+	  testing purposes - although setting configUSE_16_BIT_TICKS to 1 can also
+	  be used to test frequent tick overflows.
+	+ Ensure the Cortex-M SysTick count is cleared to zero before starting the
+	  first task.
+	+ Add configASSERT() into ARM Cortex-M ports to check the number of priority
+	  bit settings.
+	+ Clear the 'control' register before starting ARM Cortex-M4F ports in case
+	  the FPU is used before the scheduler is started.  This just saves a few
+	  bytes on the main stack as it prevents space being left for a later save
+	  of FPU registers.
+	+ Added xSemaphoreGetMutexHolderFromISR().
+	+ Corrected use of portNVIC_PENDSVSET to portNVIC_PENDSVSET_BIT in MPU ports.
+	+ Introduced configSTACK_DEPTH_TYPE to allow users to change the type used
+	  to specify the stack size when using xTaskCreate().  For historic reasons,
+	  when FreeRTOS was only used on small MCUs, the type was set to uint16_t,
+	  but that can be too restrictive when FreeRTOS is used on larger
+	  processors.  configSTACK_DEPTH_TYPE defaults to uint16_t.
+	  xTaskCreateStatic(), being a newer function, used a uint32_t.
+	+ Increase the priority of the Windows threads used by the Win32 port.  As
+	  all the threads run on the same core, and the threads run with very high
+	  priority, there is a risk that the host will become unresponsive, so also
+	  prevent the Windows port executing on single core hosts.
+
+Changes between FreeRTOS V9.0.0 and FreeRTOS V9.0.0rc2 released May 25 2016:
+
+	See https://www.FreeRTOS.org/FreeRTOS-V9.html
+
+	RTOS kernel updates:
+
+	+ The prototype of the new xTaskCreateStatic() API function was modified to
+	  remove a parameter and improve compatibility with other new
+	  "CreateStatic()" API functions.  The stack size parameter in
+	  xTaskCreateStatic() is now uint32_t, which changes the prototype of the
+	  callback functions.  See the following URL:
+	  https://www.FreeRTOS.org/xTaskCreateStatic.html
+	+ GCC ARM Cortex-A port:  Introduced the configUSE_TASK_FPU_SUPPORT
+	  constant.  When configUSE_TASK_FPU_SUPPORT is set to 2 every task is
+	  automatically given a floating point (FPU) context.
+	+ GCC ARM Cortex-A port:  It is now possible to automatically save and
+	  restore all floating point (FPU) registers on entry to each potentially
+	  nested interrupt by defining vApplicationFPUSafeIRQHandler() instead of
+	  vApplicationIRQHandler().
+	+ All ARM Cortex-M3/4F/7 ports:  Clear the least significant bit of the task
+	  entry address placed onto the stack of a task when the task is created for
+	  strict compliance with the ARM Cortex-M3/4/7 architecture documentation
+	  (no noticeable effect unless using the QMEU emulator).
+	+ Added GCC and Keil ARM Cortex-M4F MPU ports - previously the MPU was only
+	  supported on ARM Cortex-M3.
+	+ ARM Cortex-M3/4F MPU ports:  Update to fully support the FreeRTOS V9.0.0
+	  API (other than static object creation) and added the
+	  FreeRTOS/Demo/CORTEX_MPU_Simulator_Keil_GCC demo application to
+	  demonstrate how to use the updated MPU port.
+	+ All ARM Cortex-M3/4F/7 ports:  Add additional barrier instructions to the
+	  default low power tickless implementation.
+	+ All ARM Cortex-M0 ports:  Prevent an item being left on the stack of the
+	  first task that executes.
+	+ Win32 ports:  Reduce the amount of stack used and change the way Windows
+	  threads are deleted to increase the maximum execution time.
+	+ Add an ARM Cortex-M4F port for the MikroC compiler.  Ensure to read the
+	  documentation page for this port before use.
+	+ MPS430X IAR port:  Update to be compatible with the latest EW430 tools
+	  release.
+	+ IAR32 GCC port:  Correct vPortExitCritical() when
+	  configMAX_API_CALL_INTERRUPT_PRIORITY == portMAX_PRIORITY.
+	+ For consistency vTaskGetTaskInfo() now has the alias vTaskGetInfo(),
+	  xTaskGetTaskHandle() now has the alias xTaskGetHandle() and
+	  pcQueueGetQueueName() now has an alias pcQueueGetName().
+	+ Fix various errors in comments and compiler warnings.
+
+	Demo application updates:
+
+	+ Update Atmel Studio projects to use Atmel Studio 7.
+	+ Update Xilinx SDK projects to use the 2016.1 version of the SDK.
+	+ Remove dependency on legacy IO libraries from the PIC32 demos.
+	+ Move the Xilinx UltraScale Cortex-R5 demo into the main distribution.
+	+ Update the MSP432 libraries to the latest version.
+	+ Add Microchip CEC1302 (ARM Cortex-M4F) demos for GCC, Keil and MikroC
+	  compilers.
+	+ Move the Atmel SAMA5D2 demo into the main distribution.
+
+Changes between FreeRTOS V9.0.0rc1 and FreeRTOS V9.0.0rc2 (release candidate 2)
+released March 30 2016:
+
+	NOTE - See https://www.FreeRTOS.org/FreeRTOS-V9.html for details
+
+	+ The functions that create RTOS objects using static memory allocation have
+	  been simplified and will not revert to using dynamic allocation if a
+	  buffer is passed into a function as NULL.
+	+ Introduced the configSUPPORT_DYNAMIC_ALLOCATION configuration constant to
+	  allow a FreeRTOS application to be built without a heap even being being
+	  defined. The Win32 example located in the
+	  /FreeRTOS/demo/WIN32-MSVC-Static-Allocation-Only directory is provided as
+	  a reference for projects that do not include a FreeRTOS heap.
+	+ Minor run-time optimisations.
+	+ Two new low power tickless implementations that target Silicon Labs EFM32
+	  microcontrollers.
+	+ Addition of the xTimerGetPeriod() and xTimerGetExpireTime() API functions.
+
+Changes between FreeRTOS V8.2.3 and FreeRTOS V9.0.0rc1 (release candidate 1)
+released February 19 2016:
+
+	RTOS Kernel Updates:
+
+	+ Major new feature - tasks, semaphores, queues, timers and event groups can
+	  now be created using statically allocated memory, so without any calls to
+	  pvPortMalloc().
+	+ Major new features - Added the xTaskAbortDelay() API function which allows
+	  one task to force another task to immediately leave the Blocked state,
+	  even if the event the blocked task is waiting for has not occurred, or the
+	  blocked task's timeout has not expired.
+	+ Updates necessary to allow FreeRTOS to run on 64-bit architectures.
+	+ Added vApplicationDaemonTaskStartupHook() which executes when the RTOS
+	  daemon task (which used to be called the timer service task) starts
+	  running.  This is useful if the application includes initialisation code
+	  that would benefit from executing after the scheduler has been started.
+	+ Added the xTaskGetTaskHandle() API function, which obtains a task handle
+	  from the task's name.  xTaskGetTaskHandle() uses multiple string compare
+	  operations, so it is recommended that it is called only once per task.
+	  The handle returned by xTaskGetTaskHandle() can then be stored locally for
+	  later re-use.
+	+ Added the pcQueueGetQueueName() API function, which obtains the name of
+	  a queue from the queue's handle.
+	+ Tickless idling (for low power applications) can now also be used when
+	  configUSE_PREEMPTION is 0.
+	+ If one task deletes another task, then the stack and TCB of the deleted
+	  task is now freed immediately.  If a task deletes itself, then the stack
+	  and TCB of the deleted task are freed by the Idle task as before.
+	+ If a task notification is used to unblock a task from an ISR, but the
+	  xHigherPriorityTaskWoken parameter is not used, then pend a context switch
+	  that will then occur during the next tick interrupt.
+	+ Heap_1.c and Heap_2.c now use the configAPPLICATION_ALLOCATED_HEAP
+	  settings, which previously was only used by heap_4.c.
+	  configAPPLICATION_ALLOCATED_HEAP allows the application writer to declare
+	  the array that will be used as the FreeRTOS heap, and in-so-doing, place
+	  the heap at a specific memory location.
+	+ TaskStatus_t structures are used to obtain details of a task.
+	  TaskStatus_t now includes the bae address of the task's stack.
+	+ Added the vTaskGetTaskInfo() API function, which returns a TaskStatus_t
+	  structure that contains information about a single task.  Previously this
+	  information could only be obtained for all the tasks at once, as an array
+	  of TaskStatus_t structures.
+	+ Added the uxSemaphoreGetCount() API function.
+	+ Replicate previous Cortex-M4F and Cortex-M7 optimisations in some
+	  Cortex-M3 port layers.
+
+	Demo Application Updates:
+
+	Further demo applications will be added prior to the final FreeRTOS V9
+	release.
+
+	+ Updated SAM4L Atmel Studio project to use Atmel Studio 7.
+	+ Added ARM Cortex-A53 64-bit port.
+	+ Added a port and demo for the ARM Cortex-A53 64-bit cores on the Xilinx
+	  Ultrascale MPSoC.
+	+ Added Cortex-M7 SAME70 GCC demo.
+	+ Added EFM32 Giant and Wonder Gecko demos.
+
+
+Changes between V8.2.2 and V8.2.3 released October 16, 2015
+
+	RTOS kernel updates:
+
+	+ Fix bug identified in a modification made in V8.2.2 to the software timer
+	  code that allows tickless low power applications to sleep indefinitely
+	  when software timers are used.
+	+ Simplify and improve efficiency of stack overflow checking.
+	+ Add xTaskNotifyStateClear() API function.
+	+ New IAR and GCC Cortex-R ports for microprocessors that do not use an ARM
+	  generic interrupt controller (GIC).
+	+ New PIC32MEC14xx port.
+	+ Add support for PIC32MZ EF parts (with floating point) into the PIC32MZ
+	  port.
+	+ Zynq7000 port layer now declares the functions that setup and clear the
+	  tick interrupt as weak symbols so they can be overridden by the
+	  application, and uses a global XScuGic object so the same object can be
+	  used by the application code.
+	+ Introduced configUSE_TASK_FPU_SUPPORT, although the PIC32MZ EF port is
+	  currently the only port that uses it.
+	+ Updates to RL78 and 78K0 IAR port layers to improve support for
+	  combinations of memory models.
+	+ Minor updates to heap_5.c to remove compiler warnings generated by some
+	  compilers.
+	+ License simplifications.  See /FreeRTOS/License/license.txt in the
+	  official distribution.
+
+	FreeRTOS+ updates:
+
+	+ Update directory names to use WolfSSL instead of CyaSSL, inline with
+	  WolfSSL's re-branding.
+	+ Update to latest WolfSSL code.
+	+ Update to latest FreeRTOS+Trace recorder code.
+	+ Add in the FreeRTOS+Trace recorder library required for streaming trace.
+
+	Demo application changes:
+
+	+ Add demo applications for Renesas RZ/T (Cortex-R), PIC32MZ EF (PIC32 with
+	  floating point hardware), PIC32MEC14xx, RX71M, RX113 and RX231.
+	+ General tidy up of spelling and compiler warnings.
+
+
+Changes between V8.2.1 and V8.2.2 released August 12, 2015
+
+	RTOS kernel updates:
+
+	+ Added Intel IA32/x86 32-bit port.
+	+ General maintenance.
+	+ PRIVILEGED_FUNCTION and PRIVILEGED_DATA macros, which are used in memory
+	  protected systems, have been added to the newer event group and software
+	  timer functions.
+	+ Add the errno definitions used by FreeRTOS+ components into projdefs.h.
+	+ Remove the restriction that prevented tick-less idle implementations
+	  waiting indefinitely when software timers were used in the same
+	  application.
+	+ Introduce xTaskNotifyAndQueryFromISR() as the interrupt safe version of
+	  xTaskNotifyAndQuery().
+	+ Add additional NOPs to the MSP430X port layers to ensure strict compliance
+	  with the hardware documentation.
+	+ Microblaze port: Added option for port optimised task selection.
+	+ Microblaze port: Previously tasks inherited the exception enable state
+	  at the time the task was created.  Now all tasks are created with
+	  exceptions enabled if the Microblaze design supports exceptions.
+	+ Windows port: Add additional safe guards to ensure the correct start up
+	  sequence and thread switching timing.
+	+ Windows port: Improve the implementation of the port optimised task
+	  selection assembly code.
+	+ Update heap_4 and heap_5 to allow use on 64-bit processors.
+	+ Simplify the code that creates a queue.
+	+ General improved tick-less idle behaviour.
+	+ Ensure none of the variables in the common kernel files are initialised to
+	  anything other than zero.
+	+ Correct calculation of xHeapStructSize in heap_4 and heap_5.
+
+	Demo application updates:
+
+	+ Added demo project for the new IA32/x86 port that targets the Galileo
+	  hardware.
+	+ Added MSP430FR5969 demos (previously provided as a separate download).
+	+ Added FreeRTOS BSP repository for automatic creation of FreeRTOS
+	  applications in the Xilinx SDK.
+	+ Added Atmel Studio / GCC project for the SAMV71 (ARM Cortex-M7)
+	+ Update Xilinx SDK projects to use version 2015.2 of the SDK.
+	+ Remove Microblaze demos that were using obsolete tools.
+	+ Add MSP43FR5969 IAR and CCS demos.
+
+	FreeRTOS+ Updates:
+
+	+ Updated FreeRTOS+Trace recorder library, which requires an update to the
+	  FreeRTOS+Trace application.
+	+ Added Reliance Edge source code and demo application.  Reliance edge is
+	  a fail safe transactional file system ideal for applications that require
+	  file storage, and especially when high reliability is essential.
+	+ Introduce configAPPLICATION_PROVIDES_cOutputBuffer to allow FreeRTOS+CLI
+	  users to place the output buffer at a fixed memory address.
+	+ Improve the NetworkInterface.c file provided for the Windows port of
+	  FreeRTOS+UDP.
+
+Changes between V8.2.0 and V8.2.1 released 24th March 2015.
+
+	RTOS kernel updates:
+
+	+ Added user definable and flexible thread local storage facility.
+	+ Added vTimerSetTimerID() API function to complement the pvTimerGetTimerID()
+	  function to allow the timer's ID to be used as timer local storage.
+	+ Fixed a potential issue related to the use of queue sets from an ISR.
+	+ Some updates to the Xilinx Microblaze GCC port.
+	+ Added ARM Cortex-M4F port for Texas Instruments Code Composer Studio.
+	+ Added ARM Cortex-M7 r0p1 port layer for IAR, GCC and Keil which contains a
+	  minor errata work around.  All other ARM Cortex-M7 core revisions should
+	  use the ARM Cortex-M4F port.
+	+ Exclude the whole of croutine.c if configUSE_CO_ROUTINES is set to 0.
+	+ Change some data types from uint32_t to size_t in preparation for 64-bit
+	  Windows port.
+	+ Update the PIC32 port to remove deprecation warnings output by the latest
+	  XC32 compilers.
+	+ Fix bug when xQueueOverwrite() and xQueueOverwrite() from ISR are used to
+	  overwrite items in two queues that are part of the same set.
+
+	Demo application updates:
+
+	+ Added demo application for TI's ARM Cortex-M4F based MSP432
+	  microcontroller using IAR, Keil and CCS compilers.
+	+ Added demo application for STM32F ARM Cortex-M7 based microcontroller
+	  using IAR and Keil.
+	+ Added demo application for Atmel SAMV71 ARM Cortex-M7 based
+	  microcontroller using IAR and Keil.
+	+ Added Microblaze demo that uses the 2014.4 version of the Xilinx SDK and
+	  runs on the KC705 evaluation board (Kintex FPGA).
+
+Changes between V8.1.2 and V8.2.0 released 16th January 2015
+
+	Changes between release candidate 1 and the official release are restricted
+	to maintenance only.
+
+	Significant RTOS kernel updates:
+
+	+ MAJOR NEW FEATURE!  Task notifications.  Please see the following URL for
+	  details: https://www.FreeRTOS.org/RTOS-task-notifications.html
+	+ NEW HEADER FILE REQUIRED!  Obsolete definitions have been separated into
+	  a new header file called FreeRTOS/Source/include/deprecated_definitions.h.
+	  This header file must be present to build.  Note some of the obsolete
+	  definitions are still used by very old demo application projects.
+
+	Other RTOS kernel updates:
+
+	+ Made xSemaphoreGiveFromISR() a function rather than a macro that calls
+	  xQueueGenericSendFromISR().  This allows for major performance
+	  enhancements at the expense of some additional code size if both functions
+	  are used in the same application.  NOTE:  In most uses cases such use of
+	  a semaphore can now be replaced with a task notification which is smaller
+	  and faster still.
+	+ The TCB is now always allocated such that the task's stack grows away from
+	  the TCB (improves debugging of stack overflows as the overflow will not
+	  overwrite the task's name).
+	+ GCC, IAR and Keil Cortex-M4F ports now use more inlining (performance
+	  enhancements at the cost of a little additional code space).
+	+ Queues are now allocated with a single call to pvPortMalloc() which
+	  allocates both the queue structure and the queue storage area.
+	+ Introduced a new critical section macro for reading the tick count that
+	  defines away to nothing in cases where the width of the tick allows the
+	  tick count to be read atomically (performance benefits - especially when
+	  optimisation is on).
+	+ Introduced configAPPLICATION_ALLOCATED_HEAP in heap_4.c to allow the
+	  application writer to provide their own heap array - and in so doing
+	  control the location of the heap.
+	+ Introduced configUSE_LIST_DATA_INTEGRITY_CHECK_BYTES which, when set, will
+	  include known values in both list and list item structures.  The values
+	  are intended to assist debugging.  If the values get overwritten then it
+	  is likely application code has written over RAM used by the kernel.
+	+ configASSERT()s in all Cortex-M ports used to test the lowest 5 bits of
+	  the interrupt control register to detect taskENTER_CRITICAL() being called
+	  from an interrupt.  This has been changed to test all 8 bits.
+	+ Introduced uxTaskPriorityGetFromISR().
+	+ Microblze V8 port now tests XPAR_MICROBLAZE_0_USE_FPU for inequality to 0
+	  rather than equality to 1, and 2 and 3 are also valid values.
+	+ Cortex-A5 GIC-less port no longer passes the address of the interrupting
+	  peripheral into the interrupt handler.
+	+ Fix an issue in FreeRTOS-MPU where an attempt was made to free the stack
+	  belonging to a task when the task was deleted, even when the stack was
+	  allocated statically.
+	+ Utility (helper) functions that format task statistic information into
+	  human readable tables now pad task names with spaces to ensure columns
+	  line up correctly even where task name lengths vary greatly.
+	+ Update FreeRTOS+Trace recorder library to version 2.7.0.
+
+	Demo application updates:
+
+	+ Added two new standard demo task sets:  IntSemTest and TaskNotify.
+	+ Added port and demo application for Atmel SAMA5D4 Cortex-A5 MPU.
+	+ Added demo application for Altera Cyclone V Cortex-A9 MPU.
+	+ Updated Zynq demo to use version 2014.4 of Xilinx's SDK and added in
+	  demo tasks for new RTOS features.
+	+ Updated Atmel SAM4E and SAM4S demos to include a lot of additional test
+	  and demo tasks.
+	+ Fixed a corner case issue in Atmel SAM4L low power tickless
+	  implementation, and added button interrupt handling.
+	+ Make the interrupt queue tests more tolerant to heave CPU loads.
+	+ Updated MSVC FreeRTOS simulator demo to include the latest standard test
+	  and demo tasks.
+	+ Updated MingW/Eclipse FreeRTOS simulator demo to match the FreeRTOS MSVC
+	  simulator demo.
+	+ Updated all demos that use FreeRTOS+Trace to work with the latest trace
+	  recorder code.
+
+
+Changes between V8.1.1 and V8.1.2 released September 2nd 2014
+
+	Move the defaulting of configUSE_PORT_OPTIMISED_TASK_SELECTION into the
+	individual port layers where necessary so it does not affect ports that do
+	not support the definition.
+
+Changes between V8.1.0 and V8.1.1 released August 29th 2014
+
+	By popular requests - a minor patch to V8.1.0 to re-instate the ability to
+	give a mutex type semaphore (with priority inheritance) from an interrupt
+	handler.
+
+Changes between V8.0.1 and V8.1.0 released August 26th 2014
+
+	FreeRTOS scheduler, kernel, demo and test updates:
+
+	+ Improved the priority inheritance algorithms to assist integration with
+	  off the shelf middleware that may hold multiple mutexes simultaneously.
+	+ Introduce heap_5.c, which is similar to heap_4.c but allows the heap to
+	  span multiple non-contiguous memory regions.
+	+ Updated all Cortex-A9 ports to help trap a couple of common usage errors -
+	  the first being when a task incorrectly attempts to exit its implementing
+	  function and the second being when a non interrupt safe API function is
+	  called from an interrupt.
+	+ Update all Cortex-A9 ports to remove obsolete mode switches prior to
+	  restoring a task context.
+	+ configUSE_PORT_OPTIMISED_TASK_SELECTION now defaults to 1 instead of 0.
+	+ Update all Cortex-M3/4F ports to trap a non interrupt safe API function
+	  being called from an interrupt handler.
+	+ Simplify the alignment checks in heap_4.c.
+	+ Update the MSVC Windows simulator demo to use heap_5.c in place of
+	  heap_4.c to ensure end users have an example to refer to.
+	+ Updated standard demo test code to test the new priority inheritance
+	  algorithms.
+	+ Updated the standard demo tasks to make use of stdint and the FreeRTOS
+	  specific typedefs that were introduced in FreeRTOS V8.0.0.
+	+ Introduce the pdMS_TO_TICKS() macro as a more user friendly and intuitive
+	  alternative to pdTICKS_PER_MS - both of which can be used to convert a
+	  time specified in milliseconds to a time specified in RTOS ticks.
+	+ Fix a bug in the Tasking compiler's Cortex-M port that resulted in an
+	  incorrect value being written to the basepri register.  This only effects
+	  users of the Tasking compiler.
+	+ Update the Zynq demo to use version 2014.2 of the SDK and add in an lwIP
+	  example that demonstrates lwIP being used with both its raw and sockets
+	  interfaces.
+	+ Updated the CCS Cortex-R4 port to enable it to be built with the latest
+	  CCS compiler.
+
+	New ports and demo applications:
+
+	+ Two Renesas RX64M ports (RXv2 core) and demos introduced, one for the GCC
+	  compiler and one for the Renesas compiler.  Both demos use e2 studio.
+	+ Generic IAR Cortex-A5 port (without any reliance on a GIC) introduced.
+	  The new port is demonstrated on an Atmel SAMA5D3 XPlained board.
+
+	FreeRTOS+ component updates:
+
+	+ Update CyaSSL to the latest version.
+	+ Updated the FreeRTOS+ components supplied directly by Real Time Engineers
+	  Ltd. to make use of stdint and the FreeRTOS specific typedefs that were
+	  introduced in FreeRTOS V8.0.0.
+	+ Rework and simplify the FreeRTOS+FAT SL RAM disk driver.
+
+	Miscellaneous updates and maintenance:
+
+	+ Update the IAR and DS-5/ARM RZ demos to target the official RZ RSK
+	  hardware in place of the previously targeted Renesas internal (not
+	  publicly available) hardware.
+	+ Various other maintenance tasks.
+
+
+Changes between V8.0.0 and V8.0.1 released 2nd May 2014
+
+	+ Minor fixes to the event group functionality that was released in V8.0.0.
+	  The 'clear bits from ISR' functionality is now implemented using a
+	  deferred interrupt callback instead of a function, and the 'wait bits' and
+	  'task sync' functions now correctly clear internal control bits before
+	  returning a value in every possible path through the respective functions.
+	+ Ensure the updating of internal control data is protected by a critical
+	  section after a task is deleted or suspended.
+	+ Minor fixes to FreeRTOS+FAT SL - namely seeking beyond the end of a file
+	  when the offset was not a multiple of the sector size.
+	+ Ensure Cortex-A9 system registers are only ever accessed as 32-bit values,
+	  even when only the lest significant byte of the register is implemented.
+
+	Other updates:
+
+	+ Updated the XMC4200 IAR project so it links with version 7.x of the IAR
+	  tools.
+	+ Add RL78L1C demo.
+	+ Add pcTimerGetName() API function.
+	+ Call _reclaim_reent() when a task is deleted if configUSE_NEWLIB_REENTRANT
+	  is defined.
+
+Changes between V7.6.0 and V8.0.0 released 19th Feb 2014
+
+	https://www.FreeRTOS.org/upgrading-to-FreeRTOS-V8.html
+
+	FreeRTOS V8.x.x is a drop-in compatible replacement for FreeRTOS V7.x.x,
+	although a change to the type used to reference character strings may result
+	in application code generating a few (easily clearable) compiler warnings
+	after the upgrade, and an updated typedef naming convention means use of the
+	old typedef names is now discouraged.
+	See https://www.FreeRTOS.org/upgrading-to-FreeRTOS-V8.html for full
+	information.
+
+	New features and functionality:
+
+	+ Event groups - see https://www.FreeRTOS.org/FreeRTOS-Event-Groups.html
+	+ Centralised deferred interrupt processing - see
+	  https://www.FreeRTOS.org/xTimerPendFunctionCallFromISR.html
+
+	Other updates:
+
+	+ Previously, when a task left the Blocked state, a context switch was
+	  performed if the priority of the unblocked task was greater than or equal
+	  to the priority of the Running task.  Now a context switch is only
+	  performed if the priority of the unblocked task is greater than the
+	  priority of the Running task.
+	+ New low power tickless demonstration project that targets the ST STM32L
+	  microcontroller - see
+	  https://www.FreeRTOS.org/STM32L-discovery-low-power-tickless-RTOS-demo.html
+	+ Add xPortGetMinimumEverFreeHeapSize() to heap_4.c.
+	+ Small change to the tickless low power implementation on the SAM4L to
+	  ensure the alarm value (compare match value) cannot be set to zero when a
+	  tickless period is exited due to an interrupt originating from a source
+	  other than the RTOS tick.
+	+ Update the GCC/Eclipse Win32 simulator demo to make better use of Eclipse
+	  resource filters and match the functionality of the MSVC equivalent.
+	+ xTaskIsTaskSuspended() is no longer a public function.  Use
+	  eTaskGetState() in its place.
+	+ Improved trace macros, including tracing of heap usage.
+	+ Remove one level of indirection when accepting interrupts on the PIC32MZ.
+	+ Add Cortex-A9 GCC port layer.
+	+ Add Xilinx Zynq demo application.
+
+
+Changes between V7.5.3 and V7.6.0 released 18th November 2013
+
+	V7.6.0 changes some behaviour when the co-operative scheduler is used (when
+	configUSE_PREEMPTION is set to 0).  It is important to note that the
+	behaviour of the pre-emptive scheduler is unchanged - the following
+	description only applies when configUSE_PREEMPTION is set to 0:
+
+	WHEN configUSE_PREEMPTION IS SET TO 0 (which is in a small minority of
+	cases) a context switch will now only occur when a task places itself into
+	the Blocked state, or explicitly calls taskYIELD().  This differs from
+	previous versions, where a context switch would also occur when implicitly
+	moving a higher priority task out of the Blocked state.  For example,
+	previously, WHEN PREEMPTION WAS TURNED OFF, if task A unblocks task B by
+	writing to a queue, then the scheduler would switch to the higher priority
+	task.  Now, WHEN PREEMPTION IS TURNED OFF, if task A unblocks task B by
+	writing to a queue, task B will not start running until task A enters the
+	Blocked state or task A calls taskYIELD().  [If configUSE_PREEMPTION is not
+	set to 0, so the normal pre-emptive scheduler is being used, then task B
+	will start running immediately that it is moved out of the Blocked state].
+
+	Other changes:
+
+	+ Added a port layer and a demo project for the new PIC32MZ architecture.
+	+ Update the PIC32MX port layer to re-introduce some ehb instructions that
+	  were previously removed, add the ability to catch interrupt stack
+	  overflows (previously only task stack overflows were trapped), and also
+	  add the ability to catch an application task incorrectly attempting to
+	  return from its implementing function.
+	+ Make dramatic improvements to the performance of the Win32 simulator port
+	  layer.
+	+ Ensure tasks that are blocked indefinitely report their state as Blocked
+	  instead of Suspended.
+	+ Slight improvement to the Cortex-M4F port layers where previously one
+	  register was inadvertently being saved twice.
+	+ Introduce the xSemaphoreCreateBinary() API function to ensure consistency
+	  in the semantics of how each semaphore type is created.  It is no longer
+	  recommended to use vSemaphoreCreateBinary() (the version prefixed with a
+	  'v'), although it will remain in the code for backward compatibility.
+	+ Update the Cortex-M0 port layers to allow the scheduler to be started
+	  without using the SVC handler.
+	+ Added a build configuration to the PIC32MX MPLAB X demo project that
+	  targets the PIC32 USB II starter kit.  Previously all the build
+	  configurations required the Explorer 16 hardware.
+	+ Some of the standard demo tasks have been updated to ensure they execute
+	  correctly with the updated co-operative scheduling behaviour.
+	+ Added comprehensive demo for the Atmel SAM4E, including use of
+	  FreeRTOS+UDP, FreeRTOS+FAT SL and FreeRTOS+CLI.
+
+	FreeRTOS+ Changes:
+
+	+ Minor maintenance on FreeRTOS+UDP.
+
+Changes between V7.5.2 and V7.5.3 released October 14 2013
+
+	Kernel changes:
+
+	+ Prior to V7.5.x yields requested from the tick hook would occur in the
+	  same tick interrupt - revert to that original behaviour.
+	+ New API function uxQueueSpacesAvailable().
+	+ Introduced the prvTaskExitError() function to Cortex-M0, Cortex-M3/4
+	  and Cortex-M4F ports.  prvTaskExitError() is used to trap tasks that
+	  attempt to return from their implementing functions (tasks should call
+	  vTaskDelete( NULL ); if they want to exit).
+	+ The Cortex-M0 version of portSET_INTERRUPT_MASK_FROM_ISR and
+	  portCLEAR_INTERRUPT_MASK_FROM_ISR are now fully nestable.
+	+ Improved behaviour and robustness of the default Cortex-M tickless idle
+	  behaviour.
+	+ Add workaround for silicon errata PMU_CM001 in Infineon XMC4000 devices to
+	  all Cortex-M4F ports.
+	+ Add Cortex-M0 port for Keil.
+	+ Updated Cortus port.
+	+ Ensure _impure_ptr is initialised before the scheduler is started.
+	  Previously it was not set until the first context switch.
+
+	FreeRTOS+ changes:
+
+	+ Update FreeRTOS+UDP to V1.0.1 - including direct integration of the
+	  FreeRTOS+Nabto task, improvements to the DHCP behaviour, and a correction
+	  to the test that prevents the network event hook being called on the first
+	  network down event.  The FreeRTOS+UDP change history is maintained
+	  separately.
+	+ Correct the __NVIC_PRIO_BITS setting in the LPC18xx.h header files
+	  provided in the NXP CMSIS library, then update the interrupts used by the
+	  LPC18xx demos accordingly.
+	+ Replace double quotes (") with single quotes (') in FreeRTOS+CLI help
+	  strings to ensure the strings can be used with the JSON descriptions used
+	  in the FreeRTOS+Nabto demos.
+
+	Demo and miscellaneous changes:
+
+	+ Added demo for the Atmel SAMD20 Cortex-M0+.  The demo includes
+	  FreeRTOS+CLI
+	+ Added a demo for the Infineon Cortex-M0 that can be built with the IAR
+	  Keil and GCC tools.
+	+ Updated the Infineon XMC4000 demos for IAR, Keil, GCC and Tasking tools,
+	  with additional build configurations to directly support the XMC4200 and
+	  XMC4400 devices, in addition to the previously supported XMC4500.
+	+ Updated the demo application.
+	+ Added additional trace macros traceMALLOC and traceFREE to track heap
+	  usage.
+
+Changes between V7.5.0 and V7.5.2 released July 24 2013
+
+	V7.5.2 makes the new Cortex-M vPortCheckInterruptPriority() function
+	compatible with the STM32 standard peripheral driver library, and adds
+	an extra critical section to the default low power tickless mode
+	implementation.  Only users of the STM32 peripheral library or the default
+	tickless implementation need update from version 7.5.0.
+
+Changes between V7.4.2 and V7.5.0 released July 19 2013
+
+	V7.5.0 is a major upgrade that includes multiple scheduling and efficiency
+	improvements, and some new API functions.
+
+	Compatibility information for FreeRTOS users:
+	  FreeRTOS V7.5.0 is backward compatible with FreeRTOS V7.4.0 with one
+	  exception; the vTaskList() and vTaskGetRunTimeStats() functions are now
+	  considered legacy, having been replaced by the single uxTaskGetSystemState()
+	  function.  configUSE_STATS_FORMATTING_FUNCTIONS must be set to 1 in
+	  FreeRTOSConfig.h for vTaskList() and vTaskGetRunTimeStats() to be
+	  available.
+
+	Compatibility information for FreeRTOS port writers:
+	  vTaskIncrementTick() is now called xTaskIncrementTick() (because it now
+	  returns a value).
+
+	Headline changes:
+
+	+ Multiple scheduling and efficiency improvements.
+	+ Core kernel files now pass PC-Lint V8 static checking without outputting
+	  any warnings (information on the test conditions will follow).
+
+	New API functions:
+
+	+ uxTaskGetSystemState() https://www.FreeRTOS.org/uxTaskGetSystemState.html
+	+ xQueueOverwrite() https://www.FreeRTOS.org/xQueueOverwrite.html
+	+ xQueueOverwriteFromISR()
+	+ xQueuePeekFromISR()
+
+	The following ports and demos, which were previously available separately,
+	are now incorporated into the main FreeRTOS zip file download:
+
+	+ ARM Cortex-A9 IAR
+	+ ARM Cortex-A9 ARM compiler
+	+ Renesas RZ
+	+ Microsemi SmartFusion2
+
+	New FreeRTOSConfig.h settings
+	http://shop.freertos.org/FreeRTOS_API_and_Configuration_Reference_s/1822.htm
+
+	+ configUSE_TIME_SLICING
+	+ configUSE_NEWLIB_REENTRANT
+	+ configUSE_STATS_FORMATTING_FUNCTIONS
+	+ configINCLUDE_APPLICATION_DEFINED_PRIVILEGED_FUNCTIONS
+
+	Other changes:
+
+	+ (MPU port only) The configINCLUDE_APPLICATION_DEFINED_PRIVILEGED_FUNCTIONS
+	  options provides a mechanism that allows application writers to execute
+	  certain functions in privileged mode even when a task is running in user
+	  mode.
+	+ Ports that support interrupt nesting now include a configASSERT() that
+	  will trigger if an interrupt safe FreeRTOS function is called from an
+	  interrupt that has a priority designated as above the maximum system/API
+	  call interrupt priority.
+	+ The included FreeRTOS+Trace recorder code has been updated to the latest
+	  version, and the demo applications that use the trace recorder code have
+	  been updated accordingly.
+	+ The FreeRTOS Windows Simulator (MSVC version only) has been updated to
+	  include a new basic 'blinky' build option in addition to the original
+	  comprehensive build option.
+	+ Improve RAM usage efficiency of heap_4.c and heap_2.c.
+	+ Prevent heap_4.c from attempting to free memory blocks that were not
+	  allocated by heap_4.c, or have already been freed.
+	+ As FreeRTOS now comes with FreeRTOS+FAT SL (donated by HCC) the Chan FATfs
+	  files have been removed from FreeRTOS/Demo/Common.
+	+ Fix build error when R4 port is build in co-operative mode.
+	+ Multiple port and demo application maintenance activities.
+
+Changes between V7.4.1 and V7.4.2 released May 1 2013
+
+	NOTE: There are no changes in the FreeRTOS kernel between V7.4.1 and V7.4.2
+
+	+ Added FreeRTOS+FAT SL source code and demo project.  The demo project
+	  runs in the FreeRTOS Windows simulator for easy and hardware independent
+	  experimentation and evaluation.  See https://www.FreeRTOS.org/fat_sl
+
+Changes between V7.4.0 and V7.4.1 released April 18 2013
+
+	+ To ensure strict conformance with the spec and ensure compatibility with
+	  future chips data and instruction barrier instructions have been added to
+	  the yield macros of Cortex-M and Cortex-R port layers.  For efficiency
+	  the Cortex-M port layer "yield" and "yield" from ISR are now implemented
+	  separately as the barrier instructions are not required in the ISR case.
+	+ Added FreeRTOS+UDP into main download.
+	+ Reorganised the FreeRTOS+ directory so it now matches the FreeRTOS
+	  directory with Source and Demo subdirectories.
+	+ Implemented the Berkeley sockets select() function in FreeRTOS+UDP.
+	+ Changed (unsigned) casting in calls to standard library functions with
+	  (size_t) casting.
+	+ Added the Atmel SAM4L and Renesas RX100 demos that demonstrates the
+	  tickless (tick suppression) low power FreeRTOS features.
+	+ Add a new RL78 IAR demo that targets numerous new RL78 chips and
+	  evaluation boards.
+	+ Adjusted stack alignment on RX200 ports to ensure an assert was not
+	  falsely triggered when configASSERT() is defined.
+	+ Updated the Cortex_M4F_Infineon_XMC4500_IAR demo to build with the latest
+	  version of EWARM.
+	+ Corrected header comments in the het.c and het.h files (RM48/TMS570 demo).
+
+
+Changes between V7.3.0 and V7.4.0 released February 20 2013
+
+	+ New feature:  Queue sets.  See:
+	  https://www.FreeRTOS.org/Pend-on-multiple-rtos-objects.html
+	+ Overhauled the default tickless idle mode implementation provided with the
+	  ARM Cortex-M3 port layers.
+	+ Enhanced tickless support in the core kernel code with the introduction of
+	  the configEXPECTED_IDLE_TIME_BEFORE_SLEEP macro and the
+	  eTaskConfirmSleepModeStatus() function.
+	+ Added the QueueSet.c common demo/test file.  Several demo applications
+	  have been updated to use the new demo/test tasks.
+	+ Removed reliance on the PLIB libraries from the MPLAB PIC32 port layer and
+	  demo applications.
+	+ Added the FreeRTOS+Trace recorder code to the MSVC Win32 demo.
+	+ Renamed eTaskStateGet() to eTaskGetState() for consistency, and added a
+	  pre-processor macro for backward compatibility with the previous name.
+	+ Updated functions implemented in the core queue.c source file to allow
+	  queue.h to be included from the .c file directly (this prevents compiler
+	  warnings that were generated by some compilers).
+	+ Updated the CCS Cortex-R4 port layer to replace the CLZ assembler function
+	  with the CLZ compiler intrinsic that is provided by the latest versions of
+	  the CCS ARM compiler.
+	+ Updated all heap_x.c implementations to replace the structure that was
+	  used to ensure the start of the heap was aligned with a more portable
+	  direct C code implementation.
+	+ Added support for PIC24 devices that include EDS.
+	+ Minor optimisations to the PIC32 port layer.
+	+ Minor changes to tasks.c that allow the state viewer plug-ins to display
+	  additional information.
+	+ Bug fix:  Update prvProcessReceivedCommands() in timers.c to remove an
+	  issue that could occur if the priority of the timer daemon task was set
+	  below the priority of tasks that used timer services.
+	+ Update the FreeRTOS+Trace recorder code to the latest version.
+
+Changes between V7.2.0 and V7.3.0 released October 31 2012
+
+	+ Added ability to override the default scheduler task selection mechanism
+	  with implementations that make use of architecture specific instructions.
+	+ Added ability to suppress tick interrupts during idle time, and in so
+	  doing, provide the ability to make use of architecture specific low power
+	  functionality.
+	+ Added the portSUPPRESS_TICKS_AND_SLEEP() macro and vTaskStepTick() helper
+	  function.
+	+ Added the configSYSTICK_CLOCK_HZ configuration constant.
+	+ Reworked the Cortex-M3 and Cortex-M4F port layers for GCC, Keil and IAR to
+	  directly support basic power saving functionality.
+	+ Added hooks to allow basic power saving to be augmented in the application
+	  by making use of chip specific functionality.
+	+ Minor change to allow mutex type semaphores to be used from interrupts
+	  (which would not be a normal usage model for a mutex).
+	+ Change the behaviour of the interrupt safe interrupt mask save and restore
+	  macros in the Cortex-M ports.  The save macro now returns the previous
+	  mask value.  The restore macro now uses the previous mask value.  These
+	  changes are not necessary for the kernel's own implementation, and are
+	  made purely because the macros were being used by application writers.
+	+ Added eTaskStateGet() API function.
+	+ Added port specific optimisations to the PIC32 port layer, and updated the
+	  PIC32 demo applications to make use of this new feature.
+	+ Added port specific optimisations to the Win32 simulator port.
+	+ Added new ports and demo applications for the TI Hercules RM48 and TMS570
+	  safety microcontrollers.
+	+ Added SAM3 demos targeting the ATSAM3S-EK2 and ATSAM3X-EK evaluation
+	  boards.
+	+ Updated the PIC32 MPLAB X project to manually set the compiler include
+	  paths instead of using the IDE entry box following reports that the
+	  include paths were somehow being deleted.
+	+ Improved character handling in FreeRTOS+CLI.
+
+Changes between V7.1.1 and V7.2.0 released 14 August 2012
+
+	FreeRTOS V7.2.0 is backward compatible with FreeRTOS V7.1.2.
+
+	+ Added a FreeRTOS+ sub-directory.  The directory contains some FreeRTOS+
+	  source code, and example projects that use the FreeRTOS Win32 simulator.
+	+ Added a new example heap allocation implementation (heap_4.c) that
+	  includes memory block coalescence.
+	+ Added a demo that targets the Atmel SAM4S Cortex-M4 based microcontroller.
+	  The demo is preconfigured to build using the free Atmel Studio 6 IDE and
+	  GCC compiler.
+	+ Added xSemaphoreTakeFromISR() implementation.
+	+ The last parameter in ISR safe FreeRTOS queue and semaphore functions
+	  (xHigherPriorityTaskWoken) is now optional and can be set to NULL if it
+	  is not required.
+	+ Update the IAR and MSP430X ports to clear all lower power mode bits before
+	  exiting the tick interrupt [bug fix].
+	+ Allow xQueueReset() to be used, even when the queues event lists are not
+	  empty.
+	+ Added a vQueueDelete() handler for the FreeRTOS MPU port (this was
+	  previously missing).
+	+ Updated the vPortSVCHandler() functions in the FreeRTOS MPU port layer to
+	  ensure it compiles with the latest ARM GCC compilers from Linaro.
+	+ Updated the prvReadGP() function in the NIOS II port to ensure the compiler
+	  can choose any register for the functions parameter (required at high
+	  compiler optimisation levels).
+	+ Add #error macros into the Keil and IAR Cortex-M ports to ensure they
+	  cannot be built if the user has set configMAX_SYSCALL_INTERRUPT_PRIORITY
+	  to 0.
+	+ Added comments in the FreeRTOSConfig.h files associated with Cortex-M3 and
+	  Cortex-M4 demos stating that the configMAX_SYSCALL_INTERRUPT_PRIORITY
+	  parameter must not be set to 0.
+	+ Introduce new INCLUDE_xQueueGetMutexHolder configuration constant
+	  (defaulted to 0).
+	+ Added two new list handling macros - for internal use only in upcoming new
+	  products.
+	+ Removed all mention of the legacy vTaskStartTrace and ulTaskEndTrace
+	  macros.  FreeRTOS+Trace supersedes the legacy trace.
+	+ Added a configASSERT() into the vPortFree() function in heap_1.c as it is
+	  invalid for the function to be called.
+	+ Made the xRxLock and xTxLock members of the queue structure volatile.
+	  This is probably not necessary, and is included as a precautionary
+	  measure.
+	+ Modify the assert() that checks to see if the priority passed into an
+	  xTaskCreate() function is within valid bounds to permit the assert to be
+	  used in the FreeRTOS MPU port.
+	+ The software timer service (daemon) task is now created in a way that
+	  to ensure compatibility with FreeRTOS MPU.
+
+Changes between V7.1.0 and V7.1.1 released May 1 2012
+
+	New ports:
+
+	The following ports are brand new:
+	+ Cortex-M3 Tasking
+
+	The following ports have been available as separate downloads for a number
+	of months, but are now included in the main FreeRTOS download.
+	+ Cortex-M0 IAR
+	+ Cortex-M0 GCC
+	+ Cortex-M4F GCC (with full floating point support)
+
+
+	New demos:
+
+	The following demos are brand new:
+	+ Renesas RX63N RDK (Renesas compiler)
+
+	The following demos have been available as separate downloads for a number
+	of months, but are now included in the main FreeRTOS download.
+	+ NXP LPC1114 GCC/LPCXpresso
+	+ ST STM32F0518 IAR
+	+ Infineon XMC4500 GCC/Atollic
+	+ Infineon XMC4500 IAR
+	+ Infineon XMC4500 Keil
+	+ Infineon XMC4500 Tasking
+
+
+	Kernel miscellaneous / maintenance:
+
+	+ Introduced the portSETUP_TCB() macro to remove the requirement for the
+	  Windows simulator to use the traceTASK_CREATE() macro, leaving the trace
+	  macro available for use by FreeRTOS+Trace (https://www.FreeRTOS.org/trace).
+	+ Added a new trace macro, traceMOVE_TASK_TO_READY_STATE(), to allow future
+	  FreeRTOS+Trace versions to provide even more information to users.
+	+ Updated the FreeRTOS MPU port to be correct for changes that were
+	  introduced in FreeRTOS V7.1.0.
+	+ Introduced the xQueueReset() API function.
+	+ Introduced the xSemaphoreGetMutexHolder() API function.
+	+ Tidy up various port implementations to add the static key word where
+	  appropriate, and remove obsolete code.
+	+ Slight change to the initial stack frame given to the RX600 ports to allow
+	  them to be used in the Eclipse based E2Studio IDE without confusing GDB.
+	+ Correct the alignment given to the initial stack of Cortex-M4F tasks.
+	+ Added a NOP following each DINT instruction on MSP430 devices for strict
+	  conformance with the instructions on using DINT.
+	+ Changed the implementation of thread deletes in the Win32 port to prevent
+	  the port making use of the traceTASK_DELETE() trace macros - leaving this
+	  macro free for use by FreeRTOS+Trace.
+	+ Made some benign changes to the RX600 Renesas compiler port layer to
+	  ensure the code can be built to a library without essential code being
+	  removed by the linker.
+	+ Reverted the change in the name of the uxTaskNumber variable made in
+	  V7.1.0 as it broke the IAR plug-in.
+
+
+	Demo miscellaneous / maintenance:
+
+	+ The command interpreter has now been formally released as FreeRTOS+CLI,
+	  and been moved out of the main FreeRTOS download, to instead be available
+	  from the FreeRTOS+ Ecosystem site https://www.FreeRTOS.org/plus.
+	+ flash_timer.c/h has been added to the list of standard demo tasks.  This
+	  performs the same functionality as the flash.c tasks, but using software
+	  timers in place of tasks.
+	+ Upgraded the PIC32 demo as follows:  Changes to how the library functions
+	  are called necessitated by the new compiler version, addition of MPLAB X
+	  project with PIC32MX360, PIC32MX460 and PIC32MX795 configurations,
+	  addition of simply blinky demo, updated FreeRTOSConfig.h to include more
+	  parameters, addition of hook function stubs.
+	+ The MSP430X IAR and CCS demos have been updated to ensure the power
+	  settings are correct for the configured CPU frequency.
+	+ Rowley CrossWorks projects have been updated to correct the "multiple
+	  definition of ..." warnings introduced when the toolchain was updated.
+	+ Updated various FreeRTOSConfig.h header files associated with projects
+	  that build with Eclipse to include a #error statement informing the user
+	  that the CreateProjectDirectoryStructure.bat batch file needs to be
+	  executed before the projects can be opened.
+	+ Renamed directories that included "CCS4" in their name to remove the '4'
+	  and instead just be "CCS".  This is because the demo was updated and
+	  tested to also work with later Code Composer Studio versions.
+	+ Updated the TCP/IP periodic timer frequency in numerous uIP demos to be
+	  50ms instead of 500ms.
+
+Changes between V7.0.2 and V7.1.0 released December 13 2011
+
+	New ports:
+
+	+ Cortex-M4F IAR port.
+	+ Cortex-M4F Keil/RVDS port.
+	+ TriCore GCC port.
+
+	New demos:
+
+	+ NXP LPC4350 using the Keil MDK, and demonstrated on a Hitex development
+	  board.
+	+ ST STM32F407 using the IAR Embedded Workbench for ARM, and demonstrated on
+	  the IAR STM32F407ZG-SK starter kit.
+	+ Infineon TriCore TC1782, using the GCC compiler, demonstrated on the
+	  TriBoard TC1782 evaluation board.
+	+ Renesas RX630, using the Renesas compiler and HEW, demonstrated on an
+	  RX630 RSK (Renesas Starter Kit).
+
+	Miscellaneous / maintenance:
+
+	+ Removed all calls to printf() from the K60/IAR Kinetis demo so the project
+	  can execute stand alone - without being connected to the debugger.
+	+ Completed the command interpreter framework.  Command handlers now receive
+	  the entire command string, giving them direct access to parameters.
+	  Utility functions are provided to check the number of parameters, and
+	  return parameter sub-strings.
+	+ The previously documented fix for the bug in xTaskResumeFromISR() that
+	  effected (only) ports supporting interrupt nesting has now been
+	  incorporated into the main release.
+	+ The portALIGNMENT_ASSERT_pxCurrentTCB() definition has been added to allow
+	  specific ports to skip the second stack alignment check when a task is
+	  created.  This is because the second check is not appropriate for some
+	  ports - including the new TriCore port where the checked pointer does not
+	  actually point to a stack.
+	+ The portCLEAN_UP_TCB() macro has been added to allow port specific clean
+	  up when a task is deleted - again this is required by the TriCore port.
+	+ Various other minor changes to ensure warning free builds on a growing
+	  number of microcontroller and toolchain platforms.  This includes a
+	  (benign) correction to the prototype of the
+	  vApplicationStackOverflowHook() definition found in lots of recent demos.
+
+	Trace system:
+
+	+ The legacy trace mechanism has been completely removed - it has been
+	  obsolete for the years since the trace macros were introduced.  The
+	  configuration constant configUSE_TRACE_FACILITY is now used to optionally
+	  include additional queue and task information.  The additional information
+	  is intended to make the trace mechanism more generic, and allow the trace
+	  output to provide more information.  When configUSE_TRACE_FACILITY is set
+	  to 1:
+		- the queue structure includes an additional member to hold the queue
+		  type, which can be base, mutex, counting semaphore, binary semaphore
+		  or recursive mutex.
+		- the queue structure includes an additional member to hold a queue
+		  number.  A trace tool can set and query the queue number for its own
+		  purposes.  The kernel does not use the queue number itself.
+		- the TCB structure includes an additional member to hold a task number
+		  number.  A trace tool can set and query the task number for its own
+		  purposes.  The kernel does not use the task number itself.
+	+ Queues and all types of semaphores are now automatically allocated their
+	  type as they are created.
+	+ Added two new trace macros - traceTASK_PRIORITY_INHERIT() and
+	  traskTASK_PRIORITY_DISINHERIT().
+	+ Updated the traceQUEUE_CREATE_FAILED() macro to take a parameter that
+	  indicates the type of queue, mutex, or semaphore that failed to be
+	  created.
+	+ The position from which traceCREATE_MUTEX() is called has been moved from
+	  after the call to xQueueGenericSend() [within the same function] to before
+	  the call.  This ensures the trace events occur in the correct order.
+	+ The value passed into tracePRIORITY_SET() has been corrected for the case
+	  where vTaskPrioritySet() is called with a null parameter.
+
+Changes between V7.0.1 and V7.0.2 released September 20 2011
+
+	New ports:
+
+	+ The official FreeRTOS Renesas RX200 port and demo application have been
+	  incorporated into the main FreeRTOS zip file download.
+	+ The official FreeRTOS Renesas RL78 port and demo application have been
+	  incorporated into the main FreeRTOS zip file download.
+	+ The official FreeRTOS Freescale Kinetis K60 tower demo application has
+	  been incorporated into the main FreeRTOS zip file download.  This includes
+	  an embedded web server example.
+	+ A new Microblaze V8 port layer has been created to replace the older, now
+	  deprecated, port layer.  The V8 port supports V8.x of the Microblaze IP,
+	  including exceptions, caches, and the floating point unit.  A new
+	  Microblaze demo has also been added to demonstrate the new Microblaze V8
+	  port layer.  The demo application was created using V13.1 of the Xilinx
+	  EDK, and includes a basic embedded web server that uses lwIP V1.4.0.
+	+ The official FreeRTOS Fujitsu FM3 MB9A310 demo application has been
+	  incorporated into the main FreeRTOS zip file download.  Projects are
+	  provided for both the IAR and Keil toolchains.
+
+
+	API additions:
+
+	+ xTaskGetIdleTaskHandle() has been added.
+	+ xTaskGetTimerDaemonTaskHandle() has been added.
+	+ pcTaskGetTaskName() has been added.
+	+ vSemaphoreDelete() macro has been added to make it obvious how to delete
+	  a semaphore.  In previous versions vQueueDelete() had to be used.
+	+ vTaskCleanUpResources() has been removed.  It has been obsolete for a
+	  while.
+	+ portPOINTER_SIZE_TYPE has been introduced to prevent compiler warnings
+	  being generated when the size of a pointer does not match the size of
+	  the stack type.  This will (has already) be used in new ports, but will
+	  not be retrofitted to existing ports until the existing port itself is
+	  updated.
+
+	Other updates and news:
+
+	+ The core files have all been modified to tighten the coding standard even
+	  further.  These are style, not functional changes.
+	+ All ARM7 port layers have been slightly modified to prevent erroneous
+	  assert() failures when tasks are created and configASSERT() is defined.
+	+ All ARM IAR projects have been updated to build with the latest V6.2.x
+	  versions of the IAR Embedded Workbench for ARM tools (EWARM).  This was
+	  necessary due to a change in the way EWARM uses the CMSIS libraries.
+	+ The PIC32 port layer has been updated in preparation for V2 of the C32
+	  compiler.
+	+ The old Virtex-4 Microblaze demo has been marked as deprecated.  Please
+	  use the brand new Spartan-6 port and demo in its place.
+	+ The bones of a new generic command interpreter is located in
+	  FreeRTOS/Demo/Common/Utils/CommandInterpreter.c.  This is still a work in
+	  progress, and not documented.  It is however already in use.  It will be
+	  documented in full when the projects that are already using it are
+	  completed.
+	+ A couple of new standard demos have been included.  First, a version of
+	  flop.c called sp_flop.c.  This is similar to flop.c, but uses single
+	  precision floats in place of double precision doubles.  This allows the
+	  for testing ports to processors that have only single precision floating
+	  point units, and revert to using emulated calculations whenever a double
+	  is used.  Second, comtest_strings.c has been included to allow the test
+	  of UART drivers when an entire string is transmitted at once.  The
+	  previous comtest.c only used single character transmission and reception.
+	+ lwIP V1.4.0 is now included in the FreeRTOS/Demo/Common directory, and
+	  used by a couple of new demos.
+
+Changes between V7.0.0 and V7.0.1 released May 13 2011
+
+	+ Added a Fujitsu FM3 demo application for both the IAR and Keil tool
+	  chains.
+	+ Added a SmartFusion demo application for all of the IAR, Keil and
+	  SoftConsole (GCC/Eclipse) tool chains.
+	+ Updated the RX600 port and demo applications to take into account the
+	  different semantics required when using the latest (V1.0.2.0) version of
+	  the Renesas compiler.
+	+ Modified the RX600 Ethernet driver slightly to make it more robust under
+	  heavy load, and updated the uIP handling task to make use of the FreeRTOS
+	  software timers.
+	+ Slightly changed the PIC32 port layer to move an ehb instruction in line
+	  with the recommendations of the MIPS core manual, and ensure 8 byte stack
+	  alignment is truly always obtained.
+	+ Changed the behaviour when tasks are suspended before the scheduler has
+	  been started.  Before, there needed to be at least one task that was not
+	  in the suspended state.  This is no longer the case.
+
+Changes between V6.1.1 and V7.0.0 released April 8 2011
+
+	FreeRTOS V7.0.0 is backward compatible with FreeRTOS V6.x.x
+
+	Main changes:
+
+	+ Introduced a new software timer implementation.
+	+ Introduced a new common demo application file to exercise the new timer
+	  implementation.
+	+ Updated the Win32/MSVC simulator project to include the new software timer
+	  demo tasks and software timer tick hook test.  Much simpler software timer
+	  demonstrations are included in the demo projects for both of the new ports
+	  (MSP430X with CCS4 and STM32 with TrueStudio).
+	+ Various enhancements to the kernel implementation in tasks.c.  These are
+	  transparent to users and do not effect the pre-existing API.
+	+ Added calls to configASSERT() within the kernel code.  configASSERT() is
+	  functionally equivalent to the standard C assert() macro, but does not
+	  rely on the compiler providing assert.h.
+
+	Other changes:
+
+	+ Updated the MSP430X IAR port and demo project to include support for the
+	  medium memory model.
+	+ Added a demo project for the MSP430X that targets the MSP430X Discovery
+	  board and uses the Code Composer Studio 4 tools.  This demo includes use
+	  of the new software timer implementation.
+	+ Added an STM32F100RB demo project that targets the STM32 Discovery Board
+	  and uses the TrueStudio Eclipse based IDE from Atollic.
+	+ Removed some compiler warnings from the PSoC demo application.
+	+ Updated the PIC32 port layer to ensure the
+	  configMAX_SYSCALL_INTERRUPT_PRIORITY constant works as expected no matter
+	  what its value is (within the valid range set by the microcontroller
+	  kernel).
+	+ Updated the PIC24, dsPIC and PIC32 projects so they work with the latest
+	  MPLAB compiler versions from Microchip.
+	+ Various cosmetic changes to prepare for a standards compliance statement
+	  that will be published after the software release.
+
+
+Changes between V6.1.0 and V6.1.1 released January 14 2011
+
+	+ Added two new Windows simulator ports.  One uses the free Microsoft Visual
+	  Studio 2010 express edition, and the other the free MingW/Eclipse
+	  environment.  Demo projects are provided for both.
+	+ Added three demo projects for the PSoC 5 (CYAC5588).  These are for the
+	  GCC, Keil, and RVDS build tools, and all use the PSoC Creator IDE.
+	+ Added a demo for the low power STM32L152 microcontroller using the IAR
+	  Embedded Workbench.
+	+ Added a new port for the MSP430X core using the IAR Embedded Workbench.
+	+ Updated all the RX62N demo projects that target the Renesas Demonstration
+	  Kit (RDK) to take into account the revered LED wiring on later hardware
+	  revisions, and the new J-Link debug interface DLL.
+	+ Updated all the RX62N demo projects so the IO page served by the example
+	  embedded web server works with all web browsers.
+	+ Updated the Red Suite projects to work with the up coming Red Suite
+	  release, and to use a more recent version of the CMSIS libraries.
+	+ Added the traceTAKE_MUTEX_RECURSIVE_FAILED() trace macro.
+	+ Removed the (pointless) parameter from the traceTASK_CREATE_FAILED()
+	  trace macro.
+	+ Introduced the portALT_GET_RUN_TIME_COUNTER_VALUE() macro to compliment
+	  the already existing portGET_RUN_TIME_COUNTER_VALUE().  This allows for
+	  more flexibility in how the time base for the run time statistics feature
+	  can be implemented.
+	+ Added a "cpsie i" instruction before the "svc 0" instruction used to start
+	  the scheduler in each of the Cortex M3 ports.  This is to ensure that
+	  interrupts are globally enabled prior to the "svc 0" instruction being
+	  executed in cases where interrupts are left disabled by the C start up
+	  code.
+	+ Slight optimisation in the run time stats calculation.
+
+Changes between V6.0.5 and V6.1.0 released October 6 2010
+
+	+ Added xTaskGetTickCountFromISR() function.
+	+ Modified vTaskSuspend() to allow tasks that have just been created to be
+	  immediately suspended even when the kernel has not been started.  This
+	  allows them to effectively start in the Suspended state - a feature that
+	  has been asked for on numerous occasions to assist with initialisation
+	  procedures.
+	+ Added ports for the Renesas RX62N using IAR, GCC and Renesas tool suites.
+	+ Added a STM32F103 demo application that uses the Rowley tools.
+	+ Under specific conditions xFreeBytesRemaining within heap_2.c could end up
+	  with an incorrect	value.  This has been fixed.
+	+ xTaskCreateGeneric() has a parameter that can be used to pass the handle
+	  of the task just created out to the calling task.  The assignment to this
+	  parameter has been moved to ensure it is assigned prior to the newly
+	  created having any possibility of executing.  This takes into account the
+	  case where the assignment is made to a global variable that is accessed by
+	  the newly created task.
+	+ Fixed some build time compiler warnings in various FreeTCPIP (based on
+	  uIP) files.
+	+ Fixed some build time compiler warnings in Demo/Common/Minimal/IntQueue.c.
+
+Changes between V6.0.4 and V6.0.5 released May 17 2010
+
+	+ Added port and demo application for the Cortus APS3 processor.
+
+Changes between V6.0.3 and V6.0.4 released March 14 2010
+
+	+ All the contributed files that were located in the Demo/Unsupported_Demos
+	  directory have been removed.  These files are instead now available in the
+	  new  Community Contributions section of the FreeRTOS website.  See
+	  https://www.FreeRTOS.org/RTOS-contributed-ports.html
+	+ The project file located in the Demo/CORTEX_STM32F107_GCC_Rowley directory
+	  has been upgraded to use V2.x of the Rowley Crossworks STM32 support
+	  package.
+	+ An initial Energy Micro EFM32 demo has been included.  This will be
+	  updated over the coming months to make better use of the low power modes
+	  the EFM32 provides.
+
+Changes between V6.0.2 and V6.0.3 released February 26 2010
+
+	+ SuperH SH7216 (SH2A-FPU) port and demo application added.
+	+ Slight modification made to the default implementation of
+	  pvPortMallocAligned() and vPortFreeAligned() macros so by default they
+	  just call pvPortMalloc() and vPortFree().  The macros are only needed to
+	  be defined when a memory protection unit (MPU) is being used - and then
+	  only depending on other configuration settings.
+
+Changes between V6.0.1 and V6.0.2 released January 9th 2010
+
+	+ Changed all GCC ARM 7 ports to use 0 as the SWI instruction parameter.
+	  Previously the parameter was blank and therefore only an implicit 0 but
+	  newer GCC releases do not permit this.
+	+ Updated IAR SAM7S and SAM7X ports to work with IAR V5.40.
+	+ Changed the stack alignment requirement for PIC32 from 4 bytes to 8 bytes.
+	+ Updated prvListTaskWithinSingleList() is it works on processors where the
+	  stack grows up from low memory.
+	+ Corrected some comments.
+	+ Updated the startup file for the RVDS LPC21xx demo.
+
+Changes between V6.0.0 and V6.0.1 released November 15th 2009
+
+	+ Altered pxPortInitialiseStack() for all Cortex-M3 ports to ensure the
+	  stack pointer is where the compiler expects it to be when a task first
+	  starts executing.
+
+	  The following minor changes only effect the Cortex-M3 MPU port:
+
+	+ portRESET_PRIVILEGE() assembly macro updated to include a clobber list.
+	+ Added prototypes for all the privileged function wrappers to ensure no
+	  compile time warnings are generated no matter what the warning level
+	  setting.
+	+ Corrected the name of portSVC_prvRaisePrivilege to
+	  portSVC_RAISE_PRIVILEGE.
+	+ Added conditional compilation into xTaskGenericCreate() to prevent some
+	  compilers issuing warnings when portPRIVILEGE_BIT is defined as zero.
+
+
+Changes between V5.4.2 and V6.0.0 released October 16th 2009
+
+	FreeRTOS V6 is backward compatible with FreeRTOS V5.x.
+
+	Main changes:
+
+	+ FreeRTOS V6 is the first version to include memory protection unit (MPU)
+	  support.  Two ports now exist for the Cortex M3, the standard FreeRTOS
+	  which does not include MPU support, and FreeRTOS-MPU which does.
+	+ xTaskCreateRestricted() and vTaskAllocateMPURegions() API functions added
+	  in support of FreeRTOS-MPU.
+	+ Wording for the GPL exception has been (hopefully) clarified.  Also the
+	  license.txt file included in the download has been fixed (the previous
+	  version contained some corruption).
+
+	Other changes:
+
+	+ New API function xPortGetFreeHeapSize() added to heap_1.c and heap_2.c.
+	+ ARM7 GCC demo interrupt service routines wrappers have been modified to
+	  call the C portion using an __asm statement.  This prevents the function
+	  call being inlined at higher optimisation levels.
+	+ ARM7 ports now automatically set the THUMB bit if necessary when
+	  setting up the initial stack of a task - removing the need for
+	  THUMB_INTERWORK to be defined.  This also allows THUMB mode and ARM mode
+	  tasks to be mixed more easily.
+	+ All ARM7/9 ports now have portBYTE_ALIGNMENT set to 8 by default.
+	+ Various demo application project files have been updated to be up to date
+	  with the latest IDE versions.
+	+ The linker scripts used with command line GCC demos have been updated to
+	  include an eh_frame section to allow their use with the latest Yagarto
+	  release.  Likewise the demo makefiles have been updated to include
+	  command line options to reduce or eliminate the eh_frame section all
+	  together.
+	+ The definition of portBYTE_ALIGNMENT_MASK has been moved out of the
+	  various memory allocation files and into the common portable.h header
+	  file.
+	+ Removed unnecessary use of portLONG, portSHORT and portCHAR.
+	+ Added LM3Sxxxx demo for Rowley CrossWorks.
+	+ Posix simulator has been upgraded - see the corresponding WEB page on the
+	  FreeRTOS.org site.
+
+
+Changes between V5.4.1 and V5.4.2 released August 9th 2009
+
+	+ Added a new port and demo app for the Altera Nios2 soft core.
+	+ Added LPC1768 demo for IAR.
+	+ Added a USB CDC demo to all LPC1768 demos (Code Red, CrossWorks and IAR).
+	+ Changed clock frequency of LPC1768 demos to 99MHz.
+
+Changes between V5.4.0 and V5.4.1 released July 25th 2009
+
+	+ New hook function added.  vApplicationMallocFailedHook() is (optionally)
+	  called if pvPortMalloc() returns NULL.
+	+ Additional casting added to xTaskCheckForTimeOut().  This prevents
+	  problems that can arise should configUSE_16_BIT_TICKS be set to 1 on a
+	  32 bit architecture (which would probably be a mistake, anyway).
+	+ Corrected the parameter passed to NVIC_SetPriority() to set the MAC
+	  interrupt priority in both LPC1768 demos.
+	+ Decreased the default setting of configMINIMAL_STACK_SIZE in the PIC32
+	  demo application to ensure the heap space was not completely consumed
+	  before the scheduler was started.
+
+Changes between V5.3.1 and V5.4.0 released July 13th 2009
+
+	+ Added Virtex5 / PPC440 port and demos.
+	+ Replaced the LPC1766 Red Suite demo with an LPC1768 Red Suite demo.  The
+	  original demo was configured to use engineering samples of the CPU.  The
+	  new demo has an improved Ethernet driver.
+	+ Added LPC1768 Rowley demo with zero copy Ethernet driver.
+	+ Reworked byte alignment code to ensure 8 byte alignment works correctly.
+	+ Set configUSE_16_BIT_TICKS to 0 in the PPC405 demo projects.
+	+ Changed the initial stack setup for the PPC405 to ensure the small data
+	  area pointers are setup correctly.
+
+Changes between V5.3.0 and V5.3.1 released June 21st 2009
+
+	+ Added ColdFire V1 MCF51CN128 port and WEB server demo.
+	+ Added STM32 Connectivity Line STM32107 Cortex M3 WEB server demo.
+	+ Changed the Cortex M3 port.c asm statements to __asm so it can be
+	  compiled using Rowley CrossWorks V2 in its default configuration.
+	+ Updated the Posix/Linux simulator contributed port.
+
+Changes between V5.2.0 and V5.3.0 released June 1st 2009
+
+	Main changes:
+
+	+ Added new (optional) feature that gathers statistics on the amount of CPU
+	  time used by each task.
+	+ Added a new demo application for the Atmel AT91SAM3U Cortex-M3 based
+	  microcontroller.
+	+ Added a new demo application for the NXP LPC1766 Cortex-M3 based
+	  microcontroller.
+	+ Added a contributed port/demo that allows FreeRTOS to be 'simulated' in a
+	  Linux environment.
+
+	Minor changes:
+	+ Updated the Stellaris uIP WEB server demos to include the new run time
+	  statistics gathering feature - and include a served WEB page that
+	  presents the information in a tabular format.
+	+ Added in the lwIP port layer for the Coldfire MCF52259.
+	+ Updated the CrossWorks LPC2368 WEB server to include an image in the
+	  served content.
+	+ Changed some of the timing in the initialisation of the LPC2368 MAC to
+	  permit its use on all part revisions.
+	+ Minor modifications to the core uIP code to remove some compiler warnings.
+	+ Added xTaskGetApplicationTaskTag() function and updated the OpenWatcom
+	  demo to make use of the new function.
+	+ Added contributed demos for AVR32 AP7000, STM32 Primer 2 and STM32 using
+	  Rowley Crossworks.
+	+ Heap_1.c and Heap_2.c used to define structures for the purpose of data
+	  alignment.  These have been converted to unions to save a few bytes of
+	  RAM that would otherwise be wasted.
+	+ Remove the call to strncpy() used to copy the task name into the TCB when
+	  the maximum task name is configured to be 1 byte long.
+
+Changes between V5.1.2 and V5.2.0 released March 14th 2009
+
+	+ Optimised the queue send and receive functions (also used by semaphores).
+	+ Replaced the standard critical sections used to protect BIOS calls in the
+	  PC port to instead use scheduler locks.  This is because the BIOS calls
+	  always return with interrupts enabled.
+	+ Corrected unclosed comments in boot.s.
+
+Changes between V5.1.1 and V5.1.2 released February 9th 2009
+
+	+ Added NEC V850ES port and demo.
+	+ Added NEC 78K0R port and demo.
+	+ Added MCF52259 port and demo.
+	+ Added the AT91SAM9XE port and demo.
+	+ Updated the MCF52233 FEC driver to work around a silicon bug that
+	  prevents the part auto negotiating some network parameters.
+	+ Minor modifications to the MCF52233 makefile to permit it to be used
+	  on Linux hosts.
+	+ Updated the STM32 primer files to allow them to be built with the latest
+	  version of the RIDE tools.
+	+ Updated the threads.js Java script used for kernel aware debugging in
+	  the Rowley CrossWorks IDE.
+
+
+Changes between V5.1.0 and V5.1.1 released November 20, 2008
+
+	+ Added Coldfire MCF52233 WEB server demo using GCC and Eclipse.
+	+ Added IAR MSP430 port and demo.
+	+ Corrected several compiler time issues that had crept in as tool versions
+	  change.
+	+ Included FreeRTOS-uIP - a faster uIP.  This is not yet complete.
+
+Changes between V5.0.4 and V5.1.0 released October 24, 2008
+
+	+ Added a new port and demo application for the ColdFire V2 core using the
+	  CodeWarrior development tools.
+	+ Replaced the ARM7 demo that used the old (and now no longer supported)
+	  Keil compiler with a new port that uses the new Keil/RVDS combo.
+	+ Stack overflow checking now works for stacks that grow up from low
+	  memory (PIC24 and dsPIC).
+	+ BUG FIX - set the PIC32 definition of portSTACK_GROWTH to the correct
+	  value of -1.
+	+ MSP430 port layers have been updated to permit tasks to place the
+	  microcontroller into power down modes 1 to 3.  The demo applications have
+	  likewise been updated to demonstrate the new feature.
+	+ Replaced the two separate MSP430/Rowley port layers with a single and more
+	  flexible version.
+	+ Added more contributed ports, including ports for NEC and SAM9
+	  microcontrollers.
+	+ Changed the linker script used in the LPC2368 Eclipse demo.
+
+Changes between V5.0.3 and V5.0.4 released September 22, 2008
+
+	+ Completely re-written port for ColdFire GCC.
+	+ Bug fix:  All Cortex M3 ports have a minor change to the code that sets
+	  the pending interrupt.
+	+ Some header files require that FreeRTOS.h be included prior to their
+	  inclusion.  #error message have been added to all such header file
+	  informing users to the cause of the compilation error should the headers
+	  not be included in the correct order.
+
+Changes between V5.0.2 and V5.0.3 released July 31, 2008
+
+	Changes relating to the Cortex M3:
+
+	+ Added configMAX_SYSCALL_INTERRUPT_PRIORITY usage to all the Cortex M3
+	  ports and demos.  See the port documentation pages on the FreeRTOS.org
+	  WEB site for full usage information.
+	+ Improved efficiency of Cortex M3 port even further.
+	+ Ensure the Cortex M3 port works no matter where the vector table is
+	  located.
+	+ Added the IntQTimer demo/test tasks to a demo project for each CM3 port
+	  (Keil, GCC and IAR) to test the new configMAX_SYSCALL_INTERRUPT_PRIORITY
+	  functionality.
+	+ Added the mainINCLUDE_WEB_SERVER definition to the LM3SXXXX IAR and Keil
+	  projects to allow the WEB server to be conditionally excluded from the
+	  build and therefore allow use of the KickStart (code size limited)
+	  compiler version.
+
+	Other changes:
+
+	+ Moved the PIC24 and dsPIC versions of vPortYield() from the C file to
+	  an assembly file to allow use with all MPLAB compiler versions.  This also
+	  allows the omit-frame-pointer optimisation to be turned off.
+
+Changes between V5.0.0 and V5.0.2 released May 30, 2008
+
+	+ Updated the PIC32 port to allow queue API calls to be used from
+	  interrupts above the kernel interrupt priority, and to allow full
+	  interrupt nesting.  Task stack usages has also been reduced.
+	+ Added a new PowerPC port that demonstrates how the trace macros can be
+	  used to allow the use of a floating point co-processor.  The
+	  traceTASK_SWITCHED_OUT() and traceTASK_SWITCHED_INT() macros are used to
+	  save and restore the floating point context respectively for those tasks
+	  that actually use floating point operations.
+	+ BUG FIX:  The first PPC405 port contained a bug in that it did not leave
+	  adequate space above the stack for the backchain to be saved when a task
+	  started to execute for the first time.
+	+ Updated queue.c to add in the means to allow interrupt nesting and for
+	  queue API functions to be called from interrupts that have a priority
+	  above the kernel priority.  This is only supported on PIC32 ports thus
+	  far.
+	+ Fixed the compiler warnings that were generated when the latest version
+	  of WinAVR was used.
+	+ Remove all inline usage of 'inline' from the core kernel code.
+	+ Added the queue registry feature.  The queue registry is provided as a
+	  means for kernel aware debuggers to locate queue definitions.  It has no
+	  purpose unless you are using a kernel aware debugger.  The queue registry
+	  will only be used when configQUEUE_REGISTRY_SIZE is greater than zero.
+	+ Added the ST Cortex-M3 drivers into the Demo/Common/Drivers directory to
+	  prevent them from having to be included in multiple demos.
+	+ Added a Keil STM32 demo application.
+	+ Changed the blocktim.c test files as it is no longer legitimate for all
+	  ports to call queue API functions from within a critical section.
+	+ Added the IntQueue.c test file to test the calling of queue API functions
+	  from different interrupt priority levels, and test interrupt nesting.
+
+Changes between V5.0.0 and V5.0.1
+
+	+ V5.0.1 was a customer specific release.
+
+Changes between V4.8.0 and V5.0.0 released April 15, 2008
+
+	*** VERY IMPORTANT INFORMATION ON UPGRADING TO FREERTOS.ORG V5.0.0 ***
+
+	The parameters to the functions xQueueSendFromISR(), xQueueSendToFrontFromISR(),
+	xQueueSendToBackFromISR() and xSemaphoreGiveFromISR() have changed.  You must
+	update all calls to these functions to use the new calling convention!  Your
+	compiler might not issue any type mismatch warnings!
+
+
+	Other changes:
+
+	+ Support added for the new Luminary Micro LM3S3768 and LM3S3748 Cortex-M3
+	  microcontrollers.
+	+ New task hook feature added.
+	+ PowerPC demo updated to use version 10.1 of the Xilinx EDK.
+	+ Efficiency gains within the PIC32 port layer.
+
+Changes between V4.7.2 and V4.8.0 released March 26 2008
+
+	+ Added a Virtex4 PowerPC 405 port and demo application.
+	+ Added optional stack overflow checking and new
+	  uxTaskGetStackHighWaterMark() function.
+	+ Added new xQueueIsQueueEmptyFromISR(), xQueueIsQueueFullFromISR() and
+	  uxQueueMessagesWaitingFromISR() API functions.
+	+ Efficiency improvements to the Cortex-M3 port layer.  NOTE: This
+	  requires that an SVC handler be installed in the application.
+	+ Efficiency improvements to the queue send and receive functions.
+	+ Added new trace macros.  These are application definable to provide
+	  a flexible trace facility.
+	+ Implemented the configKERNEL_INTERRUPT_PRIORITY within the Keil Cortex
+	  M3 port layer (bringing it up to the same standard as the IAR and GCC
+	  versions).
+	+ Ports that used the arm-stellaris-eabi-gcc tools have been converted to
+	  use the arm-non-eabi-gcc tools.
+
+Changes between V4.7.1 and V4.7.2 released February 21, 2008
+
+	+ Added Fujitsu MB91460 port and demo.
+	+ Added Fujitsu MB96340 port and demo.
+	+ Tidied up the capitalisation of include files to facilitate builds on
+	  Linux hosts.
+	+ Removed some redundant casting that was generating warnings - but was
+	  included to remove warnings on other compilers.
+
+Changes between V4.7.0 and V4.7.1 released February 3, 2008
+
+	+ Updated all IAR ARM projects to use V5.11 of the IAR Embedded Workbench
+	  for ARM.
+	+ Introduced recursive semaphore feature.
+	+ Updated LPC2368 demos to take into account silicon bugs in old chip
+	  revisions.
+	+ Updated STR9 uIP port to manually set the net mask and gateway addresses.
+	+ Updating demos to allow more to run with the co-operative scheduler.
+	+ Fixed co-operative scheduler behaviour upon the occurrence of a tick
+	  interrupt while the scheduler was suspended.
+	+ Updated documentation contained within semphr.h.
+	+ ARM7 GCC ports no longer use the IRQ attribute.
+
+Changes between V4.6.1 and V4.7.0 released December 6, 2007
+
+	+ Introduced the counting semaphore macros and demo source files.  The
+          Open Watcom PC project has been updated to include the new demo.  See
+          the online documentation for more information.
+	+ Introduced the 'alternative' queue handling API and demo source files.
+	  The Open Watcom PC project has been updated to include the new demo
+	  source files.  See the online documentation for more information.
+	+ Added AT91SAM7X Eclipse demo project.
+	+ Added the STM32 primer demo project for the GCC compiler and Ride IDE.
+	+ Removed the .lock files that were mistakenly included in the V4.6.1
+	  eclipse workspaces.
+
+Changes between V4.6.0 and V4.6.1 released November 5 2007
+
+	+ Added support for the MIPS M4K based PIC32.
+	+ Added 'extern "C"' to all the header files to facilitate use with C++.
+
+Changes between V4.5.0 and V4.6.0 released October 28 2007
+
+	+ Changed the method used to force a context switch within an ISR for the
+	  ARM7/9 GCC ports only.  The portENTER_SWITCHING_ISR() and
+	  portEXIT_SWITCHING_ISR() macros are no longer supported.  This is to
+	  ensure correct behaviour no matter which GCC version is used, with or
+	  without the -fomit-frame-pointer option, and at all optimisation levels.
+	+ Corrected the prototype for xQueueGenericSend() within queue.h.
+
+Changes between V4.4.0 and V4.5.0 released September 17 2007
+
+	+ Added the xQueueSendToFront(), xQueueSendToBack() and xQueuePeek()
+	  functionality.  These should now be used in preference to the old
+	  xQueueSend() function - which is maintained for backward compatibility.
+	+ Added Mutex functionality.  The behaviour of mutexes is subtly different
+	  to the already existing binary semaphores as mutexes automatically
+	  include a priority inheritance mechanism.
+	+ Added the GenQTest.c and QPeek.c to test and demonstrate the behaviour
+	  of the new functionality.
+	+ Updated the LM3Sxxxx and PC ports to include the new GenQTest.c and
+	  QPeek.c files.
+	+ Updated the GCC port for the Cortex M3 to include the
+	  configKERNEL_INTERRUPT_PRIORITY functionality.  This was previously only
+	  included in the IAR port.
+	+ Optimised the GCC and IAR port layer code - specifically the context
+	  switch code.
+	+ Consolidated the LM3Sxxxx EK demos for all development tools into a
+	  single project that automatically detects which version of the EK the
+	  application is executing on.
+	+ Added Eclipse support for LM3Sxxxx evaluation kits.
+	+ Added Eclipse support for the Keil LPC2368 evaluation kit.
+	+ Added the Demo/Drivers directory to hold code that is common to multiple
+	  demo application projects.
+	+ Included some minor bug fixes in the uIP 1.0 code.
+	+ Added an lwIP demo for the STR9 - thanks ST for assistance.
+	+ Updated the AVR32 port to ensure correct behaviour with full compiler
+	  optimisation.
+	+ Included binaries for OpenOCD FTDI and parallel port interfaces.
+
+Changes between V4.4.0 and V4.3.1 released July 31, 2007
+
+	+ Added AVR32 UC3B demo application.
+	+ Updated AVR32 UC3A port and demo applications.
+	+ Added IAR lwIP demo for AVR32 UC3A.
+	+ Updated listGET_OWNER_OF_NEXT_ENTRY() to assist compiler optimisation
+	  (thanks Niu Yong for making the suggestion).
+	+ Added xTaskGetSchedulerState() API function.
+	+ BUG FIX:  Corrected behaviour when tasks that are blocked indefinitely
+	  have their block time adjusted (within xQueueSend() and xQueueReceive()),
+	  and are the subject of a call the vTaskResume() when they are not
+	  actually in the Suspended state (thanks Dan Searles for reporting the
+	  issues).
+
+
+Changes between V4.3.0 and V4.3.1 released June 11, 2007
+
+	+ Added STMicroelectronics STM32 Cortex-M3 demo application.
+	+ Updated ustdlib.c for the GCC LM3S6965 demo.
+
+Changes between V4.2.1 and V4.3.0 released June 5, 2007
+
+	+ Introduced configKERNEL_INTERRUPT_PRIORITY to the IAR Cortex-M3, PIC24
+	  and dsPIC ports.  See the LM3S6965 and PIC24 demo application
+	  documentation pages for more information.
+	+ Updated the PIC24 and dsPIC demos to build with V3.0 of the PIC30 GCC
+	  tools, and changed the demo applications.
+	+ Added demos for the new Ethernet and CAN enabled Luminary Micro Stellaris
+	  microcontrollers.
+	+ Corrected bug in uIP the demos that prevented frames of approximately 1480
+	  bytes and over from being transmitted.
+	+ Included the LPC2368/uIP/Rowley demo into the main FreeRTOS.org
+	  download.
+	+ Update to WizC PIC18 port to permit its use with version 14 of the
+	  compiler.  Thanks Marcel!
+
+Changes between V4.2.1 and V4.2.0 released April 2, 2007
+
+	+ Added AVR32 AT32UC3A ports for GCC and IAR.
+	+ Added -fomit-frame-pointer option to lwIP SAM7X demo makefile.
+	+ Moved location of call to LCD_Init() in STR9 demo to ensure it is only
+	  called after the scheduler has been started.
+
+Changes between V4.1.3 and V4.2.0 released February 8, 2007
+
+	+ Changes to both task.c and queue.c as a result of testing performed on
+	  the SafeRTOS code base.
+	+ Added Cortex-M3 LM3S811 demos for GCC and IAR tools.
+
+Changes between V4.1.2 and V4.1.3 released November 19, 2006
+
+	+ Added STR750 ARM7 port using the Raisonance RIDE/GCC tools.
+	+ Added -fomit-frame-pointer option to Rowley ARM7 demos as work around
+	  to GCC bug at some optimisation levels.
+	+ Altered the way the heap is defined in the LM3S811 Keil demo to prevent
+	  the RAM usage from counting toward the code size limit calculation.
+	+ CO-ROUTINE BUG FIX:  Removed the call to prvIsQueueEmpty from within
+	  xQueueCRReceive as it exited with interrupts enabled.  Thanks Paul Katz.
+	+ Tasks that block on events with a timeout of portMAX_DELAY are now
+	  blocked indefinitely if configINCLUDE_vTaskSuspend is defined.
+	  Previously portMAX_DELAY was just the longest block time possible. This
+	  is still the case if configINCLUDE_vTaskSuspend is not defined.
+	+ Minor changes to some demo application files.
+
+Changes between V4.1.1 and V4.1.2 released October 21, 2006
+
+	+ Added 16bit PIC ports and demos.
+	+ Added STR750 port and demo.
+
+
+Changes between V4.1.0 and V4.1.1 released September 24, 2006
+
+	+ Added the Luminary Micro Stellaris LM3S811 demo application.
+
+Changes between V4.0.5 and V4.1.0 released August 28, 2006
+
+	+ Prior to V4.1.0, under certain documented circumstances, it was possible
+	  for xQueueSend() and xQueueReceive() to return without having completed
+	  and without their block time expiring.  The block time effectively
+	  stated a maximum block time, and the return value of the function needed
+	  to be checked to determine the reason for returning.  This is no longer
+	  the case as the functions will only return once the block time has
+	  expired or they are able to complete their operation.  It is therefore no
+	  longer necessary to wrap calls within loops.
+	+ Changed the critical section handling in the IAR AVR port to correct the
+	  behaviour when used with later compiler versions.
+	+ Added the LPC2138 CrossWorks demo into the zip file.  Previously this was
+	  only available as a separate download.
+	+ Modified the AVR demo applications to demonstrate the use of co-routines.
+
+Changes between V4.0.4 and V4.0.5 released August 13, 2006
+
+	+ Introduced API function xTaskResumeFromISR().  Same functionality as
+	  xTaskResume(), but can be called from within an interrupt service routine.
+	+ Optimised vListInsert() in the case when the wake time is the maximum
+	  tick count value.
+	+ Bug fix:  The 'value' of the event list item is updated when the priority
+	  of a task is changed.  Previously only the priority of the TCB itself was
+	  changed.
+	+ vTaskPrioritySet() and vTaskResume() no longer use the event list item.
+	  This has not been necessary since V4.0.1 when the xMissedYield handling
+	  was added.
+	+ Lowered the PCLK setting on the ARM9 STR9 demo from 96MHz to 48MHz.
+	+ When ending the scheduler - do not try to attempt a context switch when
+	  deleting the current task.
+	+ SAM7X EMAC drivers:  Corrected the Rx frame length mask when obtaining
+	  the length from the rx descriptor.
+
+
+Changes between V4.0.3 and V4.0.4 released June 22, 2006
+
+	+ Added a port and demo application for the STR9 ARM9 based processors from
+	  ST.
+	+ Slight optimisation to the vTaskPrioritySet() function.
+	+ Included the latest uIP version (1.0) in the demo/common/ethernet
+	  directory.
+
+Changes between V4.0.2 and V4.0.3 released June 7, 2006
+
+	+ Added a port and demo application for the Cortex-M3 target using the IAR
+	  development tools.
+	+ The ARM Cortex-m3 Rowley projects have been updated to use V1.6 of the
+	  CrossStudio tools.
+	+ The heap size defined for the lwIP Rowley demo has been reduced so that
+	  the project will link correctly when using the command line GCC tools
+	  also.  The makefile has also been modified to allow debugging.
+	+ The lwIP Rowley demo not includes a 'kernel aware' debug window.
+	+ The uIP Rowley project has been updated to build with V1.6 of CrossWorks.
+	+ The second set of tasks in the blockQ demo were created the wrong way
+	  around (inconsistent to the description in the file).  This has been
+	  corrected.
+
+Changes between V4.0.1 and V4.0.2 released May 28, 2006
+
+	+ Port and demo application added for the Tern Ethernet Engine controller.
+	+ Port and demo application added for MC9S12 using GCC, thanks to
+	  Jefferson "imajeff" Smith.
+	+ The function vTaskList() now suspends the scheduler rather than disabling
+	  interrupts during the creation of the task list.
+	+ Allow a task to delete itself by passing in its own handle.  Previously
+	  this could only be done by passing in NULL.
+	+ Corrected the value passed to the WDG_PeriodValueConfig() library
+	  function in the STR71x demo.
+	+ The tick hook function is now called only within a tick isr.  Previously
+	  it was also called when the tick function was called during the scheduler
+	  unlocking process.
+	+ The EMAC driver in the SAM7X lwIP demo has been made more robust as per
+	  the thread: http://sourceforge.net/forum/message.php?msg_id=3714405
+	+ In the PC ports:  Add function prvSetTickFrequencyDefault() to set the
+	  DOS tick back to its proper value when the scheduler exits.  Thanks
+	  Raynald!
+	+ In the Borland x86 ports there was a mistake in the portFIRST_CONTEXT
+	  macro where the BP register was not popped from the stack correctly.  The
+	  BP value would never get used so this did not cause a problem, but it has
+	  been corrected all the same.
+
+
+Changes between V4.0.0 and V4.0.1 released April 7 2006
+
+	+ Improved the ARM CORTEX M3 ports so they now only have to service
+	  pendSV interrupts.
+	+ Added a Luminary Micro port and demo for use with Rowley CrossWorks.
+	+ Added the xMissedYield handling to tasks.c.
+
+Changes between V3.2.4 and V4.0.0
+
+	Major changes:
+
+	+ Added new RTOS port for Luminary Micros ARM CORTEX M3 microcontrollers.
+	+ Added new co-routine functionality.
+
+	Other kernel changes:
+
+	+ An optional tick hook call is now included in the tick function.
+	+ Introduced the xMiniListItem structure and removed the list pxHead
+	  member in order to reduce RAM usage.
+	+ Added the following definitions to the FreeRTOSConfig.h file included
+	  with every port:
+		configUSE_TICK_HOOK
+		configUSE_CO_ROUTINES
+		configMAX_CO_ROUTINE_PRIORITIES
+	+ The volatile qualification has been changed on the list members to allow
+	  the task.c code to be tidied up a bit.
+	+ The scheduler can now be started even if no tasks have been created!
+	  This is to allow co-routines to run when there are no tasks.
+	+ A task being woken by an event will now preempt the currently running task
+	  even if its priority is only equal to the currently running task.
+
+	Port and demo application changes:
+
+	+ Updated the WinAVR demo to compile with the latest version of WinAVR
+	  with no warnings generated.
+	+ Changed the WinAVR makefile to make chars signed - needed for the
+	  co-routine code if BaseType_t is set to char.
+	+ Added new demo application file crflash.c.  This demonstrates co-routine
+	  functionality including passing data between co-routines.
+	+ Added new demo application file crhook.c.  This demonstrates co-routine
+	  and tick hook functionality including passing data between and ISR and
+	  a co-routine.
+	+ Some NOP's were missing following stmdb{}^ instructions in various ARM7
+	  ports.  These have been added.
+	+ Updated the Open Watcom PC demo project to include the crflash and crhook
+	  demo co-routines as an example of their use.
+	+ Updated the H8S demo to compile with the latest version of GCC.
+	+ Updated the SAM7X EMAC drivers to take into account the hardware errata
+	  regarding lost packets.
+	+ Changed the default MAC address used by some WEB server demos as the
+	  original addresses used was not liked by some routers.
+	+ Modified the SAM7X/IAR startup code slightly to prevent it hanging on
+	  some systems when the code is executed using a j-link debugger.  The
+	  j-link macro file configures the PLL before the code executes so
+	  attempting to configure it again in the startup code was causing a
+	  problem for some user.  Now a check is performed first to see if the
+	  PLL is already set up.
+	+ GCC port now contain all assembler code in a single asm block rather than
+	  individual blocks as before.
+	+ GCC LPC2000 code now explicitly uses R0 rather than letting the assembler
+	  choose the register to use as a temporary register during the context
+	  switch.
+	+ Added portNOP() macro.
+	+ The compare match load value on LPC2000 ports now has 1 added to correct
+	  the value used.
+	+ The minimal stack depth has been increased slightly on the WIZC PIC18
+	  port.
+
+Changes between V3.2.3 and V3.2.4
+
+	+ Modified the GCC ARM7 port layer to allow use with GCC V4.0.0 and above.
+	  Many thanks to Glen Biagioni for the provided update.
+	+ Added a new Microblaze port and demo application.
+	+ Modified the SAM7X EMAC demo to default to use the MII interface rather
+	  than the RMII interface.
+	+ Modified the startup sequence of the SAM7X demo slightly to allow the
+	  EMAC longer to auto negotiate.
+
+Changes between V3.2.2 and V3.2.3
+
+	+ Added MII interface support to the SAM7X EMAC peripheral driver.
+	  Previously versions worked with the RMII interface only.
+	+ Added command line GCC support to the SAM7X lwIP demo.  Previously the
+	  project could only be built using the CrossWorks IDE.  Modifications to
+	  this end include the addition of a standard makefile and linker script to
+	  the download, and some adjustments to the stacks allocated to each task.
+	+ Changed the page returned by the lwIP WEB server demo to display the
+	  task status table rather than the TCP/IP statistics.
+	+ Corrected the capitalisation of some header file includes and makefile
+	  dependencies to facilitate use on Linux host computers.
+	+ The various LPC2000 ports had a mistake in the timer setup where the
+	  prescale value was written to T0_PC instead of T0_PR.  This would have
+	  no effect unless a prescale value was actually required.  This has been
+	  corrected.
+
+Changes between V3.2.1 and V3.2.2 - Released 23 September, 2005
+
+	+ Added an IAR port for the Philips LPC2129
+	+ The Atmel ARM7 IAR demo project files are now saved in the IAR Embedded
+	  Workbench V4.30a format.
+	+ Updated the J-Link macro file included with the SAM7X uIP demo project
+	  to allow the demo board to be reset over the J-Link.
+
+Changes between V3.2.0 and V3.2.1 - Released 1 September, 2005
+
+	+ Added lwIP demo for AT91SAM7X using Rowley tools.
+	+ Added uIP demo for AT91SAM7X using IAR tools.
+	+ Added function xTaskGetCurrentTaskHandle().
+	+ Renamed events.h to mevents.h to prevent it conflicting with the events.h
+	  generated automatically by the HCS12 processor expert utility.  events.h
+	  is only used by the PC demo application.
+	+ Both PIC18 ports now initialise the TBLPTRU to 0 as this is the value
+	  expected by the compiler, and the compilers do not write to this
+	  register.
+	+ The HCS12 banked model demo now creates the 'suicide' tasks immediately
+	  prior to starting the scheduler.  These tasks should be the last tasks to
+	  get started in order for the test to function correctly.
+
+Changes between V3.1.1 and V3.2.0 - Released 29 June, 2005
+
+	V3.2.0 introduces two new MSP430 ports and corrects a minor kernel
+	issues.  Thanks to Ares.qi for his input.
+
+	+ Added two MSP430 ports that use the Rowley CrossWorks development tools.
+	  One port just mirrors the existing GCC port.  The other port was provided
+	  by Milos Prokic.  Thanks!
+	+ V3.2.0 corrects the behavior when vTaskPrioritySet() or vTaskResume()
+	  are called while the scheduler is locked (by a call to
+	  vTaskSuspendAll()).  When this is done the subject task now starts to
+	  execute immediately when the scheduler is unlocked if it has the highest
+	  priority that is ready to run.  Previously there was a possibility that
+	  the task would not run until the next RTOS tick or call to portYIELD().
+	+ Another similar small correction ensures that in the case where more than
+	  one task is blocked on a semaphore or queue, the task with the highest
+	  priority is guaranteed to be unblocked first.
+	+ Added a couple of more test tasks to the PC demo which cover the points
+	  above.
+
+Changes between V3.1.0 and V3.1.1 - Released 21st June, 2005
+
+	This release updates the HCS12 port.  The common kernel code
+	remains unchanged.
+
+	+ Updated the HCS12 port to support banking and introduced a demo
+	  application for the MC9S12DP256.  The new demo application is
+	  located in the Demo/HCS12_CodeWarrior_banked directory.
+	+ The name of the directory containing the MC9S12F32 demo application
+	  has been changed to Demo/HCS12_CodeWarrior_small (as in 'small'
+	  memory model).
+	+ MC9S12F32 demo updated slightly to use the PLL.  The CPU speed for the
+	  demo application is now 24MHz.  Previously it was 8MHz.
+	+ The demo application file Demo/Common/Minimal/death.c has a slight
+	  alteration to prevent it using floating point variables.
+
+
+Changes between V3.0.0 and V3.1.0 - Released 11th June, 2005
+
+	+ Added new ports for ST Microsystems STR71x, and Freescale HCS12
+	  microcontrollers.  Currently the HCS12 port is limited to the small
+	  memory model.  Large memory models will be supported in the next
+	  release.
+	+ PIC18 wizC port updated.  Thanks to Marcel van Lieshout for his
+	  continuing contribution.
+	+ The accuracy of the AVR port timer setup has been improved.  Thanks to
+	  Thomas Krutmann for this contribution.
+	+ Added a new conditional compilation macro configIDLE_SHOULD_YIELD.
+	  See the WEB documentation for details.
+	+ Updated the CrossWorks uIP demo to build with V1.4 of CrossWorks.
+	+ Slight modification to the SAM7 release build configuration to correct
+	  an include path definition.
+	+ Updated the MPLAB PIC18 documentation to provide extra details on linker
+	  file configuration.
+
+Changes between V3.0.0 and V2.6.1 - Released 23rd April, 2005
+
+	V3.0.0 includes many enhancements, so this history list is broken into
+	subsections as follows:
+
+		API changes
+		New ports
+		Directory name changes
+		Kernel and miscellaneous changes changes
+
+	- API changes
+
+		+ Each port now defines BaseType_t as the data type that is most
+		  efficient for that architecture.  The type BaseType_t is used
+		  extensively in API calls necessitating the following changes to the
+		  FreeRTOS API function prototypes.
+
+		  See the "New for V3.0.0" section of the FreeRTOS online
+		  documentation for full details of API changes.
+
+	- New ports
+
+		+ The AT91FR40008 ARM7 port contributed by John Feller is now included
+		  in the download (thanks John!).
+		+ The PIC18 port for the wizC/fedC compiler contributed by Marcel van
+		  Lieshout is now included in the download (thanks Marcel!).
+		+ The IAR port for the AVR microcontroller has been upgraded to V3.0.0
+		  and is now a supported port.
+
+	- Directory name changes
+
+		For consistency, and to allow integration of the new ports, the
+		following directory names have been changed.
+
+		+ The source/portable/GCC/ARM7 directory has been renamed
+		  source/portable/GCC/ARM7_LPC2000 so it is compatible with the naming
+		  of other GCC ARM7 ports.
+		+ The Demo/PIC directory has been renamed Demo/PIC18_MPLAB to
+		  accommodate the wizC/fedC PIC port.
+		+ The demo applications for the two AVR ports no longer share the same
+		  directory.  The WinAVR demo is in the Demo/AVR_ATMega323_WinAVR
+		  directory and the IAR port in the Demo/AVR_ATMega323_IAR directory.
+
+
+	- Kernel and miscellaneous changes changes
+
+		  See the "New for V3.0.0" section of the FreeRTOS online
+		  documentation for more information.
+
+		+ Previously 'portmacro.h' contained some user editable definitions
+		  relating to the user application, and some fixed definitions relating
+		  specifically to the port being used.  The application specific
+		  definitions have been removed from 'portmacro.h' and placed inside a
+		  new header file called 'FreeRTOSConfig.h'.  'portmacro.h' should now
+		  never be modified by the user.  A 'FreeRTOSConfig.h' is now included
+		  in each of FreeRTOS/Demo subdirectories - as it's settings relate to
+		  the demo application rather than being specific to the port.
+		+ Introduced configUSE_IDLE_HOOK in idle task.
+		+ The idle task will yield when another idle priority task is ready to
+		  run. Previously the idle task would run to the end of its time slice
+		  regardless.
+		+ The idle task is now created when the scheduler is started.  This
+		  requires less stack than the previous scheme where it was created upon
+		  creation of the first application task.
+		+ The function usPortCheckFreeStackSpace() has been renamed
+		  usTaskCheckFreeStackSpace() and moved from the portable layer to
+		  tasks.c.
+		+ Corrected spelling of portMINMAL_STACK_SIZE to portMINIMAL_STACK_SIZE.
+		+ The portheap.c file included with the AVR port has been deleted.  The
+		  AVR demo now uses the standard heap1 sample memory allocator.
+		+ The GCC AVR port is now build using the standard make utility.  The
+		  batch files used previously have been deleted.  This means a recent
+		  version of WinAVR is required in order to create a binary suitable for
+		  source level debugging.
+		+ vTaskStartScheduler() no longer takes the configUSE_PREEMPTION
+		  constant as a parameter.  Instead the constant is used directly within
+		  tasks.c  and no parameter is required.
+		+ The header file 'FreeRTOS.h' has been created and is used to include
+		  'projdefs.h', 'FreeRTOSConfig.h' and 'portable.h' in the necessary
+		  order.  FreeRTOS.h can now be included in place of these other
+		  headers.
+		+ The header file 'errors.h' has been deleted.  The definitions it
+		  contained are now located within 'projdefs.h'.
+		+ pvPortMalloc() now takes a size_t parameter as per the ANSI malloc().
+		  Previously an unsigned short was used.
+		+ When resuming the scheduler a yield is performed if either a tick has
+		  been missed, or a task is moved from the pending ready list into a
+		  ready list.  Previously a yield was not performed on this second
+		  condition.
+		+ In heap1.c an overflow check has been added to ensure the next free
+		  byte variable does not wrap around.
+		+ Introduced the portTASK_FUNCTION() and portTASK_FUNCTION_PROTO()
+		  macros.
+		+ The MPLAB PIC port now saved the TABLAT register in interrupt service
+		  routines.
+
+Changes between V2.6.0 and V2.6.1 - Released Feb 22, 2005
+
+	This version adds support for the H8 processor.
+
+	Other changes:
+
+	+ tskMAX_TASK_NAME_LEN removed from the task.h header and added to each
+	  individual portmacro.h file as portMAX_TASK_NAME_LEN.  This allows RAM
+	  limited ports to allocate fewer characters to the task name.
+	+ AVR port - Replaced the inb() and outb() functions with direct memory
+	  access.  This allows the port to be built with the 20050414 build of
+	  WinAVR.
+	+ GCC LPC2106 port - removed the 'static' from the definition of
+	  vNonPreemptiveTick() to allow the demo to link when using the cooperative
+	  scheduler.
+	+ GCC LPC2106 port - Corrected the optimisation options in the batch files
+	  ROM_THUMB.bat, RAM_THUMB.bat, ROM_ARM.bat and RAM_ARM.bat.  The lower case
+	  -o is replaced by an uppercase -O.
+	+ Tasks.c - The strcpy call has been removed when copying across the task
+	  name into the TCB.
+	+ Updated the trace visualisation to always be 4 byte aligned so it can be
+	  used on ARM architectures.
+	+ There are now two tracecon executables (that convert the trace file binary
+	  into an ASCII file).  One for big endian targets and one for little endian
+	  targets.
+	+ Added ucTasksDeleted variable to prevent vTaskSuspendAll() being called
+	  too often in the idle task.
+	+ SAM7 USB driver - Replaced the duplicated RX_DATA_BK0 in the interrupt
+	  mask with the RX_DATA_BK1.
+
+
+Changes between V2.5.5 and V2.6.0 - Released January 16, 2005
+
+	+ Added the API function vTaskDelayUntil().  The demo app file
+	  Demo/Common/Minimal/flash.c has been updated to demonstrate its use.
+	+ Added INCLUDE_vTaskDelay conditional compilation.
+	+ Changed the name of the Demo/ARM7_AtmelSAM7S64_IAR directory to
+	  Demo/ARM7_AT91SAM7S64_IAR for consistency.
+	+ Modified the AT91SAM7S USB driver to allow descriptors that have
+	  a length that is an exact multiple of the FIFO to be transmitted.
+
+Changes between V2.5.4 and V2.5.5 - Released January 3, 2005
+
+	This version adds support for the Atmel SAM7 ARM7 microcontrollers
+	along with the IAR development tools.
+
+	Other changes:
+
+	+ Renamed the Demo/ARM7 directory to Demo/ARM7_LPC2106_GCC.
+	+ Renamed the Demo/ARM7_Keil directory to Demo/ARM7_LPC2129_Keil.
+	+ Modified the Philips ARM7 serial interrupt service routines to only
+	  process one interrupt per call.  This seems to enable the ISR to
+	  operate more quickly.
+	+ Removed the 'far' keyword from the Open Watcom portable layer source
+	  files.  This allows their use with V1.3 of Open Watcom.
+	+ Minor modifications to the SDCC build files to allow their use under
+	  Linux.  Thanks to Frieder Ferlemann for this contribution.
+	+ Small change to sTaskCreate() to allow a context switch even when
+	  pxCreatedTask is NULL.  Thanks to Kamil for this contribution.
+	+ inline keyword removed from vTaskSwitchContext() and VTaskIncrementTick()
+	  definitions.
+
+Changes between V2.5.3 and V2.5.4 - Released Dec 1, 2004
+
+	This is an important maintenance release.
+
+	The function cTaskResumeAll() has been modified so it can be used safely
+	prior to the kernel being initialised.  This was an issue as
+	cTaskResumeAll() is called from pvPortMalloc().  Thanks to Daniel Braun
+	for highlighting this issue.
+
+Changes between V2.5.2 and V2.5.3 - Released Nov 2, 2004
+
+	The critical section handling functions have been changed for the GCC ARM7
+	port.   Some optimisation levels use the stack differently to others.  This
+	means the interrupt flags cannot always be stored on the stack and are
+	instead now stored in a variable, which is then saved as part of the
+	tasks context.  This allows the GCC ARM7 port to be used at all
+	optimisation levels - including -Os.
+
+	Other minor changes:
+
+	+ MSP430 definition of usCriticalNesting now uses the volatile qualifier.
+	  This is probably not required but added just in case.
+
+Changes between V2.5.1 and V2.5.2 - Released Oct 26, 2004
+
+	+ Added the Keil ARM7 port.
+	+ Slight modification to comtest.c to make the delay periods more random.
+	  This creates a better test condition.
+
+Changes between V2.5.0 and V2.5.1 - Released Oct 9, 2004
+
+	+ Added the MSP430 port.
+	+ Extra comments added to the GCC ARM7 port.c and portISR.c files.
+	+ The memory pool allocated within heap_1.c has been placed within a
+	  structure to ensure correct memory alignment on 32bit systems.
+	+ Within the GCC ARM7 serial drivers an extra check is made to ensure
+	  the post to the queue was successful if then attempting immediately
+	  retrieve the posted character.
+	+ Changed the name of the constant portTICKS_PER_MS to portTICK_PERIOD_MS
+	  as the old name was misleading.
+
+
+Changes between V2.4.2 and V2.5.0 - Released Aug 12, 2004
+
+	The RTOS source code download now includes three separate memory allocation
+	schemes - so you can choose the most appropriate for your application.
+	These are found in the Source/Portable/MemMang directory.  The demo
+	application projects have also been updated to demonstrate the new schemes.
+	See the "Memory Management" page of the API documentation for more details.
+
+	+ Added heap_1.c, heap_2.c and heap_3.c in the Source/Portable/MemMang
+	  directory.
+	+ Replaced the portheap.c files for each demo application with one of the
+	  new memory allocation files.
+	+ Updated the portmacro.h file for each demo application to include the
+	  constants required for the new memory allocators: portTOTAL_HEAP_SIZE and
+	  portBYTE_ALIGNMENT.
+	+ Added a new test to the ARM7 demo application that tests the operation
+	  of the heap_2 memory allocator.
+
+
+Changes between V2.4.1 and V2.4.2 - Released July 14, 2004
+
+	+ The ARM7 port now supports THUMB mode.
+	+ Modification to the ARM7 demo application serial port driver.
+
+Changes between V2.4.0 and V2.4.1 - Released July 2, 2004
+
+	+ Rationalised the ARM7 port version of portEXIT_CRITICAL() -
+	  improvements provided by Bill Knight.
+	+ Made demo serial driver more complete and robust.
+
+
+Changes between V2.4.0 and V2.3.1 - Released June 30, 2004
+
+	+ Added the first ARM7 port - thanks to Bill Knight for the assistance
+	  provided.
+	+ Added extra files to the Demo/Common/Minimal directory.  These are
+	  equivalent to their Demo/Common/Full counterparts but with the
+	  calls to the functions defined in print.c removed.
+	+ Added TABLAT to the list of registers saved as part of a PIC18 context.
+
+Changes between V2.3.0 and V2.3.1 - Released June 25, 2004
+
+	+ Changed the way the vector table is defined to be more portable.
+	+ Corrected the definitions of SPH and SPL in portmacro.s90.
+	  The previous definitions prevented V2.3.0 operating if the iom323.h
+	  header file was included in portmacro.s90.
+
+Changes between V2.2.0 and V2.3.0 - Released June 19, 2004
+
+	+ Added an AVR port that uses the IAR compiler.
+	+ Explicit use of 'signed' qualifier on plain char types.
+	+ Modified the Open Watcom project files to use 'signed' as the
+	  default char type.
+	+ Changed odd calculation of initial pxTopOfStack value when
+	  portSTACK_GROWTH < 0.
+	+ Added inline qualifier to context switch functions within task.c.
+	  Ports that do not support the (non ANSI) inline keyword have the
+	  inline #define'd away in  their respective portmacro.h files.
+
+Changes between V2.1.1 and V2.2.0 - Released May 18, 2004
+
+	+ Added Cygnal 8051 port.
+	+ PCLATU and PCLATH are now saved as part of the PIC18 context.  This
+	  allows function pointers to be used within tasks.  Thanks to Javier
+	  Espeche for the enhancement.
+	+ Minor changes to demo application files to reduce stack usage.
+	+ Minor changes to prevent compiler warnings when compiling the new port.
+
+Changes between V2.1.0 and V2.1.1 - Released March 12, 2004
+
+	+ Bug fix - pxCurrentTCB is now initialised before the call to
+	  prvInitialiseTaskLists().  Previously pxCurrentTCB could be accessed
+	  while null during the initialisation sequence.  Thanks to Giuseppe
+	  Franco for the correction.
+
+Changes between V2.0.0 and V2.1.0 - Released Feb 29, 2004
+
+	V2.1.0 has significant reworks that greatly reduce the amount of time
+	the kernel has interrupts disabled.  The first section of modifications
+	listed here must be taken into account by users.  The second section
+	are related to the kernel implementation and as such are transparent.
+
+	Section1 :
+
+	+ The typedef TickType_t has been introduced.  All delay times should
+	  now use a variable of type TickType_t in place of the unsigned long's
+	  used previously.  API function prototypes have been updated
+	  appropriately.
+	+ The configuration macro USE_16_BIT_TICKS has been introduced.  If set
+	  to 1 TickType_t is defined as an unsigned short.  If set to 0
+	  TickType_t is defined as an unsigned long.  See the configuration
+	  section of the API documentation for more details.
+	+ The configuration macro INCLUDE_vTaskSuspendAll is now obsolete.
+	+ vTaskResumeAll() has been renamed cTaskResumeAll() as it now returns a
+	  value (see the API documentation).
+	+ ulTaskGetTickCount() has been renamed xTaskGetTickCount() as the type
+	  it returns now depends on the USE_16_BIT_TICKS definition.
+	+ cQueueReceive() must now >never< be used from within an ISR.  Use the new
+	  cQueueReceiveFromISR() function instead.
+
+	Section 2:
+
+	+ A mechanism has been introduced that allows a queue to be accessed by
+	  a task and ISR simultaneously.
+	+ A "pending ready" queue has been introduced that enables interrupts to
+	  be processed when the scheduler is suspended.
+	+ The list implementation has been improved to provide faster item
+	  removal.
+	+ The scheduler now makes use of the scheduler suspend mechanism in places
+	  where previously interrupts were disabled.
+
+Changes between V1.2.6 and V2.0.0 - Released Jan 31, 2004
+
+	+ Introduced new API functions:
+		vTaskPriorityGet ()
+		vTaskPrioritySet ()
+		vTaskSuspend ()
+		vTaskResume ()
+		vTaskSuspendAll ()
+		vTaskResumeAll ()
+	+ Added conditional compilation options that allow the components of the
+	  kernel that are unused by an application to be excluded from the build.
+	  See the Configuration section on the WEB site for more information (on
+	  the API pages).  The macros have been added to each portmacro.h file (
+	  sometimes called prtmacro.h).
+	+ Rearranged tasks.c.
+	+ Added demo application file dynamic.c.
+	+ Updated the PC demo application to make use of dynamic.c.
+	+ Updated the documentation contained in the kernel header files.
+	+ Creating a task now causes a context switch if the task being created
+	  has a higher priority than the calling task - assuming the kernel is
+	  running.
+	+ vTaskDelete() now only causes a context switch if the calling task is
+	  the task being deleted.
+
+Changes between V1.2.5 and V1.2.6 - Released December 31, 2003
+
+	Barring the change to the interrupt vector (PIC port) these are minor
+	enhancements.
+
+	+ The interrupt vector used for the PIC master ISR has been changed from
+	  0x18 to 0x08 - where it should have always been.  The incorrect address
+	  still works but probably executes a number of NOP's before getting to the
+	  ISR.
+	+ Changed the baud rate used by the AVR demo application to 38400.  This
+	  has an error percentage of less than one percent with an 8MHz clock.
+	+ Raised the priority of the Rx task in demo\full\comtest.c.  This only
+	  affects the Flashlite and PC ports.  This was done to prevent the Rx
+	  buffer becoming full.
+	+ Reverted the Flashlite COM port driver back so it does not use the DMA.
+	  The DMA appears to miss characters under stress.  The Borland Flashlite
+	  port was also calculating a register value incorrectly resulting in the
+	  wrong DMA source address being used.  The same code worked fine when
+	  compiling with Open Watcom.  Other minor enhancements were made to the
+	  interrupt handling.
+	+ Modified the PIC serial Rx ISR to check for and clear overrun errors.
+	  Overrun errors seem to prevent any further characters being received.
+	+ The PIC demo projects now have some optimisation switched on.
+
+
+Changes between V1.2.4 and V1.2.5
+
+	Small fix made to the PIC specific port.c file described below.
+
+	+ Introduced portGLOBAL_INTERRUPT_FLAG definition to test the global
+	  interrupt flag setting.  Using the two bits defined within
+	  portINITAL_INTERRUPT_STATE was causing the w register to get clobbered
+	  before the test was performed.
+
+Changes between V1.2.3 and V1.2.4
+
+	V1.2.4 contains a release version of the PIC18 port.
+	An optional exception has been included with the GPL.  See the licensing
+	section of www.FreeRTOS.org for details.
+
+	+ The function xPortInitMinimal() has been renamed to
+	  xSerialPortInitMinimal() and the function xPortInit() has been renamed
+	  to xSerialPortInit().
+	+ The function sSerialPutChar() has been renamed cSerialPutChar() and
+	  the function return type chaned to portCHAR.
+	+ The integer and flop tasks now include calls to tskYIELD(), allowing
+	  them to be used with the cooperative scheduler.
+	+ All the demo applications now use the integer and comtest tasks when the
+ 	  cooperative scheduler is being used.  Previously they were only used with
+	  the preemptive scheduler.
+	+ Minor changes made to operation of minimal versions of comtest.c and
+	  integer.c.
+	+ The ATMega port definition of portCPU_CLOSK_HZ definition changed to
+	  8MHz base 10, previously it base 16.
+
+
+
+Changes between V1.2.2a and V1.2.3
+
+	The only change of any significance is to the license, which has changed
+	from the Open Software License to the GNU GPL.
+
+	The zip file also contains a pre-release version of the PIC18 port.  This
+	has not yet completed testing and as such does not constitute part of the
+	V1.2.3 release.  It is still however covered by the GNU GPL.
+
+	There are minor source code changes to accommodate the PIC C compiler.
+	These mainly involve more explicit casting.
+
+	+ sTaskCreate() has been modified slightly to make use of the
+	  portSTACK_GROWTH macro.  This is required for the PIC port where the
+	  stack grows in the opposite direction to the other existing ports.
+	+ prvCheckTasksWaitingTermination() has been modified slightly to bring
+	  the decrementing of usCurrentNumberOfTasks within the critical section,
+	  where it should have been since the creation of an eight bit port.
+
+Changes between V1.2.2 and V1.2.2a
+
+	The makefile and buildcoff.bat files included with the AVR demo application
+	have been modified for use with the September 2003 build of WinAVR.  No
+	source files have changed.
+
+Changes between V1.2.1 and V1.2.2
+
+	There are only minor changes here to allow the PC and Flashlite 186 ports
+	to use the Borland V4.52 compiler, as supplied with the Flashlite 186
+	development kit.
+
+	+ Introduced a BCC directory under source\portable.  This contains all the
+	  files specific to the Borland compiler port.
+	+ Corrected the macro naming of portMS_PER_TICK to portTICKS_PER_MS.
+	+ Modified comtest.c to increase the rate at which the string is
+	  transmitted and received on the serial port.  The Flashlite 186 demo
+	  app baud rate has also been increased.
+	+ The values of the constants used in both integer.c files have been
+          increased to force the Borland compiler to use 32 bit values.  The
+          Borland optimiser placed the previous values in 16 bit registers, and in
+          So doing invalidated the test.
+
+Changes between V1.2.0 and V1.2.1
+
+	This version includes some minor changes to the list implementation aimed
+	at improving the context switch time - with is now approximately 10% faster.
+	Changes include the removal of some null pointer assignment checks.  These
+	were redundant where the scheduler uses the list functions, but means any
+	user application choosing to use the same list functions must now check
+	that no NULL pointers are passed as a parameter.
+
+	The Flashlite 186 serial port driver has also been modified to use a DMA
+	channel for transmissions.  The serial driver is fully functional but still
+	under development.  Flashlite users may prefer to use V1.2.0 for now.
+
+	Details:
+
+	+ Changed the baud rate for the ATMega323 serial test from 19200 to 57600.
+	+ Use vSerialPutString() instead of single character puts in
+	  Demo\Full\Comtest.c.  This allows the use of the flashlite DMA serial
+	  driver.  Also the check variable only stops incrementing after two
+	  consecutive failures.
+	+ semtest.c creates four tasks, two of which operate at the idle priority.
+	  The tasks that operate at the idle priority now use a lower expected
+	  count than those running at a higher priority.  This prevents the low
+	  priority tasks from signalling an error because they have not been
+	  scheduled enough time for each of them to count the shared variable to
+	  the higher original value.
+	+ The flashlite 186 serial driver now uses a DMA channel for transmissions.
+	+ Removed the volatile modifier from the list function parameters.  This was
+	  only ever included to prevent compiler warnings.  Now warnings are
+	  removed by casting parameters where the calls are made.
+	+ prvListGetOwnerOfNextEntry() and prvListGetOwnerOfHeadEntry() have been
+	  removed from list.c and added as macros in list.h.
+	+ usNumberOfItems has been added to the list structure.  This removes the
+	  need for a pointer comparison when checking if a list is empty, and so
+	  is slightly faster.
+	+ Removed the NULL check in vListRemove().  This makes the call faster but
+	  necessitates any application code utilising the list implementation to
+	  ensure NULL pointers are not passed.
+	+ Renamed portTICKS_PER_MS definition to portMS_PER_TICK (milli seconds
+	  per tick).  This is what it always should have been.
+
+Changes between V1.01 and V1.2.0
+
+	The majority of these changes were made to accommodate the 8bit AVR port.
+	The scheduler workings have not changed, but some of the data types used
+	have been made more friendly to an eight bit environment.
+
+	Details:
+
+	+ Changed the version numbering format.
+	+ Added AVR port.
+	+ Split the directory demo\common into demo\common\minimal and
+	  demo\common\full.  The files in the full directory are for systems with
+	  a display (currently PC and Flashlite 186 demo's).  The files in the
+	  minimal directory are for systems with limited RAM and no display
+	  (currently MegaAVR).
+	+ Minor changes to demo application function prototypes to make more use
+	  of 8bit data types.
+	+ Within the scheduler itself the following functions have slightly
+	  modified declarations to make use of 8bit data types where possible:
+		xQueueCreate(),
+		sQueueReceive(),
+		sQUeueReceive(),
+		usQueueMessageWaiting(),
+		sQueueSendFromISR(),
+		sSemaphoreTake(),
+		sSemaphoreGive(),
+		sSemaphoreGiveFromISR(),
+		sTaskCreate(),
+		sTaskMoveFromEventList().
+
+	  Where the return type has changed the function name has also changed in
+	  accordance with the naming convention.  For example
+	  usQueueMessageWaiting() has become ucQueueMessageWaiting().
+	+ The definition tskMAX_PRIORITIES has been moved from task.h to
+	  portmacro.h and renamed portMAX_PRIORITIES.  This allows different
+	  ports to allocate a different maximum number of priorities.
+	+ By default the trace facility is off, previously USE_TRACE_FACILITY
+	  was defined.
+	+ comtest.c now uses a psuedo random delay between sends.  This allows for
+	  better testing as the interrupts do not arrive at regular intervals.
+	+ Minor change to the Flashlite serial port driver.  The driver is written
+	  to demonstrate the scheduler and is not written to be efficient.
+
+
+
+Changes between V1.00 and V1.01
+
+	These changes improve the ports.  The scheduler itself has not changed.
+
+	Improved context switch mechanism used when performing a context
+	switch from an ISR (both the tick ISR and the serial comms ISR's within
+	the demo application).  The new mechanism is faster and uses less stack.
+
+	The assembler file portasm.asm has been replaced by a header file
+	portasm.h.  This includes a few assembler macro definitions.
+
+	All saving and restoring of registers onto/off of the stack is now handled
+	by the compiler.  This means the initial stack setup for a task has to
+	mimic the stack used by the compiler, which is different for debug and
+	release builds.
+
+	Slightly changed the operation of the demo application, details below.
+
+	Details:
+
+	+ portSWITCH_CONTEXT() replaced by vPortFirstContext().
+	+ pxPortInitialiseStack() modified to replicate the stack used by the
+	  compiler.
+	+ portasm.asm file removed.
+	+ portasm.h introduced.  This contains macro definitions for
+	  portSWITCH_CONTEXT() and portFIRST_CONTEXT().
+	+ Context switch from ISR now uses the compiler generated interrupt
+	  mechanism.  This is done simply by calling portSWITCH_CONTEXT and leaving
+	  the save/restore to compiler generated code.
+	+ Calls to taskYIELD() during ISR's have been replaced by calling the
+	  simpler and faster portSWITCH_CONTEXT().
+	+ The Flashlite 186 port now uses 186 instruction set (used to use 80x86
+	  instructions only).
+	+ The blocking queue tasks within the demo application did not operate
+	  quite as described.  This has been corrected.
+	+ The priority of the comtest Rx task within the demo application has been
+	  lowered.  Received characters are now processed (read from the queue) at
+	  the idle priority, allowing low priority tasks to run evenly at times of
+	  a high communications overhead.
+	+ Prevent the call to kbhit() in main.c for debug builds as the debugger
+	  seems to have problems stepping over the call.  This if for the PC port
+	  only.
+
+
+