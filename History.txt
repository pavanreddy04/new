Changes between FreeRTOS V10.4.5 and TBD

Documentation and download available at https://www.FreeRTOS.org/

Changes between FreeRTOS V10.4.4 and FreeRTOS V10.4.5 released September 10 2021

	See https://www.FreeRTOS.org/FreeRTOS-V10.4.5.html

	+ Introduce configRUN_TIME_COUNTER_TYPE which enables developers to define
	  the type used to hold run time statistic counters. Defaults to uint32_t
	  for backward compatibility. #define configRUN_TIME_COUNTER_TYPE to a type
	  (for example, uint64_t) in FreeRTOSConfig.h to override the default.
	+ Introduce ulTaskGetIdleRunTimePercent() to complement the pre-existing
	  ulTaskGetIdleRunTimeCounter(). Whereas the pre-existing function returns
	  the raw run time counter value, the new function returns the percentage of
	  the entire run time consumed by the idle task. Note the amount of idle
	  time is only a good measure of the slack time in a system if there are no
	  other tasks executing at the idle priority, tickless idle is not used, and
	  configIDLE_SHOULD_YIELD is set to 0.
<<<<<<< HEAD
	+ Extend use of the configSTACK_DEPTH_TYPE which enables developers to define
	  the type used to hold stack counter variables. Defaults to uint16_t
	  for backward compatibility. #define configSTACK_DEPTH_TYPE to a type
	  (for example, uint16_t) in FreeRTOSConfig.h to override the default.


Documentation and download available at https://www.FreeRTOS.org/
=======
	+ ARMv8-M secure-side port:  Tasks that call secure functions from the
	  non-secure side of an ARMv8-M MCU (ARM Cortex-M23 and Cortex-M33) have two
	  contexts – one on the non-secure side and one on the secure-side. Previous
	  versions of the FreeRTOS ARMv8-M secure-side ports allocated the structures
	  that reference secure-side contexts at run time.  Now the structures are
	  allocated statically at compile time.  The change necessitates the
	  introduction of the secureconfigMAX_SECURE_CONTEXTS configuration constant,
	  which sets the number of statically allocated secure contexts.
	  secureconfigMAX_SECURE_CONTEXTS defaults to 8 if left undefined.
	  Applications that only use FreeRTOS code on the non-secure side, such as
	  those running third-party code on the secure side, are not affected by
	  this change.
>>>>>>> 741185f1

Changes between FreeRTOS V10.4.3 and FreeRTOS V10.4.4 released May 28 2021
    + Minor performance improvements to xTaskIncrementTick() achieved by providing
      macro versions of uxListRemove() and vListInsertEnd().
    + Minor refactor of timers.c that obsoletes the need for the
      tmrCOMMAND_START_DONT_TRACE macro and removes the need for timers.c to
      post to its own event queue.  A consequence of this change is that auto-
      reload timers that miss their intended next execution time will execute
      again immediately rather than executing again the next time the command
      queue is processed.  (thanks Jeff Tenney).
    + Fix a race condition in the message buffer implementation.  The
      underlying cause was that length and data bytes are written and read as
      two distinct operations, which both modify the size of the buffer. If a
      context switch occurs after adding or removing the length bytes, but
      before adding or removing the data bytes, then another task may observe
      the message buffer in an invalid state.
    + The xTaskCreate() and xTaskCreateStatic() functions accept a task priority
      as an input parameter.  The priority has always been silently capped to
      (configMAX_PRIORITIES - 1) should it be set to a value above that priority.
      Now values above that priority will also trigger a configASSERT() failure.
	+ Replace configASSERT( pcQueueName ) in vQueueAddToRegistry with a NULL
      pointer check.
    + Introduce the configSTACK_ALLOCATION_FROM_SEPARATE_HEAP configuration
      constant that enables the stack allocated to tasks to come from a heap other
      than the heap used by other memory allocations.  This enables stacks to be
      placed within special regions, such as fast tightly coupled memory.
    + If there is an attempt to add the same queue or semaphore handle to the
      queue registry more than once then prior versions would create two separate
      entries.  Now if this is done the first entry is overwritten rather than
      duplicated.
    + Update the ESP32 port and TF-M (Trusted Firmware M)code to the latest from
      their respective repositories.
    + Correct a build error in the POSIX port.
    + Additional minor formatting updates, including replacing tabs with spaces
      in more files.
    + Other minor updates include adding additional configASSERT() checks and
      correcting and improving code comments.
    + Go look at the smp branch to see the progress towards the Symetric
      Multiprocessing Kernel. https://github.com/FreeRTOS/FreeRTOS-Kernel/tree/smp

Changes between FreeRTOS V10.4.2 and FreeRTOS V10.4.3 released December 14 2020

	V10.4.3 is included in the 202012.00 LTS release.  Learn more at https:/freertos.org/lts-libraries.html

	See https://www.FreeRTOS.org/FreeRTOS-V10.4.x.html

	+ Changes to improve robustness and consistency for buffer allocation in
	  the heap, queue and stream buffer.
	+ The following functions can no longer be called from unprivileged code.
	  - xTaskCreateRestricted
	  - xTaskCreateRestrictedStatic
	  - vTaskAllocateMPURegions


Changes between FreeRTOS V10.4.1 and FreeRTOS V10.4.2 released November 10 2020

	See https://www.FreeRTOS.org/FreeRTOS-V10.4.x.html

	+ Fix an issue in the ARMv8-M ports that caused BASEPRI to be masked
	  between the first task starting to execute and that task making
	  a FreeRTOS API call.
	+ Introduced xTaskDelayUntil(), which is functionally equivalent to
	  vTaskDelayUntil(), with the addition of returning a value to
	  indicating whether or not the function placed the calling task into
	  the Blocked state or not.
	+ Update WolfSSL to 4.5.0 and add the FIPS ready demo.
	+ Add support for ESP IDF 4.2 to ThirdParty Xtensa port.
	+ Re-introduce uxTopUsedPriority to support OpenOCD debugging.
	+ Convert most dependent libraries in FreeRTOS/FreeRTOS to submodules.
	+ Various general maintenance and improvements to MISRA compliance.


Changes between FreeRTOS V10.4.0 and FreeRTOS V10.4.1 released September 17 2020

	See https://www.FreeRTOS.org/FreeRTOS-V10.4.x.html

	+ Fixed an incorrectly named parameter that prevented the
	  ulTaskNotifyTakeIndexed macro compiling, and the name space clash in the
	  test code that prevented this error causing test failures.


Changes between FreeRTOS V10.3.1 and FreeRTOS V10.4.0 released September 10 2020

	See https://www.FreeRTOS.org/FreeRTOS-V10.4.x.html

	Major enhancements:

	+ Task notifications:  Prior to FreeRTOS V10.4.0 each created task had a
	  single direct to task notification.  From FreeRTOS V10.4.0 each task has
	  an array of notifications.  The direct to task notification API has been
	  extended with API functions postfixed with "Indexed" to enable the API to
	  operate on a task notification at any array index.  See
	  https://www.freertos.org/RTOS-task-notifications.html for more information.
	+ Kernel ports that support memory protection units (MPUs): The ARMv7-M and
	  ARMv8-M MPU ports now support a privilege access only heap. The ARMv7-M
	  MPU ports now support devices that have 16 MPU regions, have the ability
	  to override default memory attributes for privileged code and data
	  regions, and have the ability to place the FreeRTOS kernel code outside of
	  the Flash memory. The ARMv8-M MPU ports now support tickless idle mode.
	  See https://www.freertos.org/FreeRTOS-MPU-memory-protection-unit.html
	  for more information.

	Additional noteworthy updates:

	+ Code formatting is now automated to facilitate the increase in
	  collaborative development in Git.  The auto-formated code is not identical
	  to the original formatting conventions.  Most notably spaces are now used
	  in place of tabs.
	+ The prototypes for callback functions (those that start with "Application",
	  such as vApplicationStackOverflowHook()) are now in the FreeRTOS header
	  files, removing the need for application writers to add prototypes into
	  the C files in which they define the functions.
	+ New Renesas RXv3 port layer.
	+ Updates to the Synopsys ARC code, including support for EM and HS cores,
	  and updated BSP.
	+ Added new POSIX port layer that allows FreeRTOS to run on Linux hosts in
	  the same way the Windows port layer enables FreeRTOS to run on Windows
	  hosts.
	+ Many other minor optimisations and enhancements. For full details
	  see https://github.com/FreeRTOS/FreeRTOS-Kernel/commits/main


Changes between FreeRTOS V10.3.0 and FreeRTOS V10.3.1 released February 18 2020

	See https://www.FreeRTOS.org/FreeRTOS-V10.3.x.html

	+ ./FreeRTOS-Labs directory was removed from this file. The libraries it
	contained are now available as a separate download.

Changes between FreeRTOS V10.2.1 and FreeRTOS V10.3.0 released February 7 2020

	See https://www.FreeRTOS.org/FreeRTOS-V10.3.x.html

	New and updated kernel ports:

	+ Added RISC-V port for the IAR compiler.
	+ Update the Windows simulator port to use a synchronous object to prevent
	  a user reported error whereby a task continues to run for a short time
	  after being moved to the Blocked state.  Note we were not able to
	  replicate the reported issue and it likely depends on your CPU model.
	+ Correct alignment of stack top in RISC-V port when
	  configISR_STACK_SIZE_WORDS is defined to a non zero value, which causes
	  the interrupt stack to be statically allocated.
	+ The RISC-V machine timer compare register can now be for any HART, whereas
	  previously it was always assumed FreeRTOS was running on HART 0.
	+ Update the sequence used to update the 64-bit machine timer
	  compare register on 32-bit cores to match that suggested in RISC-V
	  documentation.
	+ Added tickless low power modes into the ARM, IAR and GCC Cortex-M0 compiler
	  ports.
	+ Updated the behaviour of the ARMv7-M MPU (Memory Protection Unit) ports to
	  match that of the ARMv8-M ports whereby privilege escalations can only
	  originate from within the kernel's own memory segment.  Added
	  configENFORCE_SYSTEM_CALLS_FROM_KERNEL_ONLY configuration constant.
	+ Update existing MPU ports to correctly disable the MPU before it is
	  updated.
	+ Added contributed port and demo application for a T-Head (formally C-SKY)
	  microcontroller.

	New API functions:

	+ Added the vPortGetHeapStats() API function which returns information on
	  the heap_4 and heap_5 state.
	+ Added xTaskCatchUpTicks(), which corrects the tick count value after the
	  application code has held interrupts disabled for an extended period.
	+ Added xTaskNotifyValueClear() API function.
	+ Added uxTimerGetReloadMode() API function.

	Other miscellaneous changes:
	+ Change type of uxPendedTicks from UBaseType_t to TickType_t to ensure it
	  has the same type as variables with which it is compared to, and therefore
	  also renamed the variable xPendingTicks.
	+ Update Keil projects that use the MPU so memory regions come from linker
	  script (scatter file) variables instead of being hard coded.
	+ Added LPC51U68 Cortex-M0+ demos for GCC (MCUXpresso), Keil and IAR
	  compilers.
	+ Added CORTEX_MPU_STM32L4_Discovery_Keil_STM32Cube demo.
	+ Added LPC54018 MPU demo.
	+ Rename xTaskGetIdleRunTimeCounter() to ulTaskGetIdleRunTimeCounter().


Changes between FreeRTOS V10.2.1 and FreeRTOS V10.2.0 released May 13 2019:

	+ Added ARM Cortex-M23 port layer to complement the pre-existing ARM
	  Cortex-M33 port layer.
	+ The RISC-V port now automatically switches between 32-bit and 64-bit
	  cores.
	+ Introduced the portMEMORY_BARRIER macro to prevent instruction re-ordering
	  when GCC link time optimisation is used.
	+ Introduced the portDONT_DISCARD macro to the ARMv8-M ports to try and
	  prevent the secure side builds from removing symbols required by the
	  non secure side build.
	+ Introduced the portARCH_NAME to provide additional data to select semi-
	  automated build environments.
	+ Cortex-M33 and Cortex-M23 ports now correctly disable the MPU before
	  updating the MPU registers.

	+ Added Nuvoton NuMaker-PFM-M2351 ARM Cortex-M23 demo.
	+ Added LPC55S69 ARM Cortex-M33 demo.
	+ Added an STM32 dual core AMP stress test demo.


Changes between FreeRTOS V10.1.1 and FreeRTOS V10.2.0 released February 25 2019:

	+ Added GCC RISC-V MCU port with three separate demo applications.
	+ Included pre-existing ARM Cortex-M33 (ARMv8-M) GCC/ARMclang and IAR ports
	  with Keil simulator demo.
	+ Update the method used to detect if a timer is active.  Previously the
	  timer was deemed to be inactive if it was not referenced from a list.
	  However, when a timer is updated it is temporarily removed from, then
	  re-added to a list, so now the timer's active status is stored separately.
	+ Add vTimerSetReloadMode(), xTaskGetIdleRunTimeCounter(), and
	  xTaskGetApplicationTaskTagFromISR() API functions.
	+ Updated third party Xtensa port so it is MIT licensed.
	+ Added configINCLUDE_PLATFORM_H_INSTEAD_OF_IODEFINE_H to the Renesas
	  compiler RX600v2 port to enable switching between platform.h and
	  iodefine.h includes within that port's port.c file.
	+ Removed the 'FromISR' functions from the MPU ports as ISRs run privileged
	  anyway.
	+ Added uxTaskGetStackHighWaterMark2() function to enable the return type to
	  be changed without breaking backward compatibility.
	  uxTaskGetStackHighWaterMark() returns a UBaseType_t as always,
	  uxTaskGetStackHighWaterMark2() returns configSTACK_DEPTH_TYPE to allow the
	  user to determine the return type.
	+ Fixed issues in memory protected ports related to different combinations
	  of static memory only and dynamic memory only builds.  As a result the
	  definition of tskSTATIC_AND_DYNAMIC_ALLOCATION_POSSIBLE became more
	  complex and was moved to FreeRTOS.h with a table explaining its definition.
	+ Added a 'get task tag from ISR' function.
	+ Change the method used to determine if a timer is active or not from just
	  seeing if it is referenced from the active timer list to storing its
	  active state explicitly.  The change prevents the timer reporting that it
	  is inactive while it is being moved from one list to another.
	+ The pcName parameter passed into the task create functions can be NULL,
	  previously a name had to be provided.
	+ When using tickless idle, prvResetNextTaskUnblockTime() is now only called
	  in xTaskRemoveFromEventList() if the scheduler is not suspended.
	+ Introduced portHAS_STACK_OVERFLOW_CHECKING, which should be set to 1 for
	  FreeRTOS ports that run on architectures that have stack limit registers.


Changes between FreeRTOS V10.1.0 and FreeRTOS V10.1.1 released 7 September 2018

	+ Reverted a few structure name changes that broke several kernel aware
	  debugger plug-ins.
	+ Updated to the latest trace recorder code.
	+ Fixed some formatting in the FreeRTOS+TCP TCP/IP stack code.
	+ Reverted moving some variables from file to function scope as doing so
	  broke debug scenarios that require the static qualifier to be removed.

Changes between FreeRTOS V10.0.1 and FreeRTOS V10.1.0 released 22 August 2018

	FreeRTOS Kernel Changes:

	+ Update lint checked MISRA compliance to use the latest MISRA standard, was
	  previously using the original MISRA standard.
	+ Updated all object handles (TaskHandle_t, QueueHandle_t, etc.) to be
	  unique types instead of void pointers, improving type safety.  (this was
	  attempted some years back but had to be backed out due to bugs in some
	  debuggers).  Note this required the pvContainer member of a ListItem_t
	  struct to be renamed - set configENABLE_BACKWARD_COMPATIBILITY to 1 if
	  this causes an issue.
	+ Added configUSE_POSIX_ERRNO to enable per task POSIX style errno
	  functionality in a more user friendly way - previously the generic thread
	  local storage feature was used for this purpose.
	+ Added Xtensa port and demo application for the XCC compiler.
	+ Changed the implementation of vPortEndScheduler() for the Win32 port to
	  simply call exit( 0 ).
	+ Bug fix in vPortEnableInterrupt() for the GCC Microblaze port to protect
	  the read modify write access to an internal Microblaze register.
	+ Fix minor niggles when the MPU is used with regards to prototype
	  differences, static struct size differences, etc.
	+ The usStackHighWaterMark member of the TaskStatus_t structure now has type
	  configSTACK_DEPTH_TYPE in place of uint16_t - that change should have been
	  made when the configSTACK_DEPTH_TYPE type (which gets around the previous
	  16-bit limit on stack size specifications) was introduced.
	+ Added the xMessageBufferNextLengthBytes() API function and likewise stream
	  buffer equivalent.
	+ Introduce configMESSAGE_BUFFER_LENGTH_TYPE to allow the number of bytes
	  used to hold the length of a message in the message buffer to be reduced.
	  configMESSAGE_BUFFER_LENGTH_TYPE default to size_t, but if, for example,
	  messages can never be more than 255 bytes it could be set to uint8_t,
	  saving 3 bytes each time a message is written into the message buffer
	  (assuming sizeof( size_t ) is 4).
	+ Updated the StaticTimer_t structure to ensure it matches the size of the
	  Timer_t structure when the size of TaskFunction_t does not equal the size
	  of void *.
	+ Update various Xilinx demos to use 2018.1 version of the SDK tools.
	+ Various updates to demo tasks to maintain test coverage.
	+ FreeRTOS+UDP was removed in FreeRTOS V10.1.0 as it was replaced by
	  FreeRTOS+TCP, which was brought into the main download in FreeRTOS
	  V10.0.0.  FreeRTOS+TCP can be configured as a UDP only stack, and
	  FreeRTOS+UDP does not contain the patches applied to FreeRTOS+TCP.

	FreeRTOS+TCP Changes:

	+ Multiple security improvements and fixes in packet parsing routines, DNS
	  caching, and TCP sequence number and ID generation.
	+ Disable NBNS and LLMNR by default.
	+ Add TCP hang protection by default.

	We thank Ori Karliner of Zimperium zLabs Team for reporting these issues.


Changes between FreeRTOS V10.0.0 and FreeRTOS V10.0.1, released December 20 2017

	+ Fix position of "#if defined( __cplusplus )" in stream_buffer.h.
	+ Correct declarations of MPU_xQueuePeek() and MPU_xQueueSemaphoreTake() in
	  mpu_prototypes.h.
	+ Correct formatting in vTaskList() helper function when it prints the state
	  of the currently executing task.
	+ Introduce #error if stream_buffer.c is built without
	  configUSE_TASK_NOTIFICATIONS set to 1.
	+ Update FreeRTOS+TCP to V2.0.0
		- Improve the formatting of text that displays the available netword
		  interfaces when FreeRTOS+TCP is used on Windows with WinPCap.
		- Introduce ipconfigSOCKET_HAS_USER_WAKE_CALLBACK option to enable a user
		  definable callback to execute when data arrives on a socket.

Changes between FreeRTOS V9.0.1 and FreeRTOS V10.0.0:

	The FreeRTOS kernel is now MIT licensed: https://www.FreeRTOS.org/license

	New Features and components:

	+ Stream Buffers - see https://www.FreeRTOS.org/RTOS-stream-buffer-example.html
	+ Message Buffers - see https://www.FreeRTOS.org//RTOS-message-buffer-example.html
	+ Move FreeRTOS+TCP into the main repository, along with the basic Win32
	  TCP demo FreeRTOS_Plus_TCP_Minimal_Windows_Simulator.

	New ports or demos:

	+ Added demo for TI SimpleLink CC3220 MCU.
	+ Added MPU and non MPU projects for Microchip CEC and MEC 17xx and 51xx
	  MCUs.
	+ Added CORTEX_MPU_Static_Simulator_Keil_GCC demo to test static allocation
	  in the MPU port.

	Fixes or enhancements:

	+ Cortex-M ports push additional register prior to calling
	  vTaskSwitchContext to ensure 8-byte alignment is maintained.  Only
	  important if a user defined tick hook function performs an operation that
	  requires 8-byte alignment.
	+ Optimisations to the implementation of the standard tickless idle mode on
	  Cortex-M devices.
	+ Improvements to the Win32 port including using higher priority threads.
	+ Ensure interrupt stack alignment on PIC32 ports.
	+ Updated GCC TriCore port to build with later compiler versions.
	+ Update mpu_wrappers.c to support static allocation.
	+ The uxNumberOfItems member of List_t is now volatile - solving an issue
	  when the IAR compiler was used with maximum optimization.
	+ Introduced configRECORD_STACK_HIGH_ADDRESS.  When set to 1 the stack start
	  address is saved into each task's TCB (assuming stack grows down).
	+ Introduced configINCLUDE_FREERTOS_TASK_C_ADDITIONS_H to allow user defined
	  functionality, and user defined initialisation, to be added to FreeRTOS's
	  tasks.c source file.  When configINCLUDE_FREERTOS_TASK_C_ADDITIONS_H is
	  set to 1 a user provided header file called freertos_task_c_additions.h
	  will be included at the bottom of tasks.c.  Functions defined in that
	  header file can call freertos_tasks_c_additions_init(), which in turn
	  calls a macro called FREERTOS_TASKS_C_ADDITIONS_INIT(), if it is defined.
	  FREERTOS_TASKS_C_ADDITIONS_INIT() can be defined in FreeRTOSConfig.h.
	+ Introduced configPRE_SUPPRESS_TICKS_AND_SLEEP_PROCESSING( x ) which can be
	  defined by a user in FreeRTOSConfig.h.  The macro is called before
	  assessing whether to enter tickless idle mode or not.  If the macro sets
	  x to zero then tickless idle mode will not be entered.  This allows users
	  to abort tickless idle mode entry before the tickless idle function is
	  even called - previously it was only possible to abort from within the
	  tickless idle function itself.
	+ Added configPRINTF(), which can be defined by users to allow all libraries
	  to use the same print formatter.
	+ Introduced configMAX() and configMIN() macros which default to standard
	  max( x, y ) and min( x, y ) macro behaviour, but can be overridden if the
	  application writer defines the same macros in FreeRTOSConfig.h.
	+ Corrected the definition of StaticTask_t in the case where
	  INCLUDE_xTaskAbortDelay is set to 1.
	+ Introduced configTIMER_SERVICE_TASK_NAME and configIDLE_TASK_NAME, both of
	  which can be defined to strings in FreeRTOSConfig.h to change the default
	  names of the timer service and idle tasks respectively.
	+ Only fill the stack of a newly created task with a known value if stack
	  checking, or high water mark checking/viewing, is in use - removing the
	  dependency on memset() in other cases.
	+ Introduced xTaskCreateRestrictedStatic() so static allocation can be used
	  with the MPU.
	+ Ensure suspended tasks cannot be unsuspended by a received task
	  notification.
	+ Fix race condition in vTaskSetTimeOutState().
	+ Updated trace recorder files to the latest version.

Changes since FreeRTOS V9.0.0:

	+ Priority dis-inheritance behaviour has been enhanced in the case where a
	  task that attempted to take a mutex that was held by a lower priority task
	  timed out before it was able to obtain the mutex (causing the task that
	  holds the mutex to have its priority raised, then lowered again, in
	  accordance with the priority inheritance protocol).
	+ Split the overloaded xQueueGenericReceive() function into three separate
	  dedicated functions.
	+ Allow the default human readable text names given to the Idle and Timer
	  tasks to be overridden by defining the configIDLE_TASK_NAME and
	  configTIMER_SERVICE_TASK_NAME definitions respectively in FreeRTOSConfig.h.
	+ Introduced configINITIAL_TICK_COUNT to allow the tick count to take a
	  value of than than 0 when the system boots.  This can be useful for
	  testing purposes - although setting configUSE_16_BIT_TICKS to 1 can also
	  be used to test frequent tick overflows.
	+ Ensure the Cortex-M SysTick count is cleared to zero before starting the
	  first task.
	+ Add configASSERT() into ARM Cortex-M ports to check the number of priority
	  bit settings.
	+ Clear the 'control' register before starting ARM Cortex-M4F ports in case
	  the FPU is used before the scheduler is started.  This just saves a few
	  bytes on the main stack as it prevents space being left for a later save
	  of FPU registers.
	+ Added xSemaphoreGetMutexHolderFromISR().
	+ Corrected use of portNVIC_PENDSVSET to portNVIC_PENDSVSET_BIT in MPU ports.
	+ Introduced configSTACK_DEPTH_TYPE to allow users to change the type used
	  to specify the stack size when using xTaskCreate().  For historic reasons,
	  when FreeRTOS was only used on small MCUs, the type was set to uint16_t,
	  but that can be too restrictive when FreeRTOS is used on larger
	  processors.  configSTACK_DEPTH_TYPE defaults to uint16_t.
	  xTaskCreateStatic(), being a newer function, used a uint32_t.
	+ Increase the priority of the Windows threads used by the Win32 port.  As
	  all the threads run on the same core, and the threads run with very high
	  priority, there is a risk that the host will become unresponsive, so also
	  prevent the Windows port executing on single core hosts.

Changes between FreeRTOS V9.0.0 and FreeRTOS V9.0.0rc2 released May 25 2016:

	See https://www.FreeRTOS.org/FreeRTOS-V9.html

	RTOS kernel updates:

	+ The prototype of the new xTaskCreateStatic() API function was modified to
	  remove a parameter and improve compatibility with other new
	  "CreateStatic()" API functions.  The stack size parameter in
	  xTaskCreateStatic() is now uint32_t, which changes the prototype of the
	  callback functions.  See the following URL:
	  https://www.FreeRTOS.org/xTaskCreateStatic.html
	+ GCC ARM Cortex-A port:  Introduced the configUSE_TASK_FPU_SUPPORT
	  constant.  When configUSE_TASK_FPU_SUPPORT is set to 2 every task is
	  automatically given a floating point (FPU) context.
	+ GCC ARM Cortex-A port:  It is now possible to automatically save and
	  restore all floating point (FPU) registers on entry to each potentially
	  nested interrupt by defining vApplicationFPUSafeIRQHandler() instead of
	  vApplicationIRQHandler().
	+ All ARM Cortex-M3/4F/7 ports:  Clear the least significant bit of the task
	  entry address placed onto the stack of a task when the task is created for
	  strict compliance with the ARM Cortex-M3/4/7 architecture documentation
	  (no noticeable effect unless using the QMEU emulator).
	+ Added GCC and Keil ARM Cortex-M4F MPU ports - previously the MPU was only
	  supported on ARM Cortex-M3.
	+ ARM Cortex-M3/4F MPU ports:  Update to fully support the FreeRTOS V9.0.0
	  API (other than static object creation) and added the
	  FreeRTOS/Demo/CORTEX_MPU_Simulator_Keil_GCC demo application to
	  demonstrate how to use the updated MPU port.
	+ All ARM Cortex-M3/4F/7 ports:  Add additional barrier instructions to the
	  default low power tickless implementation.
	+ All ARM Cortex-M0 ports:  Prevent an item being left on the stack of the
	  first task that executes.
	+ Win32 ports:  Reduce the amount of stack used and change the way Windows
	  threads are deleted to increase the maximum execution time.
	+ Add an ARM Cortex-M4F port for the MikroC compiler.  Ensure to read the
	  documentation page for this port before use.
	+ MPS430X IAR port:  Update to be compatible with the latest EW430 tools
	  release.
	+ IAR32 GCC port:  Correct vPortExitCritical() when
	  configMAX_API_CALL_INTERRUPT_PRIORITY == portMAX_PRIORITY.
	+ For consistency vTaskGetTaskInfo() now has the alias vTaskGetInfo(),
	  xTaskGetTaskHandle() now has the alias xTaskGetHandle() and
	  pcQueueGetQueueName() now has an alias pcQueueGetName().
	+ Fix various errors in comments and compiler warnings.

	Demo application updates:

	+ Update Atmel Studio projects to use Atmel Studio 7.
	+ Update Xilinx SDK projects to use the 2016.1 version of the SDK.
	+ Remove dependency on legacy IO libraries from the PIC32 demos.
	+ Move the Xilinx UltraScale Cortex-R5 demo into the main distribution.
	+ Update the MSP432 libraries to the latest version.
	+ Add Microchip CEC1302 (ARM Cortex-M4F) demos for GCC, Keil and MikroC
	  compilers.
	+ Move the Atmel SAMA5D2 demo into the main distribution.

Changes between FreeRTOS V9.0.0rc1 and FreeRTOS V9.0.0rc2 (release candidate 2)
released March 30 2016:

	NOTE - See https://www.FreeRTOS.org/FreeRTOS-V9.html for details

	+ The functions that create RTOS objects using static memory allocation have
	  been simplified and will not revert to using dynamic allocation if a
	  buffer is passed into a function as NULL.
	+ Introduced the configSUPPORT_DYNAMIC_ALLOCATION configuration constant to
	  allow a FreeRTOS application to be built without a heap even being being
	  defined. The Win32 example located in the
	  /FreeRTOS/demo/WIN32-MSVC-Static-Allocation-Only directory is provided as
	  a reference for projects that do not include a FreeRTOS heap.
	+ Minor run-time optimisations.
	+ Two new low power tickless implementations that target Silicon Labs EFM32
	  microcontrollers.
	+ Addition of the xTimerGetPeriod() and xTimerGetExpireTime() API functions.

Changes between FreeRTOS V8.2.3 and FreeRTOS V9.0.0rc1 (release candidate 1)
released February 19 2016:

	RTOS Kernel Updates:

	+ Major new feature - tasks, semaphores, queues, timers and event groups can
	  now be created using statically allocated memory, so without any calls to
	  pvPortMalloc().
	+ Major new features - Added the xTaskAbortDelay() API function which allows
	  one task to force another task to immediately leave the Blocked state,
	  even if the event the blocked task is waiting for has not occurred, or the
	  blocked task's timeout has not expired.
	+ Updates necessary to allow FreeRTOS to run on 64-bit architectures.
	+ Added vApplicationDaemonTaskStartupHook() which executes when the RTOS
	  daemon task (which used to be called the timer service task) starts
	  running.  This is useful if the application includes initialisation code
	  that would benefit from executing after the scheduler has been started.
	+ Added the xTaskGetTaskHandle() API function, which obtains a task handle
	  from the task's name.  xTaskGetTaskHandle() uses multiple string compare
	  operations, so it is recommended that it is called only once per task.
	  The handle returned by xTaskGetTaskHandle() can then be stored locally for
	  later re-use.
	+ Added the pcQueueGetQueueName() API function, which obtains the name of
	  a queue from the queue's handle.
	+ Tickless idling (for low power applications) can now also be used when
	  configUSE_PREEMPTION is 0.
	+ If one task deletes another task, then the stack and TCB of the deleted
	  task is now freed immediately.  If a task deletes itself, then the stack
	  and TCB of the deleted task are freed by the Idle task as before.
	+ If a task notification is used to unblock a task from an ISR, but the
	  xHigherPriorityTaskWoken parameter is not used, then pend a context switch
	  that will then occur during the next tick interrupt.
	+ Heap_1.c and Heap_2.c now use the configAPPLICATION_ALLOCATED_HEAP
	  settings, which previously was only used by heap_4.c.
	  configAPPLICATION_ALLOCATED_HEAP allows the application writer to declare
	  the array that will be used as the FreeRTOS heap, and in-so-doing, place
	  the heap at a specific memory location.
	+ TaskStatus_t structures are used to obtain details of a task.
	  TaskStatus_t now includes the bae address of the task's stack.
	+ Added the vTaskGetTaskInfo() API function, which returns a TaskStatus_t
	  structure that contains information about a single task.  Previously this
	  information could only be obtained for all the tasks at once, as an array
	  of TaskStatus_t structures.
	+ Added the uxSemaphoreGetCount() API function.
	+ Replicate previous Cortex-M4F and Cortex-M7 optimisations in some
	  Cortex-M3 port layers.

	Demo Application Updates:

	Further demo applications will be added prior to the final FreeRTOS V9
	release.

	+ Updated SAM4L Atmel Studio project to use Atmel Studio 7.
	+ Added ARM Cortex-A53 64-bit port.
	+ Added a port and demo for the ARM Cortex-A53 64-bit cores on the Xilinx
	  Ultrascale MPSoC.
	+ Added Cortex-M7 SAME70 GCC demo.
	+ Added EFM32 Giant and Wonder Gecko demos.


Changes between V8.2.2 and V8.2.3 released October 16, 2015

	RTOS kernel updates:

	+ Fix bug identified in a modification made in V8.2.2 to the software timer
	  code that allows tickless low power applications to sleep indefinitely
	  when software timers are used.
	+ Simplify and improve efficiency of stack overflow checking.
	+ Add xTaskNotifyStateClear() API function.
	+ New IAR and GCC Cortex-R ports for microprocessors that do not use an ARM
	  generic interrupt controller (GIC).
	+ New PIC32MEC14xx port.
	+ Add support for PIC32MZ EF parts (with floating point) into the PIC32MZ
	  port.
	+ Zynq7000 port layer now declares the functions that setup and clear the
	  tick interrupt as weak symbols so they can be overridden by the
	  application, and uses a global XScuGic object so the same object can be
	  used by the application code.
	+ Introduced configUSE_TASK_FPU_SUPPORT, although the PIC32MZ EF port is
	  currently the only port that uses it.
	+ Updates to RL78 and 78K0 IAR port layers to improve support for
	  combinations of memory models.
	+ Minor updates to heap_5.c to remove compiler warnings generated by some
	  compilers.
	+ License simplifications.  See /FreeRTOS/License/license.txt in the
	  official distribution.

	FreeRTOS+ updates:

	+ Update directory names to use WolfSSL instead of CyaSSL, inline with
	  WolfSSL's re-branding.
	+ Update to latest WolfSSL code.
	+ Update to latest FreeRTOS+Trace recorder code.
	+ Add in the FreeRTOS+Trace recorder library required for streaming trace.

	Demo application changes:

	+ Add demo applications for Renesas RZ/T (Cortex-R), PIC32MZ EF (PIC32 with
	  floating point hardware), PIC32MEC14xx, RX71M, RX113 and RX231.
	+ General tidy up of spelling and compiler warnings.


Changes between V8.2.1 and V8.2.2 released August 12, 2015

	RTOS kernel updates:

	+ Added Intel IA32/x86 32-bit port.
	+ General maintenance.
	+ PRIVILEGED_FUNCTION and PRIVILEGED_DATA macros, which are used in memory
	  protected systems, have been added to the newer event group and software
	  timer functions.
	+ Add the errno definitions used by FreeRTOS+ components into projdefs.h.
	+ Remove the restriction that prevented tick-less idle implementations
	  waiting indefinitely when software timers were used in the same
	  application.
	+ Introduce xTaskNotifyAndQueryFromISR() as the interrupt safe version of
	  xTaskNotifyAndQuery().
	+ Add additional NOPs to the MSP430X port layers to ensure strict compliance
	  with the hardware documentation.
	+ Microblaze port: Added option for port optimised task selection.
	+ Microblaze port: Previously tasks inherited the exception enable state
	  at the time the task was created.  Now all tasks are created with
	  exceptions enabled if the Microblaze design supports exceptions.
	+ Windows port: Add additional safe guards to ensure the correct start up
	  sequence and thread switching timing.
	+ Windows port: Improve the implementation of the port optimised task
	  selection assembly code.
	+ Update heap_4 and heap_5 to allow use on 64-bit processors.
	+ Simplify the code that creates a queue.
	+ General improved tick-less idle behaviour.
	+ Ensure none of the variables in the common kernel files are initialised to
	  anything other than zero.
	+ Correct calculation of xHeapStructSize in heap_4 and heap_5.

	Demo application updates:

	+ Added demo project for the new IA32/x86 port that targets the Galileo
	  hardware.
	+ Added MSP430FR5969 demos (previously provided as a separate download).
	+ Added FreeRTOS BSP repository for automatic creation of FreeRTOS
	  applications in the Xilinx SDK.
	+ Added Atmel Studio / GCC project for the SAMV71 (ARM Cortex-M7)
	+ Update Xilinx SDK projects to use version 2015.2 of the SDK.
	+ Remove Microblaze demos that were using obsolete tools.
	+ Add MSP43FR5969 IAR and CCS demos.

	FreeRTOS+ Updates:

	+ Updated FreeRTOS+Trace recorder library, which requires an update to the
	  FreeRTOS+Trace application.
	+ Added Reliance Edge source code and demo application.  Reliance edge is
	  a fail safe transactional file system ideal for applications that require
	  file storage, and especially when high reliability is essential.
	+ Introduce configAPPLICATION_PROVIDES_cOutputBuffer to allow FreeRTOS+CLI
	  users to place the output buffer at a fixed memory address.
	+ Improve the NetworkInterface.c file provided for the Windows port of
	  FreeRTOS+UDP.

Changes between V8.2.0 and V8.2.1 released 24th March 2015.

	RTOS kernel updates:

	+ Added user definable and flexible thread local storage facility.
	+ Added vTimerSetTimerID() API function to complement the pvTimerGetTimerID()
	  function to allow the timer's ID to be used as timer local storage.
	+ Fixed a potential issue related to the use of queue sets from an ISR.
	+ Some updates to the Xilinx Microblaze GCC port.
	+ Added ARM Cortex-M4F port for Texas Instruments Code Composer Studio.
	+ Added ARM Cortex-M7 r0p1 port layer for IAR, GCC and Keil which contains a
	  minor errata work around.  All other ARM Cortex-M7 core revisions should
	  use the ARM Cortex-M4F port.
	+ Exclude the whole of croutine.c if configUSE_CO_ROUTINES is set to 0.
	+ Change some data types from uint32_t to size_t in preparation for 64-bit
	  Windows port.
	+ Update the PIC32 port to remove deprecation warnings output by the latest
	  XC32 compilers.
	+ Fix bug when xQueueOverwrite() and xQueueOverwrite() from ISR are used to
	  overwrite items in two queues that are part of the same set.

	Demo application updates:

	+ Added demo application for TI's ARM Cortex-M4F based MSP432
	  microcontroller using IAR, Keil and CCS compilers.
	+ Added demo application for STM32F ARM Cortex-M7 based microcontroller
	  using IAR and Keil.
	+ Added demo application for Atmel SAMV71 ARM Cortex-M7 based
	  microcontroller using IAR and Keil.
	+ Added Microblaze demo that uses the 2014.4 version of the Xilinx SDK and
	  runs on the KC705 evaluation board (Kintex FPGA).

Changes between V8.1.2 and V8.2.0 released 16th January 2015

	Changes between release candidate 1 and the official release are restricted
	to maintenance only.

	Significant RTOS kernel updates:

	+ MAJOR NEW FEATURE!  Task notifications.  Please see the following URL for
	  details: https://www.FreeRTOS.org/RTOS-task-notifications.html
	+ NEW HEADER FILE REQUIRED!  Obsolete definitions have been separated into
	  a new header file called FreeRTOS/Source/include/deprecated_definitions.h.
	  This header file must be present to build.  Note some of the obsolete
	  definitions are still used by very old demo application projects.

	Other RTOS kernel updates:

	+ Made xSemaphoreGiveFromISR() a function rather than a macro that calls
	  xQueueGenericSendFromISR().  This allows for major performance
	  enhancements at the expense of some additional code size if both functions
	  are used in the same application.  NOTE:  In most uses cases such use of
	  a semaphore can now be replaced with a task notification which is smaller
	  and faster still.
	+ The TCB is now always allocated such that the task's stack grows away from
	  the TCB (improves debugging of stack overflows as the overflow will not
	  overwrite the task's name).
	+ GCC, IAR and Keil Cortex-M4F ports now use more inlining (performance
	  enhancements at the cost of a little additional code space).
	+ Queues are now allocated with a single call to pvPortMalloc() which
	  allocates both the queue structure and the queue storage area.
	+ Introduced a new critical section macro for reading the tick count that
	  defines away to nothing in cases where the width of the tick allows the
	  tick count to be read atomically (performance benefits - especially when
	  optimisation is on).
	+ Introduced configAPPLICATION_ALLOCATED_HEAP in heap_4.c to allow the
	  application writer to provide their own heap array - and in so doing
	  control the location of the heap.
	+ Introduced configUSE_LIST_DATA_INTEGRITY_CHECK_BYTES which, when set, will
	  include known values in both list and list item structures.  The values
	  are intended to assist debugging.  If the values get overwritten then it
	  is likely application code has written over RAM used by the kernel.
	+ configASSERT()s in all Cortex-M ports used to test the lowest 5 bits of
	  the interrupt control register to detect taskENTER_CRITICAL() being called
	  from an interrupt.  This has been changed to test all 8 bits.
	+ Introduced uxTaskPriorityGetFromISR().
	+ Microblze V8 port now tests XPAR_MICROBLAZE_0_USE_FPU for inequality to 0
	  rather than equality to 1, and 2 and 3 are also valid values.
	+ Cortex-A5 GIC-less port no longer passes the address of the interrupting
	  peripheral into the interrupt handler.
	+ Fix an issue in FreeRTOS-MPU where an attempt was made to free the stack
	  belonging to a task when the task was deleted, even when the stack was
	  allocated statically.
	+ Utility (helper) functions that format task statistic information into
	  human readable tables now pad task names with spaces to ensure columns
	  line up correctly even where task name lengths vary greatly.
	+ Update FreeRTOS+Trace recorder library to version 2.7.0.

	Demo application updates:

	+ Added two new standard demo task sets:  IntSemTest and TaskNotify.
	+ Added port and demo application for Atmel SAMA5D4 Cortex-A5 MPU.
	+ Added demo application for Altera Cyclone V Cortex-A9 MPU.
	+ Updated Zynq demo to use version 2014.4 of Xilinx's SDK and added in
	  demo tasks for new RTOS features.
	+ Updated Atmel SAM4E and SAM4S demos to include a lot of additional test
	  and demo tasks.
	+ Fixed a corner case issue in Atmel SAM4L low power tickless
	  implementation, and added button interrupt handling.
	+ Make the interrupt queue tests more tolerant to heave CPU loads.
	+ Updated MSVC FreeRTOS simulator demo to include the latest standard test
	  and demo tasks.
	+ Updated MingW/Eclipse FreeRTOS simulator demo to match the FreeRTOS MSVC
	  simulator demo.
	+ Updated all demos that use FreeRTOS+Trace to work with the latest trace
	  recorder code.


Changes between V8.1.1 and V8.1.2 released September 2nd 2014

	Move the defaulting of configUSE_PORT_OPTIMISED_TASK_SELECTION into the
	individual port layers where necessary so it does not affect ports that do
	not support the definition.

Changes between V8.1.0 and V8.1.1 released August 29th 2014

	By popular requests - a minor patch to V8.1.0 to re-instate the ability to
	give a mutex type semaphore (with priority inheritance) from an interrupt
	handler.

Changes between V8.0.1 and V8.1.0 released August 26th 2014

	FreeRTOS scheduler, kernel, demo and test updates:

	+ Improved the priority inheritance algorithms to assist integration with
	  off the shelf middleware that may hold multiple mutexes simultaneously.
	+ Introduce heap_5.c, which is similar to heap_4.c but allows the heap to
	  span multiple non-contiguous memory regions.
	+ Updated all Cortex-A9 ports to help trap a couple of common usage errors -
	  the first being when a task incorrectly attempts to exit its implementing
	  function and the second being when a non interrupt safe API function is
	  called from an interrupt.
	+ Update all Cortex-A9 ports to remove obsolete mode switches prior to
	  restoring a task context.
	+ configUSE_PORT_OPTIMISED_TASK_SELECTION now defaults to 1 instead of 0.
	+ Update all Cortex-M3/4F ports to trap a non interrupt safe API function
	  being called from an interrupt handler.
	+ Simplify the alignment checks in heap_4.c.
	+ Update the MSVC Windows simulator demo to use heap_5.c in place of
	  heap_4.c to ensure end users have an example to refer to.
	+ Updated standard demo test code to test the new priority inheritance
	  algorithms.
	+ Updated the standard demo tasks to make use of stdint and the FreeRTOS
	  specific typedefs that were introduced in FreeRTOS V8.0.0.
	+ Introduce the pdMS_TO_TICKS() macro as a more user friendly and intuitive
	  alternative to pdTICKS_PER_MS - both of which can be used to convert a
	  time specified in milliseconds to a time specified in RTOS ticks.
	+ Fix a bug in the Tasking compiler's Cortex-M port that resulted in an
	  incorrect value being written to the basepri register.  This only effects
	  users of the Tasking compiler.
	+ Update the Zynq demo to use version 2014.2 of the SDK and add in an lwIP
	  example that demonstrates lwIP being used with both its raw and sockets
	  interfaces.
	+ Updated the CCS Cortex-R4 port to enable it to be built with the latest
	  CCS compiler.

	New ports and demo applications:

	+ Two Renesas RX64M ports (RXv2 core) and demos introduced, one for the GCC
	  compiler and one for the Renesas compiler.  Both demos use e2 studio.
	+ Generic IAR Cortex-A5 port (without any reliance on a GIC) introduced.
	  The new port is demonstrated on an Atmel SAMA5D3 XPlained board.

	FreeRTOS+ component updates:

	+ Update CyaSSL to the latest version.
	+ Updated the FreeRTOS+ components supplied directly by Real Time Engineers
	  Ltd. to make use of stdint and the FreeRTOS specific typedefs that were
	  introduced in FreeRTOS V8.0.0.
	+ Rework and simplify the FreeRTOS+FAT SL RAM disk driver.

	Miscellaneous updates and maintenance:

	+ Update the IAR and DS-5/ARM RZ demos to target the official RZ RSK
	  hardware in place of the previously targeted Renesas internal (not
	  publicly available) hardware.
	+ Various other maintenance tasks.


Changes between V8.0.0 and V8.0.1 released 2nd May 2014

	+ Minor fixes to the event group functionality that was released in V8.0.0.
	  The 'clear bits from ISR' functionality is now implemented using a
	  deferred interrupt callback instead of a function, and the 'wait bits' and
	  'task sync' functions now correctly clear internal control bits before
	  returning a value in every possible path through the respective functions.
	+ Ensure the updating of internal control data is protected by a critical
	  section after a task is deleted or suspended.
	+ Minor fixes to FreeRTOS+FAT SL - namely seeking beyond the end of a file
	  when the offset was not a multiple of the sector size.
	+ Ensure Cortex-A9 system registers are only ever accessed as 32-bit values,
	  even when only the lest significant byte of the register is implemented.

	Other updates:

	+ Updated the XMC4200 IAR project so it links with version 7.x of the IAR
	  tools.
	+ Add RL78L1C demo.
	+ Add pcTimerGetName() API function.
	+ Call _reclaim_reent() when a task is deleted if configUSE_NEWLIB_REENTRANT
	  is defined.

Changes between V7.6.0 and V8.0.0 released 19th Feb 2014

	https://www.FreeRTOS.org/upgrading-to-FreeRTOS-V8.html

	FreeRTOS V8.x.x is a drop-in compatible replacement for FreeRTOS V7.x.x,
	although a change to the type used to reference character strings may result
	in application code generating a few (easily clearable) compiler warnings
	after the upgrade, and an updated typedef naming convention means use of the
	old typedef names is now discouraged.
	See https://www.FreeRTOS.org/upgrading-to-FreeRTOS-V8.html for full
	information.

	New features and functionality:

	+ Event groups - see https://www.FreeRTOS.org/FreeRTOS-Event-Groups.html
	+ Centralised deferred interrupt processing - see
	  https://www.FreeRTOS.org/xTimerPendFunctionCallFromISR.html

	Other updates:

	+ Previously, when a task left the Blocked state, a context switch was
	  performed if the priority of the unblocked task was greater than or equal
	  to the priority of the Running task.  Now a context switch is only
	  performed if the priority of the unblocked task is greater than the
	  priority of the Running task.
	+ New low power tickless demonstration project that targets the ST STM32L
	  microcontroller - see
	  https://www.FreeRTOS.org/STM32L-discovery-low-power-tickless-RTOS-demo.html
	+ Add xPortGetMinimumEverFreeHeapSize() to heap_4.c.
	+ Small change to the tickless low power implementation on the SAM4L to
	  ensure the alarm value (compare match value) cannot be set to zero when a
	  tickless period is exited due to an interrupt originating from a source
	  other than the RTOS tick.
	+ Update the GCC/Eclipse Win32 simulator demo to make better use of Eclipse
	  resource filters and match the functionality of the MSVC equivalent.
	+ xTaskIsTaskSuspended() is no longer a public function.  Use
	  eTaskGetState() in its place.
	+ Improved trace macros, including tracing of heap usage.
	+ Remove one level of indirection when accepting interrupts on the PIC32MZ.
	+ Add Cortex-A9 GCC port layer.
	+ Add Xilinx Zynq demo application.


Changes between V7.5.3 and V7.6.0 released 18th November 2013

	V7.6.0 changes some behaviour when the co-operative scheduler is used (when
	configUSE_PREEMPTION is set to 0).  It is important to note that the
	behaviour of the pre-emptive scheduler is unchanged - the following
	description only applies when configUSE_PREEMPTION is set to 0:

	WHEN configUSE_PREEMPTION IS SET TO 0 (which is in a small minority of
	cases) a context switch will now only occur when a task places itself into
	the Blocked state, or explicitly calls taskYIELD().  This differs from
	previous versions, where a context switch would also occur when implicitly
	moving a higher priority task out of the Blocked state.  For example,
	previously, WHEN PREEMPTION WAS TURNED OFF, if task A unblocks task B by
	writing to a queue, then the scheduler would switch to the higher priority
	task.  Now, WHEN PREEMPTION IS TURNED OFF, if task A unblocks task B by
	writing to a queue, task B will not start running until task A enters the
	Blocked state or task A calls taskYIELD().  [If configUSE_PREEMPTION is not
	set to 0, so the normal pre-emptive scheduler is being used, then task B
	will start running immediately that it is moved out of the Blocked state].

	Other changes:

	+ Added a port layer and a demo project for the new PIC32MZ architecture.
	+ Update the PIC32MX port layer to re-introduce some ehb instructions that
	  were previously removed, add the ability to catch interrupt stack
	  overflows (previously only task stack overflows were trapped), and also
	  add the ability to catch an application task incorrectly attempting to
	  return from its implementing function.
	+ Make dramatic improvements to the performance of the Win32 simulator port
	  layer.
	+ Ensure tasks that are blocked indefinitely report their state as Blocked
	  instead of Suspended.
	+ Slight improvement to the Cortex-M4F port layers where previously one
	  register was inadvertently being saved twice.
	+ Introduce the xSemaphoreCreateBinary() API function to ensure consistency
	  in the semantics of how each semaphore type is created.  It is no longer
	  recommended to use vSemaphoreCreateBinary() (the version prefixed with a
	  'v'), although it will remain in the code for backward compatibility.
	+ Update the Cortex-M0 port layers to allow the scheduler to be started
	  without using the SVC handler.
	+ Added a build configuration to the PIC32MX MPLAB X demo project that
	  targets the PIC32 USB II starter kit.  Previously all the build
	  configurations required the Explorer 16 hardware.
	+ Some of the standard demo tasks have been updated to ensure they execute
	  correctly with the updated co-operative scheduling behaviour.
	+ Added comprehensive demo for the Atmel SAM4E, including use of
	  FreeRTOS+UDP, FreeRTOS+FAT SL and FreeRTOS+CLI.

	FreeRTOS+ Changes:

	+ Minor maintenance on FreeRTOS+UDP.

Changes between V7.5.2 and V7.5.3 released October 14 2013

	Kernel changes:

	+ Prior to V7.5.x yields requested from the tick hook would occur in the
	  same tick interrupt - revert to that original behaviour.
	+ New API function uxQueueSpacesAvailable().
	+ Introduced the prvTaskExitError() function to Cortex-M0, Cortex-M3/4
	  and Cortex-M4F ports.  prvTaskExitError() is used to trap tasks that
	  attempt to return from their implementing functions (tasks should call
	  vTaskDelete( NULL ); if they want to exit).
	+ The Cortex-M0 version of portSET_INTERRUPT_MASK_FROM_ISR and
	  portCLEAR_INTERRUPT_MASK_FROM_ISR are now fully nestable.
	+ Improved behaviour and robustness of the default Cortex-M tickless idle
	  behaviour.
	+ Add workaround for silicon errata PMU_CM001 in Infineon XMC4000 devices to
	  all Cortex-M4F ports.
	+ Add Cortex-M0 port for Keil.
	+ Updated Cortus port.
	+ Ensure _impure_ptr is initialised before the scheduler is started.
	  Previously it was not set until the first context switch.

	FreeRTOS+ changes:

	+ Update FreeRTOS+UDP to V1.0.1 - including direct integration of the
	  FreeRTOS+Nabto task, improvements to the DHCP behaviour, and a correction
	  to the test that prevents the network event hook being called on the first
	  network down event.  The FreeRTOS+UDP change history is maintained
	  separately.
	+ Correct the __NVIC_PRIO_BITS setting in the LPC18xx.h header files
	  provided in the NXP CMSIS library, then update the interrupts used by the
	  LPC18xx demos accordingly.
	+ Replace double quotes (") with single quotes (') in FreeRTOS+CLI help
	  strings to ensure the strings can be used with the JSON descriptions used
	  in the FreeRTOS+Nabto demos.

	Demo and miscellaneous changes:

	+ Added demo for the Atmel SAMD20 Cortex-M0+.  The demo includes
	  FreeRTOS+CLI
	+ Added a demo for the Infineon Cortex-M0 that can be built with the IAR
	  Keil and GCC tools.
	+ Updated the Infineon XMC4000 demos for IAR, Keil, GCC and Tasking tools,
	  with additional build configurations to directly support the XMC4200 and
	  XMC4400 devices, in addition to the previously supported XMC4500.
	+ Updated the demo application.
	+ Added additional trace macros traceMALLOC and traceFREE to track heap
	  usage.

Changes between V7.5.0 and V7.5.2 released July 24 2013

	V7.5.2 makes the new Cortex-M vPortCheckInterruptPriority() function
	compatible with the STM32 standard peripheral driver library, and adds
	an extra critical section to the default low power tickless mode
	implementation.  Only users of the STM32 peripheral library or the default
	tickless implementation need update from version 7.5.0.

Changes between V7.4.2 and V7.5.0 released July 19 2013

	V7.5.0 is a major upgrade that includes multiple scheduling and efficiency
	improvements, and some new API functions.

	Compatibility information for FreeRTOS users:
	  FreeRTOS V7.5.0 is backward compatible with FreeRTOS V7.4.0 with one
	  exception; the vTaskList() and vTaskGetRunTimeStats() functions are now
	  considered legacy, having been replaced by the single uxTaskGetSystemState()
	  function.  configUSE_STATS_FORMATTING_FUNCTIONS must be set to 1 in
	  FreeRTOSConfig.h for vTaskList() and vTaskGetRunTimeStats() to be
	  available.

	Compatibility information for FreeRTOS port writers:
	  vTaskIncrementTick() is now called xTaskIncrementTick() (because it now
	  returns a value).

	Headline changes:

	+ Multiple scheduling and efficiency improvements.
	+ Core kernel files now pass PC-Lint V8 static checking without outputting
	  any warnings (information on the test conditions will follow).

	New API functions:

	+ uxTaskGetSystemState() https://www.FreeRTOS.org/uxTaskGetSystemState.html
	+ xQueueOverwrite() https://www.FreeRTOS.org/xQueueOverwrite.html
	+ xQueueOverwriteFromISR()
	+ xQueuePeekFromISR()

	The following ports and demos, which were previously available separately,
	are now incorporated into the main FreeRTOS zip file download:

	+ ARM Cortex-A9 IAR
	+ ARM Cortex-A9 ARM compiler
	+ Renesas RZ
	+ Microsemi SmartFusion2

	New FreeRTOSConfig.h settings
	https://freertos.org/a00110.html

	+ configUSE_TIME_SLICING
	+ configUSE_NEWLIB_REENTRANT
	+ configUSE_STATS_FORMATTING_FUNCTIONS
	+ configINCLUDE_APPLICATION_DEFINED_PRIVILEGED_FUNCTIONS

	Other changes:

	+ (MPU port only) The configINCLUDE_APPLICATION_DEFINED_PRIVILEGED_FUNCTIONS
	  options provides a mechanism that allows application writers to execute
	  certain functions in privileged mode even when a task is running in user
	  mode.
	+ Ports that support interrupt nesting now include a configASSERT() that
	  will trigger if an interrupt safe FreeRTOS function is called from an
	  interrupt that has a priority designated as above the maximum system/API
	  call interrupt priority.
	+ The included FreeRTOS+Trace recorder code has been updated to the latest
	  version, and the demo applications that use the trace recorder code have
	  been updated accordingly.
	+ The FreeRTOS Windows Simulator (MSVC version only) has been updated to
	  include a new basic 'blinky' build option in addition to the original
	  comprehensive build option.
	+ Improve RAM usage efficiency of heap_4.c and heap_2.c.
	+ Prevent heap_4.c from attempting to free memory blocks that were not
	  allocated by heap_4.c, or have already been freed.
	+ As FreeRTOS now comes with FreeRTOS+FAT SL (donated by HCC) the Chan FATfs
	  files have been removed from FreeRTOS/Demo/Common.
	+ Fix build error when R4 port is build in co-operative mode.
	+ Multiple port and demo application maintenance activities.

Changes between V7.4.1 and V7.4.2 released May 1 2013

	NOTE: There are no changes in the FreeRTOS kernel between V7.4.1 and V7.4.2

	+ Added FreeRTOS+FAT SL source code and demo project.  The demo project
	  runs in the FreeRTOS Windows simulator for easy and hardware independent
	  experimentation and evaluation.  See https://www.FreeRTOS.org/fat_sl

Changes between V7.4.0 and V7.4.1 released April 18 2013

	+ To ensure strict conformance with the spec and ensure compatibility with
	  future chips data and instruction barrier instructions have been added to
	  the yield macros of Cortex-M and Cortex-R port layers.  For efficiency
	  the Cortex-M port layer "yield" and "yield" from ISR are now implemented
	  separately as the barrier instructions are not required in the ISR case.
	+ Added FreeRTOS+UDP into main download.
	+ Reorganised the FreeRTOS+ directory so it now matches the FreeRTOS
	  directory with Source and Demo subdirectories.
	+ Implemented the Berkeley sockets select() function in FreeRTOS+UDP.
	+ Changed (unsigned) casting in calls to standard library functions with
	  (size_t) casting.
	+ Added the Atmel SAM4L and Renesas RX100 demos that demonstrates the
	  tickless (tick suppression) low power FreeRTOS features.
	+ Add a new RL78 IAR demo that targets numerous new RL78 chips and
	  evaluation boards.
	+ Adjusted stack alignment on RX200 ports to ensure an assert was not
	  falsely triggered when configASSERT() is defined.
	+ Updated the Cortex_M4F_Infineon_XMC4500_IAR demo to build with the latest
	  version of EWARM.
	+ Corrected header comments in the het.c and het.h files (RM48/TMS570 demo).


Changes between V7.3.0 and V7.4.0 released February 20 2013

	+ New feature:  Queue sets.  See:
	  https://www.FreeRTOS.org/Pend-on-multiple-rtos-objects.html
	+ Overhauled the default tickless idle mode implementation provided with the
	  ARM Cortex-M3 port layers.
	+ Enhanced tickless support in the core kernel code with the introduction of
	  the configEXPECTED_IDLE_TIME_BEFORE_SLEEP macro and the
	  eTaskConfirmSleepModeStatus() function.
	+ Added the QueueSet.c common demo/test file.  Several demo applications
	  have been updated to use the new demo/test tasks.
	+ Removed reliance on the PLIB libraries from the MPLAB PIC32 port layer and
	  demo applications.
	+ Added the FreeRTOS+Trace recorder code to the MSVC Win32 demo.
	+ Renamed eTaskStateGet() to eTaskGetState() for consistency, and added a
	  pre-processor macro for backward compatibility with the previous name.
	+ Updated functions implemented in the core queue.c source file to allow
	  queue.h to be included from the .c file directly (this prevents compiler
	  warnings that were generated by some compilers).
	+ Updated the CCS Cortex-R4 port layer to replace the CLZ assembler function
	  with the CLZ compiler intrinsic that is provided by the latest versions of
	  the CCS ARM compiler.
	+ Updated all heap_x.c implementations to replace the structure that was
	  used to ensure the start of the heap was aligned with a more portable
	  direct C code implementation.
	+ Added support for PIC24 devices that include EDS.
	+ Minor optimisations to the PIC32 port layer.
	+ Minor changes to tasks.c that allow the state viewer plug-ins to display
	  additional information.
	+ Bug fix:  Update prvProcessReceivedCommands() in timers.c to remove an
	  issue that could occur if the priority of the timer daemon task was set
	  below the priority of tasks that used timer services.
	+ Update the FreeRTOS+Trace recorder code to the latest version.

Changes between V7.2.0 and V7.3.0 released October 31 2012

	+ Added ability to override the default scheduler task selection mechanism
	  with implementations that make use of architecture specific instructions.
	+ Added ability to suppress tick interrupts during idle time, and in so
	  doing, provide the ability to make use of architecture specific low power
	  functionality.
	+ Added the portSUPPRESS_TICKS_AND_SLEEP() macro and vTaskStepTick() helper
	  function.
	+ Added the configSYSTICK_CLOCK_HZ configuration constant.
	+ Reworked the Cortex-M3 and Cortex-M4F port layers for GCC, Keil and IAR to
	  directly support basic power saving functionality.
	+ Added hooks to allow basic power saving to be augmented in the application
	  by making use of chip specific functionality.
	+ Minor change to allow mutex type semaphores to be used from interrupts
	  (which would not be a normal usage model for a mutex).
	+ Change the behaviour of the interrupt safe interrupt mask save and restore
	  macros in the Cortex-M ports.  The save macro now returns the previous
	  mask value.  The restore macro now uses the previous mask value.  These
	  changes are not necessary for the kernel's own implementation, and are
	  made purely because the macros were being used by application writers.
	+ Added eTaskStateGet() API function.
	+ Added port specific optimisations to the PIC32 port layer, and updated the
	  PIC32 demo applications to make use of this new feature.
	+ Added port specific optimisations to the Win32 simulator port.
	+ Added new ports and demo applications for the TI Hercules RM48 and TMS570
	  safety microcontrollers.
	+ Added SAM3 demos targeting the ATSAM3S-EK2 and ATSAM3X-EK evaluation
	  boards.
	+ Updated the PIC32 MPLAB X project to manually set the compiler include
	  paths instead of using the IDE entry box following reports that the
	  include paths were somehow being deleted.
	+ Improved character handling in FreeRTOS+CLI.

Changes between V7.1.1 and V7.2.0 released 14 August 2012

	FreeRTOS V7.2.0 is backward compatible with FreeRTOS V7.1.2.

	+ Added a FreeRTOS+ sub-directory.  The directory contains some FreeRTOS+
	  source code, and example projects that use the FreeRTOS Win32 simulator.
	+ Added a new example heap allocation implementation (heap_4.c) that
	  includes memory block coalescence.
	+ Added a demo that targets the Atmel SAM4S Cortex-M4 based microcontroller.
	  The demo is preconfigured to build using the free Atmel Studio 6 IDE and
	  GCC compiler.
	+ Added xSemaphoreTakeFromISR() implementation.
	+ The last parameter in ISR safe FreeRTOS queue and semaphore functions
	  (xHigherPriorityTaskWoken) is now optional and can be set to NULL if it
	  is not required.
	+ Update the IAR and MSP430X ports to clear all lower power mode bits before
	  exiting the tick interrupt [bug fix].
	+ Allow xQueueReset() to be used, even when the queues event lists are not
	  empty.
	+ Added a vQueueDelete() handler for the FreeRTOS MPU port (this was
	  previously missing).
	+ Updated the vPortSVCHandler() functions in the FreeRTOS MPU port layer to
	  ensure it compiles with the latest ARM GCC compilers from Linaro.
	+ Updated the prvReadGP() function in the NIOS II port to ensure the compiler
	  can choose any register for the functions parameter (required at high
	  compiler optimisation levels).
	+ Add #error macros into the Keil and IAR Cortex-M ports to ensure they
	  cannot be built if the user has set configMAX_SYSCALL_INTERRUPT_PRIORITY
	  to 0.
	+ Added comments in the FreeRTOSConfig.h files associated with Cortex-M3 and
	  Cortex-M4 demos stating that the configMAX_SYSCALL_INTERRUPT_PRIORITY
	  parameter must not be set to 0.
	+ Introduce new INCLUDE_xQueueGetMutexHolder configuration constant
	  (defaulted to 0).
	+ Added two new list handling macros - for internal use only in upcoming new
	  products.
	+ Removed all mention of the legacy vTaskStartTrace and ulTaskEndTrace
	  macros.  FreeRTOS+Trace supersedes the legacy trace.
	+ Added a configASSERT() into the vPortFree() function in heap_1.c as it is
	  invalid for the function to be called.
	+ Made the xRxLock and xTxLock members of the queue structure volatile.
	  This is probably not necessary, and is included as a precautionary
	  measure.
	+ Modify the assert() that checks to see if the priority passed into an
	  xTaskCreate() function is within valid bounds to permit the assert to be
	  used in the FreeRTOS MPU port.
	+ The software timer service (daemon) task is now created in a way that
	  to ensure compatibility with FreeRTOS MPU.

Changes between V7.1.0 and V7.1.1 released May 1 2012

	New ports:

	The following ports are brand new:
	+ Cortex-M3 Tasking

	The following ports have been available as separate downloads for a number
	of months, but are now included in the main FreeRTOS download.
	+ Cortex-M0 IAR
	+ Cortex-M0 GCC
	+ Cortex-M4F GCC (with full floating point support)


	New demos:

	The following demos are brand new:
	+ Renesas RX63N RDK (Renesas compiler)

	The following demos have been available as separate downloads for a number
	of months, but are now included in the main FreeRTOS download.
	+ NXP LPC1114 GCC/LPCXpresso
	+ ST STM32F0518 IAR
	+ Infineon XMC4500 GCC/Atollic
	+ Infineon XMC4500 IAR
	+ Infineon XMC4500 Keil
	+ Infineon XMC4500 Tasking


	Kernel miscellaneous / maintenance:

	+ Introduced the portSETUP_TCB() macro to remove the requirement for the
	  Windows simulator to use the traceTASK_CREATE() macro, leaving the trace
	  macro available for use by FreeRTOS+Trace (https://www.FreeRTOS.org/trace).
	+ Added a new trace macro, traceMOVE_TASK_TO_READY_STATE(), to allow future
	  FreeRTOS+Trace versions to provide even more information to users.
	+ Updated the FreeRTOS MPU port to be correct for changes that were
	  introduced in FreeRTOS V7.1.0.
	+ Introduced the xQueueReset() API function.
	+ Introduced the xSemaphoreGetMutexHolder() API function.
	+ Tidy up various port implementations to add the static key word where
	  appropriate, and remove obsolete code.
	+ Slight change to the initial stack frame given to the RX600 ports to allow
	  them to be used in the Eclipse based E2Studio IDE without confusing GDB.
	+ Correct the alignment given to the initial stack of Cortex-M4F tasks.
	+ Added a NOP following each DINT instruction on MSP430 devices for strict
	  conformance with the instructions on using DINT.
	+ Changed the implementation of thread deletes in the Win32 port to prevent
	  the port making use of the traceTASK_DELETE() trace macros - leaving this
	  macro free for use by FreeRTOS+Trace.
	+ Made some benign changes to the RX600 Renesas compiler port layer to
	  ensure the code can be built to a library without essential code being
	  removed by the linker.
	+ Reverted the change in the name of the uxTaskNumber variable made in
	  V7.1.0 as it broke the IAR plug-in.


	Demo miscellaneous / maintenance:

	+ The command interpreter has now been formally released as FreeRTOS+CLI,
	  and been moved out of the main FreeRTOS download, to instead be available
	  from the FreeRTOS+ Ecosystem site https://www.FreeRTOS.org/plus.
	+ flash_timer.c/h has been added to the list of standard demo tasks.  This
	  performs the same functionality as the flash.c tasks, but using software
	  timers in place of tasks.
	+ Upgraded the PIC32 demo as follows:  Changes to how the library functions
	  are called necessitated by the new compiler version, addition of MPLAB X
	  project with PIC32MX360, PIC32MX460 and PIC32MX795 configurations,
	  addition of simply blinky demo, updated FreeRTOSConfig.h to include more
	  parameters, addition of hook function stubs.
	+ The MSP430X IAR and CCS demos have been updated to ensure the power
	  settings are correct for the configured CPU frequency.
	+ Rowley CrossWorks projects have been updated to correct the "multiple
	  definition of ..." warnings introduced when the toolchain was updated.
	+ Updated various FreeRTOSConfig.h header files associated with projects
	  that build with Eclipse to include a #error statement informing the user
	  that the CreateProjectDirectoryStructure.bat batch file needs to be
	  executed before the projects can be opened.
	+ Renamed directories that included "CCS4" in their name to remove the '4'
	  and instead just be "CCS".  This is because the demo was updated and
	  tested to also work with later Code Composer Studio versions.
	+ Updated the TCP/IP periodic timer frequency in numerous uIP demos to be
	  50ms instead of 500ms.

Changes between V7.0.2 and V7.1.0 released December 13 2011

	New ports:

	+ Cortex-M4F IAR port.
	+ Cortex-M4F Keil/RVDS port.
	+ TriCore GCC port.

	New demos:

	+ NXP LPC4350 using the Keil MDK, and demonstrated on a Hitex development
	  board.
	+ ST STM32F407 using the IAR Embedded Workbench for ARM, and demonstrated on
	  the IAR STM32F407ZG-SK starter kit.
	+ Infineon TriCore TC1782, using the GCC compiler, demonstrated on the
	  TriBoard TC1782 evaluation board.
	+ Renesas RX630, using the Renesas compiler and HEW, demonstrated on an
	  RX630 RSK (Renesas Starter Kit).

	Miscellaneous / maintenance:

	+ Removed all calls to printf() from the K60/IAR Kinetis demo so the project
	  can execute stand alone - without being connected to the debugger.
	+ Completed the command interpreter framework.  Command handlers now receive
	  the entire command string, giving them direct access to parameters.
	  Utility functions are provided to check the number of parameters, and
	  return parameter sub-strings.
	+ The previously documented fix for the bug in xTaskResumeFromISR() that
	  effected (only) ports supporting interrupt nesting has now been
	  incorporated into the main release.
	+ The portALIGNMENT_ASSERT_pxCurrentTCB() definition has been added to allow
	  specific ports to skip the second stack alignment check when a task is
	  created.  This is because the second check is not appropriate for some
	  ports - including the new TriCore port where the checked pointer does not
	  actually point to a stack.
	+ The portCLEAN_UP_TCB() macro has been added to allow port specific clean
	  up when a task is deleted - again this is required by the TriCore port.
	+ Various other minor changes to ensure warning free builds on a growing
	  number of microcontroller and toolchain platforms.  This includes a
	  (benign) correction to the prototype of the
	  vApplicationStackOverflowHook() definition found in lots of recent demos.

	Trace system:

	+ The legacy trace mechanism has been completely removed - it has been
	  obsolete for the years since the trace macros were introduced.  The
	  configuration constant configUSE_TRACE_FACILITY is now used to optionally
	  include additional queue and task information.  The additional information
	  is intended to make the trace mechanism more generic, and allow the trace
	  output to provide more information.  When configUSE_TRACE_FACILITY is set
	  to 1:
		- the queue structure includes an additional member to hold the queue
		  type, which can be base, mutex, counting semaphore, binary semaphore
		  or recursive mutex.
		- the queue structure includes an additional member to hold a queue
		  number.  A trace tool can set and query the queue number for its own
		  purposes.  The kernel does not use the queue number itself.
		- the TCB structure includes an additional member to hold a task number
		  number.  A trace tool can set and query the task number for its own
		  purposes.  The kernel does not use the task number itself.
	+ Queues and all types of semaphores are now automatically allocated their
	  type as they are created.
	+ Added two new trace macros - traceTASK_PRIORITY_INHERIT() and
	  traskTASK_PRIORITY_DISINHERIT().
	+ Updated the traceQUEUE_CREATE_FAILED() macro to take a parameter that
	  indicates the type of queue, mutex, or semaphore that failed to be
	  created.
	+ The position from which traceCREATE_MUTEX() is called has been moved from
	  after the call to xQueueGenericSend() [within the same function] to before
	  the call.  This ensures the trace events occur in the correct order.
	+ The value passed into tracePRIORITY_SET() has been corrected for the case
	  where vTaskPrioritySet() is called with a null parameter.

Changes between V7.0.1 and V7.0.2 released September 20 2011

	New ports:

	+ The official FreeRTOS Renesas RX200 port and demo application have been
	  incorporated into the main FreeRTOS zip file download.
	+ The official FreeRTOS Renesas RL78 port and demo application have been
	  incorporated into the main FreeRTOS zip file download.
	+ The official FreeRTOS Freescale Kinetis K60 tower demo application has
	  been incorporated into the main FreeRTOS zip file download.  This includes
	  an embedded web server example.
	+ A new Microblaze V8 port layer has been created to replace the older, now
	  deprecated, port layer.  The V8 port supports V8.x of the Microblaze IP,
	  including exceptions, caches, and the floating point unit.  A new
	  Microblaze demo has also been added to demonstrate the new Microblaze V8
	  port layer.  The demo application was created using V13.1 of the Xilinx
	  EDK, and includes a basic embedded web server that uses lwIP V1.4.0.
	+ The official FreeRTOS Fujitsu FM3 MB9A310 demo application has been
	  incorporated into the main FreeRTOS zip file download.  Projects are
	  provided for both the IAR and Keil toolchains.


	API additions:

	+ xTaskGetIdleTaskHandle() has been added.
	+ xTaskGetTimerDaemonTaskHandle() has been added.
	+ pcTaskGetTaskName() has been added.
	+ vSemaphoreDelete() macro has been added to make it obvious how to delete
	  a semaphore.  In previous versions vQueueDelete() had to be used.
	+ vTaskCleanUpResources() has been removed.  It has been obsolete for a
	  while.
	+ portPOINTER_SIZE_TYPE has been introduced to prevent compiler warnings
	  being generated when the size of a pointer does not match the size of
	  the stack type.  This will (has already) be used in new ports, but will
	  not be retrofitted to existing ports until the existing port itself is
	  updated.

	Other updates and news:

	+ The core files have all been modified to tighten the coding standard even
	  further.  These are style, not functional changes.
	+ All ARM7 port layers have been slightly modified to prevent erroneous
	  assert() failures when tasks are created and configASSERT() is defined.
	+ All ARM IAR projects have been updated to build with the latest V6.2.x
	  versions of the IAR Embedded Workbench for ARM tools (EWARM).  This was
	  necessary due to a change in the way EWARM uses the CMSIS libraries.
	+ The PIC32 port layer has been updated in preparation for V2 of the C32
	  compiler.
	+ The old Virtex-4 Microblaze demo has been marked as deprecated.  Please
	  use the brand new Spartan-6 port and demo in its place.
	+ The bones of a new generic command interpreter is located in
	  FreeRTOS/Demo/Common/Utils/CommandInterpreter.c.  This is still a work in
	  progress, and not documented.  It is however already in use.  It will be
	  documented in full when the projects that are already using it are
	  completed.
	+ A couple of new standard demos have been included.  First, a version of
	  flop.c called sp_flop.c.  This is similar to flop.c, but uses single
	  precision floats in place of double precision doubles.  This allows the
	  for testing ports to processors that have only single precision floating
	  point units, and revert to using emulated calculations whenever a double
	  is used.  Second, comtest_strings.c has been included to allow the test
	  of UART drivers when an entire string is transmitted at once.  The
	  previous comtest.c only used single character transmission and reception.
	+ lwIP V1.4.0 is now included in the FreeRTOS/Demo/Common directory, and
	  used by a couple of new demos.

Changes between V7.0.0 and V7.0.1 released May 13 2011

	+ Added a Fujitsu FM3 demo application for both the IAR and Keil tool
	  chains.
	+ Added a SmartFusion demo application for all of the IAR, Keil and
	  SoftConsole (GCC/Eclipse) tool chains.
	+ Updated the RX600 port and demo applications to take into account the
	  different semantics required when using the latest (V1.0.2.0) version of
	  the Renesas compiler.
	+ Modified the RX600 Ethernet driver slightly to make it more robust under
	  heavy load, and updated the uIP handling task to make use of the FreeRTOS
	  software timers.
	+ Slightly changed the PIC32 port layer to move an ehb instruction in line
	  with the recommendations of the MIPS core manual, and ensure 8 byte stack
	  alignment is truly always obtained.
	+ Changed the behaviour when tasks are suspended before the scheduler has
	  been started.  Before, there needed to be at least one task that was not
	  in the suspended state.  This is no longer the case.

Changes between V6.1.1 and V7.0.0 released April 8 2011

	FreeRTOS V7.0.0 is backward compatible with FreeRTOS V6.x.x

	Main changes:

	+ Introduced a new software timer implementation.
	+ Introduced a new common demo application file to exercise the new timer
	  implementation.
	+ Updated the Win32/MSVC simulator project to include the new software timer
	  demo tasks and software timer tick hook test.  Much simpler software timer
	  demonstrations are included in the demo projects for both of the new ports
	  (MSP430X with CCS4 and STM32 with TrueStudio).
	+ Various enhancements to the kernel implementation in tasks.c.  These are
	  transparent to users and do not effect the pre-existing API.
	+ Added calls to configASSERT() within the kernel code.  configASSERT() is
	  functionally equivalent to the standard C assert() macro, but does not
	  rely on the compiler providing assert.h.

	Other changes:

	+ Updated the MSP430X IAR port and demo project to include support for the
	  medium memory model.
	+ Added a demo project for the MSP430X that targets the MSP430X Discovery
	  board and uses the Code Composer Studio 4 tools.  This demo includes use
	  of the new software timer implementation.
	+ Added an STM32F100RB demo project that targets the STM32 Discovery Board
	  and uses the TrueStudio Eclipse based IDE from Atollic.
	+ Removed some compiler warnings from the PSoC demo application.
	+ Updated the PIC32 port layer to ensure the
	  configMAX_SYSCALL_INTERRUPT_PRIORITY constant works as expected no matter
	  what its value is (within the valid range set by the microcontroller
	  kernel).
	+ Updated the PIC24, dsPIC and PIC32 projects so they work with the latest
	  MPLAB compiler versions from Microchip.
	+ Various cosmetic changes to prepare for a standards compliance statement
	  that will be published after the software release.


Changes between V6.1.0 and V6.1.1 released January 14 2011

	+ Added two new Windows simulator ports.  One uses the free Microsoft Visual
	  Studio 2010 express edition, and the other the free MingW/Eclipse
	  environment.  Demo projects are provided for both.
	+ Added three demo projects for the PSoC 5 (CYAC5588).  These are for the
	  GCC, Keil, and RVDS build tools, and all use the PSoC Creator IDE.
	+ Added a demo for the low power STM32L152 microcontroller using the IAR
	  Embedded Workbench.
	+ Added a new port for the MSP430X core using the IAR Embedded Workbench.
	+ Updated all the RX62N demo projects that target the Renesas Demonstration
	  Kit (RDK) to take into account the revered LED wiring on later hardware
	  revisions, and the new J-Link debug interface DLL.
	+ Updated all the RX62N demo projects so the IO page served by the example
	  embedded web server works with all web browsers.
	+ Updated the Red Suite projects to work with the up coming Red Suite
	  release, and to use a more recent version of the CMSIS libraries.
	+ Added the traceTAKE_MUTEX_RECURSIVE_FAILED() trace macro.
	+ Removed the (pointless) parameter from the traceTASK_CREATE_FAILED()
	  trace macro.
	+ Introduced the portALT_GET_RUN_TIME_COUNTER_VALUE() macro to compliment
	  the already existing portGET_RUN_TIME_COUNTER_VALUE().  This allows for
	  more flexibility in how the time base for the run time statistics feature
	  can be implemented.
	+ Added a "cpsie i" instruction before the "svc 0" instruction used to start
	  the scheduler in each of the Cortex M3 ports.  This is to ensure that
	  interrupts are globally enabled prior to the "svc 0" instruction being
	  executed in cases where interrupts are left disabled by the C start up
	  code.
	+ Slight optimisation in the run time stats calculation.

Changes between V6.0.5 and V6.1.0 released October 6 2010

	+ Added xTaskGetTickCountFromISR() function.
	+ Modified vTaskSuspend() to allow tasks that have just been created to be
	  immediately suspended even when the kernel has not been started.  This
	  allows them to effectively start in the Suspended state - a feature that
	  has been asked for on numerous occasions to assist with initialisation
	  procedures.
	+ Added ports for the Renesas RX62N using IAR, GCC and Renesas tool suites.
	+ Added a STM32F103 demo application that uses the Rowley tools.
	+ Under specific conditions xFreeBytesRemaining within heap_2.c could end up
	  with an incorrect	value.  This has been fixed.
	+ xTaskCreateGeneric() has a parameter that can be used to pass the handle
	  of the task just created out to the calling task.  The assignment to this
	  parameter has been moved to ensure it is assigned prior to the newly
	  created having any possibility of executing.  This takes into account the
	  case where the assignment is made to a global variable that is accessed by
	  the newly created task.
	+ Fixed some build time compiler warnings in various FreeTCPIP (based on
	  uIP) files.
	+ Fixed some build time compiler warnings in Demo/Common/Minimal/IntQueue.c.

Changes between V6.0.4 and V6.0.5 released May 17 2010

	+ Added port and demo application for the Cortus APS3 processor.

Changes between V6.0.3 and V6.0.4 released March 14 2010

	+ All the contributed files that were located in the Demo/Unsupported_Demos
	  directory have been removed.  These files are instead now available in the
	  new  Community Contributions section of the FreeRTOS website.  See
	  https://www.FreeRTOS.org/RTOS-contributed-ports.html
	+ The project file located in the Demo/CORTEX_STM32F107_GCC_Rowley directory
	  has been upgraded to use V2.x of the Rowley Crossworks STM32 support
	  package.
	+ An initial Energy Micro EFM32 demo has been included.  This will be
	  updated over the coming months to make better use of the low power modes
	  the EFM32 provides.

Changes between V6.0.2 and V6.0.3 released February 26 2010

	+ SuperH SH7216 (SH2A-FPU) port and demo application added.
	+ Slight modification made to the default implementation of
	  pvPortMallocAligned() and vPortFreeAligned() macros so by default they
	  just call pvPortMalloc() and vPortFree().  The macros are only needed to
	  be defined when a memory protection unit (MPU) is being used - and then
	  only depending on other configuration settings.

Changes between V6.0.1 and V6.0.2 released January 9th 2010

	+ Changed all GCC ARM 7 ports to use 0 as the SWI instruction parameter.
	  Previously the parameter was blank and therefore only an implicit 0 but
	  newer GCC releases do not permit this.
	+ Updated IAR SAM7S and SAM7X ports to work with IAR V5.40.
	+ Changed the stack alignment requirement for PIC32 from 4 bytes to 8 bytes.
	+ Updated prvListTaskWithinSingleList() is it works on processors where the
	  stack grows up from low memory.
	+ Corrected some comments.
	+ Updated the startup file for the RVDS LPC21xx demo.

Changes between V6.0.0 and V6.0.1 released November 15th 2009

	+ Altered pxPortInitialiseStack() for all Cortex-M3 ports to ensure the
	  stack pointer is where the compiler expects it to be when a task first
	  starts executing.

	  The following minor changes only effect the Cortex-M3 MPU port:

	+ portRESET_PRIVILEGE() assembly macro updated to include a clobber list.
	+ Added prototypes for all the privileged function wrappers to ensure no
	  compile time warnings are generated no matter what the warning level
	  setting.
	+ Corrected the name of portSVC_prvRaisePrivilege to
	  portSVC_RAISE_PRIVILEGE.
	+ Added conditional compilation into xTaskGenericCreate() to prevent some
	  compilers issuing warnings when portPRIVILEGE_BIT is defined as zero.


Changes between V5.4.2 and V6.0.0 released October 16th 2009

	FreeRTOS V6 is backward compatible with FreeRTOS V5.x.

	Main changes:

	+ FreeRTOS V6 is the first version to include memory protection unit (MPU)
	  support.  Two ports now exist for the Cortex M3, the standard FreeRTOS
	  which does not include MPU support, and FreeRTOS-MPU which does.
	+ xTaskCreateRestricted() and vTaskAllocateMPURegions() API functions added
	  in support of FreeRTOS-MPU.
	+ Wording for the GPL exception has been (hopefully) clarified.  Also the
	  license.txt file included in the download has been fixed (the previous
	  version contained some corruption).

	Other changes:

	+ New API function xPortGetFreeHeapSize() added to heap_1.c and heap_2.c.
	+ ARM7 GCC demo interrupt service routines wrappers have been modified to
	  call the C portion using an __asm statement.  This prevents the function
	  call being inlined at higher optimisation levels.
	+ ARM7 ports now automatically set the THUMB bit if necessary when
	  setting up the initial stack of a task - removing the need for
	  THUMB_INTERWORK to be defined.  This also allows THUMB mode and ARM mode
	  tasks to be mixed more easily.
	+ All ARM7/9 ports now have portBYTE_ALIGNMENT set to 8 by default.
	+ Various demo application project files have been updated to be up to date
	  with the latest IDE versions.
	+ The linker scripts used with command line GCC demos have been updated to
	  include an eh_frame section to allow their use with the latest Yagarto
	  release.  Likewise the demo makefiles have been updated to include
	  command line options to reduce or eliminate the eh_frame section all
	  together.
	+ The definition of portBYTE_ALIGNMENT_MASK has been moved out of the
	  various memory allocation files and into the common portable.h header
	  file.
	+ Removed unnecessary use of portLONG, portSHORT and portCHAR.
	+ Added LM3Sxxxx demo for Rowley CrossWorks.
	+ Posix simulator has been upgraded - see the corresponding WEB page on the
	  FreeRTOS.org site.


Changes between V5.4.1 and V5.4.2 released August 9th 2009

	+ Added a new port and demo app for the Altera Nios2 soft core.
	+ Added LPC1768 demo for IAR.
	+ Added a USB CDC demo to all LPC1768 demos (Code Red, CrossWorks and IAR).
	+ Changed clock frequency of LPC1768 demos to 99MHz.

Changes between V5.4.0 and V5.4.1 released July 25th 2009

	+ New hook function added.  vApplicationMallocFailedHook() is (optionally)
	  called if pvPortMalloc() returns NULL.
	+ Additional casting added to xTaskCheckForTimeOut().  This prevents
	  problems that can arise should configUSE_16_BIT_TICKS be set to 1 on a
	  32 bit architecture (which would probably be a mistake, anyway).
	+ Corrected the parameter passed to NVIC_SetPriority() to set the MAC
	  interrupt priority in both LPC1768 demos.
	+ Decreased the default setting of configMINIMAL_STACK_SIZE in the PIC32
	  demo application to ensure the heap space was not completely consumed
	  before the scheduler was started.

Changes between V5.3.1 and V5.4.0 released July 13th 2009

	+ Added Virtex5 / PPC440 port and demos.
	+ Replaced the LPC1766 Red Suite demo with an LPC1768 Red Suite demo.  The
	  original demo was configured to use engineering samples of the CPU.  The
	  new demo has an improved Ethernet driver.
	+ Added LPC1768 Rowley demo with zero copy Ethernet driver.
	+ Reworked byte alignment code to ensure 8 byte alignment works correctly.
	+ Set configUSE_16_BIT_TICKS to 0 in the PPC405 demo projects.
	+ Changed the initial stack setup for the PPC405 to ensure the small data
	  area pointers are setup correctly.

Changes between V5.3.0 and V5.3.1 released June 21st 2009

	+ Added ColdFire V1 MCF51CN128 port and WEB server demo.
	+ Added STM32 Connectivity Line STM32107 Cortex M3 WEB server demo.
	+ Changed the Cortex M3 port.c asm statements to __asm so it can be
	  compiled using Rowley CrossWorks V2 in its default configuration.
	+ Updated the Posix/Linux simulator contributed port.

Changes between V5.2.0 and V5.3.0 released June 1st 2009

	Main changes:

	+ Added new (optional) feature that gathers statistics on the amount of CPU
	  time used by each task.
	+ Added a new demo application for the Atmel AT91SAM3U Cortex-M3 based
	  microcontroller.
	+ Added a new demo application for the NXP LPC1766 Cortex-M3 based
	  microcontroller.
	+ Added a contributed port/demo that allows FreeRTOS to be 'simulated' in a
	  Linux environment.

	Minor changes:
	+ Updated the Stellaris uIP WEB server demos to include the new run time
	  statistics gathering feature - and include a served WEB page that
	  presents the information in a tabular format.
	+ Added in the lwIP port layer for the Coldfire MCF52259.
	+ Updated the CrossWorks LPC2368 WEB server to include an image in the
	  served content.
	+ Changed some of the timing in the initialisation of the LPC2368 MAC to
	  permit its use on all part revisions.
	+ Minor modifications to the core uIP code to remove some compiler warnings.
	+ Added xTaskGetApplicationTaskTag() function and updated the OpenWatcom
	  demo to make use of the new function.
	+ Added contributed demos for AVR32 AP7000, STM32 Primer 2 and STM32 using
	  Rowley Crossworks.
	+ Heap_1.c and Heap_2.c used to define structures for the purpose of data
	  alignment.  These have been converted to unions to save a few bytes of
	  RAM that would otherwise be wasted.
	+ Remove the call to strncpy() used to copy the task name into the TCB when
	  the maximum task name is configured to be 1 byte long.

Changes between V5.1.2 and V5.2.0 released March 14th 2009

	+ Optimised the queue send and receive functions (also used by semaphores).
	+ Replaced the standard critical sections used to protect BIOS calls in the
	  PC port to instead use scheduler locks.  This is because the BIOS calls
	  always return with interrupts enabled.
	+ Corrected unclosed comments in boot.s.

Changes between V5.1.1 and V5.1.2 released February 9th 2009

	+ Added NEC V850ES port and demo.
	+ Added NEC 78K0R port and demo.
	+ Added MCF52259 port and demo.
	+ Added the AT91SAM9XE port and demo.
	+ Updated the MCF52233 FEC driver to work around a silicon bug that
	  prevents the part auto negotiating some network parameters.
	+ Minor modifications to the MCF52233 makefile to permit it to be used
	  on Linux hosts.
	+ Updated the STM32 primer files to allow them to be built with the latest
	  version of the RIDE tools.
	+ Updated the threads.js Java script used for kernel aware debugging in
	  the Rowley CrossWorks IDE.


Changes between V5.1.0 and V5.1.1 released November 20, 2008

	+ Added Coldfire MCF52233 WEB server demo using GCC and Eclipse.
	+ Added IAR MSP430 port and demo.
	+ Corrected several compiler time issues that had crept in as tool versions
	  change.
	+ Included FreeRTOS-uIP - a faster uIP.  This is not yet complete.

Changes between V5.0.4 and V5.1.0 released October 24, 2008

	+ Added a new port and demo application for the ColdFire V2 core using the
	  CodeWarrior development tools.
	+ Replaced the ARM7 demo that used the old (and now no longer supported)
	  Keil compiler with a new port that uses the new Keil/RVDS combo.
	+ Stack overflow checking now works for stacks that grow up from low
	  memory (PIC24 and dsPIC).
	+ BUG FIX - set the PIC32 definition of portSTACK_GROWTH to the correct
	  value of -1.
	+ MSP430 port layers have been updated to permit tasks to place the
	  microcontroller into power down modes 1 to 3.  The demo applications have
	  likewise been updated to demonstrate the new feature.
	+ Replaced the two separate MSP430/Rowley port layers with a single and more
	  flexible version.
	+ Added more contributed ports, including ports for NEC and SAM9
	  microcontrollers.
	+ Changed the linker script used in the LPC2368 Eclipse demo.

Changes between V5.0.3 and V5.0.4 released September 22, 2008

	+ Completely re-written port for ColdFire GCC.
	+ Bug fix:  All Cortex M3 ports have a minor change to the code that sets
	  the pending interrupt.
	+ Some header files require that FreeRTOS.h be included prior to their
	  inclusion.  #error message have been added to all such header file
	  informing users to the cause of the compilation error should the headers
	  not be included in the correct order.

Changes between V5.0.2 and V5.0.3 released July 31, 2008

	Changes relating to the Cortex M3:

	+ Added configMAX_SYSCALL_INTERRUPT_PRIORITY usage to all the Cortex M3
	  ports and demos.  See the port documentation pages on the FreeRTOS.org
	  WEB site for full usage information.
	+ Improved efficiency of Cortex M3 port even further.
	+ Ensure the Cortex M3 port works no matter where the vector table is
	  located.
	+ Added the IntQTimer demo/test tasks to a demo project for each CM3 port
	  (Keil, GCC and IAR) to test the new configMAX_SYSCALL_INTERRUPT_PRIORITY
	  functionality.
	+ Added the mainINCLUDE_WEB_SERVER definition to the LM3SXXXX IAR and Keil
	  projects to allow the WEB server to be conditionally excluded from the
	  build and therefore allow use of the KickStart (code size limited)
	  compiler version.

	Other changes:

	+ Moved the PIC24 and dsPIC versions of vPortYield() from the C file to
	  an assembly file to allow use with all MPLAB compiler versions.  This also
	  allows the omit-frame-pointer optimisation to be turned off.

Changes between V5.0.0 and V5.0.2 released May 30, 2008

	+ Updated the PIC32 port to allow queue API calls to be used from
	  interrupts above the kernel interrupt priority, and to allow full
	  interrupt nesting.  Task stack usages has also been reduced.
	+ Added a new PowerPC port that demonstrates how the trace macros can be
	  used to allow the use of a floating point co-processor.  The
	  traceTASK_SWITCHED_OUT() and traceTASK_SWITCHED_INT() macros are used to
	  save and restore the floating point context respectively for those tasks
	  that actually use floating point operations.
	+ BUG FIX:  The first PPC405 port contained a bug in that it did not leave
	  adequate space above the stack for the backchain to be saved when a task
	  started to execute for the first time.
	+ Updated queue.c to add in the means to allow interrupt nesting and for
	  queue API functions to be called from interrupts that have a priority
	  above the kernel priority.  This is only supported on PIC32 ports thus
	  far.
	+ Fixed the compiler warnings that were generated when the latest version
	  of WinAVR was used.
	+ Remove all inline usage of 'inline' from the core kernel code.
	+ Added the queue registry feature.  The queue registry is provided as a
	  means for kernel aware debuggers to locate queue definitions.  It has no
	  purpose unless you are using a kernel aware debugger.  The queue registry
	  will only be used when configQUEUE_REGISTRY_SIZE is greater than zero.
	+ Added the ST Cortex-M3 drivers into the Demo/Common/Drivers directory to
	  prevent them from having to be included in multiple demos.
	+ Added a Keil STM32 demo application.
	+ Changed the blocktim.c test files as it is no longer legitimate for all
	  ports to call queue API functions from within a critical section.
	+ Added the IntQueue.c test file to test the calling of queue API functions
	  from different interrupt priority levels, and test interrupt nesting.

Changes between V5.0.0 and V5.0.1

	+ V5.0.1 was a customer specific release.

Changes between V4.8.0 and V5.0.0 released April 15, 2008

	*** VERY IMPORTANT INFORMATION ON UPGRADING TO FREERTOS.ORG V5.0.0 ***

	The parameters to the functions xQueueSendFromISR(), xQueueSendToFrontFromISR(),
	xQueueSendToBackFromISR() and xSemaphoreGiveFromISR() have changed.  You must
	update all calls to these functions to use the new calling convention!  Your
	compiler might not issue any type mismatch warnings!


	Other changes:

	+ Support added for the new Luminary Micro LM3S3768 and LM3S3748 Cortex-M3
	  microcontrollers.
	+ New task hook feature added.
	+ PowerPC demo updated to use version 10.1 of the Xilinx EDK.
	+ Efficiency gains within the PIC32 port layer.

Changes between V4.7.2 and V4.8.0 released March 26 2008

	+ Added a Virtex4 PowerPC 405 port and demo application.
	+ Added optional stack overflow checking and new
	  uxTaskGetStackHighWaterMark() function.
	+ Added new xQueueIsQueueEmptyFromISR(), xQueueIsQueueFullFromISR() and
	  uxQueueMessagesWaitingFromISR() API functions.
	+ Efficiency improvements to the Cortex-M3 port layer.  NOTE: This
	  requires that an SVC handler be installed in the application.
	+ Efficiency improvements to the queue send and receive functions.
	+ Added new trace macros.  These are application definable to provide
	  a flexible trace facility.
	+ Implemented the configKERNEL_INTERRUPT_PRIORITY within the Keil Cortex
	  M3 port layer (bringing it up to the same standard as the IAR and GCC
	  versions).
	+ Ports that used the arm-stellaris-eabi-gcc tools have been converted to
	  use the arm-non-eabi-gcc tools.

Changes between V4.7.1 and V4.7.2 released February 21, 2008

	+ Added Fujitsu MB91460 port and demo.
	+ Added Fujitsu MB96340 port and demo.
	+ Tidied up the capitalisation of include files to facilitate builds on
	  Linux hosts.
	+ Removed some redundant casting that was generating warnings - but was
	  included to remove warnings on other compilers.

Changes between V4.7.0 and V4.7.1 released February 3, 2008

	+ Updated all IAR ARM projects to use V5.11 of the IAR Embedded Workbench
	  for ARM.
	+ Introduced recursive semaphore feature.
	+ Updated LPC2368 demos to take into account silicon bugs in old chip
	  revisions.
	+ Updated STR9 uIP port to manually set the net mask and gateway addresses.
	+ Updating demos to allow more to run with the co-operative scheduler.
	+ Fixed co-operative scheduler behaviour upon the occurrence of a tick
	  interrupt while the scheduler was suspended.
	+ Updated documentation contained within semphr.h.
	+ ARM7 GCC ports no longer use the IRQ attribute.

Changes between V4.6.1 and V4.7.0 released December 6, 2007

	+ Introduced the counting semaphore macros and demo source files.  The
          Open Watcom PC project has been updated to include the new demo.  See
          the online documentation for more information.
	+ Introduced the 'alternative' queue handling API and demo source files.
	  The Open Watcom PC project has been updated to include the new demo
	  source files.  See the online documentation for more information.
	+ Added AT91SAM7X Eclipse demo project.
	+ Added the STM32 primer demo project for the GCC compiler and Ride IDE.
	+ Removed the .lock files that were mistakenly included in the V4.6.1
	  eclipse workspaces.

Changes between V4.6.0 and V4.6.1 released November 5 2007

	+ Added support for the MIPS M4K based PIC32.
	+ Added 'extern "C"' to all the header files to facilitate use with C++.

Changes between V4.5.0 and V4.6.0 released October 28 2007

	+ Changed the method used to force a context switch within an ISR for the
	  ARM7/9 GCC ports only.  The portENTER_SWITCHING_ISR() and
	  portEXIT_SWITCHING_ISR() macros are no longer supported.  This is to
	  ensure correct behaviour no matter which GCC version is used, with or
	  without the -fomit-frame-pointer option, and at all optimisation levels.
	+ Corrected the prototype for xQueueGenericSend() within queue.h.

Changes between V4.4.0 and V4.5.0 released September 17 2007

	+ Added the xQueueSendToFront(), xQueueSendToBack() and xQueuePeek()
	  functionality.  These should now be used in preference to the old
	  xQueueSend() function - which is maintained for backward compatibility.
	+ Added Mutex functionality.  The behaviour of mutexes is subtly different
	  to the already existing binary semaphores as mutexes automatically
	  include a priority inheritance mechanism.
	+ Added the GenQTest.c and QPeek.c to test and demonstrate the behaviour
	  of the new functionality.
	+ Updated the LM3Sxxxx and PC ports to include the new GenQTest.c and
	  QPeek.c files.
	+ Updated the GCC port for the Cortex M3 to include the
	  configKERNEL_INTERRUPT_PRIORITY functionality.  This was previously only
	  included in the IAR port.
	+ Optimised the GCC and IAR port layer code - specifically the context
	  switch code.
	+ Consolidated the LM3Sxxxx EK demos for all development tools into a
	  single project that automatically detects which version of the EK the
	  application is executing on.
	+ Added Eclipse support for LM3Sxxxx evaluation kits.
	+ Added Eclipse support for the Keil LPC2368 evaluation kit.
	+ Added the Demo/Drivers directory to hold code that is common to multiple
	  demo application projects.
	+ Included some minor bug fixes in the uIP 1.0 code.
	+ Added an lwIP demo for the STR9 - thanks ST for assistance.
	+ Updated the AVR32 port to ensure correct behaviour with full compiler
	  optimisation.
	+ Included binaries for OpenOCD FTDI and parallel port interfaces.

Changes between V4.4.0 and V4.3.1 released July 31, 2007

	+ Added AVR32 UC3B demo application.
	+ Updated AVR32 UC3A port and demo applications.
	+ Added IAR lwIP demo for AVR32 UC3A.
	+ Updated listGET_OWNER_OF_NEXT_ENTRY() to assist compiler optimisation
	  (thanks Niu Yong for making the suggestion).
	+ Added xTaskGetSchedulerState() API function.
	+ BUG FIX:  Corrected behaviour when tasks that are blocked indefinitely
	  have their block time adjusted (within xQueueSend() and xQueueReceive()),
	  and are the subject of a call the vTaskResume() when they are not
	  actually in the Suspended state (thanks Dan Searles for reporting the
	  issues).


Changes between V4.3.0 and V4.3.1 released June 11, 2007

	+ Added STMicroelectronics STM32 Cortex-M3 demo application.
	+ Updated ustdlib.c for the GCC LM3S6965 demo.

Changes between V4.2.1 and V4.3.0 released June 5, 2007

	+ Introduced configKERNEL_INTERRUPT_PRIORITY to the IAR Cortex-M3, PIC24
	  and dsPIC ports.  See the LM3S6965 and PIC24 demo application
	  documentation pages for more information.
	+ Updated the PIC24 and dsPIC demos to build with V3.0 of the PIC30 GCC
	  tools, and changed the demo applications.
	+ Added demos for the new Ethernet and CAN enabled Luminary Micro Stellaris
	  microcontrollers.
	+ Corrected bug in uIP the demos that prevented frames of approximately 1480
	  bytes and over from being transmitted.
	+ Included the LPC2368/uIP/Rowley demo into the main FreeRTOS.org
	  download.
	+ Update to WizC PIC18 port to permit its use with version 14 of the
	  compiler.  Thanks Marcel!

Changes between V4.2.1 and V4.2.0 released April 2, 2007

	+ Added AVR32 AT32UC3A ports for GCC and IAR.
	+ Added -fomit-frame-pointer option to lwIP SAM7X demo makefile.
	+ Moved location of call to LCD_Init() in STR9 demo to ensure it is only
	  called after the scheduler has been started.

Changes between V4.1.3 and V4.2.0 released February 8, 2007

	+ Changes to both task.c and queue.c as a result of testing performed on
	  the SafeRTOS code base.
	+ Added Cortex-M3 LM3S811 demos for GCC and IAR tools.

Changes between V4.1.2 and V4.1.3 released November 19, 2006

	+ Added STR750 ARM7 port using the Raisonance RIDE/GCC tools.
	+ Added -fomit-frame-pointer option to Rowley ARM7 demos as work around
	  to GCC bug at some optimisation levels.
	+ Altered the way the heap is defined in the LM3S811 Keil demo to prevent
	  the RAM usage from counting toward the code size limit calculation.
	+ CO-ROUTINE BUG FIX:  Removed the call to prvIsQueueEmpty from within
	  xQueueCRReceive as it exited with interrupts enabled.  Thanks Paul Katz.
	+ Tasks that block on events with a timeout of portMAX_DELAY are now
	  blocked indefinitely if configINCLUDE_vTaskSuspend is defined.
	  Previously portMAX_DELAY was just the longest block time possible. This
	  is still the case if configINCLUDE_vTaskSuspend is not defined.
	+ Minor changes to some demo application files.

Changes between V4.1.1 and V4.1.2 released October 21, 2006

	+ Added 16bit PIC ports and demos.
	+ Added STR750 port and demo.


Changes between V4.1.0 and V4.1.1 released September 24, 2006

	+ Added the Luminary Micro Stellaris LM3S811 demo application.

Changes between V4.0.5 and V4.1.0 released August 28, 2006

	+ Prior to V4.1.0, under certain documented circumstances, it was possible
	  for xQueueSend() and xQueueReceive() to return without having completed
	  and without their block time expiring.  The block time effectively
	  stated a maximum block time, and the return value of the function needed
	  to be checked to determine the reason for returning.  This is no longer
	  the case as the functions will only return once the block time has
	  expired or they are able to complete their operation.  It is therefore no
	  longer necessary to wrap calls within loops.
	+ Changed the critical section handling in the IAR AVR port to correct the
	  behaviour when used with later compiler versions.
	+ Added the LPC2138 CrossWorks demo into the zip file.  Previously this was
	  only available as a separate download.
	+ Modified the AVR demo applications to demonstrate the use of co-routines.

Changes between V4.0.4 and V4.0.5 released August 13, 2006

	+ Introduced API function xTaskResumeFromISR().  Same functionality as
	  xTaskResume(), but can be called from within an interrupt service routine.
	+ Optimised vListInsert() in the case when the wake time is the maximum
	  tick count value.
	+ Bug fix:  The 'value' of the event list item is updated when the priority
	  of a task is changed.  Previously only the priority of the TCB itself was
	  changed.
	+ vTaskPrioritySet() and vTaskResume() no longer use the event list item.
	  This has not been necessary since V4.0.1 when the xMissedYield handling
	  was added.
	+ Lowered the PCLK setting on the ARM9 STR9 demo from 96MHz to 48MHz.
	+ When ending the scheduler - do not try to attempt a context switch when
	  deleting the current task.
	+ SAM7X EMAC drivers:  Corrected the Rx frame length mask when obtaining
	  the length from the rx descriptor.


Changes between V4.0.3 and V4.0.4 released June 22, 2006

	+ Added a port and demo application for the STR9 ARM9 based processors from
	  ST.
	+ Slight optimisation to the vTaskPrioritySet() function.
	+ Included the latest uIP version (1.0) in the demo/common/ethernet
	  directory.

Changes between V4.0.2 and V4.0.3 released June 7, 2006

	+ Added a port and demo application for the Cortex-M3 target using the IAR
	  development tools.
	+ The ARM Cortex-m3 Rowley projects have been updated to use V1.6 of the
	  CrossStudio tools.
	+ The heap size defined for the lwIP Rowley demo has been reduced so that
	  the project will link correctly when using the command line GCC tools
	  also.  The makefile has also been modified to allow debugging.
	+ The lwIP Rowley demo not includes a 'kernel aware' debug window.
	+ The uIP Rowley project has been updated to build with V1.6 of CrossWorks.
	+ The second set of tasks in the blockQ demo were created the wrong way
	  around (inconsistent to the description in the file).  This has been
	  corrected.

Changes between V4.0.1 and V4.0.2 released May 28, 2006

	+ Port and demo application added for the Tern Ethernet Engine controller.
	+ Port and demo application added for MC9S12 using GCC, thanks to
	  Jefferson "imajeff" Smith.
	+ The function vTaskList() now suspends the scheduler rather than disabling
	  interrupts during the creation of the task list.
	+ Allow a task to delete itself by passing in its own handle.  Previously
	  this could only be done by passing in NULL.
	+ Corrected the value passed to the WDG_PeriodValueConfig() library
	  function in the STR71x demo.
	+ The tick hook function is now called only within a tick isr.  Previously
	  it was also called when the tick function was called during the scheduler
	  unlocking process.
	+ The EMAC driver in the SAM7X lwIP demo has been made more robust as per
	  the thread: https://sourceforge.net/forum/message.php?msg_id=3714405
	+ In the PC ports:  Add function prvSetTickFrequencyDefault() to set the
	  DOS tick back to its proper value when the scheduler exits.  Thanks
	  Raynald!
	+ In the Borland x86 ports there was a mistake in the portFIRST_CONTEXT
	  macro where the BP register was not popped from the stack correctly.  The
	  BP value would never get used so this did not cause a problem, but it has
	  been corrected all the same.


Changes between V4.0.0 and V4.0.1 released April 7 2006

	+ Improved the ARM CORTEX M3 ports so they now only have to service
	  pendSV interrupts.
	+ Added a Luminary Micro port and demo for use with Rowley CrossWorks.
	+ Added the xMissedYield handling to tasks.c.

Changes between V3.2.4 and V4.0.0

	Major changes:

	+ Added new RTOS port for Luminary Micros ARM CORTEX M3 microcontrollers.
	+ Added new co-routine functionality.

	Other kernel changes:

	+ An optional tick hook call is now included in the tick function.
	+ Introduced the xMiniListItem structure and removed the list pxHead
	  member in order to reduce RAM usage.
	+ Added the following definitions to the FreeRTOSConfig.h file included
	  with every port:
		configUSE_TICK_HOOK
		configUSE_CO_ROUTINES
		configMAX_CO_ROUTINE_PRIORITIES
	+ The volatile qualification has been changed on the list members to allow
	  the task.c code to be tidied up a bit.
	+ The scheduler can now be started even if no tasks have been created!
	  This is to allow co-routines to run when there are no tasks.
	+ A task being woken by an event will now preempt the currently running task
	  even if its priority is only equal to the currently running task.

	Port and demo application changes:

	+ Updated the WinAVR demo to compile with the latest version of WinAVR
	  with no warnings generated.
	+ Changed the WinAVR makefile to make chars signed - needed for the
	  co-routine code if BaseType_t is set to char.
	+ Added new demo application file crflash.c.  This demonstrates co-routine
	  functionality including passing data between co-routines.
	+ Added new demo application file crhook.c.  This demonstrates co-routine
	  and tick hook functionality including passing data between and ISR and
	  a co-routine.
	+ Some NOP's were missing following stmdb{}^ instructions in various ARM7
	  ports.  These have been added.
	+ Updated the Open Watcom PC demo project to include the crflash and crhook
	  demo co-routines as an example of their use.
	+ Updated the H8S demo to compile with the latest version of GCC.
	+ Updated the SAM7X EMAC drivers to take into account the hardware errata
	  regarding lost packets.
	+ Changed the default MAC address used by some WEB server demos as the
	  original addresses used was not liked by some routers.
	+ Modified the SAM7X/IAR startup code slightly to prevent it hanging on
	  some systems when the code is executed using a j-link debugger.  The
	  j-link macro file configures the PLL before the code executes so
	  attempting to configure it again in the startup code was causing a
	  problem for some user.  Now a check is performed first to see if the
	  PLL is already set up.
	+ GCC port now contain all assembler code in a single asm block rather than
	  individual blocks as before.
	+ GCC LPC2000 code now explicitly uses R0 rather than letting the assembler
	  choose the register to use as a temporary register during the context
	  switch.
	+ Added portNOP() macro.
	+ The compare match load value on LPC2000 ports now has 1 added to correct
	  the value used.
	+ The minimal stack depth has been increased slightly on the WIZC PIC18
	  port.

Changes between V3.2.3 and V3.2.4

	+ Modified the GCC ARM7 port layer to allow use with GCC V4.0.0 and above.
	  Many thanks to Glen Biagioni for the provided update.
	+ Added a new Microblaze port and demo application.
	+ Modified the SAM7X EMAC demo to default to use the MII interface rather
	  than the RMII interface.
	+ Modified the startup sequence of the SAM7X demo slightly to allow the
	  EMAC longer to auto negotiate.

Changes between V3.2.2 and V3.2.3

	+ Added MII interface support to the SAM7X EMAC peripheral driver.
	  Previously versions worked with the RMII interface only.
	+ Added command line GCC support to the SAM7X lwIP demo.  Previously the
	  project could only be built using the CrossWorks IDE.  Modifications to
	  this end include the addition of a standard makefile and linker script to
	  the download, and some adjustments to the stacks allocated to each task.
	+ Changed the page returned by the lwIP WEB server demo to display the
	  task status table rather than the TCP/IP statistics.
	+ Corrected the capitalisation of some header file includes and makefile
	  dependencies to facilitate use on Linux host computers.
	+ The various LPC2000 ports had a mistake in the timer setup where the
	  prescale value was written to T0_PC instead of T0_PR.  This would have
	  no effect unless a prescale value was actually required.  This has been
	  corrected.

Changes between V3.2.1 and V3.2.2 - Released 23 September, 2005

	+ Added an IAR port for the Philips LPC2129
	+ The Atmel ARM7 IAR demo project files are now saved in the IAR Embedded
	  Workbench V4.30a format.
	+ Updated the J-Link macro file included with the SAM7X uIP demo project
	  to allow the demo board to be reset over the J-Link.

Changes between V3.2.0 and V3.2.1 - Released 1 September, 2005

	+ Added lwIP demo for AT91SAM7X using Rowley tools.
	+ Added uIP demo for AT91SAM7X using IAR tools.
	+ Added function xTaskGetCurrentTaskHandle().
	+ Renamed events.h to mevents.h to prevent it conflicting with the events.h
	  generated automatically by the HCS12 processor expert utility.  events.h
	  is only used by the PC demo application.
	+ Both PIC18 ports now initialise the TBLPTRU to 0 as this is the value
	  expected by the compiler, and the compilers do not write to this
	  register.
	+ The HCS12 banked model demo now creates the 'suicide' tasks immediately
	  prior to starting the scheduler.  These tasks should be the last tasks to
	  get started in order for the test to function correctly.

Changes between V3.1.1 and V3.2.0 - Released 29 June, 2005

	V3.2.0 introduces two new MSP430 ports and corrects a minor kernel
	issues.  Thanks to Ares.qi for his input.

	+ Added two MSP430 ports that use the Rowley CrossWorks development tools.
	  One port just mirrors the existing GCC port.  The other port was provided
	  by Milos Prokic.  Thanks!
	+ V3.2.0 corrects the behavior when vTaskPrioritySet() or vTaskResume()
	  are called while the scheduler is locked (by a call to
	  vTaskSuspendAll()).  When this is done the subject task now starts to
	  execute immediately when the scheduler is unlocked if it has the highest
	  priority that is ready to run.  Previously there was a possibility that
	  the task would not run until the next RTOS tick or call to portYIELD().
	+ Another similar small correction ensures that in the case where more than
	  one task is blocked on a semaphore or queue, the task with the highest
	  priority is guaranteed to be unblocked first.
	+ Added a couple of more test tasks to the PC demo which cover the points
	  above.

Changes between V3.1.0 and V3.1.1 - Released 21st June, 2005

	This release updates the HCS12 port.  The common kernel code
	remains unchanged.

	+ Updated the HCS12 port to support banking and introduced a demo
	  application for the MC9S12DP256.  The new demo application is
	  located in the Demo/HCS12_CodeWarrior_banked directory.
	+ The name of the directory containing the MC9S12F32 demo application
	  has been changed to Demo/HCS12_CodeWarrior_small (as in 'small'
	  memory model).
	+ MC9S12F32 demo updated slightly to use the PLL.  The CPU speed for the
	  demo application is now 24MHz.  Previously it was 8MHz.
	+ The demo application file Demo/Common/Minimal/death.c has a slight
	  alteration to prevent it using floating point variables.


Changes between V3.0.0 and V3.1.0 - Released 11th June, 2005

	+ Added new ports for ST Microsystems STR71x, and Freescale HCS12
	  microcontrollers.  Currently the HCS12 port is limited to the small
	  memory model.  Large memory models will be supported in the next
	  release.
	+ PIC18 wizC port updated.  Thanks to Marcel van Lieshout for his
	  continuing contribution.
	+ The accuracy of the AVR port timer setup has been improved.  Thanks to
	  Thomas Krutmann for this contribution.
	+ Added a new conditional compilation macro configIDLE_SHOULD_YIELD.
	  See the WEB documentation for details.
	+ Updated the CrossWorks uIP demo to build with V1.4 of CrossWorks.
	+ Slight modification to the SAM7 release build configuration to correct
	  an include path definition.
	+ Updated the MPLAB PIC18 documentation to provide extra details on linker
	  file configuration.

Changes between V3.0.0 and V2.6.1 - Released 23rd April, 2005

	V3.0.0 includes many enhancements, so this history list is broken into
	subsections as follows:

		API changes
		New ports
		Directory name changes
		Kernel and miscellaneous changes changes

	- API changes

		+ Each port now defines BaseType_t as the data type that is most
		  efficient for that architecture.  The type BaseType_t is used
		  extensively in API calls necessitating the following changes to the
		  FreeRTOS API function prototypes.

		  See the "New for V3.0.0" section of the FreeRTOS online
		  documentation for full details of API changes.

	- New ports

		+ The AT91FR40008 ARM7 port contributed by John Feller is now included
		  in the download (thanks John!).
		+ The PIC18 port for the wizC/fedC compiler contributed by Marcel van
		  Lieshout is now included in the download (thanks Marcel!).
		+ The IAR port for the AVR microcontroller has been upgraded to V3.0.0
		  and is now a supported port.

	- Directory name changes

		For consistency, and to allow integration of the new ports, the
		following directory names have been changed.

		+ The source/portable/GCC/ARM7 directory has been renamed
		  source/portable/GCC/ARM7_LPC2000 so it is compatible with the naming
		  of other GCC ARM7 ports.
		+ The Demo/PIC directory has been renamed Demo/PIC18_MPLAB to
		  accommodate the wizC/fedC PIC port.
		+ The demo applications for the two AVR ports no longer share the same
		  directory.  The WinAVR demo is in the Demo/AVR_ATMega323_WinAVR
		  directory and the IAR port in the Demo/AVR_ATMega323_IAR directory.


	- Kernel and miscellaneous changes changes

		  See the "New for V3.0.0" section of the FreeRTOS online
		  documentation for more information.

		+ Previously 'portmacro.h' contained some user editable definitions
		  relating to the user application, and some fixed definitions relating
		  specifically to the port being used.  The application specific
		  definitions have been removed from 'portmacro.h' and placed inside a
		  new header file called 'FreeRTOSConfig.h'.  'portmacro.h' should now
		  never be modified by the user.  A 'FreeRTOSConfig.h' is now included
		  in each of FreeRTOS/Demo subdirectories - as it's settings relate to
		  the demo application rather than being specific to the port.
		+ Introduced configUSE_IDLE_HOOK in idle task.
		+ The idle task will yield when another idle priority task is ready to
		  run. Previously the idle task would run to the end of its time slice
		  regardless.
		+ The idle task is now created when the scheduler is started.  This
		  requires less stack than the previous scheme where it was created upon
		  creation of the first application task.
		+ The function usPortCheckFreeStackSpace() has been renamed
		  usTaskCheckFreeStackSpace() and moved from the portable layer to
		  tasks.c.
		+ Corrected spelling of portMINMAL_STACK_SIZE to portMINIMAL_STACK_SIZE.
		+ The portheap.c file included with the AVR port has been deleted.  The
		  AVR demo now uses the standard heap1 sample memory allocator.
		+ The GCC AVR port is now build using the standard make utility.  The
		  batch files used previously have been deleted.  This means a recent
		  version of WinAVR is required in order to create a binary suitable for
		  source level debugging.
		+ vTaskStartScheduler() no longer takes the configUSE_PREEMPTION
		  constant as a parameter.  Instead the constant is used directly within
		  tasks.c  and no parameter is required.
		+ The header file 'FreeRTOS.h' has been created and is used to include
		  'projdefs.h', 'FreeRTOSConfig.h' and 'portable.h' in the necessary
		  order.  FreeRTOS.h can now be included in place of these other
		  headers.
		+ The header file 'errors.h' has been deleted.  The definitions it
		  contained are now located within 'projdefs.h'.
		+ pvPortMalloc() now takes a size_t parameter as per the ANSI malloc().
		  Previously an unsigned short was used.
		+ When resuming the scheduler a yield is performed if either a tick has
		  been missed, or a task is moved from the pending ready list into a
		  ready list.  Previously a yield was not performed on this second
		  condition.
		+ In heap1.c an overflow check has been added to ensure the next free
		  byte variable does not wrap around.
		+ Introduced the portTASK_FUNCTION() and portTASK_FUNCTION_PROTO()
		  macros.
		+ The MPLAB PIC port now saved the TABLAT register in interrupt service
		  routines.

Changes between V2.6.0 and V2.6.1 - Released Feb 22, 2005

	This version adds support for the H8 processor.

	Other changes:

	+ tskMAX_TASK_NAME_LEN removed from the task.h header and added to each
	  individual portmacro.h file as portMAX_TASK_NAME_LEN.  This allows RAM
	  limited ports to allocate fewer characters to the task name.
	+ AVR port - Replaced the inb() and outb() functions with direct memory
	  access.  This allows the port to be built with the 20050414 build of
	  WinAVR.
	+ GCC LPC2106 port - removed the 'static' from the definition of
	  vNonPreemptiveTick() to allow the demo to link when using the cooperative
	  scheduler.
	+ GCC LPC2106 port - Corrected the optimisation options in the batch files
	  ROM_THUMB.bat, RAM_THUMB.bat, ROM_ARM.bat and RAM_ARM.bat.  The lower case
	  -o is replaced by an uppercase -O.
	+ Tasks.c - The strcpy call has been removed when copying across the task
	  name into the TCB.
	+ Updated the trace visualisation to always be 4 byte aligned so it can be
	  used on ARM architectures.
	+ There are now two tracecon executables (that convert the trace file binary
	  into an ASCII file).  One for big endian targets and one for little endian
	  targets.
	+ Added ucTasksDeleted variable to prevent vTaskSuspendAll() being called
	  too often in the idle task.
	+ SAM7 USB driver - Replaced the duplicated RX_DATA_BK0 in the interrupt
	  mask with the RX_DATA_BK1.


Changes between V2.5.5 and V2.6.0 - Released January 16, 2005

	+ Added the API function vTaskDelayUntil().  The demo app file
	  Demo/Common/Minimal/flash.c has been updated to demonstrate its use.
	+ Added INCLUDE_vTaskDelay conditional compilation.
	+ Changed the name of the Demo/ARM7_AtmelSAM7S64_IAR directory to
	  Demo/ARM7_AT91SAM7S64_IAR for consistency.
	+ Modified the AT91SAM7S USB driver to allow descriptors that have
	  a length that is an exact multiple of the FIFO to be transmitted.

Changes between V2.5.4 and V2.5.5 - Released January 3, 2005

	This version adds support for the Atmel SAM7 ARM7 microcontrollers
	along with the IAR development tools.

	Other changes:

	+ Renamed the Demo/ARM7 directory to Demo/ARM7_LPC2106_GCC.
	+ Renamed the Demo/ARM7_Keil directory to Demo/ARM7_LPC2129_Keil.
	+ Modified the Philips ARM7 serial interrupt service routines to only
	  process one interrupt per call.  This seems to enable the ISR to
	  operate more quickly.
	+ Removed the 'far' keyword from the Open Watcom portable layer source
	  files.  This allows their use with V1.3 of Open Watcom.
	+ Minor modifications to the SDCC build files to allow their use under
	  Linux.  Thanks to Frieder Ferlemann for this contribution.
	+ Small change to sTaskCreate() to allow a context switch even when
	  pxCreatedTask is NULL.  Thanks to Kamil for this contribution.
	+ inline keyword removed from vTaskSwitchContext() and VTaskIncrementTick()
	  definitions.

Changes between V2.5.3 and V2.5.4 - Released Dec 1, 2004

	This is an important maintenance release.

	The function cTaskResumeAll() has been modified so it can be used safely
	prior to the kernel being initialised.  This was an issue as
	cTaskResumeAll() is called from pvPortMalloc().  Thanks to Daniel Braun
	for highlighting this issue.

Changes between V2.5.2 and V2.5.3 - Released Nov 2, 2004

	The critical section handling functions have been changed for the GCC ARM7
	port.   Some optimisation levels use the stack differently to others.  This
	means the interrupt flags cannot always be stored on the stack and are
	instead now stored in a variable, which is then saved as part of the
	tasks context.  This allows the GCC ARM7 port to be used at all
	optimisation levels - including -Os.

	Other minor changes:

	+ MSP430 definition of usCriticalNesting now uses the volatile qualifier.
	  This is probably not required but added just in case.

Changes between V2.5.1 and V2.5.2 - Released Oct 26, 2004

	+ Added the Keil ARM7 port.
	+ Slight modification to comtest.c to make the delay periods more random.
	  This creates a better test condition.

Changes between V2.5.0 and V2.5.1 - Released Oct 9, 2004

	+ Added the MSP430 port.
	+ Extra comments added to the GCC ARM7 port.c and portISR.c files.
	+ The memory pool allocated within heap_1.c has been placed within a
	  structure to ensure correct memory alignment on 32bit systems.
	+ Within the GCC ARM7 serial drivers an extra check is made to ensure
	  the post to the queue was successful if then attempting immediately
	  retrieve the posted character.
	+ Changed the name of the constant portTICKS_PER_MS to portTICK_PERIOD_MS
	  as the old name was misleading.


Changes between V2.4.2 and V2.5.0 - Released Aug 12, 2004

	The RTOS source code download now includes three separate memory allocation
	schemes - so you can choose the most appropriate for your application.
	These are found in the Source/Portable/MemMang directory.  The demo
	application projects have also been updated to demonstrate the new schemes.
	See the "Memory Management" page of the API documentation for more details.

	+ Added heap_1.c, heap_2.c and heap_3.c in the Source/Portable/MemMang
	  directory.
	+ Replaced the portheap.c files for each demo application with one of the
	  new memory allocation files.
	+ Updated the portmacro.h file for each demo application to include the
	  constants required for the new memory allocators: portTOTAL_HEAP_SIZE and
	  portBYTE_ALIGNMENT.
	+ Added a new test to the ARM7 demo application that tests the operation
	  of the heap_2 memory allocator.


Changes between V2.4.1 and V2.4.2 - Released July 14, 2004

	+ The ARM7 port now supports THUMB mode.
	+ Modification to the ARM7 demo application serial port driver.

Changes between V2.4.0 and V2.4.1 - Released July 2, 2004

	+ Rationalised the ARM7 port version of portEXIT_CRITICAL() -
	  improvements provided by Bill Knight.
	+ Made demo serial driver more complete and robust.


Changes between V2.4.0 and V2.3.1 - Released June 30, 2004

	+ Added the first ARM7 port - thanks to Bill Knight for the assistance
	  provided.
	+ Added extra files to the Demo/Common/Minimal directory.  These are
	  equivalent to their Demo/Common/Full counterparts but with the
	  calls to the functions defined in print.c removed.
	+ Added TABLAT to the list of registers saved as part of a PIC18 context.

Changes between V2.3.0 and V2.3.1 - Released June 25, 2004

	+ Changed the way the vector table is defined to be more portable.
	+ Corrected the definitions of SPH and SPL in portmacro.s90.
	  The previous definitions prevented V2.3.0 operating if the iom323.h
	  header file was included in portmacro.s90.

Changes between V2.2.0 and V2.3.0 - Released June 19, 2004

	+ Added an AVR port that uses the IAR compiler.
	+ Explicit use of 'signed' qualifier on plain char types.
	+ Modified the Open Watcom project files to use 'signed' as the
	  default char type.
	+ Changed odd calculation of initial pxTopOfStack value when
	  portSTACK_GROWTH < 0.
	+ Added inline qualifier to context switch functions within task.c.
	  Ports that do not support the (non ANSI) inline keyword have the
	  inline #define'd away in  their respective portmacro.h files.

Changes between V2.1.1 and V2.2.0 - Released May 18, 2004

	+ Added Cygnal 8051 port.
	+ PCLATU and PCLATH are now saved as part of the PIC18 context.  This
	  allows function pointers to be used within tasks.  Thanks to Javier
	  Espeche for the enhancement.
	+ Minor changes to demo application files to reduce stack usage.
	+ Minor changes to prevent compiler warnings when compiling the new port.

Changes between V2.1.0 and V2.1.1 - Released March 12, 2004

	+ Bug fix - pxCurrentTCB is now initialised before the call to
	  prvInitialiseTaskLists().  Previously pxCurrentTCB could be accessed
	  while null during the initialisation sequence.  Thanks to Giuseppe
	  Franco for the correction.

Changes between V2.0.0 and V2.1.0 - Released Feb 29, 2004

	V2.1.0 has significant reworks that greatly reduce the amount of time
	the kernel has interrupts disabled.  The first section of modifications
	listed here must be taken into account by users.  The second section
	are related to the kernel implementation and as such are transparent.

	Section1 :

	+ The typedef TickType_t has been introduced.  All delay times should
	  now use a variable of type TickType_t in place of the unsigned long's
	  used previously.  API function prototypes have been updated
	  appropriately.
	+ The configuration macro USE_16_BIT_TICKS has been introduced.  If set
	  to 1 TickType_t is defined as an unsigned short.  If set to 0
	  TickType_t is defined as an unsigned long.  See the configuration
	  section of the API documentation for more details.
	+ The configuration macro INCLUDE_vTaskSuspendAll is now obsolete.
	+ vTaskResumeAll() has been renamed cTaskResumeAll() as it now returns a
	  value (see the API documentation).
	+ ulTaskGetTickCount() has been renamed xTaskGetTickCount() as the type
	  it returns now depends on the USE_16_BIT_TICKS definition.
	+ cQueueReceive() must now >never< be used from within an ISR.  Use the new
	  cQueueReceiveFromISR() function instead.

	Section 2:

	+ A mechanism has been introduced that allows a queue to be accessed by
	  a task and ISR simultaneously.
	+ A "pending ready" queue has been introduced that enables interrupts to
	  be processed when the scheduler is suspended.
	+ The list implementation has been improved to provide faster item
	  removal.
	+ The scheduler now makes use of the scheduler suspend mechanism in places
	  where previously interrupts were disabled.

Changes between V1.2.6 and V2.0.0 - Released Jan 31, 2004

	+ Introduced new API functions:
		vTaskPriorityGet ()
		vTaskPrioritySet ()
		vTaskSuspend ()
		vTaskResume ()
		vTaskSuspendAll ()
		vTaskResumeAll ()
	+ Added conditional compilation options that allow the components of the
	  kernel that are unused by an application to be excluded from the build.
	  See the Configuration section on the WEB site for more information (on
	  the API pages).  The macros have been added to each portmacro.h file (
	  sometimes called prtmacro.h).
	+ Rearranged tasks.c.
	+ Added demo application file dynamic.c.
	+ Updated the PC demo application to make use of dynamic.c.
	+ Updated the documentation contained in the kernel header files.
	+ Creating a task now causes a context switch if the task being created
	  has a higher priority than the calling task - assuming the kernel is
	  running.
	+ vTaskDelete() now only causes a context switch if the calling task is
	  the task being deleted.

Changes between V1.2.5 and V1.2.6 - Released December 31, 2003

	Barring the change to the interrupt vector (PIC port) these are minor
	enhancements.

	+ The interrupt vector used for the PIC master ISR has been changed from
	  0x18 to 0x08 - where it should have always been.  The incorrect address
	  still works but probably executes a number of NOP's before getting to the
	  ISR.
	+ Changed the baud rate used by the AVR demo application to 38400.  This
	  has an error percentage of less than one percent with an 8MHz clock.
	+ Raised the priority of the Rx task in demo\full\comtest.c.  This only
	  affects the Flashlite and PC ports.  This was done to prevent the Rx
	  buffer becoming full.
	+ Reverted the Flashlite COM port driver back so it does not use the DMA.
	  The DMA appears to miss characters under stress.  The Borland Flashlite
	  port was also calculating a register value incorrectly resulting in the
	  wrong DMA source address being used.  The same code worked fine when
	  compiling with Open Watcom.  Other minor enhancements were made to the
	  interrupt handling.
	+ Modified the PIC serial Rx ISR to check for and clear overrun errors.
	  Overrun errors seem to prevent any further characters being received.
	+ The PIC demo projects now have some optimisation switched on.


Changes between V1.2.4 and V1.2.5

	Small fix made to the PIC specific port.c file described below.

	+ Introduced portGLOBAL_INTERRUPT_FLAG definition to test the global
	  interrupt flag setting.  Using the two bits defined within
	  portINITAL_INTERRUPT_STATE was causing the w register to get clobbered
	  before the test was performed.

Changes between V1.2.3 and V1.2.4

	V1.2.4 contains a release version of the PIC18 port.
	An optional exception has been included with the GPL.  See the licensing
	section of www.FreeRTOS.org for details.

	+ The function xPortInitMinimal() has been renamed to
	  xSerialPortInitMinimal() and the function xPortInit() has been renamed
	  to xSerialPortInit().
	+ The function sSerialPutChar() has been renamed cSerialPutChar() and
	  the function return type chaned to portCHAR.
	+ The integer and flop tasks now include calls to tskYIELD(), allowing
	  them to be used with the cooperative scheduler.
	+ All the demo applications now use the integer and comtest tasks when the
 	  cooperative scheduler is being used.  Previously they were only used with
	  the preemptive scheduler.
	+ Minor changes made to operation of minimal versions of comtest.c and
	  integer.c.
	+ The ATMega port definition of portCPU_CLOSK_HZ definition changed to
	  8MHz base 10, previously it base 16.



Changes between V1.2.2a and V1.2.3

	The only change of any significance is to the license, which has changed
	from the Open Software License to the GNU GPL.

	The zip file also contains a pre-release version of the PIC18 port.  This
	has not yet completed testing and as such does not constitute part of the
	V1.2.3 release.  It is still however covered by the GNU GPL.

	There are minor source code changes to accommodate the PIC C compiler.
	These mainly involve more explicit casting.

	+ sTaskCreate() has been modified slightly to make use of the
	  portSTACK_GROWTH macro.  This is required for the PIC port where the
	  stack grows in the opposite direction to the other existing ports.
	+ prvCheckTasksWaitingTermination() has been modified slightly to bring
	  the decrementing of usCurrentNumberOfTasks within the critical section,
	  where it should have been since the creation of an eight bit port.

Changes between V1.2.2 and V1.2.2a

	The makefile and buildcoff.bat files included with the AVR demo application
	have been modified for use with the September 2003 build of WinAVR.  No
	source files have changed.

Changes between V1.2.1 and V1.2.2

	There are only minor changes here to allow the PC and Flashlite 186 ports
	to use the Borland V4.52 compiler, as supplied with the Flashlite 186
	development kit.

	+ Introduced a BCC directory under source\portable.  This contains all the
	  files specific to the Borland compiler port.
	+ Corrected the macro naming of portMS_PER_TICK to portTICKS_PER_MS.
	+ Modified comtest.c to increase the rate at which the string is
	  transmitted and received on the serial port.  The Flashlite 186 demo
	  app baud rate has also been increased.
	+ The values of the constants used in both integer.c files have been
          increased to force the Borland compiler to use 32 bit values.  The
          Borland optimiser placed the previous values in 16 bit registers, and in
          So doing invalidated the test.

Changes between V1.2.0 and V1.2.1

	This version includes some minor changes to the list implementation aimed
	at improving the context switch time - with is now approximately 10% faster.
	Changes include the removal of some null pointer assignment checks.  These
	were redundant where the scheduler uses the list functions, but means any
	user application choosing to use the same list functions must now check
	that no NULL pointers are passed as a parameter.

	The Flashlite 186 serial port driver has also been modified to use a DMA
	channel for transmissions.  The serial driver is fully functional but still
	under development.  Flashlite users may prefer to use V1.2.0 for now.

	Details:

	+ Changed the baud rate for the ATMega323 serial test from 19200 to 57600.
	+ Use vSerialPutString() instead of single character puts in
	  Demo\Full\Comtest.c.  This allows the use of the flashlite DMA serial
	  driver.  Also the check variable only stops incrementing after two
	  consecutive failures.
	+ semtest.c creates four tasks, two of which operate at the idle priority.
	  The tasks that operate at the idle priority now use a lower expected
	  count than those running at a higher priority.  This prevents the low
	  priority tasks from signalling an error because they have not been
	  scheduled enough time for each of them to count the shared variable to
	  the higher original value.
	+ The flashlite 186 serial driver now uses a DMA channel for transmissions.
	+ Removed the volatile modifier from the list function parameters.  This was
	  only ever included to prevent compiler warnings.  Now warnings are
	  removed by casting parameters where the calls are made.
	+ prvListGetOwnerOfNextEntry() and prvListGetOwnerOfHeadEntry() have been
	  removed from list.c and added as macros in list.h.
	+ usNumberOfItems has been added to the list structure.  This removes the
	  need for a pointer comparison when checking if a list is empty, and so
	  is slightly faster.
	+ Removed the NULL check in vListRemove().  This makes the call faster but
	  necessitates any application code utilising the list implementation to
	  ensure NULL pointers are not passed.
	+ Renamed portTICKS_PER_MS definition to portMS_PER_TICK (milli seconds
	  per tick).  This is what it always should have been.

Changes between V1.01 and V1.2.0

	The majority of these changes were made to accommodate the 8bit AVR port.
	The scheduler workings have not changed, but some of the data types used
	have been made more friendly to an eight bit environment.

	Details:

	+ Changed the version numbering format.
	+ Added AVR port.
	+ Split the directory demo\common into demo\common\minimal and
	  demo\common\full.  The files in the full directory are for systems with
	  a display (currently PC and Flashlite 186 demo's).  The files in the
	  minimal directory are for systems with limited RAM and no display
	  (currently MegaAVR).
	+ Minor changes to demo application function prototypes to make more use
	  of 8bit data types.
	+ Within the scheduler itself the following functions have slightly
	  modified declarations to make use of 8bit data types where possible:
		xQueueCreate(),
		sQueueReceive(),
		sQUeueReceive(),
		usQueueMessageWaiting(),
		sQueueSendFromISR(),
		sSemaphoreTake(),
		sSemaphoreGive(),
		sSemaphoreGiveFromISR(),
		sTaskCreate(),
		sTaskMoveFromEventList().

	  Where the return type has changed the function name has also changed in
	  accordance with the naming convention.  For example
	  usQueueMessageWaiting() has become ucQueueMessageWaiting().
	+ The definition tskMAX_PRIORITIES has been moved from task.h to
	  portmacro.h and renamed portMAX_PRIORITIES.  This allows different
	  ports to allocate a different maximum number of priorities.
	+ By default the trace facility is off, previously USE_TRACE_FACILITY
	  was defined.
	+ comtest.c now uses a psuedo random delay between sends.  This allows for
	  better testing as the interrupts do not arrive at regular intervals.
	+ Minor change to the Flashlite serial port driver.  The driver is written
	  to demonstrate the scheduler and is not written to be efficient.



Changes between V1.00 and V1.01

	These changes improve the ports.  The scheduler itself has not changed.

	Improved context switch mechanism used when performing a context
	switch from an ISR (both the tick ISR and the serial comms ISR's within
	the demo application).  The new mechanism is faster and uses less stack.

	The assembler file portasm.asm has been replaced by a header file
	portasm.h.  This includes a few assembler macro definitions.

	All saving and restoring of registers onto/off of the stack is now handled
	by the compiler.  This means the initial stack setup for a task has to
	mimic the stack used by the compiler, which is different for debug and
	release builds.

	Slightly changed the operation of the demo application, details below.

	Details:

	+ portSWITCH_CONTEXT() replaced by vPortFirstContext().
	+ pxPortInitialiseStack() modified to replicate the stack used by the
	  compiler.
	+ portasm.asm file removed.
	+ portasm.h introduced.  This contains macro definitions for
	  portSWITCH_CONTEXT() and portFIRST_CONTEXT().
	+ Context switch from ISR now uses the compiler generated interrupt
	  mechanism.  This is done simply by calling portSWITCH_CONTEXT and leaving
	  the save/restore to compiler generated code.
	+ Calls to taskYIELD() during ISR's have been replaced by calling the
	  simpler and faster portSWITCH_CONTEXT().
	+ The Flashlite 186 port now uses 186 instruction set (used to use 80x86
	  instructions only).
	+ The blocking queue tasks within the demo application did not operate
	  quite as described.  This has been corrected.
	+ The priority of the comtest Rx task within the demo application has been
	  lowered.  Received characters are now processed (read from the queue) at
	  the idle priority, allowing low priority tasks to run evenly at times of
	  a high communications overhead.
	+ Prevent the call to kbhit() in main.c for debug builds as the debugger
	  seems to have problems stepping over the call.  This if for the PC port
	  only.



<|MERGE_RESOLUTION|>--- conflicted
+++ resolved
@@ -1,4 +1,9 @@
 Changes between FreeRTOS V10.4.5 and TBD
+
+	+ Extend use of the configSTACK_DEPTH_TYPE which enables developers to define
+	  the type used to hold stack counter variables. Defaults to uint16_t
+	  for backward compatibility. #define configSTACK_DEPTH_TYPE to a type
+	  (for example, uint16_t) in FreeRTOSConfig.h to override the default.
 
 Documentation and download available at https://www.FreeRTOS.org/
 
@@ -17,15 +22,6 @@
 	  time is only a good measure of the slack time in a system if there are no
 	  other tasks executing at the idle priority, tickless idle is not used, and
 	  configIDLE_SHOULD_YIELD is set to 0.
-<<<<<<< HEAD
-	+ Extend use of the configSTACK_DEPTH_TYPE which enables developers to define
-	  the type used to hold stack counter variables. Defaults to uint16_t
-	  for backward compatibility. #define configSTACK_DEPTH_TYPE to a type
-	  (for example, uint16_t) in FreeRTOSConfig.h to override the default.
-
-
-Documentation and download available at https://www.FreeRTOS.org/
-=======
 	+ ARMv8-M secure-side port:  Tasks that call secure functions from the
 	  non-secure side of an ARMv8-M MCU (ARM Cortex-M23 and Cortex-M33) have two
 	  contexts – one on the non-secure side and one on the secure-side. Previous
@@ -38,7 +34,6 @@
 	  Applications that only use FreeRTOS code on the non-secure side, such as
 	  those running third-party code on the secure side, are not affected by
 	  this change.
->>>>>>> 741185f1
 
 Changes between FreeRTOS V10.4.3 and FreeRTOS V10.4.4 released May 28 2021
     + Minor performance improvements to xTaskIncrementTick() achieved by providing
@@ -2907,4 +2902,3 @@
 	  only.
 
 
-
