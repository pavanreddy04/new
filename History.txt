<<<<<<< HEAD
Documentation and download available at https://www.FreeRTOS.org/

Changes between FreeRTOS V11.0.0 and FreeRTOS V11.0.1 released December 21, 2023

    + Updated the SBOM file.

Changes between FreeRTOS V10.6.2 and FreeRTOS V11.0.0 released December 18, 2023

    + SMP merged into the mainline:  While FreeRTOS introduced Asymmetric
      Multiprocessing (AMP) support in 2017, FreeRTOS Version 11.0.0 is the
      first to merge Symmetric Multiprocessing (SMP) support into the mainline
      release. SMP enables one instance of the FreeRTOS Kernel to schedule tasks
      across multiple identical processor cores.  We thank Mike Bruno and Jerry
      McCarthy of XMOS and, Darian Liang, Sudeep Mohanty and Zim Kalinowski of
      Espressif Systems for their contributions.
    + Switch MISRA compliance checking from PC Lint to Coverity, and update from
      MISRA C:2004 to MISRA C:2012.
    + Add a template FreeRTOSConfig.h, inclusive of an abbreviated explanation of
      each configuration item. Application writers can use this template as a
      starting point to create the FreeRTOSConfig.h file for their application.
    + Add a template FreeRTOS port which can be used as a starting point for
      developing a new FreeRTOS port.
    + Add bounds checking and obfuscation to internal heap block pointers in
      heap_4.c and heap_5.c to help catch pointer corruptions. The application can
      enable these checks by setting configENABLE_HEAP_PROTECTOR to 1 in their
      FreeRTOSConfig.h. We thank @oliverlavery for their contribution.
    + Update vTaskList and vTaskGetRunTimeStats APIs to replace the use of sprintf
      with snprintf.
    + Add trace macros to ports that enable tracing the interaction of ISRs with
      scheduler events. We thank @conara for their contribution.
    + Add trace macros that enable tracing of entering and exiting all APIs. We
      thank @Techcore123 for their contribution.
    + Add uxTaskBasePriorityGet and uxTaskBasePriorityGetFromISR APIs to get the
      base priority of a task. The base priority of a task is the priority that
      was last assigned to the task - which due to priority inheritance, may not
      be the current priority of the task.
    + Add pdTICKS_TO_MS macro to convert time in FreeRTOS ticks to time in
      milliseconds. We thank @Dazza0 for their contribution.
    + Add default implementations of vApplicationGetIdleTaskMemory and
      vApplicationGetTimerTaskMemory. The application can enable these default
      implementations by setting configKERNEL_PROVIDED_STATIC_MEMORY to 1 in their
      FreeRTOSConfig.h. We thank @mdnr-g for their contribution.
    + Update vTaskGetInfo to include start and end of the stack whenever both
      values are available. We thank @vinceburns for their contribution.
    + Prevent tasks waiting for a notification from being resumed by calls to
      vTaskResume or vTaskResumeFromISR. We thank @Moral-Hao for their
      contribution.
    + Add asserts to validate that the application has correctly installed
      FreeRTOS handlers for PendSV and SVCall interrupts on Cortex-M devices.
      We thank @jefftenney for their contribution.
    + Rename ARM_CA53_64_BIT and ARM_CA53_64_BIT_SRE ports to Arm_AARCH64 and
      Arm_AARCH64_SRE respectively as these ports are applicable to all AArch64
      architecture. We thank @urutva for their contribution.
    + Add CMake support to allow the application writer to select the RISC-V
      chip extension. We thank @JoeBenczarski for their contribution.
    + Add CMake support to allow the application writer to build an application
      with static allocation only. We thank @conara for their contribution.
    + Make taskYIELD available to unprivileged tasks for ARMv8-M ports.
    + Update Cortex-M23 ports to not use PSPLIM_NS. We thank @urutva for their
      contribution.
    + Update the SysTick setup code for ARMv8-M ports to first configure the clock
      source and then enable SysTick. This is needed to address a bug in QEMU
      versions older than 7.0.0, which causes an emulation error if SysTick is
      enabled without first selecting a valid clock source. We thank @jefftenney
      for their contribution.
    + Add the port-optimized task selection algorithm optionally available for
      ARMv7-M ports to the ARMv8-M ports. We thank @jefftenney for their
      contribution.
    + Improve the speed of pvPortMalloc in heap_4.c and heap_5.c by removing
      unnecessary steps while splitting a large memory block into two. We thank
      @Moral-Hao for their contribution.
    + Shorten the critical section in pvPortMalloc in heap_2.c, heap_4.c and
      heap_5.c by moving the size calculation out of the critical section. We thank
      @Moral-Hao for their contribution.
    + Update xTaskNotifyWait and ulTaskNotifyTake to remove the non-deterministic
      operation of traversing a linked link from a critical section. We thank
      @karver8 for their contribution.
    + Fix stack end and stack size computation in POSIX port to meet the stack
      alignment requirements on MacOS. We thank @tegimeki for their contribution.
    + Update the vTaskPrioritySet implementation to use the new priority when the
      task has inherited priority from a mutex it is holding, and the new priority
      is bigger than the inherited priority. We thank @Moral-Hao for their
      contribution.
    + Add stack alignment adjustment if stack grows upwards. We thank @ivq for
      their contribution.
    + Fix pxTopOfStack calculation in configINIT_TLS_BLOCK when picolib C is
      selected as the C library implementation to ensure that
      pxPortInitialiseStack does not overwrite the data in the TLS block portion
      of the stack. We thank @bebebib-rs for their contribution.
    + Fix vPortEndScheduler() for the MSVC port so that the function
      prvProcessSimulatedInterrupts is not stuck in an infinite loop when the
      scheduler is stopped. We thank @Ju1He1 for their contribution.
    + Add the Pull Request (PR) Process explaining the stages a PR goes through.

Changes between FreeRTOS V10.6.1 and FreeRTOS V10.6.2 released November 29, 2023

	+ Add the following improvements to the new MPU wrapper (mpu_wrappers_v2.c)
	  introduced in version 10.6.0:
	  - Introduce Access Control List (ACL) feature to allow the application
	    writer to control an unprivileged task’s access to kernel objects.
	  - Update the system call entry mechanism to only require one Supervisor
	    Call (SVC) instruction.
	  - Wrap parameters for system calls with more than four parameters in a
	    struct to avoid special handling during system call entry.
	  - Fix 2 possible integer overflows.
	  - Convert some asserts to run time parameter checks.

Changes between FreeRTOS V10.6.0 and FreeRTOS V10.6.1 released August 17, 2023

	+ Add runtime parameter checks to functions in mpu_wrappers_v2.c file.
	  The same checks are already performed in API implementations using
	  asserts.
	  We thank the following people for their inputs in these changes:
	  - Lan Luo, Zixia Liu of School of Computer Science and Technology,
	    Anhui University of Technology, China.
	  - Xinwen Fu of Department of Computer Science, University of
	    Massachusetts Lowell, USA.
	  - Xinhui Shao, Yumeng Wei, Huaiyu Yan, Zhen Ling of School of
	    Computer Science and Engineering, Southeast University, China.

Changes between FreeRTOS V10.5.1 and FreeRTOS 10.6.0 released July 13, 2023

	+ Add a new MPU wrapper that places additional restrictions on unprivileged
	  tasks. The following is the list of changes introduced with the new MPU
	  wrapper:

	  1. Opaque and indirectly verifiable integers for kernel object handles:
	     All the kernel object handles (for example, queue handles) are now
	     opaque integers. Previously object handles were raw pointers.
	  2. Save the task context in Task Control Block (TCB): When a task is
	     swapped out by the scheduler, the task's context is now saved in its
	     TCB. Previously the task's context was saved on its stack.
	  3. Execute system calls on a separate privileged only stack: FreeRTOS
	     system calls, which execute with elevated privilege, now use a
	     separate privileged only stack. Previously system calls used the
	     calling task's stack. The application writer can control the size of
	     the system call stack using new configSYSTEM_CALL_STACK_SIZE config
	     macro.
	  4. Memory bounds checks: FreeRTOS system calls which accept a pointer
	     and de-reference it, now verify that the calling task has required
	     permissions to access the memory location referenced by the pointer.
	  5. System calls restrictions: The following system calls are no longer
	     available to unprivileged tasks:
	      - vQueueDelete
	      - xQueueCreateMutex
	      - xQueueCreateMutexStatic
	      - xQueueCreateCountingSemaphore
	      - xQueueCreateCountingSemaphoreStatic
	      - xQueueGenericCreate
	      - xQueueGenericCreateStatic
	      - xQueueCreateSet
	      - xQueueRemoveFromSet
	      - xQueueGenericReset
	      - xTaskCreate
	      - xTaskCreateStatic
	      - vTaskDelete
	      - vTaskPrioritySet
	      - vTaskSuspendAll
	      - xTaskResumeAll
	      - xTaskGetHandle
	      - xTaskCallApplicationTaskHook
	      - vTaskList
	      - vTaskGetRunTimeStats
	      - xTaskCatchUpTicks
	      - xEventGroupCreate
	      - xEventGroupCreateStatic
	      - vEventGroupDelete
	      - xStreamBufferGenericCreate
	      - xStreamBufferGenericCreateStatic
	      - vStreamBufferDelete
	      - xStreamBufferReset
	     Also, an unprivileged task can no longer use vTaskSuspend to suspend
	     any task other than itself.

	  We thank the following people for their inputs in these enhancements:
	    - David Reiss of Meta Platforms, Inc.
	    - Lan Luo, Xinhui Shao, Yumeng Wei, Zixia Liu, Huaiyu Yan and Zhen Ling
	      of School of Computer Science and Engineering, Southeast University,
	      China.
	    - Xinwen Fu of Department of Computer Science, University of
	      Massachusetts Lowell, USA.
	    - Yueqi Chen, Zicheng Wang, Minghao Lin, Jiahe Wang of University of
	      Colorado Boulder, USA.
	+ Add Cortex-M35P port. Contributed by @urutva.
	+ Add embedded extension (RV32E) support to the IAR RISC-V port.
	+ Add ulTaskGetRunTimeCounter and ulTaskGetRunTimePercent APIs. Contributed by
	  @chrisnc.
	+ Add APIs to get the application supplied buffers from statically
	  created kernel objects. The following new APIs are added:
	  - xTaskGetStaticBuffers
	  - xQueueGetStaticBuffers
	  - xQueueGenericGetStaticBuffers
	  - xSemaphoreGetStaticBuffer
	  - xEventGroupGetStaticBuffer
	  - xStreamBufferGetStaticBuffers
	  - xMessageBufferGetStaticBuffers
	  These APIs enable the application writer to obtain static buffers from
	  the kernel object and free/reuse them at the time of deletion. Earlier
	  the application writer had to maintain the association of static buffers
	  and the kernel object in the application. Contributed by @Dazza0.
	+ Add Thread Local Storage (TLS) support using picolibc function. Contributed
	  by @keith-packard.
	+ Add configTICK_TYPE_WIDTH_IN_BITS to configure TickType_t data type. As a result,
	  the number of bits in an event group also increases with big data type. Contributed
	  by @Hadatko.
	+ Update eTaskGetState and uxTaskGetSystemState to return eReady for pending ready
	  tasks. Contributed by @Dazza0.
	+ Update heap_4 and heap_5 to add padding only if the resulting block is not
	  already aligned.
	+ Fix the scheduler logic in a couple of places to not preempt a task when an
	  equal priority task becomes ready.
	+ Add macros used in FreeRTOS-Plus libraries. Contributed by @Holden.
	+ Fix clang compiler warnings. Contributed by @phelter.
	+ Add assertions to ARMv8-M ports to detect when FreeRTOS APIs are called from
	  interrupts with priority higher than the configMAX_SYSCALL_INTERRUPT_PRIORITY.
	  Contributed by @urutva.
	+ Add xPortIsInsideInterrupt API to ARM_CM0 ports.
	+ Fix build warning in MSP430X port when large data model is used.
	+ Add the ability to use Cortex-R5 port on the parts without FPU.
	+ Fix build warning in heap implementations on PIC24/dsPIC.
	+ Update interrupt priority asserts for Cortex-M ports so that these do not fire
	  on QEMU which does not implement PRIO bits.
	+ Update ARMv7-M ports to ensure that kernel interrupts run at the lowest priority.
	  configKERNEL_INTERRUPT_PRIORITY is now obsolete for ARMv7-M ports and brings
	  these ports inline with the newer ARMv8-M ports. Contributed by @chrisnc.
	+ Fix build issue in POSIX GCC port on Windows Subsystem for Linux (WSL). Contributed
	  by @jacky309.
	+ Add portMEMORY_BARRIER to Microblaze port. Contributed by @bbain.
	+ Add portPOINTER_SIZE_TYPE definition for ATmega port. Contributed by @jputcu.
	+ Multiple improvements in the CMake support. Contributed by @phelte and @cookpate.

Changes between FreeRTOS V10.5.0 and FreeRTOS V10.5.1 released November 16 2022
	+ Updated the kernel version in manifest and SBOM

Changes between FreeRTOS V10.4.6 and FreeRTOS V10.5.0 released September 16 2022

=======
Changes between FreeRTOS V10.4.6 and FreeRTOS V10.5.0 released September 16 2022

Documentation and download available at https://www.FreeRTOS.org/

>>>>>>> 4f8d9915
	+ ARMv7-M and ARMv8-M MPU ports: It was possible for a third party that
	  already independently gained the ability to execute injected code to
	  read from or write to arbitrary addresses by passing a negative argument
	  as the xIndex parameter to pvTaskGetThreadLocalStoragePointer() or
	  vTaskSetThreadLocalStoragePointer respectively. A check has been added to
	  ensure that passing a negative argument as the xIndex parameter does not
	  cause arbitrary read or write.
	  We thank Certibit Consulting, LLC for reporting this issue.
	+ ARMv7-M and ARMv8-M MPU ports: It was possible for an unprivileged task
	  to invoke any function with privilege by passing it as a parameter to
	  MPU_xTaskCreate, MPU_xTaskCreateStatic, MPU_xTimerCreate,
	  MPU_xTimerCreateStatic, or MPU_xTimerPendFunctionCall. MPU_xTaskCreate
	  and MPU_xTaskCreateStatic have been updated to only allow creation of
	  unprivileged tasks. MPU_xTimerCreate, MPU_xTimerCreateStatic and
	  MPU_xTimerPendFunctionCall APIs have been removed.
	  We thank Huazhong University of Science and Technology for reporting
	  this issue.
	+ ARMv7-M and ARMv8-M MPU ports: It was possible for a third party that
	  already independently gained the ability to execute injected code to
	  achieve further privilege escalation by branching directly inside a
	  FreeRTOS MPU API wrapper function with a manually crafted stack frame.
	  The local stack variable `xRunningPrivileged` has been removed so that
	  a manually crafted stack frame cannot be used for privilege escalation
	  by branching directly inside a FreeRTOS MPU API wrapper.
	  We thank Certibit Consulting, LLC, Huazhong University of Science and
	  Technology and the SecLab team at Northeastern University for reporting
	  this issue.
	+ ARMv7-M MPU ports: It was possible to configure overlapping memory
	  protection unit (MPU) regions such that an unprivileged task could access
	  privileged data. The kernel now uses highest numbered MPU regions for
	  kernel protections to prevent such MPU configurations.
	  We thank the SecLab team at Northeastern University for reporting this
	  issue.
	+ Add support for ARM Cortex-M55.
	+ Add support for ARM Cortex-M85. Contributed by @gbrtth.
	+ Add vectored mode interrupt support to the RISC-V port.
	+ Add support for RV32E extension (Embedded Profile) in RISC-V GCC port.
	  Contributed by @Limoto.
	+ Heap improvements:
	  - Add a check to heap_2 to track if a memory block is allocated to
	    the application or not. The MSB of the size field is used for this
	    purpose. The same check already exists in heap_4 and heap_5. This
	    check prevents double free errors.
	  - Add a new flag configHEAP_CLEAR_MEMORY_ON_FREE to heap_2, heap_4
	    and heap_5. If the flag is set in FreeRTOSConfig.h then memory freed using
	    vPortFree() is automatically cleared to zero.
	  - Add a new API pvPortCalloc to heap_2, heap_4 and heap_5 which has the same
	    signature as the standard library calloc function.
	  - Update the pointer types to portPOINTER_SIZE_TYPE. Contributed by
	    @Octaviarius.
	+ Add the ability to override send and receive completed callbacks for each
	  instance of a stream buffer or message buffer. Earlier there could be
	  one send and one receive callback for all instances of stream and message
	  buffers. Having separate callbacks per instance allows different message
	  and stream buffers to be used differently - for example, some for inter core
	  communication and others for same core communication.
	  The feature can be controlled by setting  the configuration option
	  configUSE_SB_COMPLETED_CALLBACK in FreeRTOSConfig.h. When the option is set to 1,
	  APIs xStreamBufferCreateWithCallback() or xStreamBufferCreateStaticWithCallback()
<<<<<<< HEAD
	  (and likewise APIs for message buffer) can be used to create a stream buffer
	  or message buffer instance with application provided callback overrides. When
	  the option is set to 0, then the default callbacks as defined by
	  sbSEND_COMPLETED() and sbRECEIVE_COMPLETED() macros are invoked. To maintain
	  backwards compatibility, configUSE_SB_COMPLETED_CALLBACK defaults to 0. The
=======
	  (and likewise APIs for message buffer) can be used to create a stream buffer 
	  or message buffer instance with application provided callback overrides. When
	  the option is set to 0, then the default callbacks as defined by
	  sbSEND_COMPLETED() and sbRECEIVE_COMPLETED() macros are invoked. To maintain 
	  backwards compatibility, configUSE_SB_COMPLETED_CALLBACK defaults to 0. The 
>>>>>>> 4f8d9915
	  functionality is currently not supported for MPU enabled ports.
	+ Generalize the FreeRTOS's Thread Local Storage (TLS) support so that it
	  is not tied to newlib and can be used with other c-runtime libraries also.
	  The default behavior for newlib support is kept same for backward
	  compatibility.
	+ Add support to build and link FreeRTOS using CMake build system. Contributed
	  by @yhsb2k.
	+ Add support to generate Software Bill of Materials (SBOM) for every release.
	+ Add support for 16 MPU regions to the GCC Cortex-M33 ports.
	+ Add ARM Cortex-M7 r0p0/r0p1 Errata 837070 workaround to ARM CM4 MPU ports.
	  The application writer needs to define configENABLE_ERRATA_837070_WORKAROUND
	  when using CM4 MPU ports on a Cortex-M7 r0p0/r0p1 core.
	+ Add configSYSTICK_CLOCK_HZ to Cortex-M0 ports. This is needed to support
	  the case when the SysTick timer is not clocked from the same source as the CPU.
	+ Add hardware stack protection support to MicroBlazeV9 port. This ensures that
	  the CPU immediately raises Stack Protection Violation exception as soon as any
	  task violates its stack limits. Contributed by @uecasm.
	+ Introduce the configUSE_MINI_LIST_ITEM configuration option. When this
	  option is set to 1, ListItem_t and MiniLitItem_t remain separate types.
	  However, when configUSE_MINI_LIST_ITEM == 0, MiniLitItem_t and ListItem_t
	  are both typedefs of the same struct xLIST_ITEM. This addresses some issues
	  observed when strict-aliasing and link time optimization are enabled.
	  To maintain backwards compatibility, configUSE_MINI_LIST_ITEM defaults to 1.
	+ Simplify prvInitialiseNewTask to memset newly allocated TCB structures
	  to zero, and remove code that set individual structure members to zero.
	+ Add prototype for prvPortYieldFromISR to the POSIX port so that it builds
	  without any warning with -Wmissing-prototypes compiler option.
	+ Add top of stack and end of stack to the task info report obtained using
	  vTaskGetInfo(). Contributed by @shreyasbharath.
	+ Add a cap to the cRxLock and cTxLock members of the queue data structure.
	  These locks count the number items received and sent to the queue while
	  the queue was locked. These are later used to unblock tasks waiting on
	  the queue when the queue is unlocked. This PR caps the values of the
	  cRxLock and cTxLock to the number of tasks in the system because we cannot
	  unblock more tasks than there are in the system. Note that the same assert
	  could still be triggered is the application creates more than 127 tasks.
	+ Changed uxAutoReload parameter in timer functions to xAutoReload.  The
	  type is now BaseType_t.  This matches the type of pdTRUE and pdFALSE.
	  The new function xTimerGetAutoReload() provides the auto-reload state as
	  a BaseType_t.  The legacy function uxTimerGetAutoReload is retained with the
	  original UBaseType_t return value.
	+ Fix support for user implementations of tickless idle that call
	  vTaskStepTick() with xExpectedIdleTime ticks to step. The new code
	  ensures xTickCount reaches xNextTaskUnblockTime inside xTaskIncrementTick()
	  instead of inside vTaskStepTick(). This fixes the typical case where a task
	  wakes up one tick late and a rare case assertion failure when xTickCount\
	  rolls over. Contributed by @jefftenney.
	+ Fix deadlock in event groups when pvPortMalloc and vPortFree functions
	  are protected with a mutex. Contributed by @clemenskresser.
	+ Fix a warning in tasks.c when compiled with -Wduplicated-branches
	  GCC option. Contributed by @pierrenoel-bouteville-act.
	+ Fix compilation error in tasks.c when configSUPPORT_DYNAMIC_ALLOCATION
	  is set to zero. Contributed by @rdpoor.
	+ Fix prvWriteMessageToBuffer() function in stream_buffer.c so that it correctly
	  copies length on big endian platforms too.
	+ Remove the need for  INCLUDE_vTaskSuspend to be set to 1
	  when configUSE_TICKLESS_IDLE is enabled. Contributed by @pramithkv.
	+ Update the RL78 IAR port to the latest version of IAR which uses the
	  industry standard ELF format as opposed to earlier UBROF object format.
	  Contributed by @felipe-iar.
	+ Add tick type is atomic flag when tick count is 16-bit to PIC24 port. This
	  allows the PIC24 family of 16 bit processors to read the tick count without
	  a critical section when the tick count is also 16 bits.
	+ Fix offset-out-of-range errors for GCC CM3/CM4 mpu ports when
	  Link Time Optimization is enabled. Contributed by @niniemann.
	+ Remove #error when RISC-V port is compiled on a 64-bit RISC-V platform.
	  Contributed by @cmdrf.
	+ Fix ullPortInterruptNesting alignment in Cortex-A53 port so that it is
	  8-byte aligned. This fixes the unaligned access exception. Contributed
	  by @Atomar25.
	+ Fix  Interrupt Handler Register Function and Exception Process in NiosII
	  Port. Contributed by @ghost.
	+ Change FreeRTOS IRQ Handler for Cortex-A53 SRE port to store and restore
	  interrupt acknowledge register. This ensures that the SRE port behavior
	  matches the Memory Mapped IO port. Contributed by @sviaunxp.
	+ Update the uncrustify config file to match the version of the uncrustify
	  used in the CI Action. Also, pin the version of uncrustify in CI. Contributed
	  by @swaldhoer.

Changes between FreeRTOS V10.4.5 and FreeRTOS V10.4.6 released November 12 2021

<<<<<<< HEAD
=======
	+ Extend use of the configSTACK_DEPTH_TYPE which enables developers to define
	  the type used to hold stack counter variables. Defaults to uint16_t
	  for backward compatibility. #define configSTACK_DEPTH_TYPE to a type
	  (for example, uint16_t) in FreeRTOSConfig.h to override the default.
>>>>>>> 4f8d9915
	+ ARMv7-M and ARMv8-M MPU ports – prevent non-kernel code from calling the
	  internal functions xPortRaisePrivilege and vPortResetPrivilege by changing
	  them to macros.
	+ Introduce a new config configALLOW_UNPRIVILEGED_CRITICAL_SECTIONS which
	  enables developers to prevent critical sections from unprivileged tasks.
	  It defaults to 1 for backward compatibility. Application should set it to
	  0 to disable critical sections from unprivileged tasks.

Changes between FreeRTOS V10.4.4 and FreeRTOS V10.4.5 released September 10 2021

	See https://www.FreeRTOS.org/FreeRTOS-V10.4.5.html

	+ Introduce configRUN_TIME_COUNTER_TYPE which enables developers to define
	  the type used to hold run time statistic counters. Defaults to uint32_t
	  for backward compatibility. #define configRUN_TIME_COUNTER_TYPE to a type
	  (for example, uint64_t) in FreeRTOSConfig.h to override the default.
	+ Introduce ulTaskGetIdleRunTimePercent() to complement the pre-existing
	  ulTaskGetIdleRunTimeCounter(). Whereas the pre-existing function returns
	  the raw run time counter value, the new function returns the percentage of
	  the entire run time consumed by the idle task. Note the amount of idle
	  time is only a good measure of the slack time in a system if there are no
	  other tasks executing at the idle priority, tickless idle is not used, and
	  configIDLE_SHOULD_YIELD is set to 0.
	+ ARMv8-M secure-side port:  Tasks that call secure functions from the
	  non-secure side of an ARMv8-M MCU (ARM Cortex-M23 and Cortex-M33) have two
	  contexts - one on the non-secure side and one on the secure-side. Previous
	  versions of the FreeRTOS ARMv8-M secure-side ports allocated the structures
	  that reference secure-side contexts at run time.  Now the structures are
	  allocated statically at compile time.  The change necessitates the
	  introduction of the secureconfigMAX_SECURE_CONTEXTS configuration constant,
	  which sets the number of statically allocated secure contexts.
	  secureconfigMAX_SECURE_CONTEXTS defaults to 8 if left undefined.
	  Applications that only use FreeRTOS code on the non-secure side, such as
	  those running third-party code on the secure side, are not affected by
	  this change.

Changes between FreeRTOS V10.4.3 and FreeRTOS V10.4.4 released May 28 2021
	+ Minor performance improvements to xTaskIncrementTick() achieved by providing
	  macro versions of uxListRemove() and vListInsertEnd().
	+ Minor refactor of timers.c that obsoletes the need for the
	  tmrCOMMAND_START_DONT_TRACE macro and removes the need for timers.c to
	  post to its own event queue.  A consequence of this change is that auto-
	  reload timers that miss their intended next execution time will execute
	  again immediately rather than executing again the next time the command
	  queue is processed.  (thanks Jeff Tenney).
	+ Fix a race condition in the message buffer implementation.  The
	  underlying cause was that length and data bytes are written and read as
	  two distinct operations, which both modify the size of the buffer. If a
	  context switch occurs after adding or removing the length bytes, but
	  before adding or removing the data bytes, then another task may observe
	  the message buffer in an invalid state.
	+ The xTaskCreate() and xTaskCreateStatic() functions accept a task priority
	  as an input parameter.  The priority has always been silently capped to
	  (configMAX_PRIORITIES - 1) should it be set to a value above that priority.
	  Now values above that priority will also trigger a configASSERT() failure.
	+ Replace configASSERT( pcQueueName ) in vQueueAddToRegistry with a NULL
	  pointer check.
	+ Introduce the configSTACK_ALLOCATION_FROM_SEPARATE_HEAP configuration
	  constant that enables the stack allocated to tasks to come from a heap other
	  than the heap used by other memory allocations.  This enables stacks to be
	  placed within special regions, such as fast tightly coupled memory.
	+ If there is an attempt to add the same queue or semaphore handle to the
	  queue registry more than once then prior versions would create two separate
	  entries.  Now if this is done the first entry is overwritten rather than
	  duplicated.
	+ Update the ESP32 port and TF-M (Trusted Firmware M)code to the latest from
	  their respective repositories.
	+ Correct a build error in the POSIX port.
	+ Additional minor formatting updates, including replacing tabs with spaces
	  in more files.
	+ Other minor updates include adding additional configASSERT() checks and
	  correcting and improving code comments.
	+ Go look at the smp branch to see the progress towards the Symetric
	  Multiprocessing Kernel. https://github.com/FreeRTOS/FreeRTOS-Kernel/tree/smp

Changes between FreeRTOS V10.4.2 and FreeRTOS V10.4.3 released December 14 2020

	V10.4.3 is included in the 202012.00 LTS release.  Learn more at https:/freertos.org/lts-libraries.html

	See https://www.FreeRTOS.org/FreeRTOS-V10.4.x.html

	+ Changes to improve robustness and consistency for buffer allocation in
	  the heap, queue and stream buffer.
	+ The following functions can no longer be called from unprivileged code.
	  - xTaskCreateRestricted
	  - xTaskCreateRestrictedStatic
	  - vTaskAllocateMPURegions


Changes between FreeRTOS V10.4.1 and FreeRTOS V10.4.2 released November 10 2020

	See https://www.FreeRTOS.org/FreeRTOS-V10.4.x.html

	+ Fix an issue in the ARMv8-M ports that caused BASEPRI to be masked
	  between the first task starting to execute and that task making
	  a FreeRTOS API call.
	+ Introduced xTaskDelayUntil(), which is functionally equivalent to
	  vTaskDelayUntil(), with the addition of returning a value to
	  indicating whether or not the function placed the calling task into
	  the Blocked state or not.
	+ Update WolfSSL to 4.5.0 and add the FIPS ready demo.
	+ Add support for ESP IDF 4.2 to ThirdParty Xtensa port.
	+ Re-introduce uxTopUsedPriority to support OpenOCD debugging.
	+ Convert most dependent libraries in FreeRTOS/FreeRTOS to submodules.
	+ Various general maintenance and improvements to MISRA compliance.


Changes between FreeRTOS V10.4.0 and FreeRTOS V10.4.1 released September 17 2020

	See https://www.FreeRTOS.org/FreeRTOS-V10.4.x.html

	+ Fixed an incorrectly named parameter that prevented the
	  ulTaskNotifyTakeIndexed macro compiling, and the name space clash in the
	  test code that prevented this error causing test failures.


Changes between FreeRTOS V10.3.1 and FreeRTOS V10.4.0 released September 10 2020

	See https://www.FreeRTOS.org/FreeRTOS-V10.4.x.html

	Major enhancements:

	+ Task notifications:  Prior to FreeRTOS V10.4.0 each created task had a
	  single direct to task notification.  From FreeRTOS V10.4.0 each task has
	  an array of notifications.  The direct to task notification API has been
	  extended with API functions postfixed with "Indexed" to enable the API to
	  operate on a task notification at any array index.  See
	  https://www.freertos.org/RTOS-task-notifications.html for more information.
	+ Kernel ports that support memory protection units (MPUs): The ARMv7-M and
	  ARMv8-M MPU ports now support a privilege access only heap. The ARMv7-M
	  MPU ports now support devices that have 16 MPU regions, have the ability
	  to override default memory attributes for privileged code and data
	  regions, and have the ability to place the FreeRTOS kernel code outside of
	  the Flash memory. The ARMv8-M MPU ports now support tickless idle mode.
	  See https://www.freertos.org/FreeRTOS-MPU-memory-protection-unit.html
	  for more information.

	Additional noteworthy updates:

	+ Code formatting is now automated to facilitate the increase in
	  collaborative development in Git.  The auto-formated code is not identical
	  to the original formatting conventions.  Most notably spaces are now used
	  in place of tabs.
	+ The prototypes for callback functions (those that start with "Application",
	  such as vApplicationStackOverflowHook()) are now in the FreeRTOS header
	  files, removing the need for application writers to add prototypes into
	  the C files in which they define the functions.
	+ New Renesas RXv3 port layer.
	+ Updates to the Synopsys ARC code, including support for EM and HS cores,
	  and updated BSP.
	+ Added new POSIX port layer that allows FreeRTOS to run on Linux hosts in
	  the same way the Windows port layer enables FreeRTOS to run on Windows
	  hosts.
	+ Many other minor optimisations and enhancements. For full details
	  see https://github.com/FreeRTOS/FreeRTOS-Kernel/commits/main


Changes between FreeRTOS V10.3.0 and FreeRTOS V10.3.1 released February 18 2020

	See https://www.FreeRTOS.org/FreeRTOS-V10.3.x.html

	+ ./FreeRTOS-Labs directory was removed from this file. The libraries it
	contained are now available as a separate download.

Changes between FreeRTOS V10.2.1 and FreeRTOS V10.3.0 released February 7 2020

	See https://www.FreeRTOS.org/FreeRTOS-V10.3.x.html

	New and updated kernel ports:

	+ Added RISC-V port for the IAR compiler.
	+ Update the Windows simulator port to use a synchronous object to prevent
	  a user reported error whereby a task continues to run for a short time
	  after being moved to the Blocked state.  Note we were not able to
	  replicate the reported issue and it likely depends on your CPU model.
	+ Correct alignment of stack top in RISC-V port when
	  configISR_STACK_SIZE_WORDS is defined to a non zero value, which causes
	  the interrupt stack to be statically allocated.
	+ The RISC-V machine timer compare register can now be for any HART, whereas
	  previously it was always assumed FreeRTOS was running on HART 0.
	+ Update the sequence used to update the 64-bit machine timer
	  compare register on 32-bit cores to match that suggested in RISC-V
	  documentation.
	+ Added tickless low power modes into the ARM, IAR and GCC Cortex-M0 compiler
	  ports.
	+ Updated the behaviour of the ARMv7-M MPU (Memory Protection Unit) ports to
	  match that of the ARMv8-M ports whereby privilege escalations can only
	  originate from within the kernel's own memory segment.  Added
	  configENFORCE_SYSTEM_CALLS_FROM_KERNEL_ONLY configuration constant.
	+ Update existing MPU ports to correctly disable the MPU before it is
	  updated.
	+ Added contributed port and demo application for a T-Head (formally C-SKY)
	  microcontroller.

	New API functions:

	+ Added the vPortGetHeapStats() API function which returns information on
	  the heap_4 and heap_5 state.
	+ Added xTaskCatchUpTicks(), which corrects the tick count value after the
	  application code has held interrupts disabled for an extended period.
	+ Added xTaskNotifyValueClear() API function.
	+ Added uxTimerGetReloadMode() API function.

	Other miscellaneous changes:
	+ Change type of uxPendedTicks from UBaseType_t to TickType_t to ensure it
	  has the same type as variables with which it is compared to, and therefore
	  also renamed the variable xPendingTicks.
	+ Update Keil projects that use the MPU so memory regions come from linker
	  script (scatter file) variables instead of being hard coded.
	+ Added LPC51U68 Cortex-M0+ demos for GCC (MCUXpresso), Keil and IAR
	  compilers.
	+ Added CORTEX_MPU_STM32L4_Discovery_Keil_STM32Cube demo.
	+ Added LPC54018 MPU demo.
	+ Rename xTaskGetIdleRunTimeCounter() to ulTaskGetIdleRunTimeCounter().


Changes between FreeRTOS V10.2.1 and FreeRTOS V10.2.0 released May 13 2019:

	+ Added ARM Cortex-M23 port layer to complement the pre-existing ARM
	  Cortex-M33 port layer.
	+ The RISC-V port now automatically switches between 32-bit and 64-bit
	  cores.
	+ Introduced the portMEMORY_BARRIER macro to prevent instruction re-ordering
	  when GCC link time optimisation is used.
	+ Introduced the portDONT_DISCARD macro to the ARMv8-M ports to try and
	  prevent the secure side builds from removing symbols required by the
	  non secure side build.
	+ Introduced the portARCH_NAME to provide additional data to select semi-
	  automated build environments.
	+ Cortex-M33 and Cortex-M23 ports now correctly disable the MPU before
	  updating the MPU registers.

	+ Added Nuvoton NuMaker-PFM-M2351 ARM Cortex-M23 demo.
	+ Added LPC55S69 ARM Cortex-M33 demo.
	+ Added an STM32 dual core AMP stress test demo.


Changes between FreeRTOS V10.1.1 and FreeRTOS V10.2.0 released February 25 2019:

	+ Added GCC RISC-V MCU port with three separate demo applications.
	+ Included pre-existing ARM Cortex-M33 (ARMv8-M) GCC/ARMclang and IAR ports
	  with Keil simulator demo.
	+ Update the method used to detect if a timer is active.  Previously the
	  timer was deemed to be inactive if it was not referenced from a list.
	  However, when a timer is updated it is temporarily removed from, then
	  re-added to a list, so now the timer's active status is stored separately.
	+ Add vTimerSetReloadMode(), xTaskGetIdleRunTimeCounter(), and
	  xTaskGetApplicationTaskTagFromISR() API functions.
	+ Updated third party Xtensa port so it is MIT licensed.
	+ Added configINCLUDE_PLATFORM_H_INSTEAD_OF_IODEFINE_H to the Renesas
	  compiler RX600v2 port to enable switching between platform.h and
	  iodefine.h includes within that port's port.c file.
	+ Removed the 'FromISR' functions from the MPU ports as ISRs run privileged
	  anyway.
	+ Added uxTaskGetStackHighWaterMark2() function to enable the return type to
	  be changed without breaking backward compatibility.
	  uxTaskGetStackHighWaterMark() returns a UBaseType_t as always,
	  uxTaskGetStackHighWaterMark2() returns configSTACK_DEPTH_TYPE to allow the
	  user to determine the return type.
	+ Fixed issues in memory protected ports related to different combinations
	  of static memory only and dynamic memory only builds.  As a result the
	  definition of tskSTATIC_AND_DYNAMIC_ALLOCATION_POSSIBLE became more
	  complex and was moved to FreeRTOS.h with a table explaining its definition.
	+ Added a 'get task tag from ISR' function.
	+ Change the method used to determine if a timer is active or not from just
	  seeing if it is referenced from the active timer list to storing its
	  active state explicitly.  The change prevents the timer reporting that it
	  is inactive while it is being moved from one list to another.
	+ The pcName parameter passed into the task create functions can be NULL,
	  previously a name had to be provided.
	+ When using tickless idle, prvResetNextTaskUnblockTime() is now only called
	  in xTaskRemoveFromEventList() if the scheduler is not suspended.
	+ Introduced portHAS_STACK_OVERFLOW_CHECKING, which should be set to 1 for
	  FreeRTOS ports that run on architectures that have stack limit registers.


Changes between FreeRTOS V10.1.0 and FreeRTOS V10.1.1 released 7 September 2018

	+ Reverted a few structure name changes that broke several kernel aware
	  debugger plug-ins.
	+ Updated to the latest trace recorder code.
	+ Fixed some formatting in the FreeRTOS+TCP TCP/IP stack code.
	+ Reverted moving some variables from file to function scope as doing so
	  broke debug scenarios that require the static qualifier to be removed.

Changes between FreeRTOS V10.0.1 and FreeRTOS V10.1.0 released 22 August 2018

	FreeRTOS Kernel Changes:

	+ Update lint checked MISRA compliance to use the latest MISRA standard, was
	  previously using the original MISRA standard.
	+ Updated all object handles (TaskHandle_t, QueueHandle_t, etc.) to be
	  unique types instead of void pointers, improving type safety.  (this was
	  attempted some years back but had to be backed out due to bugs in some
	  debuggers).  Note this required the pvContainer member of a ListItem_t
	  struct to be renamed - set configENABLE_BACKWARD_COMPATIBILITY to 1 if
	  this causes an issue.
	+ Added configUSE_POSIX_ERRNO to enable per task POSIX style errno
	  functionality in a more user friendly way - previously the generic thread
	  local storage feature was used for this purpose.
	+ Added Xtensa port and demo application for the XCC compiler.
	+ Changed the implementation of vPortEndScheduler() for the Win32 port to
	  simply call exit( 0 ).
	+ Bug fix in vPortEnableInterrupt() for the GCC Microblaze port to protect
	  the read modify write access to an internal Microblaze register.
	+ Fix minor niggles when the MPU is used with regards to prototype
	  differences, static struct size differences, etc.
	+ The usStackHighWaterMark member of the TaskStatus_t structure now has type
	  configSTACK_DEPTH_TYPE in place of uint16_t - that change should have been
	  made when the configSTACK_DEPTH_TYPE type (which gets around the previous
	  16-bit limit on stack size specifications) was introduced.
	+ Added the xMessageBufferNextLengthBytes() API function and likewise stream
	  buffer equivalent.
	+ Introduce configMESSAGE_BUFFER_LENGTH_TYPE to allow the number of bytes
	  used to hold the length of a message in the message buffer to be reduced.
	  configMESSAGE_BUFFER_LENGTH_TYPE default to size_t, but if, for example,
	  messages can never be more than 255 bytes it could be set to uint8_t,
	  saving 3 bytes each time a message is written into the message buffer
	  (assuming sizeof( size_t ) is 4).
	+ Updated the StaticTimer_t structure to ensure it matches the size of the
	  Timer_t structure when the size of TaskFunction_t does not equal the size
	  of void *.
	+ Update various Xilinx demos to use 2018.1 version of the SDK tools.
	+ Various updates to demo tasks to maintain test coverage.
	+ FreeRTOS+UDP was removed in FreeRTOS V10.1.0 as it was replaced by
	  FreeRTOS+TCP, which was brought into the main download in FreeRTOS
	  V10.0.0.  FreeRTOS+TCP can be configured as a UDP only stack, and
	  FreeRTOS+UDP does not contain the patches applied to FreeRTOS+TCP.

	FreeRTOS+TCP Changes:

	+ Multiple security improvements and fixes in packet parsing routines, DNS
	  caching, and TCP sequence number and ID generation.
	+ Disable NBNS and LLMNR by default.
	+ Add TCP hang protection by default.

	We thank Ori Karliner of Zimperium zLabs Team for reporting these issues.


Changes between FreeRTOS V10.0.0 and FreeRTOS V10.0.1, released December 20 2017

	+ Fix position of "#if defined( __cplusplus )" in stream_buffer.h.
	+ Correct declarations of MPU_xQueuePeek() and MPU_xQueueSemaphoreTake() in
	  mpu_prototypes.h.
	+ Correct formatting in vTaskList() helper function when it prints the state
	  of the currently executing task.
	+ Introduce #error if stream_buffer.c is built without
	  configUSE_TASK_NOTIFICATIONS set to 1.
	+ Update FreeRTOS+TCP to V2.0.0
		- Improve the formatting of text that displays the available netword
		  interfaces when FreeRTOS+TCP is used on Windows with WinPCap.
		- Introduce ipconfigSOCKET_HAS_USER_WAKE_CALLBACK option to enable a user
		  definable callback to execute when data arrives on a socket.

Changes between FreeRTOS V9.0.1 and FreeRTOS V10.0.0:

	The FreeRTOS kernel is now MIT licensed: https://www.FreeRTOS.org/license

	New Features and components:

	+ Stream Buffers - see https://www.FreeRTOS.org/RTOS-stream-buffer-example.html
	+ Message Buffers - see https://www.FreeRTOS.org//RTOS-message-buffer-example.html
	+ Move FreeRTOS+TCP into the main repository, along with the basic Win32
	  TCP demo FreeRTOS_Plus_TCP_Minimal_Windows_Simulator.

	New ports or demos:

	+ Added demo for TI SimpleLink CC3220 MCU.
	+ Added MPU and non MPU projects for Microchip CEC and MEC 17xx and 51xx
	  MCUs.
	+ Added CORTEX_MPU_Static_Simulator_Keil_GCC demo to test static allocation
	  in the MPU port.

	Fixes or enhancements:

	+ Cortex-M ports push additional register prior to calling
	  vTaskSwitchContext to ensure 8-byte alignment is maintained.  Only
	  important if a user defined tick hook function performs an operation that
	  requires 8-byte alignment.
	+ Optimisations to the implementation of the standard tickless idle mode on
	  Cortex-M devices.
	+ Improvements to the Win32 port including using higher priority threads.
	+ Ensure interrupt stack alignment on PIC32 ports.
	+ Updated GCC TriCore port to build with later compiler versions.
	+ Update mpu_wrappers.c to support static allocation.
	+ The uxNumberOfItems member of List_t is now volatile - solving an issue
	  when the IAR compiler was used with maximum optimization.
	+ Introduced configRECORD_STACK_HIGH_ADDRESS.  When set to 1 the stack start
	  address is saved into each task's TCB (assuming stack grows down).
	+ Introduced configINCLUDE_FREERTOS_TASK_C_ADDITIONS_H to allow user defined
	  functionality, and user defined initialisation, to be added to FreeRTOS's
	  tasks.c source file.  When configINCLUDE_FREERTOS_TASK_C_ADDITIONS_H is
	  set to 1 a user provided header file called freertos_task_c_additions.h
	  will be included at the bottom of tasks.c.  Functions defined in that
	  header file can call freertos_tasks_c_additions_init(), which in turn
	  calls a macro called FREERTOS_TASKS_C_ADDITIONS_INIT(), if it is defined.
	  FREERTOS_TASKS_C_ADDITIONS_INIT() can be defined in FreeRTOSConfig.h.
	+ Introduced configPRE_SUPPRESS_TICKS_AND_SLEEP_PROCESSING( x ) which can be
	  defined by a user in FreeRTOSConfig.h.  The macro is called before
	  assessing whether to enter tickless idle mode or not.  If the macro sets
	  x to zero then tickless idle mode will not be entered.  This allows users
	  to abort tickless idle mode entry before the tickless idle function is
	  even called - previously it was only possible to abort from within the
	  tickless idle function itself.
	+ Added configPRINTF(), which can be defined by users to allow all libraries
	  to use the same print formatter.
	+ Introduced configMAX() and configMIN() macros which default to standard
	  max( x, y ) and min( x, y ) macro behaviour, but can be overridden if the
	  application writer defines the same macros in FreeRTOSConfig.h.
	+ Corrected the definition of StaticTask_t in the case where
	  INCLUDE_xTaskAbortDelay is set to 1.
	+ Introduced configTIMER_SERVICE_TASK_NAME and configIDLE_TASK_NAME, both of
	  which can be defined to strings in FreeRTOSConfig.h to change the default
	  names of the timer service and idle tasks respectively.
	+ Only fill the stack of a newly created task with a known value if stack
	  checking, or high water mark checking/viewing, is in use - removing the
	  dependency on memset() in other cases.
	+ Introduced xTaskCreateRestrictedStatic() so static allocation can be used
	  with the MPU.
	+ Ensure suspended tasks cannot be unsuspended by a received task
	  notification.
	+ Fix race condition in vTaskSetTimeOutState().
	+ Updated trace recorder files to the latest version.

Changes since FreeRTOS V9.0.0:

	+ Priority dis-inheritance behaviour has been enhanced in the case where a
	  task that attempted to take a mutex that was held by a lower priority task
	  timed out before it was able to obtain the mutex (causing the task that
	  holds the mutex to have its priority raised, then lowered again, in
	  accordance with the priority inheritance protocol).
	+ Split the overloaded xQueueGenericReceive() function into three separate
	  dedicated functions.
	+ Allow the default human readable text names given to the Idle and Timer
	  tasks to be overridden by defining the configIDLE_TASK_NAME and
	  configTIMER_SERVICE_TASK_NAME definitions respectively in FreeRTOSConfig.h.
	+ Introduced configINITIAL_TICK_COUNT to allow the tick count to take a
	  value of than than 0 when the system boots.  This can be useful for
	  testing purposes - although setting configUSE_16_BIT_TICKS to 1 can also
	  be used to test frequent tick overflows.
	+ Ensure the Cortex-M SysTick count is cleared to zero before starting the
	  first task.
	+ Add configASSERT() into ARM Cortex-M ports to check the number of priority
	  bit settings.
	+ Clear the 'control' register before starting ARM Cortex-M4F ports in case
	  the FPU is used before the scheduler is started.  This just saves a few
	  bytes on the main stack as it prevents space being left for a later save
	  of FPU registers.
	+ Added xSemaphoreGetMutexHolderFromISR().
	+ Corrected use of portNVIC_PENDSVSET to portNVIC_PENDSVSET_BIT in MPU ports.
	+ Introduced configSTACK_DEPTH_TYPE to allow users to change the type used
	  to specify the stack size when using xTaskCreate().  For historic reasons,
	  when FreeRTOS was only used on small MCUs, the type was set to uint16_t,
	  but that can be too restrictive when FreeRTOS is used on larger
	  processors.  configSTACK_DEPTH_TYPE defaults to uint16_t.
	  xTaskCreateStatic(), being a newer function, used a uint32_t.
	+ Increase the priority of the Windows threads used by the Win32 port.  As
	  all the threads run on the same core, and the threads run with very high
	  priority, there is a risk that the host will become unresponsive, so also
	  prevent the Windows port executing on single core hosts.

Changes between FreeRTOS V9.0.0 and FreeRTOS V9.0.0rc2 released May 25 2016:

	See https://www.FreeRTOS.org/FreeRTOS-V9.html

	RTOS kernel updates:

	+ The prototype of the new xTaskCreateStatic() API function was modified to
	  remove a parameter and improve compatibility with other new
	  "CreateStatic()" API functions.  The stack size parameter in
	  xTaskCreateStatic() is now uint32_t, which changes the prototype of the
	  callback functions.  See the following URL:
	  https://www.FreeRTOS.org/xTaskCreateStatic.html
	+ GCC ARM Cortex-A port:  Introduced the configUSE_TASK_FPU_SUPPORT
	  constant.  When configUSE_TASK_FPU_SUPPORT is set to 2 every task is
	  automatically given a floating point (FPU) context.
	+ GCC ARM Cortex-A port:  It is now possible to automatically save and
	  restore all floating point (FPU) registers on entry to each potentially
	  nested interrupt by defining vApplicationFPUSafeIRQHandler() instead of
	  vApplicationIRQHandler().
	+ All ARM Cortex-M3/4F/7 ports:  Clear the least significant bit of the task
	  entry address placed onto the stack of a task when the task is created for
	  strict compliance with the ARM Cortex-M3/4/7 architecture documentation
	  (no noticeable effect unless using the QMEU emulator).
	+ Added GCC and Keil ARM Cortex-M4F MPU ports - previously the MPU was only
	  supported on ARM Cortex-M3.
	+ ARM Cortex-M3/4F MPU ports:  Update to fully support the FreeRTOS V9.0.0
	  API (other than static object creation) and added the
	  FreeRTOS/Demo/CORTEX_MPU_Simulator_Keil_GCC demo application to
	  demonstrate how to use the updated MPU port.
	+ All ARM Cortex-M3/4F/7 ports:  Add additional barrier instructions to the
	  default low power tickless implementation.
	+ All ARM Cortex-M0 ports:  Prevent an item being left on the stack of the
	  first task that executes.
	+ Win32 ports:  Reduce the amount of stack used and change the way Windows
	  threads are deleted to increase the maximum execution time.
	+ Add an ARM Cortex-M4F port for the MikroC compiler.  Ensure to read the
	  documentation page for this port before use.
	+ MPS430X IAR port:  Update to be compatible with the latest EW430 tools
	  release.
	+ IAR32 GCC port:  Correct vPortExitCritical() when
	  configMAX_API_CALL_INTERRUPT_PRIORITY == portMAX_PRIORITY.
	+ For consistency vTaskGetTaskInfo() now has the alias vTaskGetInfo(),
	  xTaskGetTaskHandle() now has the alias xTaskGetHandle() and
	  pcQueueGetQueueName() now has an alias pcQueueGetName().
	+ Fix various errors in comments and compiler warnings.

	Demo application updates:

	+ Update Atmel Studio projects to use Atmel Studio 7.
	+ Update Xilinx SDK projects to use the 2016.1 version of the SDK.
	+ Remove dependency on legacy IO libraries from the PIC32 demos.
	+ Move the Xilinx UltraScale Cortex-R5 demo into the main distribution.
	+ Update the MSP432 libraries to the latest version.
	+ Add Microchip CEC1302 (ARM Cortex-M4F) demos for GCC, Keil and MikroC
	  compilers.
	+ Move the Atmel SAMA5D2 demo into the main distribution.

Changes between FreeRTOS V9.0.0rc1 and FreeRTOS V9.0.0rc2 (release candidate 2)
released March 30 2016:

	NOTE - See https://www.FreeRTOS.org/FreeRTOS-V9.html for details

	+ The functions that create RTOS objects using static memory allocation have
	  been simplified and will not revert to using dynamic allocation if a
	  buffer is passed into a function as NULL.
	+ Introduced the configSUPPORT_DYNAMIC_ALLOCATION configuration constant to
	  allow a FreeRTOS application to be built without a heap even being being
	  defined. The Win32 example located in the
	  /FreeRTOS/demo/WIN32-MSVC-Static-Allocation-Only directory is provided as
	  a reference for projects that do not include a FreeRTOS heap.
	+ Minor run-time optimisations.
	+ Two new low power tickless implementations that target Silicon Labs EFM32
	  microcontrollers.
	+ Addition of the xTimerGetPeriod() and xTimerGetExpireTime() API functions.

Changes between FreeRTOS V8.2.3 and FreeRTOS V9.0.0rc1 (release candidate 1)
released February 19 2016:

	RTOS Kernel Updates:

	+ Major new feature - tasks, semaphores, queues, timers and event groups can
	  now be created using statically allocated memory, so without any calls to
	  pvPortMalloc().
	+ Major new features - Added the xTaskAbortDelay() API function which allows
	  one task to force another task to immediately leave the Blocked state,
	  even if the event the blocked task is waiting for has not occurred, or the
	  blocked task's timeout has not expired.
	+ Updates necessary to allow FreeRTOS to run on 64-bit architectures.
	+ Added vApplicationDaemonTaskStartupHook() which executes when the RTOS
	  daemon task (which used to be called the timer service task) starts
	  running.  This is useful if the application includes initialisation code
	  that would benefit from executing after the scheduler has been started.
	+ Added the xTaskGetTaskHandle() API function, which obtains a task handle
	  from the task's name.  xTaskGetTaskHandle() uses multiple string compare
	  operations, so it is recommended that it is called only once per task.
	  The handle returned by xTaskGetTaskHandle() can then be stored locally for
	  later re-use.
	+ Added the pcQueueGetQueueName() API function, which obtains the name of
	  a queue from the queue's handle.
	+ Tickless idling (for low power applications) can now also be used when
	  configUSE_PREEMPTION is 0.
	+ If one task deletes another task, then the stack and TCB of the deleted
	  task is now freed immediately.  If a task deletes itself, then the stack
	  and TCB of the deleted task are freed by the Idle task as before.
	+ If a task notification is used to unblock a task from an ISR, but the
	  xHigherPriorityTaskWoken parameter is not used, then pend a context switch
	  that will then occur during the next tick interrupt.
	+ Heap_1.c and Heap_2.c now use the configAPPLICATION_ALLOCATED_HEAP
	  settings, which previously was only used by heap_4.c.
	  configAPPLICATION_ALLOCATED_HEAP allows the application writer to declare
	  the array that will be used as the FreeRTOS heap, and in-so-doing, place
	  the heap at a specific memory location.
	+ TaskStatus_t structures are used to obtain details of a task.
	  TaskStatus_t now includes the bae address of the task's stack.
	+ Added the vTaskGetTaskInfo() API function, which returns a TaskStatus_t
	  structure that contains information about a single task.  Previously this
	  information could only be obtained for all the tasks at once, as an array
	  of TaskStatus_t structures.
	+ Added the uxSemaphoreGetCount() API function.
	+ Replicate previous Cortex-M4F and Cortex-M7 optimisations in some
	  Cortex-M3 port layers.

	Demo Application Updates:

	Further demo applications will be added prior to the final FreeRTOS V9
	release.

	+ Updated SAM4L Atmel Studio project to use Atmel Studio 7.
	+ Added ARM Cortex-A53 64-bit port.
	+ Added a port and demo for the ARM Cortex-A53 64-bit cores on the Xilinx
	  Ultrascale MPSoC.
	+ Added Cortex-M7 SAME70 GCC demo.
	+ Added EFM32 Giant and Wonder Gecko demos.


Changes between V8.2.2 and V8.2.3 released October 16, 2015

	RTOS kernel updates:

	+ Fix bug identified in a modification made in V8.2.2 to the software timer
	  code that allows tickless low power applications to sleep indefinitely
	  when software timers are used.
	+ Simplify and improve efficiency of stack overflow checking.
	+ Add xTaskNotifyStateClear() API function.
	+ New IAR and GCC Cortex-R ports for microprocessors that do not use an ARM
	  generic interrupt controller (GIC).
	+ New PIC32MEC14xx port.
	+ Add support for PIC32MZ EF parts (with floating point) into the PIC32MZ
	  port.
	+ Zynq7000 port layer now declares the functions that setup and clear the
	  tick interrupt as weak symbols so they can be overridden by the
	  application, and uses a global XScuGic object so the same object can be
	  used by the application code.
	+ Introduced configUSE_TASK_FPU_SUPPORT, although the PIC32MZ EF port is
	  currently the only port that uses it.
	+ Updates to RL78 and 78K0 IAR port layers to improve support for
	  combinations of memory models.
	+ Minor updates to heap_5.c to remove compiler warnings generated by some
	  compilers.
	+ License simplifications.  See /FreeRTOS/License/license.txt in the
	  official distribution.

	FreeRTOS+ updates:

	+ Update directory names to use WolfSSL instead of CyaSSL, inline with
	  WolfSSL's re-branding.
	+ Update to latest WolfSSL code.
	+ Update to latest FreeRTOS+Trace recorder code.
	+ Add in the FreeRTOS+Trace recorder library required for streaming trace.

	Demo application changes:

	+ Add demo applications for Renesas RZ/T (Cortex-R), PIC32MZ EF (PIC32 with
	  floating point hardware), PIC32MEC14xx, RX71M, RX113 and RX231.
	+ General tidy up of spelling and compiler warnings.


Changes between V8.2.1 and V8.2.2 released August 12, 2015

	RTOS kernel updates:

	+ Added Intel IA32/x86 32-bit port.
	+ General maintenance.
	+ PRIVILEGED_FUNCTION and PRIVILEGED_DATA macros, which are used in memory
	  protected systems, have been added to the newer event group and software
	  timer functions.
	+ Add the errno definitions used by FreeRTOS+ components into projdefs.h.
	+ Remove the restriction that prevented tick-less idle implementations
	  waiting indefinitely when software timers were used in the same
	  application.
	+ Introduce xTaskNotifyAndQueryFromISR() as the interrupt safe version of
	  xTaskNotifyAndQuery().
	+ Add additional NOPs to the MSP430X port layers to ensure strict compliance
	  with the hardware documentation.
	+ Microblaze port: Added option for port optimised task selection.
	+ Microblaze port: Previously tasks inherited the exception enable state
	  at the time the task was created.  Now all tasks are created with
	  exceptions enabled if the Microblaze design supports exceptions.
	+ Windows port: Add additional safe guards to ensure the correct start up
	  sequence and thread switching timing.
	+ Windows port: Improve the implementation of the port optimised task
	  selection assembly code.
	+ Update heap_4 and heap_5 to allow use on 64-bit processors.
	+ Simplify the code that creates a queue.
	+ General improved tick-less idle behaviour.
	+ Ensure none of the variables in the common kernel files are initialised to
	  anything other than zero.
	+ Correct calculation of xHeapStructSize in heap_4 and heap_5.

	Demo application updates:

	+ Added demo project for the new IA32/x86 port that targets the Galileo
	  hardware.
	+ Added MSP430FR5969 demos (previously provided as a separate download).
	+ Added FreeRTOS BSP repository for automatic creation of FreeRTOS
	  applications in the Xilinx SDK.
	+ Added Atmel Studio / GCC project for the SAMV71 (ARM Cortex-M7)
	+ Update Xilinx SDK projects to use version 2015.2 of the SDK.
	+ Remove Microblaze demos that were using obsolete tools.
	+ Add MSP43FR5969 IAR and CCS demos.

	FreeRTOS+ Updates:

	+ Updated FreeRTOS+Trace recorder library, which requires an update to the
	  FreeRTOS+Trace application.
	+ Added Reliance Edge source code and demo application.  Reliance edge is
	  a fail safe transactional file system ideal for applications that require
	  file storage, and especially when high reliability is essential.
	+ Introduce configAPPLICATION_PROVIDES_cOutputBuffer to allow FreeRTOS+CLI
	  users to place the output buffer at a fixed memory address.
	+ Improve the NetworkInterface.c file provided for the Windows port of
	  FreeRTOS+UDP.

Changes between V8.2.0 and V8.2.1 released 24th March 2015.

	RTOS kernel updates:

	+ Added user definable and flexible thread local storage facility.
	+ Added vTimerSetTimerID() API function to complement the pvTimerGetTimerID()
	  function to allow the timer's ID to be used as timer local storage.
	+ Fixed a potential issue related to the use of queue sets from an ISR.
	+ Some updates to the Xilinx Microblaze GCC port.
	+ Added ARM Cortex-M4F port for Texas Instruments Code Composer Studio.
	+ Added ARM Cortex-M7 r0p1 port layer for IAR, GCC and Keil which contains a
	  minor errata work around.  All other ARM Cortex-M7 core revisions should
	  use the ARM Cortex-M4F port.
	+ Exclude the whole of croutine.c if configUSE_CO_ROUTINES is set to 0.
	+ Change some data types from uint32_t to size_t in preparation for 64-bit
	  Windows port.
	+ Update the PIC32 port to remove deprecation warnings output by the latest
	  XC32 compilers.
	+ Fix bug when xQueueOverwrite() and xQueueOverwrite() from ISR are used to
	  overwrite items in two queues that are part of the same set.

	Demo application updates:

	+ Added demo application for TI's ARM Cortex-M4F based MSP432
	  microcontroller using IAR, Keil and CCS compilers.
	+ Added demo application for STM32F ARM Cortex-M7 based microcontroller
	  using IAR and Keil.
	+ Added demo application for Atmel SAMV71 ARM Cortex-M7 based
	  microcontroller using IAR and Keil.
	+ Added Microblaze demo that uses the 2014.4 version of the Xilinx SDK and
	  runs on the KC705 evaluation board (Kintex FPGA).

Changes between V8.1.2 and V8.2.0 released 16th January 2015

	Changes between release candidate 1 and the official release are restricted
	to maintenance only.

	Significant RTOS kernel updates:

	+ MAJOR NEW FEATURE!  Task notifications.  Please see the following URL for
	  details: https://www.FreeRTOS.org/RTOS-task-notifications.html
	+ NEW HEADER FILE REQUIRED!  Obsolete definitions have been separated into
	  a new header file called FreeRTOS/Source/include/deprecated_definitions.h.
	  This header file must be present to build.  Note some of the obsolete
	  definitions are still used by very old demo application projects.

	Other RTOS kernel updates:

	+ Made xSemaphoreGiveFromISR() a function rather than a macro that calls
	  xQueueGenericSendFromISR().  This allows for major performance
	  enhancements at the expense of some additional code size if both functions
	  are used in the same application.  NOTE:  In most uses cases such use of
	  a semaphore can now be replaced with a task notification which is smaller
	  and faster still.
	+ The TCB is now always allocated such that the task's stack grows away from
	  the TCB (improves debugging of stack overflows as the overflow will not
	  overwrite the task's name).
	+ GCC, IAR and Keil Cortex-M4F ports now use more inlining (performance
	  enhancements at the cost of a little additional code space).
	+ Queues are now allocated with a single call to pvPortMalloc() which
	  allocates both the queue structure and the queue storage area.
	+ Introduced a new critical section macro for reading the tick count that
	  defines away to nothing in cases where the width of the tick allows the
	  tick count to be read atomically (performance benefits - especially when
	  optimisation is on).
	+ Introduced configAPPLICATION_ALLOCATED_HEAP in heap_4.c to allow the
	  application writer to provide their own heap array - and in so doing
	  control the location of the heap.
	+ Introduced configUSE_LIST_DATA_INTEGRITY_CHECK_BYTES which, when set, will
	  include known values in both list and list item structures.  The values
	  are intended to assist debugging.  If the values get overwritten then it
	  is likely application code has written over RAM used by the kernel.
	+ configASSERT()s in all Cortex-M ports used to test the lowest 5 bits of
	  the interrupt control register to detect taskENTER_CRITICAL() being called
	  from an interrupt.  This has been changed to test all 8 bits.
	+ Introduced uxTaskPriorityGetFromISR().
	+ Microblze V8 port now tests XPAR_MICROBLAZE_0_USE_FPU for inequality to 0
	  rather than equality to 1, and 2 and 3 are also valid values.
	+ Cortex-A5 GIC-less port no longer passes the address of the interrupting
	  peripheral into the interrupt handler.
	+ Fix an issue in FreeRTOS-MPU where an attempt was made to free the stack
	  belonging to a task when the task was deleted, even when the stack was
	  allocated statically.
	+ Utility (helper) functions that format task statistic information into
	  human readable tables now pad task names with spaces to ensure columns
	  line up correctly even where task name lengths vary greatly.
	+ Update FreeRTOS+Trace recorder library to version 2.7.0.

	Demo application updates:

	+ Added two new standard demo task sets:  IntSemTest and TaskNotify.
	+ Added port and demo application for Atmel SAMA5D4 Cortex-A5 MPU.
	+ Added demo application for Altera Cyclone V Cortex-A9 MPU.
	+ Updated Zynq demo to use version 2014.4 of Xilinx's SDK and added in
	  demo tasks for new RTOS features.
	+ Updated Atmel SAM4E and SAM4S demos to include a lot of additional test
	  and demo tasks.
	+ Fixed a corner case issue in Atmel SAM4L low power tickless
	  implementation, and added button interrupt handling.
	+ Make the interrupt queue tests more tolerant to heave CPU loads.
	+ Updated MSVC FreeRTOS simulator demo to include the latest standard test
	  and demo tasks.
	+ Updated MingW/Eclipse FreeRTOS simulator demo to match the FreeRTOS MSVC
	  simulator demo.
	+ Updated all demos that use FreeRTOS+Trace to work with the latest trace
	  recorder code.


Changes between V8.1.1 and V8.1.2 released September 2nd 2014

	Move the defaulting of configUSE_PORT_OPTIMISED_TASK_SELECTION into the
	individual port layers where necessary so it does not affect ports that do
	not support the definition.

Changes between V8.1.0 and V8.1.1 released August 29th 2014

	By popular requests - a minor patch to V8.1.0 to re-instate the ability to
	give a mutex type semaphore (with priority inheritance) from an interrupt
	handler.

Changes between V8.0.1 and V8.1.0 released August 26th 2014

	FreeRTOS scheduler, kernel, demo and test updates:

	+ Improved the priority inheritance algorithms to assist integration with
	  off the shelf middleware that may hold multiple mutexes simultaneously.
	+ Introduce heap_5.c, which is similar to heap_4.c but allows the heap to
	  span multiple non-contiguous memory regions.
	+ Updated all Cortex-A9 ports to help trap a couple of common usage errors -
	  the first being when a task incorrectly attempts to exit its implementing
	  function and the second being when a non interrupt safe API function is
	  called from an interrupt.
	+ Update all Cortex-A9 ports to remove obsolete mode switches prior to
	  restoring a task context.
	+ configUSE_PORT_OPTIMISED_TASK_SELECTION now defaults to 1 instead of 0.
	+ Update all Cortex-M3/4F ports to trap a non interrupt safe API function
	  being called from an interrupt handler.
	+ Simplify the alignment checks in heap_4.c.
	+ Update the MSVC Windows simulator demo to use heap_5.c in place of
	  heap_4.c to ensure end users have an example to refer to.
	+ Updated standard demo test code to test the new priority inheritance
	  algorithms.
	+ Updated the standard demo tasks to make use of stdint and the FreeRTOS
	  specific typedefs that were introduced in FreeRTOS V8.0.0.
	+ Introduce the pdMS_TO_TICKS() macro as a more user friendly and intuitive
	  alternative to pdTICKS_PER_MS - both of which can be used to convert a
	  time specified in milliseconds to a time specified in RTOS ticks.
	+ Fix a bug in the Tasking compiler's Cortex-M port that resulted in an
	  incorrect value being written to the basepri register.  This only effects
	  users of the Tasking compiler.
	+ Update the Zynq demo to use version 2014.2 of the SDK and add in an lwIP
	  example that demonstrates lwIP being used with both its raw and sockets
	  interfaces.
	+ Updated the CCS Cortex-R4 port to enable it to be built with the latest
	  CCS compiler.

	New ports and demo applications:

	+ Two Renesas RX64M ports (RXv2 core) and demos introduced, one for the GCC
	  compiler and one for the Renesas compiler.  Both demos use e2 studio.
	+ Generic IAR Cortex-A5 port (without any reliance on a GIC) introduced.
	  The new port is demonstrated on an Atmel SAMA5D3 XPlained board.

	FreeRTOS+ component updates:

	+ Update CyaSSL to the latest version.
	+ Updated the FreeRTOS+ components supplied directly by Real Time Engineers
	  Ltd. to make use of stdint and the FreeRTOS specific typedefs that were
	  introduced in FreeRTOS V8.0.0.
	+ Rework and simplify the FreeRTOS+FAT SL RAM disk driver.

	Miscellaneous updates and maintenance:

	+ Update the IAR and DS-5/ARM RZ demos to target the official RZ RSK
	  hardware in place of the previously targeted Renesas internal (not
	  publicly available) hardware.
	+ Various other maintenance tasks.


Changes between V8.0.0 and V8.0.1 released 2nd May 2014

	+ Minor fixes to the event group functionality that was released in V8.0.0.
	  The 'clear bits from ISR' functionality is now implemented using a
	  deferred interrupt callback instead of a function, and the 'wait bits' and
	  'task sync' functions now correctly clear internal control bits before
	  returning a value in every possible path through the respective functions.
	+ Ensure the updating of internal control data is protected by a critical
	  section after a task is deleted or suspended.
	+ Minor fixes to FreeRTOS+FAT SL - namely seeking beyond the end of a file
	  when the offset was not a multiple of the sector size.
	+ Ensure Cortex-A9 system registers are only ever accessed as 32-bit values,
	  even when only the lest significant byte of the register is implemented.

	Other updates:

	+ Updated the XMC4200 IAR project so it links with version 7.x of the IAR
	  tools.
	+ Add RL78L1C demo.
	+ Add pcTimerGetName() API function.
	+ Call _reclaim_reent() when a task is deleted if configUSE_NEWLIB_REENTRANT
	  is defined.

Changes between V7.6.0 and V8.0.0 released 19th Feb 2014

	https://www.FreeRTOS.org/upgrading-to-FreeRTOS-V8.html

	FreeRTOS V8.x.x is a drop-in compatible replacement for FreeRTOS V7.x.x,
	although a change to the type used to reference character strings may result
	in application code generating a few (easily clearable) compiler warnings
	after the upgrade, and an updated typedef naming convention means use of the
	old typedef names is now discouraged.
	See https://www.FreeRTOS.org/upgrading-to-FreeRTOS-V8.html for full
	information.

	New features and functionality:

	+ Event groups - see https://www.FreeRTOS.org/FreeRTOS-Event-Groups.html
	+ Centralised deferred interrupt processing - see
	  https://www.FreeRTOS.org/xTimerPendFunctionCallFromISR.html

	Other updates:

	+ Previously, when a task left the Blocked state, a context switch was
	  performed if the priority of the unblocked task was greater than or equal
	  to the priority of the Running task.  Now a context switch is only
	  performed if the priority of the unblocked task is greater than the
	  priority of the Running task.
	+ New low power tickless demonstration project that targets the ST STM32L
	  microcontroller - see
	  https://www.FreeRTOS.org/STM32L-discovery-low-power-tickless-RTOS-demo.html
	+ Add xPortGetMinimumEverFreeHeapSize() to heap_4.c.
	+ Small change to the tickless low power implementation on the SAM4L to
	  ensure the alarm value (compare match value) cannot be set to zero when a
	  tickless period is exited due to an interrupt originating from a source
	  other than the RTOS tick.
	+ Update the GCC/Eclipse Win32 simulator demo to make better use of Eclipse
	  resource filters and match the functionality of the MSVC equivalent.
	+ xTaskIsTaskSuspended() is no longer a public function.  Use
	  eTaskGetState() in its place.
	+ Improved trace macros, including tracing of heap usage.
	+ Remove one level of indirection when accepting interrupts on the PIC32MZ.
	+ Add Cortex-A9 GCC port layer.
	+ Add Xilinx Zynq demo application.


Changes between V7.5.3 and V7.6.0 released 18th November 2013

	V7.6.0 changes some behaviour when the co-operative scheduler is used (when
	configUSE_PREEMPTION is set to 0).  It is important to note that the
	behaviour of the pre-emptive scheduler is unchanged - the following
	description only applies when configUSE_PREEMPTION is set to 0:

	WHEN configUSE_PREEMPTION IS SET TO 0 (which is in a small minority of
	cases) a context switch will now only occur when a task places itself into
	the Blocked state, or explicitly calls taskYIELD().  This differs from
	previous versions, where a context switch would also occur when implicitly
	moving a higher priority task out of the Blocked state.  For example,
	previously, WHEN PREEMPTION WAS TURNED OFF, if task A unblocks task B by
	writing to a queue, then the scheduler would switch to the higher priority
	task.  Now, WHEN PREEMPTION IS TURNED OFF, if task A unblocks task B by
	writing to a queue, task B will not start running until task A enters the
	Blocked state or task A calls taskYIELD().  [If configUSE_PREEMPTION is not
	set to 0, so the normal pre-emptive scheduler is being used, then task B
	will start running immediately that it is moved out of the Blocked state].

	Other changes:

	+ Added a port layer and a demo project for the new PIC32MZ architecture.
	+ Update the PIC32MX port layer to re-introduce some ehb instructions that
	  were previously removed, add the ability to catch interrupt stack
	  overflows (previously only task stack overflows were trapped), and also
	  add the ability to catch an application task incorrectly attempting to
	  return from its implementing function.
	+ Make dramatic improvements to the performance of the Win32 simulator port
	  layer.
	+ Ensure tasks that are blocked indefinitely report their state as Blocked
	  instead of Suspended.
	+ Slight improvement to the Cortex-M4F port layers where previously one
	  register was inadvertently being saved twice.
	+ Introduce the xSemaphoreCreateBinary() API function to ensure consistency
	  in the semantics of how each semaphore type is created.  It is no longer
	  recommended to use vSemaphoreCreateBinary() (the version prefixed with a
	  'v'), although it will remain in the code for backward compatibility.
	+ Update the Cortex-M0 port layers to allow the scheduler to be started
	  without using the SVC handler.
	+ Added a build configuration to the PIC32MX MPLAB X demo project that
	  targets the PIC32 USB II starter kit.  Previously all the build
	  configurations required the Explorer 16 hardware.
	+ Some of the standard demo tasks have been updated to ensure they execute
	  correctly with the updated co-operative scheduling behaviour.
	+ Added comprehensive demo for the Atmel SAM4E, including use of
	  FreeRTOS+UDP, FreeRTOS+FAT SL and FreeRTOS+CLI.

	FreeRTOS+ Changes:

	+ Minor maintenance on FreeRTOS+UDP.

Changes between V7.5.2 and V7.5.3 released October 14 2013

	Kernel changes:

	+ Prior to V7.5.x yields requested from the tick hook would occur in the
	  same tick interrupt - revert to that original behaviour.
	+ New API function uxQueueSpacesAvailable().
	+ Introduced the prvTaskExitError() function to Cortex-M0, Cortex-M3/4
	  and Cortex-M4F ports.  prvTaskExitError() is used to trap tasks that
	  attempt to return from their implementing functions (tasks should call
	  vTaskDelete( NULL ); if they want to exit).
	+ The Cortex-M0 version of portSET_INTERRUPT_MASK_FROM_ISR and
	  portCLEAR_INTERRUPT_MASK_FROM_ISR are now fully nestable.
	+ Improved behaviour and robustness of the default Cortex-M tickless idle
	  behaviour.
	+ Add workaround for silicon errata PMU_CM001 in Infineon XMC4000 devices to
	  all Cortex-M4F ports.
	+ Add Cortex-M0 port for Keil.
	+ Updated Cortus port.
	+ Ensure _impure_ptr is initialised before the scheduler is started.
	  Previously it was not set until the first context switch.

	FreeRTOS+ changes:

	+ Update FreeRTOS+UDP to V1.0.1 - including direct integration of the
	  FreeRTOS+Nabto task, improvements to the DHCP behaviour, and a correction
	  to the test that prevents the network event hook being called on the first
	  network down event.  The FreeRTOS+UDP change history is maintained
	  separately.
	+ Correct the __NVIC_PRIO_BITS setting in the LPC18xx.h header files
	  provided in the NXP CMSIS library, then update the interrupts used by the
	  LPC18xx demos accordingly.
	+ Replace double quotes (") with single quotes (') in FreeRTOS+CLI help
	  strings to ensure the strings can be used with the JSON descriptions used
	  in the FreeRTOS+Nabto demos.

	Demo and miscellaneous changes:

	+ Added demo for the Atmel SAMD20 Cortex-M0+.  The demo includes
	  FreeRTOS+CLI
	+ Added a demo for the Infineon Cortex-M0 that can be built with the IAR
	  Keil and GCC tools.
	+ Updated the Infineon XMC4000 demos for IAR, Keil, GCC and Tasking tools,
	  with additional build configurations to directly support the XMC4200 and
	  XMC4400 devices, in addition to the previously supported XMC4500.
	+ Updated the demo application.
	+ Added additional trace macros traceMALLOC and traceFREE to track heap
	  usage.

Changes between V7.5.0 and V7.5.2 released July 24 2013

	V7.5.2 makes the new Cortex-M vPortCheckInterruptPriority() function
	compatible with the STM32 standard peripheral driver library, and adds
	an extra critical section to the default low power tickless mode
	implementation.  Only users of the STM32 peripheral library or the default
	tickless implementation need update from version 7.5.0.

Changes between V7.4.2 and V7.5.0 released July 19 2013

	V7.5.0 is a major upgrade that includes multiple scheduling and efficiency
	improvements, and some new API functions.

	Compatibility information for FreeRTOS users:
	  FreeRTOS V7.5.0 is backward compatible with FreeRTOS V7.4.0 with one
	  exception; the vTaskList() and vTaskGetRunTimeStats() functions are now
	  considered legacy, having been replaced by the single uxTaskGetSystemState()
	  function.  configUSE_STATS_FORMATTING_FUNCTIONS must be set to 1 in
	  FreeRTOSConfig.h for vTaskList() and vTaskGetRunTimeStats() to be
	  available.

	Compatibility information for FreeRTOS port writers:
	  vTaskIncrementTick() is now called xTaskIncrementTick() (because it now
	  returns a value).

	Headline changes:

	+ Multiple scheduling and efficiency improvements.
	+ Core kernel files now pass PC-Lint V8 static checking without outputting
	  any warnings (information on the test conditions will follow).

	New API functions:

	+ uxTaskGetSystemState() https://www.FreeRTOS.org/uxTaskGetSystemState.html
	+ xQueueOverwrite() https://www.FreeRTOS.org/xQueueOverwrite.html
	+ xQueueOverwriteFromISR()
	+ xQueuePeekFromISR()

	The following ports and demos, which were previously available separately,
	are now incorporated into the main FreeRTOS zip file download:

	+ ARM Cortex-A9 IAR
	+ ARM Cortex-A9 ARM compiler
	+ Renesas RZ
	+ Microsemi SmartFusion2

	New FreeRTOSConfig.h settings
	https://freertos.org/a00110.html

	+ configUSE_TIME_SLICING
	+ configUSE_NEWLIB_REENTRANT
	+ configUSE_STATS_FORMATTING_FUNCTIONS
	+ configINCLUDE_APPLICATION_DEFINED_PRIVILEGED_FUNCTIONS

	Other changes:

	+ (MPU port only) The configINCLUDE_APPLICATION_DEFINED_PRIVILEGED_FUNCTIONS
	  options provides a mechanism that allows application writers to execute
	  certain functions in privileged mode even when a task is running in user
	  mode.
	+ Ports that support interrupt nesting now include a configASSERT() that
	  will trigger if an interrupt safe FreeRTOS function is called from an
	  interrupt that has a priority designated as above the maximum system/API
	  call interrupt priority.
	+ The included FreeRTOS+Trace recorder code has been updated to the latest
	  version, and the demo applications that use the trace recorder code have
	  been updated accordingly.
	+ The FreeRTOS Windows Simulator (MSVC version only) has been updated to
	  include a new basic 'blinky' build option in addition to the original
	  comprehensive build option.
	+ Improve RAM usage efficiency of heap_4.c and heap_2.c.
	+ Prevent heap_4.c from attempting to free memory blocks that were not
	  allocated by heap_4.c, or have already been freed.
	+ As FreeRTOS now comes with FreeRTOS+FAT SL (donated by HCC) the Chan FATfs
	  files have been removed from FreeRTOS/Demo/Common.
	+ Fix build error when R4 port is build in co-operative mode.
	+ Multiple port and demo application maintenance activities.

Changes between V7.4.1 and V7.4.2 released May 1 2013

	NOTE: There are no changes in the FreeRTOS kernel between V7.4.1 and V7.4.2

	+ Added FreeRTOS+FAT SL source code and demo project.  The demo project
	  runs in the FreeRTOS Windows simulator for easy and hardware independent
	  experimentation and evaluation.  See https://www.FreeRTOS.org/fat_sl

Changes between V7.4.0 and V7.4.1 released April 18 2013

	+ To ensure strict conformance with the spec and ensure compatibility with
	  future chips data and instruction barrier instructions have been added to
	  the yield macros of Cortex-M and Cortex-R port layers.  For efficiency
	  the Cortex-M port layer "yield" and "yield" from ISR are now implemented
	  separately as the barrier instructions are not required in the ISR case.
	+ Added FreeRTOS+UDP into main download.
	+ Reorganised the FreeRTOS+ directory so it now matches the FreeRTOS
	  directory with Source and Demo subdirectories.
	+ Implemented the Berkeley sockets select() function in FreeRTOS+UDP.
	+ Changed (unsigned) casting in calls to standard library functions with
	  (size_t) casting.
	+ Added the Atmel SAM4L and Renesas RX100 demos that demonstrates the
	  tickless (tick suppression) low power FreeRTOS features.
	+ Add a new RL78 IAR demo that targets numerous new RL78 chips and
	  evaluation boards.
	+ Adjusted stack alignment on RX200 ports to ensure an assert was not
	  falsely triggered when configASSERT() is defined.
	+ Updated the Cortex_M4F_Infineon_XMC4500_IAR demo to build with the latest
	  version of EWARM.
	+ Corrected header comments in the het.c and het.h files (RM48/TMS570 demo).


Changes between V7.3.0 and V7.4.0 released February 20 2013

	+ New feature:  Queue sets.  See:
	  https://www.FreeRTOS.org/Pend-on-multiple-rtos-objects.html
	+ Overhauled the default tickless idle mode implementation provided with the
	  ARM Cortex-M3 port layers.
	+ Enhanced tickless support in the core kernel code with the introduction of
	  the configEXPECTED_IDLE_TIME_BEFORE_SLEEP macro and the
	  eTaskConfirmSleepModeStatus() function.
	+ Added the QueueSet.c common demo/test file.  Several demo applications
	  have been updated to use the new demo/test tasks.
	+ Removed reliance on the PLIB libraries from the MPLAB PIC32 port layer and
	  demo applications.
	+ Added the FreeRTOS+Trace recorder code to the MSVC Win32 demo.
	+ Renamed eTaskStateGet() to eTaskGetState() for consistency, and added a
	  pre-processor macro for backward compatibility with the previous name.
	+ Updated functions implemented in the core queue.c source file to allow
	  queue.h to be included from the .c file directly (this prevents compiler
	  warnings that were generated by some compilers).
	+ Updated the CCS Cortex-R4 port layer to replace the CLZ assembler function
	  with the CLZ compiler intrinsic that is provided by the latest versions of
	  the CCS ARM compiler.
	+ Updated all heap_x.c implementations to replace the structure that was
	  used to ensure the start of the heap was aligned with a more portable
	  direct C code implementation.
	+ Added support for PIC24 devices that include EDS.
	+ Minor optimisations to the PIC32 port layer.
	+ Minor changes to tasks.c that allow the state viewer plug-ins to display
	  additional information.
	+ Bug fix:  Update prvProcessReceivedCommands() in timers.c to remove an
	  issue that could occur if the priority of the timer daemon task was set
	  below the priority of tasks that used timer services.
	+ Update the FreeRTOS+Trace recorder code to the latest version.

Changes between V7.2.0 and V7.3.0 released October 31 2012

	+ Added ability to override the default scheduler task selection mechanism
	  with implementations that make use of architecture specific instructions.
	+ Added ability to suppress tick interrupts during idle time, and in so
	  doing, provide the ability to make use of architecture specific low power
	  functionality.
	+ Added the portSUPPRESS_TICKS_AND_SLEEP() macro and vTaskStepTick() helper
	  function.
	+ Added the configSYSTICK_CLOCK_HZ configuration constant.
	+ Reworked the Cortex-M3 and Cortex-M4F port layers for GCC, Keil and IAR to
	  directly support basic power saving functionality.
	+ Added hooks to allow basic power saving to be augmented in the application
	  by making use of chip specific functionality.
	+ Minor change to allow mutex type semaphores to be used from interrupts
	  (which would not be a normal usage model for a mutex).
	+ Change the behaviour of the interrupt safe interrupt mask save and restore
	  macros in the Cortex-M ports.  The save macro now returns the previous
	  mask value.  The restore macro now uses the previous mask value.  These
	  changes are not necessary for the kernel's own implementation, and are
	  made purely because the macros were being used by application writers.
	+ Added eTaskStateGet() API function.
	+ Added port specific optimisations to the PIC32 port layer, and updated the
	  PIC32 demo applications to make use of this new feature.
	+ Added port specific optimisations to the Win32 simulator port.
	+ Added new ports and demo applications for the TI Hercules RM48 and TMS570
	  safety microcontrollers.
	+ Added SAM3 demos targeting the ATSAM3S-EK2 and ATSAM3X-EK evaluation
	  boards.
	+ Updated the PIC32 MPLAB X project to manually set the compiler include
	  paths instead of using the IDE entry box following reports that the
	  include paths were somehow being deleted.
	+ Improved character handling in FreeRTOS+CLI.

Changes between V7.1.1 and V7.2.0 released 14 August 2012

	FreeRTOS V7.2.0 is backward compatible with FreeRTOS V7.1.2.

	+ Added a FreeRTOS+ sub-directory.  The directory contains some FreeRTOS+
	  source code, and example projects that use the FreeRTOS Win32 simulator.
	+ Added a new example heap allocation implementation (heap_4.c) that
	  includes memory block coalescence.
	+ Added a demo that targets the Atmel SAM4S Cortex-M4 based microcontroller.
	  The demo is preconfigured to build using the free Atmel Studio 6 IDE and
	  GCC compiler.
	+ Added xSemaphoreTakeFromISR() implementation.
	+ The last parameter in ISR safe FreeRTOS queue and semaphore functions
	  (xHigherPriorityTaskWoken) is now optional and can be set to NULL if it
	  is not required.
	+ Update the IAR and MSP430X ports to clear all lower power mode bits before
	  exiting the tick interrupt [bug fix].
	+ Allow xQueueReset() to be used, even when the queues event lists are not
	  empty.
	+ Added a vQueueDelete() handler for the FreeRTOS MPU port (this was
	  previously missing).
	+ Updated the vPortSVCHandler() functions in the FreeRTOS MPU port layer to
	  ensure it compiles with the latest ARM GCC compilers from Linaro.
	+ Updated the prvReadGP() function in the NIOS II port to ensure the compiler
	  can choose any register for the functions parameter (required at high
	  compiler optimisation levels).
	+ Add #error macros into the Keil and IAR Cortex-M ports to ensure they
	  cannot be built if the user has set configMAX_SYSCALL_INTERRUPT_PRIORITY
	  to 0.
	+ Added comments in the FreeRTOSConfig.h files associated with Cortex-M3 and
	  Cortex-M4 demos stating that the configMAX_SYSCALL_INTERRUPT_PRIORITY
	  parameter must not be set to 0.
	+ Introduce new INCLUDE_xQueueGetMutexHolder configuration constant
	  (defaulted to 0).
	+ Added two new list handling macros - for internal use only in upcoming new
	  products.
	+ Removed all mention of the legacy vTaskStartTrace and ulTaskEndTrace
	  macros.  FreeRTOS+Trace supersedes the legacy trace.
	+ Added a configASSERT() into the vPortFree() function in heap_1.c as it is
	  invalid for the function to be called.
	+ Made the xRxLock and xTxLock members of the queue structure volatile.
	  This is probably not necessary, and is included as a precautionary
	  measure.
	+ Modify the assert() that checks to see if the priority passed into an
	  xTaskCreate() function is within valid bounds to permit the assert to be
	  used in the FreeRTOS MPU port.
	+ The software timer service (daemon) task is now created in a way that
	  to ensure compatibility with FreeRTOS MPU.

Changes between V7.1.0 and V7.1.1 released May 1 2012

	New ports:

	The following ports are brand new:
	+ Cortex-M3 Tasking

	The following ports have been available as separate downloads for a number
	of months, but are now included in the main FreeRTOS download.
	+ Cortex-M0 IAR
	+ Cortex-M0 GCC
	+ Cortex-M4F GCC (with full floating point support)


	New demos:

	The following demos are brand new:
	+ Renesas RX63N RDK (Renesas compiler)

	The following demos have been available as separate downloads for a number
	of months, but are now included in the main FreeRTOS download.
	+ NXP LPC1114 GCC/LPCXpresso
	+ ST STM32F0518 IAR
	+ Infineon XMC4500 GCC/Atollic
	+ Infineon XMC4500 IAR
	+ Infineon XMC4500 Keil
	+ Infineon XMC4500 Tasking


	Kernel miscellaneous / maintenance:

	+ Introduced the portSETUP_TCB() macro to remove the requirement for the
	  Windows simulator to use the traceTASK_CREATE() macro, leaving the trace
	  macro available for use by FreeRTOS+Trace (https://www.FreeRTOS.org/trace).
	+ Added a new trace macro, traceMOVE_TASK_TO_READY_STATE(), to allow future
	  FreeRTOS+Trace versions to provide even more information to users.
	+ Updated the FreeRTOS MPU port to be correct for changes that were
	  introduced in FreeRTOS V7.1.0.
	+ Introduced the xQueueReset() API function.
	+ Introduced the xSemaphoreGetMutexHolder() API function.
	+ Tidy up various port implementations to add the static key word where
	  appropriate, and remove obsolete code.
	+ Slight change to the initial stack frame given to the RX600 ports to allow
	  them to be used in the Eclipse based E2Studio IDE without confusing GDB.
	+ Correct the alignment given to the initial stack of Cortex-M4F tasks.
	+ Added a NOP following each DINT instruction on MSP430 devices for strict
	  conformance with the instructions on using DINT.
	+ Changed the implementation of thread deletes in the Win32 port to prevent
	  the port making use of the traceTASK_DELETE() trace macros - leaving this
	  macro free for use by FreeRTOS+Trace.
	+ Made some benign changes to the RX600 Renesas compiler port layer to
	  ensure the code can be built to a library without essential code being
	  removed by the linker.
	+ Reverted the change in the name of the uxTaskNumber variable made in
	  V7.1.0 as it broke the IAR plug-in.


	Demo miscellaneous / maintenance:

	+ The command interpreter has now been formally released as FreeRTOS+CLI,
	  and been moved out of the main FreeRTOS download, to instead be available
	  from the FreeRTOS+ Ecosystem site https://www.FreeRTOS.org/plus.
	+ flash_timer.c/h has been added to the list of standard demo tasks.  This
	  performs the same functionality as the flash.c tasks, but using software
	  timers in place of tasks.
	+ Upgraded the PIC32 demo as follows:  Changes to how the library functions
	  are called necessitated by the new compiler version, addition of MPLAB X
	  project with PIC32MX360, PIC32MX460 and PIC32MX795 configurations,
	  addition of simply blinky demo, updated FreeRTOSConfig.h to include more
	  parameters, addition of hook function stubs.
	+ The MSP430X IAR and CCS demos have been updated to ensure the power
	  settings are correct for the configured CPU frequency.
	+ Rowley CrossWorks projects have been updated to correct the "multiple
	  definition of ..." warnings introduced when the toolchain was updated.
	+ Updated various FreeRTOSConfig.h header files associated with projects
	  that build with Eclipse to include a #error statement informing the user
	  that the CreateProjectDirectoryStructure.bat batch file needs to be
	  executed before the projects can be opened.
	+ Renamed directories that included "CCS4" in their name to remove the '4'
	  and instead just be "CCS".  This is because the demo was updated and
	  tested to also work with later Code Composer Studio versions.
	+ Updated the TCP/IP periodic timer frequency in numerous uIP demos to be
	  50ms instead of 500ms.

Changes between V7.0.2 and V7.1.0 released December 13 2011

	New ports:

	+ Cortex-M4F IAR port.
	+ Cortex-M4F Keil/RVDS port.
	+ TriCore GCC port.

	New demos:

	+ NXP LPC4350 using the Keil MDK, and demonstrated on a Hitex development
	  board.
	+ ST STM32F407 using the IAR Embedded Workbench for ARM, and demonstrated on
	  the IAR STM32F407ZG-SK starter kit.
	+ Infineon TriCore TC1782, using the GCC compiler, demonstrated on the
	  TriBoard TC1782 evaluation board.
	+ Renesas RX630, using the Renesas compiler and HEW, demonstrated on an
	  RX630 RSK (Renesas Starter Kit).

	Miscellaneous / maintenance:

	+ Removed all calls to printf() from the K60/IAR Kinetis demo so the project
	  can execute stand alone - without being connected to the debugger.
	+ Completed the command interpreter framework.  Command handlers now receive
	  the entire command string, giving them direct access to parameters.
	  Utility functions are provided to check the number of parameters, and
	  return parameter sub-strings.
	+ The previously documented fix for the bug in xTaskResumeFromISR() that
	  effected (only) ports supporting interrupt nesting has now been
	  incorporated into the main release.
	+ The portALIGNMENT_ASSERT_pxCurrentTCB() definition has been added to allow
	  specific ports to skip the second stack alignment check when a task is
	  created.  This is because the second check is not appropriate for some
	  ports - including the new TriCore port where the checked pointer does not
	  actually point to a stack.
	+ The portCLEAN_UP_TCB() macro has been added to allow port specific clean
	  up when a task is deleted - again this is required by the TriCore port.
	+ Various other minor changes to ensure warning free builds on a growing
	  number of microcontroller and toolchain platforms.  This includes a
	  (benign) correction to the prototype of the
	  vApplicationStackOverflowHook() definition found in lots of recent demos.

	Trace system:

	+ The legacy trace mechanism has been completely removed - it has been
	  obsolete for the years since the trace macros were introduced.  The
	  configuration constant configUSE_TRACE_FACILITY is now used to optionally
	  include additional queue and task information.  The additional information
	  is intended to make the trace mechanism more generic, and allow the trace
	  output to provide more information.  When configUSE_TRACE_FACILITY is set
	  to 1:
		- the queue structure includes an additional member to hold the queue
		  type, which can be base, mutex, counting semaphore, binary semaphore
		  or recursive mutex.
		- the queue structure includes an additional member to hold a queue
		  number.  A trace tool can set and query the queue number for its own
		  purposes.  The kernel does not use the queue number itself.
		- the TCB structure includes an additional member to hold a task number
		  number.  A trace tool can set and query the task number for its own
		  purposes.  The kernel does not use the task number itself.
	+ Queues and all types of semaphores are now automatically allocated their
	  type as they are created.
	+ Added two new trace macros - traceTASK_PRIORITY_INHERIT() and
	  traskTASK_PRIORITY_DISINHERIT().
	+ Updated the traceQUEUE_CREATE_FAILED() macro to take a parameter that
	  indicates the type of queue, mutex, or semaphore that failed to be
	  created.
	+ The position from which traceCREATE_MUTEX() is called has been moved from
	  after the call to xQueueGenericSend() [within the same function] to before
	  the call.  This ensures the trace events occur in the correct order.
	+ The value passed into tracePRIORITY_SET() has been corrected for the case
	  where vTaskPrioritySet() is called with a null parameter.

Changes between V7.0.1 and V7.0.2 released September 20 2011

	New ports:

	+ The official FreeRTOS Renesas RX200 port and demo application have been
	  incorporated into the main FreeRTOS zip file download.
	+ The official FreeRTOS Renesas RL78 port and demo application have been
	  incorporated into the main FreeRTOS zip file download.
	+ The official FreeRTOS Freescale Kinetis K60 tower demo application has
	  been incorporated into the main FreeRTOS zip file download.  This includes
	  an embedded web server example.
	+ A new Microblaze V8 port layer has been created to replace the older, now
	  deprecated, port layer.  The V8 port supports V8.x of the Microblaze IP,
	  including exceptions, caches, and the floating point unit.  A new
	  Microblaze demo has also been added to demonstrate the new Microblaze V8
	  port layer.  The demo application was created using V13.1 of the Xilinx
	  EDK, and includes a basic embedded web server that uses lwIP V1.4.0.
	+ The official FreeRTOS Fujitsu FM3 MB9A310 demo application has been
	  incorporated into the main FreeRTOS zip file download.  Projects are
	  provided for both the IAR and Keil toolchains.


	API additions:

	+ xTaskGetIdleTaskHandle() has been added.
	+ xTaskGetTimerDaemonTaskHandle() has been added.
	+ pcTaskGetTaskName() has been added.
	+ vSemaphoreDelete() macro has been added to make it obvious how to delete
	  a semaphore.  In previous versions vQueueDelete() had to be used.
	+ vTaskCleanUpResources() has been removed.  It has been obsolete for a
	  while.
	+ portPOINTER_SIZE_TYPE has been introduced to prevent compiler warnings
	  being generated when the size of a pointer does not match the size of
	  the stack type.  This will (has already) be used in new ports, but will
	  not be retrofitted to existing ports until the existing port itself is
	  updated.

	Other updates and news:

	+ The core files have all been modified to tighten the coding standard even
	  further.  These are style, not functional changes.
	+ All ARM7 port layers have been slightly modified to prevent erroneous
	  assert() failures when tasks are created and configASSERT() is defined.
	+ All ARM IAR projects have been updated to build with the latest V6.2.x
	  versions of the IAR Embedded Workbench for ARM tools (EWARM).  This was
	  necessary due to a change in the way EWARM uses the CMSIS libraries.
	+ The PIC32 port layer has been updated in preparation for V2 of the C32
	  compiler.
	+ The old Virtex-4 Microblaze demo has been marked as deprecated.  Please
	  use the brand new Spartan-6 port and demo in its place.
	+ The bones of a new generic command interpreter is located in
	  FreeRTOS/Demo/Common/Utils/CommandInterpreter.c.  This is still a work in
	  progress, and not documented.  It is however already in use.  It will be
	  documented in full when the projects that are already using it are
	  completed.
	+ A couple of new standard demos have been included.  First, a version of
	  flop.c called sp_flop.c.  This is similar to flop.c, but uses single
	  precision floats in place of double precision doubles.  This allows the
	  for testing ports to processors that have only single precision floating
	  point units, and revert to using emulated calculations whenever a double
	  is used.  Second, comtest_strings.c has been included to allow the test
	  of UART drivers when an entire string is transmitted at once.  The
	  previous comtest.c only used single character transmission and reception.
	+ lwIP V1.4.0 is now included in the FreeRTOS/Demo/Common directory, and
	  used by a couple of new demos.

Changes between V7.0.0 and V7.0.1 released May 13 2011

	+ Added a Fujitsu FM3 demo application for both the IAR and Keil tool
	  chains.
	+ Added a SmartFusion demo application for all of the IAR, Keil and
	  SoftConsole (GCC/Eclipse) tool chains.
	+ Updated the RX600 port and demo applications to take into account the
	  different semantics required when using the latest (V1.0.2.0) version of
	  the Renesas compiler.
	+ Modified the RX600 Ethernet driver slightly to make it more robust under
	  heavy load, and updated the uIP handling task to make use of the FreeRTOS
	  software timers.
	+ Slightly changed the PIC32 port layer to move an ehb instruction in line
	  with the recommendations of the MIPS core manual, and ensure 8 byte stack
	  alignment is truly always obtained.
	+ Changed the behaviour when tasks are suspended before the scheduler has
	  been started.  Before, there needed to be at least one task that was not
	  in the suspended state.  This is no longer the case.

Changes between V6.1.1 and V7.0.0 released April 8 2011

	FreeRTOS V7.0.0 is backward compatible with FreeRTOS V6.x.x

	Main changes:

	+ Introduced a new software timer implementation.
	+ Introduced a new common demo application file to exercise the new timer
	  implementation.
	+ Updated the Win32/MSVC simulator project to include the new software timer
	  demo tasks and software timer tick hook test.  Much simpler software timer
	  demonstrations are included in the demo projects for both of the new ports
	  (MSP430X with CCS4 and STM32 with TrueStudio).
	+ Various enhancements to the kernel implementation in tasks.c.  These are
	  transparent to users and do not effect the pre-existing API.
	+ Added calls to configASSERT() within the kernel code.  configASSERT() is
	  functionally equivalent to the standard C assert() macro, but does not
	  rely on the compiler providing assert.h.

	Other changes:

	+ Updated the MSP430X IAR port and demo project to include support for the
	  medium memory model.
	+ Added a demo project for the MSP430X that targets the MSP430X Discovery
	  board and uses the Code Composer Studio 4 tools.  This demo includes use
	  of the new software timer implementation.
	+ Added an STM32F100RB demo project that targets the STM32 Discovery Board
	  and uses the TrueStudio Eclipse based IDE from Atollic.
	+ Removed some compiler warnings from the PSoC demo application.
	+ Updated the PIC32 port layer to ensure the
	  configMAX_SYSCALL_INTERRUPT_PRIORITY constant works as expected no matter
	  what its value is (within the valid range set by the microcontroller
	  kernel).
	+ Updated the PIC24, dsPIC and PIC32 projects so they work with the latest
	  MPLAB compiler versions from Microchip.
	+ Various cosmetic changes to prepare for a standards compliance statement
	  that will be published after the software release.


Changes between V6.1.0 and V6.1.1 released January 14 2011

	+ Added two new Windows simulator ports.  One uses the free Microsoft Visual
	  Studio 2010 express edition, and the other the free MingW/Eclipse
	  environment.  Demo projects are provided for both.
	+ Added three demo projects for the PSoC 5 (CYAC5588).  These are for the
	  GCC, Keil, and RVDS build tools, and all use the PSoC Creator IDE.
	+ Added a demo for the low power STM32L152 microcontroller using the IAR
	  Embedded Workbench.
	+ Added a new port for the MSP430X core using the IAR Embedded Workbench.
	+ Updated all the RX62N demo projects that target the Renesas Demonstration
	  Kit (RDK) to take into account the revered LED wiring on later hardware
	  revisions, and the new J-Link debug interface DLL.
	+ Updated all the RX62N demo projects so the IO page served by the example
	  embedded web server works with all web browsers.
	+ Updated the Red Suite projects to work with the up coming Red Suite
	  release, and to use a more recent version of the CMSIS libraries.
	+ Added the traceTAKE_MUTEX_RECURSIVE_FAILED() trace macro.
	+ Removed the (pointless) parameter from the traceTASK_CREATE_FAILED()
	  trace macro.
	+ Introduced the portALT_GET_RUN_TIME_COUNTER_VALUE() macro to compliment
	  the already existing portGET_RUN_TIME_COUNTER_VALUE().  This allows for
	  more flexibility in how the time base for the run time statistics feature
	  can be implemented.
	+ Added a "cpsie i" instruction before the "svc 0" instruction used to start
	  the scheduler in each of the Cortex M3 ports.  This is to ensure that
	  interrupts are globally enabled prior to the "svc 0" instruction being
	  executed in cases where interrupts are left disabled by the C start up
	  code.
	+ Slight optimisation in the run time stats calculation.

Changes between V6.0.5 and V6.1.0 released October 6 2010

	+ Added xTaskGetTickCountFromISR() function.
	+ Modified vTaskSuspend() to allow tasks that have just been created to be
	  immediately suspended even when the kernel has not been started.  This
	  allows them to effectively start in the Suspended state - a feature that
	  has been asked for on numerous occasions to assist with initialisation
	  procedures.
	+ Added ports for the Renesas RX62N using IAR, GCC and Renesas tool suites.
	+ Added a STM32F103 demo application that uses the Rowley tools.
	+ Under specific conditions xFreeBytesRemaining within heap_2.c could end up
	  with an incorrect	value.  This has been fixed.
	+ xTaskCreateGeneric() has a parameter that can be used to pass the handle
	  of the task just created out to the calling task.  The assignment to this
	  parameter has been moved to ensure it is assigned prior to the newly
	  created having any possibility of executing.  This takes into account the
	  case where the assignment is made to a global variable that is accessed by
	  the newly created task.
	+ Fixed some build time compiler warnings in various FreeTCPIP (based on
	  uIP) files.
	+ Fixed some build time compiler warnings in Demo/Common/Minimal/IntQueue.c.

Changes between V6.0.4 and V6.0.5 released May 17 2010

	+ Added port and demo application for the Cortus APS3 processor.

Changes between V6.0.3 and V6.0.4 released March 14 2010

	+ All the contributed files that were located in the Demo/Unsupported_Demos
	  directory have been removed.  These files are instead now available in the
	  new  Community Contributions section of the FreeRTOS website.  See
	  https://www.FreeRTOS.org/RTOS-contributed-ports.html
	+ The project file located in the Demo/CORTEX_STM32F107_GCC_Rowley directory
	  has been upgraded to use V2.x of the Rowley Crossworks STM32 support
	  package.
	+ An initial Energy Micro EFM32 demo has been included.  This will be
	  updated over the coming months to make better use of the low power modes
	  the EFM32 provides.

Changes between V6.0.2 and V6.0.3 released February 26 2010

	+ SuperH SH7216 (SH2A-FPU) port and demo application added.
	+ Slight modification made to the default implementation of
	  pvPortMallocAligned() and vPortFreeAligned() macros so by default they
	  just call pvPortMalloc() and vPortFree().  The macros are only needed to
	  be defined when a memory protection unit (MPU) is being used - and then
	  only depending on other configuration settings.

Changes between V6.0.1 and V6.0.2 released January 9th 2010

	+ Changed all GCC ARM 7 ports to use 0 as the SWI instruction parameter.
	  Previously the parameter was blank and therefore only an implicit 0 but
	  newer GCC releases do not permit this.
	+ Updated IAR SAM7S and SAM7X ports to work with IAR V5.40.
	+ Changed the stack alignment requirement for PIC32 from 4 bytes to 8 bytes.
	+ Updated prvListTaskWithinSingleList() is it works on processors where the
	  stack grows up from low memory.
	+ Corrected some comments.
	+ Updated the startup file for the RVDS LPC21xx demo.

Changes between V6.0.0 and V6.0.1 released November 15th 2009

	+ Altered pxPortInitialiseStack() for all Cortex-M3 ports to ensure the
	  stack pointer is where the compiler expects it to be when a task first
	  starts executing.

	  The following minor changes only effect the Cortex-M3 MPU port:

	+ portRESET_PRIVILEGE() assembly macro updated to include a clobber list.
	+ Added prototypes for all the privileged function wrappers to ensure no
	  compile time warnings are generated no matter what the warning level
	  setting.
	+ Corrected the name of portSVC_prvRaisePrivilege to
	  portSVC_RAISE_PRIVILEGE.
	+ Added conditional compilation into xTaskGenericCreate() to prevent some
	  compilers issuing warnings when portPRIVILEGE_BIT is defined as zero.


Changes between V5.4.2 and V6.0.0 released October 16th 2009

	FreeRTOS V6 is backward compatible with FreeRTOS V5.x.

	Main changes:

	+ FreeRTOS V6 is the first version to include memory protection unit (MPU)
	  support.  Two ports now exist for the Cortex M3, the standard FreeRTOS
	  which does not include MPU support, and FreeRTOS-MPU which does.
	+ xTaskCreateRestricted() and vTaskAllocateMPURegions() API functions added
	  in support of FreeRTOS-MPU.
	+ Wording for the GPL exception has been (hopefully) clarified.  Also the
	  license.txt file included in the download has been fixed (the previous
	  version contained some corruption).

	Other changes:

	+ New API function xPortGetFreeHeapSize() added to heap_1.c and heap_2.c.
	+ ARM7 GCC demo interrupt service routines wrappers have been modified to
	  call the C portion using an __asm statement.  This prevents the function
	  call being inlined at higher optimisation levels.
	+ ARM7 ports now automatically set the THUMB bit if necessary when
	  setting up the initial stack of a task - removing the need for
	  THUMB_INTERWORK to be defined.  This also allows THUMB mode and ARM mode
	  tasks to be mixed more easily.
	+ All ARM7/9 ports now have portBYTE_ALIGNMENT set to 8 by default.
	+ Various demo application project files have been updated to be up to date
	  with the latest IDE versions.
	+ The linker scripts used with command line GCC demos have been updated to
	  include an eh_frame section to allow their use with the latest Yagarto
	  release.  Likewise the demo makefiles have been updated to include
	  command line options to reduce or eliminate the eh_frame section all
	  together.
	+ The definition of portBYTE_ALIGNMENT_MASK has been moved out of the
	  various memory allocation files and into the common portable.h header
	  file.
	+ Removed unnecessary use of portLONG, portSHORT and portCHAR.
	+ Added LM3Sxxxx demo for Rowley CrossWorks.
	+ Posix simulator has been upgraded - see the corresponding WEB page on the
	  FreeRTOS.org site.


Changes between V5.4.1 and V5.4.2 released August 9th 2009

	+ Added a new port and demo app for the Altera Nios2 soft core.
	+ Added LPC1768 demo for IAR.
	+ Added a USB CDC demo to all LPC1768 demos (Code Red, CrossWorks and IAR).
	+ Changed clock frequency of LPC1768 demos to 99MHz.

Changes between V5.4.0 and V5.4.1 released July 25th 2009

	+ New hook function added.  vApplicationMallocFailedHook() is (optionally)
	  called if pvPortMalloc() returns NULL.
	+ Additional casting added to xTaskCheckForTimeOut().  This prevents
	  problems that can arise should configUSE_16_BIT_TICKS be set to 1 on a
	  32 bit architecture (which would probably be a mistake, anyway).
	+ Corrected the parameter passed to NVIC_SetPriority() to set the MAC
	  interrupt priority in both LPC1768 demos.
	+ Decreased the default setting of configMINIMAL_STACK_SIZE in the PIC32
	  demo application to ensure the heap space was not completely consumed
	  before the scheduler was started.

Changes between V5.3.1 and V5.4.0 released July 13th 2009

	+ Added Virtex5 / PPC440 port and demos.
	+ Replaced the LPC1766 Red Suite demo with an LPC1768 Red Suite demo.  The
	  original demo was configured to use engineering samples of the CPU.  The
	  new demo has an improved Ethernet driver.
	+ Added LPC1768 Rowley demo with zero copy Ethernet driver.
	+ Reworked byte alignment code to ensure 8 byte alignment works correctly.
	+ Set configUSE_16_BIT_TICKS to 0 in the PPC405 demo projects.
	+ Changed the initial stack setup for the PPC405 to ensure the small data
	  area pointers are setup correctly.

Changes between V5.3.0 and V5.3.1 released June 21st 2009

	+ Added ColdFire V1 MCF51CN128 port and WEB server demo.
	+ Added STM32 Connectivity Line STM32107 Cortex M3 WEB server demo.
	+ Changed the Cortex M3 port.c asm statements to __asm so it can be
	  compiled using Rowley CrossWorks V2 in its default configuration.
	+ Updated the Posix/Linux simulator contributed port.

Changes between V5.2.0 and V5.3.0 released June 1st 2009

	Main changes:

	+ Added new (optional) feature that gathers statistics on the amount of CPU
	  time used by each task.
	+ Added a new demo application for the Atmel AT91SAM3U Cortex-M3 based
	  microcontroller.
	+ Added a new demo application for the NXP LPC1766 Cortex-M3 based
	  microcontroller.
	+ Added a contributed port/demo that allows FreeRTOS to be 'simulated' in a
	  Linux environment.

	Minor changes:
	+ Updated the Stellaris uIP WEB server demos to include the new run time
	  statistics gathering feature - and include a served WEB page that
	  presents the information in a tabular format.
	+ Added in the lwIP port layer for the Coldfire MCF52259.
	+ Updated the CrossWorks LPC2368 WEB server to include an image in the
	  served content.
	+ Changed some of the timing in the initialisation of the LPC2368 MAC to
	  permit its use on all part revisions.
	+ Minor modifications to the core uIP code to remove some compiler warnings.
	+ Added xTaskGetApplicationTaskTag() function and updated the OpenWatcom
	  demo to make use of the new function.
	+ Added contributed demos for AVR32 AP7000, STM32 Primer 2 and STM32 using
	  Rowley Crossworks.
	+ Heap_1.c and Heap_2.c used to define structures for the purpose of data
	  alignment.  These have been converted to unions to save a few bytes of
	  RAM that would otherwise be wasted.
	+ Remove the call to strncpy() used to copy the task name into the TCB when
	  the maximum task name is configured to be 1 byte long.

Changes between V5.1.2 and V5.2.0 released March 14th 2009

	+ Optimised the queue send and receive functions (also used by semaphores).
	+ Replaced the standard critical sections used to protect BIOS calls in the
	  PC port to instead use scheduler locks.  This is because the BIOS calls
	  always return with interrupts enabled.
	+ Corrected unclosed comments in boot.s.

Changes between V5.1.1 and V5.1.2 released February 9th 2009

	+ Added NEC V850ES port and demo.
	+ Added NEC 78K0R port and demo.
	+ Added MCF52259 port and demo.
	+ Added the AT91SAM9XE port and demo.
	+ Updated the MCF52233 FEC driver to work around a silicon bug that
	  prevents the part auto negotiating some network parameters.
	+ Minor modifications to the MCF52233 makefile to permit it to be used
	  on Linux hosts.
	+ Updated the STM32 primer files to allow them to be built with the latest
	  version of the RIDE tools.
	+ Updated the threads.js Java script used for kernel aware debugging in
	  the Rowley CrossWorks IDE.


Changes between V5.1.0 and V5.1.1 released November 20, 2008

	+ Added Coldfire MCF52233 WEB server demo using GCC and Eclipse.
	+ Added IAR MSP430 port and demo.
	+ Corrected several compiler time issues that had crept in as tool versions
	  change.
	+ Included FreeRTOS-uIP - a faster uIP.  This is not yet complete.

Changes between V5.0.4 and V5.1.0 released October 24, 2008

	+ Added a new port and demo application for the ColdFire V2 core using the
	  CodeWarrior development tools.
	+ Replaced the ARM7 demo that used the old (and now no longer supported)
	  Keil compiler with a new port that uses the new Keil/RVDS combo.
	+ Stack overflow checking now works for stacks that grow up from low
	  memory (PIC24 and dsPIC).
	+ BUG FIX - set the PIC32 definition of portSTACK_GROWTH to the correct
	  value of -1.
	+ MSP430 port layers have been updated to permit tasks to place the
	  microcontroller into power down modes 1 to 3.  The demo applications have
	  likewise been updated to demonstrate the new feature.
	+ Replaced the two separate MSP430/Rowley port layers with a single and more
	  flexible version.
	+ Added more contributed ports, including ports for NEC and SAM9
	  microcontrollers.
	+ Changed the linker script used in the LPC2368 Eclipse demo.

Changes between V5.0.3 and V5.0.4 released September 22, 2008

	+ Completely re-written port for ColdFire GCC.
	+ Bug fix:  All Cortex M3 ports have a minor change to the code that sets
	  the pending interrupt.
	+ Some header files require that FreeRTOS.h be included prior to their
	  inclusion.  #error message have been added to all such header file
	  informing users to the cause of the compilation error should the headers
	  not be included in the correct order.

Changes between V5.0.2 and V5.0.3 released July 31, 2008

	Changes relating to the Cortex M3:

	+ Added configMAX_SYSCALL_INTERRUPT_PRIORITY usage to all the Cortex M3
	  ports and demos.  See the port documentation pages on the FreeRTOS.org
	  WEB site for full usage information.
	+ Improved efficiency of Cortex M3 port even further.
	+ Ensure the Cortex M3 port works no matter where the vector table is
	  located.
	+ Added the IntQTimer demo/test tasks to a demo project for each CM3 port
	  (Keil, GCC and IAR) to test the new configMAX_SYSCALL_INTERRUPT_PRIORITY
	  functionality.
	+ Added the mainINCLUDE_WEB_SERVER definition to the LM3SXXXX IAR and Keil
	  projects to allow the WEB server to be conditionally excluded from the
	  build and therefore allow use of the KickStart (code size limited)
	  compiler version.

	Other changes:

	+ Moved the PIC24 and dsPIC versions of vPortYield() from the C file to
	  an assembly file to allow use with all MPLAB compiler versions.  This also
	  allows the omit-frame-pointer optimisation to be turned off.

Changes between V5.0.0 and V5.0.2 released May 30, 2008

	+ Updated the PIC32 port to allow queue API calls to be used from
	  interrupts above the kernel interrupt priority, and to allow full
	  interrupt nesting.  Task stack usages has also been reduced.
	+ Added a new PowerPC port that demonstrates how the trace macros can be
	  used to allow the use of a floating point co-processor.  The
	  traceTASK_SWITCHED_OUT() and traceTASK_SWITCHED_INT() macros are used to
	  save and restore the floating point context respectively for those tasks
	  that actually use floating point operations.
	+ BUG FIX:  The first PPC405 port contained a bug in that it did not leave
	  adequate space above the stack for the backchain to be saved when a task
	  started to execute for the first time.
	+ Updated queue.c to add in the means to allow interrupt nesting and for
	  queue API functions to be called from interrupts that have a priority
	  above the kernel priority.  This is only supported on PIC32 ports thus
	  far.
	+ Fixed the compiler warnings that were generated when the latest version
	  of WinAVR was used.
	+ Remove all inline usage of 'inline' from the core kernel code.
	+ Added the queue registry feature.  The queue registry is provided as a
	  means for kernel aware debuggers to locate queue definitions.  It has no
	  purpose unless you are using a kernel aware debugger.  The queue registry
	  will only be used when configQUEUE_REGISTRY_SIZE is greater than zero.
	+ Added the ST Cortex-M3 drivers into the Demo/Common/Drivers directory to
	  prevent them from having to be included in multiple demos.
	+ Added a Keil STM32 demo application.
	+ Changed the blocktim.c test files as it is no longer legitimate for all
	  ports to call queue API functions from within a critical section.
	+ Added the IntQueue.c test file to test the calling of queue API functions
	  from different interrupt priority levels, and test interrupt nesting.

Changes between V5.0.0 and V5.0.1

	+ V5.0.1 was a customer specific release.

Changes between V4.8.0 and V5.0.0 released April 15, 2008

	*** VERY IMPORTANT INFORMATION ON UPGRADING TO FREERTOS.ORG V5.0.0 ***

	The parameters to the functions xQueueSendFromISR(), xQueueSendToFrontFromISR(),
	xQueueSendToBackFromISR() and xSemaphoreGiveFromISR() have changed.  You must
	update all calls to these functions to use the new calling convention!  Your
	compiler might not issue any type mismatch warnings!


	Other changes:

	+ Support added for the new Luminary Micro LM3S3768 and LM3S3748 Cortex-M3
	  microcontrollers.
	+ New task hook feature added.
	+ PowerPC demo updated to use version 10.1 of the Xilinx EDK.
	+ Efficiency gains within the PIC32 port layer.

Changes between V4.7.2 and V4.8.0 released March 26 2008

	+ Added a Virtex4 PowerPC 405 port and demo application.
	+ Added optional stack overflow checking and new
	  uxTaskGetStackHighWaterMark() function.
	+ Added new xQueueIsQueueEmptyFromISR(), xQueueIsQueueFullFromISR() and
	  uxQueueMessagesWaitingFromISR() API functions.
	+ Efficiency improvements to the Cortex-M3 port layer.  NOTE: This
	  requires that an SVC handler be installed in the application.
	+ Efficiency improvements to the queue send and receive functions.
	+ Added new trace macros.  These are application definable to provide
	  a flexible trace facility.
	+ Implemented the configKERNEL_INTERRUPT_PRIORITY within the Keil Cortex
	  M3 port layer (bringing it up to the same standard as the IAR and GCC
	  versions).
	+ Ports that used the arm-stellaris-eabi-gcc tools have been converted to
	  use the arm-non-eabi-gcc tools.

Changes between V4.7.1 and V4.7.2 released February 21, 2008

	+ Added Fujitsu MB91460 port and demo.
	+ Added Fujitsu MB96340 port and demo.
	+ Tidied up the capitalisation of include files to facilitate builds on
	  Linux hosts.
	+ Removed some redundant casting that was generating warnings - but was
	  included to remove warnings on other compilers.

Changes between V4.7.0 and V4.7.1 released February 3, 2008

	+ Updated all IAR ARM projects to use V5.11 of the IAR Embedded Workbench
	  for ARM.
	+ Introduced recursive semaphore feature.
	+ Updated LPC2368 demos to take into account silicon bugs in old chip
	  revisions.
	+ Updated STR9 uIP port to manually set the net mask and gateway addresses.
	+ Updating demos to allow more to run with the co-operative scheduler.
	+ Fixed co-operative scheduler behaviour upon the occurrence of a tick
	  interrupt while the scheduler was suspended.
	+ Updated documentation contained within semphr.h.
	+ ARM7 GCC ports no longer use the IRQ attribute.

Changes between V4.6.1 and V4.7.0 released December 6, 2007

	+ Introduced the counting semaphore macros and demo source files.  The
          Open Watcom PC project has been updated to include the new demo.  See
          the online documentation for more information.
	+ Introduced the 'alternative' queue handling API and demo source files.
	  The Open Watcom PC project has been updated to include the new demo
	  source files.  See the online documentation for more information.
	+ Added AT91SAM7X Eclipse demo project.
	+ Added the STM32 primer demo project for the GCC compiler and Ride IDE.
	+ Removed the .lock files that were mistakenly included in the V4.6.1
	  eclipse workspaces.

Changes between V4.6.0 and V4.6.1 released November 5 2007

	+ Added support for the MIPS M4K based PIC32.
	+ Added 'extern "C"' to all the header files to facilitate use with C++.

Changes between V4.5.0 and V4.6.0 released October 28 2007

	+ Changed the method used to force a context switch within an ISR for the
	  ARM7/9 GCC ports only.  The portENTER_SWITCHING_ISR() and
	  portEXIT_SWITCHING_ISR() macros are no longer supported.  This is to
	  ensure correct behaviour no matter which GCC version is used, with or
	  without the -fomit-frame-pointer option, and at all optimisation levels.
	+ Corrected the prototype for xQueueGenericSend() within queue.h.

Changes between V4.4.0 and V4.5.0 released September 17 2007

	+ Added the xQueueSendToFront(), xQueueSendToBack() and xQueuePeek()
	  functionality.  These should now be used in preference to the old
	  xQueueSend() function - which is maintained for backward compatibility.
	+ Added Mutex functionality.  The behaviour of mutexes is subtly different
	  to the already existing binary semaphores as mutexes automatically
	  include a priority inheritance mechanism.
	+ Added the GenQTest.c and QPeek.c to test and demonstrate the behaviour
	  of the new functionality.
	+ Updated the LM3Sxxxx and PC ports to include the new GenQTest.c and
	  QPeek.c files.
	+ Updated the GCC port for the Cortex M3 to include the
	  configKERNEL_INTERRUPT_PRIORITY functionality.  This was previously only
	  included in the IAR port.
	+ Optimised the GCC and IAR port layer code - specifically the context
	  switch code.
	+ Consolidated the LM3Sxxxx EK demos for all development tools into a
	  single project that automatically detects which version of the EK the
	  application is executing on.
	+ Added Eclipse support for LM3Sxxxx evaluation kits.
	+ Added Eclipse support for the Keil LPC2368 evaluation kit.
	+ Added the Demo/Drivers directory to hold code that is common to multiple
	  demo application projects.
	+ Included some minor bug fixes in the uIP 1.0 code.
	+ Added an lwIP demo for the STR9 - thanks ST for assistance.
	+ Updated the AVR32 port to ensure correct behaviour with full compiler
	  optimisation.
	+ Included binaries for OpenOCD FTDI and parallel port interfaces.

Changes between V4.4.0 and V4.3.1 released July 31, 2007

	+ Added AVR32 UC3B demo application.
	+ Updated AVR32 UC3A port and demo applications.
	+ Added IAR lwIP demo for AVR32 UC3A.
	+ Updated listGET_OWNER_OF_NEXT_ENTRY() to assist compiler optimisation
	  (thanks Niu Yong for making the suggestion).
	+ Added xTaskGetSchedulerState() API function.
	+ BUG FIX:  Corrected behaviour when tasks that are blocked indefinitely
	  have their block time adjusted (within xQueueSend() and xQueueReceive()),
	  and are the subject of a call the vTaskResume() when they are not
	  actually in the Suspended state (thanks Dan Searles for reporting the
	  issues).


Changes between V4.3.0 and V4.3.1 released June 11, 2007

	+ Added STMicroelectronics STM32 Cortex-M3 demo application.
	+ Updated ustdlib.c for the GCC LM3S6965 demo.

Changes between V4.2.1 and V4.3.0 released June 5, 2007

	+ Introduced configKERNEL_INTERRUPT_PRIORITY to the IAR Cortex-M3, PIC24
	  and dsPIC ports.  See the LM3S6965 and PIC24 demo application
	  documentation pages for more information.
	+ Updated the PIC24 and dsPIC demos to build with V3.0 of the PIC30 GCC
	  tools, and changed the demo applications.
	+ Added demos for the new Ethernet and CAN enabled Luminary Micro Stellaris
	  microcontrollers.
	+ Corrected bug in uIP the demos that prevented frames of approximately 1480
	  bytes and over from being transmitted.
	+ Included the LPC2368/uIP/Rowley demo into the main FreeRTOS.org
	  download.
	+ Update to WizC PIC18 port to permit its use with version 14 of the
	  compiler.  Thanks Marcel!

Changes between V4.2.1 and V4.2.0 released April 2, 2007

	+ Added AVR32 AT32UC3A ports for GCC and IAR.
	+ Added -fomit-frame-pointer option to lwIP SAM7X demo makefile.
	+ Moved location of call to LCD_Init() in STR9 demo to ensure it is only
	  called after the scheduler has been started.

Changes between V4.1.3 and V4.2.0 released February 8, 2007

	+ Changes to both task.c and queue.c as a result of testing performed on
	  the SafeRTOS code base.
	+ Added Cortex-M3 LM3S811 demos for GCC and IAR tools.

Changes between V4.1.2 and V4.1.3 released November 19, 2006

	+ Added STR750 ARM7 port using the Raisonance RIDE/GCC tools.
	+ Added -fomit-frame-pointer option to Rowley ARM7 demos as work around
	  to GCC bug at some optimisation levels.
	+ Altered the way the heap is defined in the LM3S811 Keil demo to prevent
	  the RAM usage from counting toward the code size limit calculation.
	+ CO-ROUTINE BUG FIX:  Removed the call to prvIsQueueEmpty from within
	  xQueueCRReceive as it exited with interrupts enabled.  Thanks Paul Katz.
	+ Tasks that block on events with a timeout of portMAX_DELAY are now
	  blocked indefinitely if configINCLUDE_vTaskSuspend is defined.
	  Previously portMAX_DELAY was just the longest block time possible. This
	  is still the case if configINCLUDE_vTaskSuspend is not defined.
	+ Minor changes to some demo application files.

Changes between V4.1.1 and V4.1.2 released October 21, 2006

	+ Added 16bit PIC ports and demos.
	+ Added STR750 port and demo.


Changes between V4.1.0 and V4.1.1 released September 24, 2006

	+ Added the Luminary Micro Stellaris LM3S811 demo application.

Changes between V4.0.5 and V4.1.0 released August 28, 2006

	+ Prior to V4.1.0, under certain documented circumstances, it was possible
	  for xQueueSend() and xQueueReceive() to return without having completed
	  and without their block time expiring.  The block time effectively
	  stated a maximum block time, and the return value of the function needed
	  to be checked to determine the reason for returning.  This is no longer
	  the case as the functions will only return once the block time has
	  expired or they are able to complete their operation.  It is therefore no
	  longer necessary to wrap calls within loops.
	+ Changed the critical section handling in the IAR AVR port to correct the
	  behaviour when used with later compiler versions.
	+ Added the LPC2138 CrossWorks demo into the zip file.  Previously this was
	  only available as a separate download.
	+ Modified the AVR demo applications to demonstrate the use of co-routines.

Changes between V4.0.4 and V4.0.5 released August 13, 2006

	+ Introduced API function xTaskResumeFromISR().  Same functionality as
	  xTaskResume(), but can be called from within an interrupt service routine.
	+ Optimised vListInsert() in the case when the wake time is the maximum
	  tick count value.
	+ Bug fix:  The 'value' of the event list item is updated when the priority
	  of a task is changed.  Previously only the priority of the TCB itself was
	  changed.
	+ vTaskPrioritySet() and vTaskResume() no longer use the event list item.
	  This has not been necessary since V4.0.1 when the xMissedYield handling
	  was added.
	+ Lowered the PCLK setting on the ARM9 STR9 demo from 96MHz to 48MHz.
	+ When ending the scheduler - do not try to attempt a context switch when
	  deleting the current task.
	+ SAM7X EMAC drivers:  Corrected the Rx frame length mask when obtaining
	  the length from the rx descriptor.


Changes between V4.0.3 and V4.0.4 released June 22, 2006

	+ Added a port and demo application for the STR9 ARM9 based processors from
	  ST.
	+ Slight optimisation to the vTaskPrioritySet() function.
	+ Included the latest uIP version (1.0) in the demo/common/ethernet
	  directory.

Changes between V4.0.2 and V4.0.3 released June 7, 2006

	+ Added a port and demo application for the Cortex-M3 target using the IAR
	  development tools.
	+ The ARM Cortex-m3 Rowley projects have been updated to use V1.6 of the
	  CrossStudio tools.
	+ The heap size defined for the lwIP Rowley demo has been reduced so that
	  the project will link correctly when using the command line GCC tools
	  also.  The makefile has also been modified to allow debugging.
	+ The lwIP Rowley demo not includes a 'kernel aware' debug window.
	+ The uIP Rowley project has been updated to build with V1.6 of CrossWorks.
	+ The second set of tasks in the blockQ demo were created the wrong way
	  around (inconsistent to the description in the file).  This has been
	  corrected.

Changes between V4.0.1 and V4.0.2 released May 28, 2006

	+ Port and demo application added for the Tern Ethernet Engine controller.
	+ Port and demo application added for MC9S12 using GCC, thanks to
	  Jefferson "imajeff" Smith.
	+ The function vTaskList() now suspends the scheduler rather than disabling
	  interrupts during the creation of the task list.
	+ Allow a task to delete itself by passing in its own handle.  Previously
	  this could only be done by passing in NULL.
	+ Corrected the value passed to the WDG_PeriodValueConfig() library
	  function in the STR71x demo.
	+ The tick hook function is now called only within a tick isr.  Previously
	  it was also called when the tick function was called during the scheduler
	  unlocking process.
	+ The EMAC driver in the SAM7X lwIP demo has been made more robust as per
	  the thread: https://sourceforge.net/forum/message.php?msg_id=3714405
	+ In the PC ports:  Add function prvSetTickFrequencyDefault() to set the
	  DOS tick back to its proper value when the scheduler exits.  Thanks
	  Raynald!
	+ In the Borland x86 ports there was a mistake in the portFIRST_CONTEXT
	  macro where the BP register was not popped from the stack correctly.  The
	  BP value would never get used so this did not cause a problem, but it has
	  been corrected all the same.


Changes between V4.0.0 and V4.0.1 released April 7 2006

	+ Improved the ARM CORTEX M3 ports so they now only have to service
	  pendSV interrupts.
	+ Added a Luminary Micro port and demo for use with Rowley CrossWorks.
	+ Added the xMissedYield handling to tasks.c.

Changes between V3.2.4 and V4.0.0

	Major changes:

	+ Added new RTOS port for Luminary Micros ARM CORTEX M3 microcontrollers.
	+ Added new co-routine functionality.

	Other kernel changes:

	+ An optional tick hook call is now included in the tick function.
	+ Introduced the xMiniListItem structure and removed the list pxHead
	  member in order to reduce RAM usage.
	+ Added the following definitions to the FreeRTOSConfig.h file included
	  with every port:
		configUSE_TICK_HOOK
		configUSE_CO_ROUTINES
		configMAX_CO_ROUTINE_PRIORITIES
	+ The volatile qualification has been changed on the list members to allow
	  the task.c code to be tidied up a bit.
	+ The scheduler can now be started even if no tasks have been created!
	  This is to allow co-routines to run when there are no tasks.
	+ A task being woken by an event will now preempt the currently running task
	  even if its priority is only equal to the currently running task.

	Port and demo application changes:

	+ Updated the WinAVR demo to compile with the latest version of WinAVR
	  with no warnings generated.
	+ Changed the WinAVR makefile to make chars signed - needed for the
	  co-routine code if BaseType_t is set to char.
	+ Added new demo application file crflash.c.  This demonstrates co-routine
	  functionality including passing data between co-routines.
	+ Added new demo application file crhook.c.  This demonstrates co-routine
	  and tick hook functionality including passing data between and ISR and
	  a co-routine.
	+ Some NOP's were missing following stmdb{}^ instructions in various ARM7
	  ports.  These have been added.
	+ Updated the Open Watcom PC demo project to include the crflash and crhook
	  demo co-routines as an example of their use.
	+ Updated the H8S demo to compile with the latest version of GCC.
	+ Updated the SAM7X EMAC drivers to take into account the hardware errata
	  regarding lost packets.
	+ Changed the default MAC address used by some WEB server demos as the
	  original addresses used was not liked by some routers.
	+ Modified the SAM7X/IAR startup code slightly to prevent it hanging on
	  some systems when the code is executed using a j-link debugger.  The
	  j-link macro file configures the PLL before the code executes so
	  attempting to configure it again in the startup code was causing a
	  problem for some user.  Now a check is performed first to see if the
	  PLL is already set up.
	+ GCC port now contain all assembler code in a single asm block rather than
	  individual blocks as before.
	+ GCC LPC2000 code now explicitly uses R0 rather than letting the assembler
	  choose the register to use as a temporary register during the context
	  switch.
	+ Added portNOP() macro.
	+ The compare match load value on LPC2000 ports now has 1 added to correct
	  the value used.
	+ The minimal stack depth has been increased slightly on the WIZC PIC18
	  port.

Changes between V3.2.3 and V3.2.4

	+ Modified the GCC ARM7 port layer to allow use with GCC V4.0.0 and above.
	  Many thanks to Glen Biagioni for the provided update.
	+ Added a new Microblaze port and demo application.
	+ Modified the SAM7X EMAC demo to default to use the MII interface rather
	  than the RMII interface.
	+ Modified the startup sequence of the SAM7X demo slightly to allow the
	  EMAC longer to auto negotiate.

Changes between V3.2.2 and V3.2.3

	+ Added MII interface support to the SAM7X EMAC peripheral driver.
	  Previously versions worked with the RMII interface only.
	+ Added command line GCC support to the SAM7X lwIP demo.  Previously the
	  project could only be built using the CrossWorks IDE.  Modifications to
	  this end include the addition of a standard makefile and linker script to
	  the download, and some adjustments to the stacks allocated to each task.
	+ Changed the page returned by the lwIP WEB server demo to display the
	  task status table rather than the TCP/IP statistics.
	+ Corrected the capitalisation of some header file includes and makefile
	  dependencies to facilitate use on Linux host computers.
	+ The various LPC2000 ports had a mistake in the timer setup where the
	  prescale value was written to T0_PC instead of T0_PR.  This would have
	  no effect unless a prescale value was actually required.  This has been
	  corrected.

Changes between V3.2.1 and V3.2.2 - Released 23 September, 2005

	+ Added an IAR port for the Philips LPC2129
	+ The Atmel ARM7 IAR demo project files are now saved in the IAR Embedded
	  Workbench V4.30a format.
	+ Updated the J-Link macro file included with the SAM7X uIP demo project
	  to allow the demo board to be reset over the J-Link.

Changes between V3.2.0 and V3.2.1 - Released 1 September, 2005

	+ Added lwIP demo for AT91SAM7X using Rowley tools.
	+ Added uIP demo for AT91SAM7X using IAR tools.
	+ Added function xTaskGetCurrentTaskHandle().
	+ Renamed events.h to mevents.h to prevent it conflicting with the events.h
	  generated automatically by the HCS12 processor expert utility.  events.h
	  is only used by the PC demo application.
	+ Both PIC18 ports now initialise the TBLPTRU to 0 as this is the value
	  expected by the compiler, and the compilers do not write to this
	  register.
	+ The HCS12 banked model demo now creates the 'suicide' tasks immediately
	  prior to starting the scheduler.  These tasks should be the last tasks to
	  get started in order for the test to function correctly.

Changes between V3.1.1 and V3.2.0 - Released 29 June, 2005

	V3.2.0 introduces two new MSP430 ports and corrects a minor kernel
	issues.  Thanks to Ares.qi for his input.

	+ Added two MSP430 ports that use the Rowley CrossWorks development tools.
	  One port just mirrors the existing GCC port.  The other port was provided
	  by Milos Prokic.  Thanks!
	+ V3.2.0 corrects the behavior when vTaskPrioritySet() or vTaskResume()
	  are called while the scheduler is locked (by a call to
	  vTaskSuspendAll()).  When this is done the subject task now starts to
	  execute immediately when the scheduler is unlocked if it has the highest
	  priority that is ready to run.  Previously there was a possibility that
	  the task would not run until the next RTOS tick or call to portYIELD().
	+ Another similar small correction ensures that in the case where more than
	  one task is blocked on a semaphore or queue, the task with the highest
	  priority is guaranteed to be unblocked first.
	+ Added a couple of more test tasks to the PC demo which cover the points
	  above.

Changes between V3.1.0 and V3.1.1 - Released 21st June, 2005

	This release updates the HCS12 port.  The common kernel code
	remains unchanged.

	+ Updated the HCS12 port to support banking and introduced a demo
	  application for the MC9S12DP256.  The new demo application is
	  located in the Demo/HCS12_CodeWarrior_banked directory.
	+ The name of the directory containing the MC9S12F32 demo application
	  has been changed to Demo/HCS12_CodeWarrior_small (as in 'small'
	  memory model).
	+ MC9S12F32 demo updated slightly to use the PLL.  The CPU speed for the
	  demo application is now 24MHz.  Previously it was 8MHz.
	+ The demo application file Demo/Common/Minimal/death.c has a slight
	  alteration to prevent it using floating point variables.


Changes between V3.0.0 and V3.1.0 - Released 11th June, 2005

	+ Added new ports for ST Microsystems STR71x, and Freescale HCS12
	  microcontrollers.  Currently the HCS12 port is limited to the small
	  memory model.  Large memory models will be supported in the next
	  release.
	+ PIC18 wizC port updated.  Thanks to Marcel van Lieshout for his
	  continuing contribution.
	+ The accuracy of the AVR port timer setup has been improved.  Thanks to
	  Thomas Krutmann for this contribution.
	+ Added a new conditional compilation macro configIDLE_SHOULD_YIELD.
	  See the WEB documentation for details.
	+ Updated the CrossWorks uIP demo to build with V1.4 of CrossWorks.
	+ Slight modification to the SAM7 release build configuration to correct
	  an include path definition.
	+ Updated the MPLAB PIC18 documentation to provide extra details on linker
	  file configuration.

Changes between V3.0.0 and V2.6.1 - Released 23rd April, 2005

	V3.0.0 includes many enhancements, so this history list is broken into
	subsections as follows:

		API changes
		New ports
		Directory name changes
		Kernel and miscellaneous changes changes

	- API changes

		+ Each port now defines BaseType_t as the data type that is most
		  efficient for that architecture.  The type BaseType_t is used
		  extensively in API calls necessitating the following changes to the
		  FreeRTOS API function prototypes.

		  See the "New for V3.0.0" section of the FreeRTOS online
		  documentation for full details of API changes.

	- New ports

		+ The AT91FR40008 ARM7 port contributed by John Feller is now included
		  in the download (thanks John!).
		+ The PIC18 port for the wizC/fedC compiler contributed by Marcel van
		  Lieshout is now included in the download (thanks Marcel!).
		+ The IAR port for the AVR microcontroller has been upgraded to V3.0.0
		  and is now a supported port.

	- Directory name changes

		For consistency, and to allow integration of the new ports, the
		following directory names have been changed.

		+ The source/portable/GCC/ARM7 directory has been renamed
		  source/portable/GCC/ARM7_LPC2000 so it is compatible with the naming
		  of other GCC ARM7 ports.
		+ The Demo/PIC directory has been renamed Demo/PIC18_MPLAB to
		  accommodate the wizC/fedC PIC port.
		+ The demo applications for the two AVR ports no longer share the same
		  directory.  The WinAVR demo is in the Demo/AVR_ATMega323_WinAVR
		  directory and the IAR port in the Demo/AVR_ATMega323_IAR directory.


	- Kernel and miscellaneous changes changes

		  See the "New for V3.0.0" section of the FreeRTOS online
		  documentation for more information.

		+ Previously 'portmacro.h' contained some user editable definitions
		  relating to the user application, and some fixed definitions relating
		  specifically to the port being used.  The application specific
		  definitions have been removed from 'portmacro.h' and placed inside a
		  new header file called 'FreeRTOSConfig.h'.  'portmacro.h' should now
		  never be modified by the user.  A 'FreeRTOSConfig.h' is now included
		  in each of FreeRTOS/Demo subdirectories - as it's settings relate to
		  the demo application rather than being specific to the port.
		+ Introduced configUSE_IDLE_HOOK in idle task.
		+ The idle task will yield when another idle priority task is ready to
		  run. Previously the idle task would run to the end of its time slice
		  regardless.
		+ The idle task is now created when the scheduler is started.  This
		  requires less stack than the previous scheme where it was created upon
		  creation of the first application task.
		+ The function usPortCheckFreeStackSpace() has been renamed
		  usTaskCheckFreeStackSpace() and moved from the portable layer to
		  tasks.c.
		+ Corrected spelling of portMINMAL_STACK_SIZE to portMINIMAL_STACK_SIZE.
		+ The portheap.c file included with the AVR port has been deleted.  The
		  AVR demo now uses the standard heap1 sample memory allocator.
		+ The GCC AVR port is now build using the standard make utility.  The
		  batch files used previously have been deleted.  This means a recent
		  version of WinAVR is required in order to create a binary suitable for
		  source level debugging.
		+ vTaskStartScheduler() no longer takes the configUSE_PREEMPTION
		  constant as a parameter.  Instead the constant is used directly within
		  tasks.c  and no parameter is required.
		+ The header file 'FreeRTOS.h' has been created and is used to include
		  'projdefs.h', 'FreeRTOSConfig.h' and 'portable.h' in the necessary
		  order.  FreeRTOS.h can now be included in place of these other
		  headers.
		+ The header file 'errors.h' has been deleted.  The definitions it
		  contained are now located within 'projdefs.h'.
		+ pvPortMalloc() now takes a size_t parameter as per the ANSI malloc().
		  Previously an unsigned short was used.
		+ When resuming the scheduler a yield is performed if either a tick has
		  been missed, or a task is moved from the pending ready list into a
		  ready list.  Previously a yield was not performed on this second
		  condition.
		+ In heap1.c an overflow check has been added to ensure the next free
		  byte variable does not wrap around.
		+ Introduced the portTASK_FUNCTION() and portTASK_FUNCTION_PROTO()
		  macros.
		+ The MPLAB PIC port now saved the TABLAT register in interrupt service
		  routines.

Changes between V2.6.0 and V2.6.1 - Released Feb 22, 2005

	This version adds support for the H8 processor.

	Other changes:

	+ tskMAX_TASK_NAME_LEN removed from the task.h header and added to each
	  individual portmacro.h file as portMAX_TASK_NAME_LEN.  This allows RAM
	  limited ports to allocate fewer characters to the task name.
	+ AVR port - Replaced the inb() and outb() functions with direct memory
	  access.  This allows the port to be built with the 20050414 build of
	  WinAVR.
	+ GCC LPC2106 port - removed the 'static' from the definition of
	  vNonPreemptiveTick() to allow the demo to link when using the cooperative
	  scheduler.
	+ GCC LPC2106 port - Corrected the optimisation options in the batch files
	  ROM_THUMB.bat, RAM_THUMB.bat, ROM_ARM.bat and RAM_ARM.bat.  The lower case
	  -o is replaced by an uppercase -O.
	+ Tasks.c - The strcpy call has been removed when copying across the task
	  name into the TCB.
	+ Updated the trace visualisation to always be 4 byte aligned so it can be
	  used on ARM architectures.
	+ There are now two tracecon executables (that convert the trace file binary
	  into an ASCII file).  One for big endian targets and one for little endian
	  targets.
	+ Added ucTasksDeleted variable to prevent vTaskSuspendAll() being called
	  too often in the idle task.
	+ SAM7 USB driver - Replaced the duplicated RX_DATA_BK0 in the interrupt
	  mask with the RX_DATA_BK1.


Changes between V2.5.5 and V2.6.0 - Released January 16, 2005

	+ Added the API function vTaskDelayUntil().  The demo app file
	  Demo/Common/Minimal/flash.c has been updated to demonstrate its use.
	+ Added INCLUDE_vTaskDelay conditional compilation.
	+ Changed the name of the Demo/ARM7_AtmelSAM7S64_IAR directory to
	  Demo/ARM7_AT91SAM7S64_IAR for consistency.
	+ Modified the AT91SAM7S USB driver to allow descriptors that have
	  a length that is an exact multiple of the FIFO to be transmitted.

Changes between V2.5.4 and V2.5.5 - Released January 3, 2005

	This version adds support for the Atmel SAM7 ARM7 microcontrollers
	along with the IAR development tools.

	Other changes:

	+ Renamed the Demo/ARM7 directory to Demo/ARM7_LPC2106_GCC.
	+ Renamed the Demo/ARM7_Keil directory to Demo/ARM7_LPC2129_Keil.
	+ Modified the Philips ARM7 serial interrupt service routines to only
	  process one interrupt per call.  This seems to enable the ISR to
	  operate more quickly.
	+ Removed the 'far' keyword from the Open Watcom portable layer source
	  files.  This allows their use with V1.3 of Open Watcom.
	+ Minor modifications to the SDCC build files to allow their use under
	  Linux.  Thanks to Frieder Ferlemann for this contribution.
	+ Small change to sTaskCreate() to allow a context switch even when
	  pxCreatedTask is NULL.  Thanks to Kamil for this contribution.
	+ inline keyword removed from vTaskSwitchContext() and VTaskIncrementTick()
	  definitions.

Changes between V2.5.3 and V2.5.4 - Released Dec 1, 2004

	This is an important maintenance release.

	The function cTaskResumeAll() has been modified so it can be used safely
	prior to the kernel being initialised.  This was an issue as
	cTaskResumeAll() is called from pvPortMalloc().  Thanks to Daniel Braun
	for highlighting this issue.

Changes between V2.5.2 and V2.5.3 - Released Nov 2, 2004

	The critical section handling functions have been changed for the GCC ARM7
	port.   Some optimisation levels use the stack differently to others.  This
	means the interrupt flags cannot always be stored on the stack and are
	instead now stored in a variable, which is then saved as part of the
	tasks context.  This allows the GCC ARM7 port to be used at all
	optimisation levels - including -Os.

	Other minor changes:

	+ MSP430 definition of usCriticalNesting now uses the volatile qualifier.
	  This is probably not required but added just in case.

Changes between V2.5.1 and V2.5.2 - Released Oct 26, 2004

	+ Added the Keil ARM7 port.
	+ Slight modification to comtest.c to make the delay periods more random.
	  This creates a better test condition.

Changes between V2.5.0 and V2.5.1 - Released Oct 9, 2004

	+ Added the MSP430 port.
	+ Extra comments added to the GCC ARM7 port.c and portISR.c files.
	+ The memory pool allocated within heap_1.c has been placed within a
	  structure to ensure correct memory alignment on 32bit systems.
	+ Within the GCC ARM7 serial drivers an extra check is made to ensure
	  the post to the queue was successful if then attempting immediately
	  retrieve the posted character.
	+ Changed the name of the constant portTICKS_PER_MS to portTICK_PERIOD_MS
	  as the old name was misleading.


Changes between V2.4.2 and V2.5.0 - Released Aug 12, 2004

	The RTOS source code download now includes three separate memory allocation
	schemes - so you can choose the most appropriate for your application.
	These are found in the Source/Portable/MemMang directory.  The demo
	application projects have also been updated to demonstrate the new schemes.
	See the "Memory Management" page of the API documentation for more details.

	+ Added heap_1.c, heap_2.c and heap_3.c in the Source/Portable/MemMang
	  directory.
	+ Replaced the portheap.c files for each demo application with one of the
	  new memory allocation files.
	+ Updated the portmacro.h file for each demo application to include the
	  constants required for the new memory allocators: portTOTAL_HEAP_SIZE and
	  portBYTE_ALIGNMENT.
	+ Added a new test to the ARM7 demo application that tests the operation
	  of the heap_2 memory allocator.


Changes between V2.4.1 and V2.4.2 - Released July 14, 2004

	+ The ARM7 port now supports THUMB mode.
	+ Modification to the ARM7 demo application serial port driver.

Changes between V2.4.0 and V2.4.1 - Released July 2, 2004

	+ Rationalised the ARM7 port version of portEXIT_CRITICAL() -
	  improvements provided by Bill Knight.
	+ Made demo serial driver more complete and robust.


Changes between V2.4.0 and V2.3.1 - Released June 30, 2004

	+ Added the first ARM7 port - thanks to Bill Knight for the assistance
	  provided.
	+ Added extra files to the Demo/Common/Minimal directory.  These are
	  equivalent to their Demo/Common/Full counterparts but with the
	  calls to the functions defined in print.c removed.
	+ Added TABLAT to the list of registers saved as part of a PIC18 context.

Changes between V2.3.0 and V2.3.1 - Released June 25, 2004

	+ Changed the way the vector table is defined to be more portable.
	+ Corrected the definitions of SPH and SPL in portmacro.s90.
	  The previous definitions prevented V2.3.0 operating if the iom323.h
	  header file was included in portmacro.s90.

Changes between V2.2.0 and V2.3.0 - Released June 19, 2004

	+ Added an AVR port that uses the IAR compiler.
	+ Explicit use of 'signed' qualifier on plain char types.
	+ Modified the Open Watcom project files to use 'signed' as the
	  default char type.
	+ Changed odd calculation of initial pxTopOfStack value when
	  portSTACK_GROWTH < 0.
	+ Added inline qualifier to context switch functions within task.c.
	  Ports that do not support the (non ANSI) inline keyword have the
	  inline #define'd away in  their respective portmacro.h files.

Changes between V2.1.1 and V2.2.0 - Released May 18, 2004

	+ Added Cygnal 8051 port.
	+ PCLATU and PCLATH are now saved as part of the PIC18 context.  This
	  allows function pointers to be used within tasks.  Thanks to Javier
	  Espeche for the enhancement.
	+ Minor changes to demo application files to reduce stack usage.
	+ Minor changes to prevent compiler warnings when compiling the new port.

Changes between V2.1.0 and V2.1.1 - Released March 12, 2004

	+ Bug fix - pxCurrentTCB is now initialised before the call to
	  prvInitialiseTaskLists().  Previously pxCurrentTCB could be accessed
	  while null during the initialisation sequence.  Thanks to Giuseppe
	  Franco for the correction.

Changes between V2.0.0 and V2.1.0 - Released Feb 29, 2004

	V2.1.0 has significant reworks that greatly reduce the amount of time
	the kernel has interrupts disabled.  The first section of modifications
	listed here must be taken into account by users.  The second section
	are related to the kernel implementation and as such are transparent.

	Section1 :

	+ The typedef TickType_t has been introduced.  All delay times should
	  now use a variable of type TickType_t in place of the unsigned long's
	  used previously.  API function prototypes have been updated
	  appropriately.
	+ The configuration macro USE_16_BIT_TICKS has been introduced.  If set
	  to 1 TickType_t is defined as an unsigned short.  If set to 0
	  TickType_t is defined as an unsigned long.  See the configuration
	  section of the API documentation for more details.
	+ The configuration macro INCLUDE_vTaskSuspendAll is now obsolete.
	+ vTaskResumeAll() has been renamed cTaskResumeAll() as it now returns a
	  value (see the API documentation).
	+ ulTaskGetTickCount() has been renamed xTaskGetTickCount() as the type
	  it returns now depends on the USE_16_BIT_TICKS definition.
	+ cQueueReceive() must now >never< be used from within an ISR.  Use the new
	  cQueueReceiveFromISR() function instead.

	Section 2:

	+ A mechanism has been introduced that allows a queue to be accessed by
	  a task and ISR simultaneously.
	+ A "pending ready" queue has been introduced that enables interrupts to
	  be processed when the scheduler is suspended.
	+ The list implementation has been improved to provide faster item
	  removal.
	+ The scheduler now makes use of the scheduler suspend mechanism in places
	  where previously interrupts were disabled.

Changes between V1.2.6 and V2.0.0 - Released Jan 31, 2004

	+ Introduced new API functions:
		vTaskPriorityGet ()
		vTaskPrioritySet ()
		vTaskSuspend ()
		vTaskResume ()
		vTaskSuspendAll ()
		vTaskResumeAll ()
	+ Added conditional compilation options that allow the components of the
	  kernel that are unused by an application to be excluded from the build.
	  See the Configuration section on the WEB site for more information (on
	  the API pages).  The macros have been added to each portmacro.h file (
	  sometimes called prtmacro.h).
	+ Rearranged tasks.c.
	+ Added demo application file dynamic.c.
	+ Updated the PC demo application to make use of dynamic.c.
	+ Updated the documentation contained in the kernel header files.
	+ Creating a task now causes a context switch if the task being created
	  has a higher priority than the calling task - assuming the kernel is
	  running.
	+ vTaskDelete() now only causes a context switch if the calling task is
	  the task being deleted.

Changes between V1.2.5 and V1.2.6 - Released December 31, 2003

	Barring the change to the interrupt vector (PIC port) these are minor
	enhancements.

	+ The interrupt vector used for the PIC master ISR has been changed from
	  0x18 to 0x08 - where it should have always been.  The incorrect address
	  still works but probably executes a number of NOP's before getting to the
	  ISR.
	+ Changed the baud rate used by the AVR demo application to 38400.  This
	  has an error percentage of less than one percent with an 8MHz clock.
	+ Raised the priority of the Rx task in demo\full\comtest.c.  This only
	  affects the Flashlite and PC ports.  This was done to prevent the Rx
	  buffer becoming full.
	+ Reverted the Flashlite COM port driver back so it does not use the DMA.
	  The DMA appears to miss characters under stress.  The Borland Flashlite
	  port was also calculating a register value incorrectly resulting in the
	  wrong DMA source address being used.  The same code worked fine when
	  compiling with Open Watcom.  Other minor enhancements were made to the
	  interrupt handling.
	+ Modified the PIC serial Rx ISR to check for and clear overrun errors.
	  Overrun errors seem to prevent any further characters being received.
	+ The PIC demo projects now have some optimisation switched on.


Changes between V1.2.4 and V1.2.5

	Small fix made to the PIC specific port.c file described below.

	+ Introduced portGLOBAL_INTERRUPT_FLAG definition to test the global
	  interrupt flag setting.  Using the two bits defined within
	  portINITAL_INTERRUPT_STATE was causing the w register to get clobbered
	  before the test was performed.

Changes between V1.2.3 and V1.2.4

	V1.2.4 contains a release version of the PIC18 port.
	An optional exception has been included with the GPL.  See the licensing
	section of www.FreeRTOS.org for details.

	+ The function xPortInitMinimal() has been renamed to
	  xSerialPortInitMinimal() and the function xPortInit() has been renamed
	  to xSerialPortInit().
	+ The function sSerialPutChar() has been renamed cSerialPutChar() and
	  the function return type chaned to portCHAR.
	+ The integer and flop tasks now include calls to tskYIELD(), allowing
	  them to be used with the cooperative scheduler.
	+ All the demo applications now use the integer and comtest tasks when the
 	  cooperative scheduler is being used.  Previously they were only used with
	  the preemptive scheduler.
	+ Minor changes made to operation of minimal versions of comtest.c and
	  integer.c.
	+ The ATMega port definition of portCPU_CLOSK_HZ definition changed to
	  8MHz base 10, previously it base 16.



Changes between V1.2.2a and V1.2.3

	The only change of any significance is to the license, which has changed
	from the Open Software License to the GNU GPL.

	The zip file also contains a pre-release version of the PIC18 port.  This
	has not yet completed testing and as such does not constitute part of the
	V1.2.3 release.  It is still however covered by the GNU GPL.

	There are minor source code changes to accommodate the PIC C compiler.
	These mainly involve more explicit casting.

	+ sTaskCreate() has been modified slightly to make use of the
	  portSTACK_GROWTH macro.  This is required for the PIC port where the
	  stack grows in the opposite direction to the other existing ports.
	+ prvCheckTasksWaitingTermination() has been modified slightly to bring
	  the decrementing of usCurrentNumberOfTasks within the critical section,
	  where it should have been since the creation of an eight bit port.

Changes between V1.2.2 and V1.2.2a

	The makefile and buildcoff.bat files included with the AVR demo application
	have been modified for use with the September 2003 build of WinAVR.  No
	source files have changed.

Changes between V1.2.1 and V1.2.2

	There are only minor changes here to allow the PC and Flashlite 186 ports
	to use the Borland V4.52 compiler, as supplied with the Flashlite 186
	development kit.

	+ Introduced a BCC directory under source\portable.  This contains all the
	  files specific to the Borland compiler port.
	+ Corrected the macro naming of portMS_PER_TICK to portTICKS_PER_MS.
	+ Modified comtest.c to increase the rate at which the string is
	  transmitted and received on the serial port.  The Flashlite 186 demo
	  app baud rate has also been increased.
	+ The values of the constants used in both integer.c files have been
          increased to force the Borland compiler to use 32 bit values.  The
          Borland optimiser placed the previous values in 16 bit registers, and in
          So doing invalidated the test.

Changes between V1.2.0 and V1.2.1

	This version includes some minor changes to the list implementation aimed
	at improving the context switch time - with is now approximately 10% faster.
	Changes include the removal of some null pointer assignment checks.  These
	were redundant where the scheduler uses the list functions, but means any
	user application choosing to use the same list functions must now check
	that no NULL pointers are passed as a parameter.

	The Flashlite 186 serial port driver has also been modified to use a DMA
	channel for transmissions.  The serial driver is fully functional but still
	under development.  Flashlite users may prefer to use V1.2.0 for now.

	Details:

	+ Changed the baud rate for the ATMega323 serial test from 19200 to 57600.
	+ Use vSerialPutString() instead of single character puts in
	  Demo\Full\Comtest.c.  This allows the use of the flashlite DMA serial
	  driver.  Also the check variable only stops incrementing after two
	  consecutive failures.
	+ semtest.c creates four tasks, two of which operate at the idle priority.
	  The tasks that operate at the idle priority now use a lower expected
	  count than those running at a higher priority.  This prevents the low
	  priority tasks from signalling an error because they have not been
	  scheduled enough time for each of them to count the shared variable to
	  the higher original value.
	+ The flashlite 186 serial driver now uses a DMA channel for transmissions.
	+ Removed the volatile modifier from the list function parameters.  This was
	  only ever included to prevent compiler warnings.  Now warnings are
	  removed by casting parameters where the calls are made.
	+ prvListGetOwnerOfNextEntry() and prvListGetOwnerOfHeadEntry() have been
	  removed from list.c and added as macros in list.h.
	+ usNumberOfItems has been added to the list structure.  This removes the
	  need for a pointer comparison when checking if a list is empty, and so
	  is slightly faster.
	+ Removed the NULL check in vListRemove().  This makes the call faster but
	  necessitates any application code utilising the list implementation to
	  ensure NULL pointers are not passed.
	+ Renamed portTICKS_PER_MS definition to portMS_PER_TICK (milli seconds
	  per tick).  This is what it always should have been.

Changes between V1.01 and V1.2.0

	The majority of these changes were made to accommodate the 8bit AVR port.
	The scheduler workings have not changed, but some of the data types used
	have been made more friendly to an eight bit environment.

	Details:

	+ Changed the version numbering format.
	+ Added AVR port.
	+ Split the directory demo\common into demo\common\minimal and
	  demo\common\full.  The files in the full directory are for systems with
	  a display (currently PC and Flashlite 186 demo's).  The files in the
	  minimal directory are for systems with limited RAM and no display
	  (currently MegaAVR).
	+ Minor changes to demo application function prototypes to make more use
	  of 8bit data types.
	+ Within the scheduler itself the following functions have slightly
	  modified declarations to make use of 8bit data types where possible:
		xQueueCreate(),
		sQueueReceive(),
		sQUeueReceive(),
		usQueueMessageWaiting(),
		sQueueSendFromISR(),
		sSemaphoreTake(),
		sSemaphoreGive(),
		sSemaphoreGiveFromISR(),
		sTaskCreate(),
		sTaskMoveFromEventList().

	  Where the return type has changed the function name has also changed in
	  accordance with the naming convention.  For example
	  usQueueMessageWaiting() has become ucQueueMessageWaiting().
	+ The definition tskMAX_PRIORITIES has been moved from task.h to
	  portmacro.h and renamed portMAX_PRIORITIES.  This allows different
	  ports to allocate a different maximum number of priorities.
	+ By default the trace facility is off, previously USE_TRACE_FACILITY
	  was defined.
	+ comtest.c now uses a psuedo random delay between sends.  This allows for
	  better testing as the interrupts do not arrive at regular intervals.
	+ Minor change to the Flashlite serial port driver.  The driver is written
	  to demonstrate the scheduler and is not written to be efficient.



Changes between V1.00 and V1.01

	These changes improve the ports.  The scheduler itself has not changed.

	Improved context switch mechanism used when performing a context
	switch from an ISR (both the tick ISR and the serial comms ISR's within
	the demo application).  The new mechanism is faster and uses less stack.

	The assembler file portasm.asm has been replaced by a header file
	portasm.h.  This includes a few assembler macro definitions.

	All saving and restoring of registers onto/off of the stack is now handled
	by the compiler.  This means the initial stack setup for a task has to
	mimic the stack used by the compiler, which is different for debug and
	release builds.

	Slightly changed the operation of the demo application, details below.

	Details:

	+ portSWITCH_CONTEXT() replaced by vPortFirstContext().
	+ pxPortInitialiseStack() modified to replicate the stack used by the
	  compiler.
	+ portasm.asm file removed.
	+ portasm.h introduced.  This contains macro definitions for
	  portSWITCH_CONTEXT() and portFIRST_CONTEXT().
	+ Context switch from ISR now uses the compiler generated interrupt
	  mechanism.  This is done simply by calling portSWITCH_CONTEXT and leaving
	  the save/restore to compiler generated code.
	+ Calls to taskYIELD() during ISR's have been replaced by calling the
	  simpler and faster portSWITCH_CONTEXT().
	+ The Flashlite 186 port now uses 186 instruction set (used to use 80x86
	  instructions only).
	+ The blocking queue tasks within the demo application did not operate
	  quite as described.  This has been corrected.
	+ The priority of the comtest Rx task within the demo application has been
	  lowered.  Received characters are now processed (read from the queue) at
	  the idle priority, allowing low priority tasks to run evenly at times of
	  a high communications overhead.
	+ Prevent the call to kbhit() in main.c for debug builds as the debugger
	  seems to have problems stepping over the call.  This if for the PC port
<<<<<<< HEAD
	  only.
=======
	  only.



==== BASE ====
>>>>>>> 4f8d9915
<|MERGE_RESOLUTION|>--- conflicted
+++ resolved
@@ -1,5 +1,9 @@
-<<<<<<< HEAD
 Documentation and download available at https://www.FreeRTOS.org/
+
+	+ Extend use of the configSTACK_DEPTH_TYPE which enables developers to define
+	  the type used to hold stack counter variables. Defaults to uint16_t
+	  for backward compatibility. #define configSTACK_DEPTH_TYPE to a type
+	  (for example, uint32_t) in FreeRTOSConfig.h to override the default.
 
 Changes between FreeRTOS V11.0.0 and FreeRTOS V11.0.1 released December 21, 2023
 
@@ -235,12 +239,6 @@
 
 Changes between FreeRTOS V10.4.6 and FreeRTOS V10.5.0 released September 16 2022
 
-=======
-Changes between FreeRTOS V10.4.6 and FreeRTOS V10.5.0 released September 16 2022
-
-Documentation and download available at https://www.FreeRTOS.org/
-
->>>>>>> 4f8d9915
 	+ ARMv7-M and ARMv8-M MPU ports: It was possible for a third party that
 	  already independently gained the ability to execute injected code to
 	  read from or write to arbitrary addresses by passing a negative argument
@@ -300,19 +298,11 @@
 	  The feature can be controlled by setting  the configuration option
 	  configUSE_SB_COMPLETED_CALLBACK in FreeRTOSConfig.h. When the option is set to 1,
 	  APIs xStreamBufferCreateWithCallback() or xStreamBufferCreateStaticWithCallback()
-<<<<<<< HEAD
 	  (and likewise APIs for message buffer) can be used to create a stream buffer
 	  or message buffer instance with application provided callback overrides. When
 	  the option is set to 0, then the default callbacks as defined by
 	  sbSEND_COMPLETED() and sbRECEIVE_COMPLETED() macros are invoked. To maintain
 	  backwards compatibility, configUSE_SB_COMPLETED_CALLBACK defaults to 0. The
-=======
-	  (and likewise APIs for message buffer) can be used to create a stream buffer 
-	  or message buffer instance with application provided callback overrides. When
-	  the option is set to 0, then the default callbacks as defined by
-	  sbSEND_COMPLETED() and sbRECEIVE_COMPLETED() macros are invoked. To maintain 
-	  backwards compatibility, configUSE_SB_COMPLETED_CALLBACK defaults to 0. The 
->>>>>>> 4f8d9915
 	  functionality is currently not supported for MPU enabled ports.
 	+ Generalize the FreeRTOS's Thread Local Storage (TLS) support so that it
 	  is not tied to newlib and can be used with other c-runtime libraries also.
@@ -394,13 +384,6 @@
 
 Changes between FreeRTOS V10.4.5 and FreeRTOS V10.4.6 released November 12 2021
 
-<<<<<<< HEAD
-=======
-	+ Extend use of the configSTACK_DEPTH_TYPE which enables developers to define
-	  the type used to hold stack counter variables. Defaults to uint16_t
-	  for backward compatibility. #define configSTACK_DEPTH_TYPE to a type
-	  (for example, uint16_t) in FreeRTOSConfig.h to override the default.
->>>>>>> 4f8d9915
 	+ ARMv7-M and ARMv8-M MPU ports – prevent non-kernel code from calling the
 	  internal functions xPortRaisePrivilege and vPortResetPrivilege by changing
 	  them to macros.
@@ -3301,12 +3284,8 @@
 	  a high communications overhead.
 	+ Prevent the call to kbhit() in main.c for debug builds as the debugger
 	  seems to have problems stepping over the call.  This if for the PC port
-<<<<<<< HEAD
 	  only.
-=======
-	  only.
-
-
-
-==== BASE ====
->>>>>>> 4f8d9915
+
+
+
+==== BASE ====