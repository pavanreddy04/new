/*
 * FreeRTOS Kernel V10.4.3
 * Copyright (C) 2020 Amazon.com, Inc. or its affiliates.  All Rights Reserved.
 *
 * Permission is hereby granted, free of charge, to any person obtaining a copy of
 * this software and associated documentation files (the "Software"), to deal in
 * the Software without restriction, including without limitation the rights to
 * use, copy, modify, merge, publish, distribute, sublicense, and/or sell copies of
 * the Software, and to permit persons to whom the Software is furnished to do so,
 * subject to the following conditions:
 *
 * The above copyright notice and this permission notice shall be included in all
 * copies or substantial portions of the Software.
 *
 * THE SOFTWARE IS PROVIDED "AS IS", WITHOUT WARRANTY OF ANY KIND, EXPRESS OR
 * IMPLIED, INCLUDING BUT NOT LIMITED TO THE WARRANTIES OF MERCHANTABILITY, FITNESS
 * FOR A PARTICULAR PURPOSE AND NONINFRINGEMENT. IN NO EVENT SHALL THE AUTHORS OR
 * COPYRIGHT HOLDERS BE LIABLE FOR ANY CLAIM, DAMAGES OR OTHER LIABILITY, WHETHER
 * IN AN ACTION OF CONTRACT, TORT OR OTHERWISE, ARISING FROM, OUT OF OR IN
 * CONNECTION WITH THE SOFTWARE OR THE USE OR OTHER DEALINGS IN THE SOFTWARE.
 *
 * https://www.FreeRTOS.org
 * https://github.com/FreeRTOS
 *
 */

/* Standard includes. */
#include <stdint.h>
#include <string.h>

/* Defining MPU_WRAPPERS_INCLUDED_FROM_API_FILE prevents task.h from redefining
 * all the API functions to use the MPU wrappers.  That should only be done when
 * task.h is included from an application file. */
#define MPU_WRAPPERS_INCLUDED_FROM_API_FILE

/* FreeRTOS includes. */
#include "FreeRTOS.h"
#include "task.h"
#include "stream_buffer.h"

#if ( configUSE_TASK_NOTIFICATIONS != 1 )
    #error configUSE_TASK_NOTIFICATIONS must be set to 1 to build stream_buffer.c
#endif

/* Lint e961, e9021 and e750 are suppressed as a MISRA exception justified
 * because the MPU ports require MPU_WRAPPERS_INCLUDED_FROM_API_FILE to be defined
 * for the header files above, but not in this file, in order to generate the
 * correct privileged Vs unprivileged linkage and placement. */
#undef MPU_WRAPPERS_INCLUDED_FROM_API_FILE /*lint !e961 !e750 !e9021. */

/* If the user has not provided application specific Rx notification macros,
 * or #defined the notification macros away, then provide default implementations
 * that uses task notifications. */
/*lint -save -e9026 Function like macros allowed and needed here so they can be overridden. */
#ifndef sbRECEIVE_COMPLETED
    #define sbRECEIVE_COMPLETED( pxStreamBuffer )                         \
    vTaskSuspendAll();                                                    \
    {                                                                     \
        if( ( pxStreamBuffer )->xTaskWaitingToSend != NULL )              \
        {                                                                 \
            ( void ) xTaskNotify( ( pxStreamBuffer )->xTaskWaitingToSend, \
                                  ( uint32_t ) 0,                         \
                                  eNoAction );                            \
            ( pxStreamBuffer )->xTaskWaitingToSend = NULL;                \
        }                                                                 \
    }                                                                     \
    ( void ) xTaskResumeAll();
#endif /* sbRECEIVE_COMPLETED */

#ifndef sbRECEIVE_COMPLETED_FROM_ISR
    #define sbRECEIVE_COMPLETED_FROM_ISR( pxStreamBuffer,                            \
                                          pxHigherPriorityTaskWoken )                \
    {                                                                                \
        UBaseType_t uxSavedInterruptStatus;                                          \
                                                                                     \
        uxSavedInterruptStatus = ( UBaseType_t ) portSET_INTERRUPT_MASK_FROM_ISR();  \
        {                                                                            \
            if( ( pxStreamBuffer )->xTaskWaitingToSend != NULL )                     \
            {                                                                        \
                ( void ) xTaskNotifyFromISR( ( pxStreamBuffer )->xTaskWaitingToSend, \
                                             ( uint32_t ) 0,                         \
                                             eNoAction,                              \
                                             pxHigherPriorityTaskWoken );            \
                ( pxStreamBuffer )->xTaskWaitingToSend = NULL;                       \
            }                                                                        \
        }                                                                            \
        portCLEAR_INTERRUPT_MASK_FROM_ISR( uxSavedInterruptStatus );                 \
    }
#endif /* sbRECEIVE_COMPLETED_FROM_ISR */

/* If the user has not provided an application specific Tx notification macro,
 * or #defined the notification macro away, them provide a default implementation
 * that uses task notifications. */
#ifndef sbSEND_COMPLETED
    #define sbSEND_COMPLETED( pxStreamBuffer )                               \
    vTaskSuspendAll();                                                       \
    {                                                                        \
        if( ( pxStreamBuffer )->xTaskWaitingToReceive != NULL )              \
        {                                                                    \
            ( void ) xTaskNotify( ( pxStreamBuffer )->xTaskWaitingToReceive, \
                                  ( uint32_t ) 0,                            \
                                  eNoAction );                               \
            ( pxStreamBuffer )->xTaskWaitingToReceive = NULL;                \
        }                                                                    \
    }                                                                        \
    ( void ) xTaskResumeAll();
#endif /* sbSEND_COMPLETED */

#ifndef sbSEND_COMPLETE_FROM_ISR
    #define sbSEND_COMPLETE_FROM_ISR( pxStreamBuffer, pxHigherPriorityTaskWoken )       \
    {                                                                                   \
        UBaseType_t uxSavedInterruptStatus;                                             \
                                                                                        \
        uxSavedInterruptStatus = ( UBaseType_t ) portSET_INTERRUPT_MASK_FROM_ISR();     \
        {                                                                               \
            if( ( pxStreamBuffer )->xTaskWaitingToReceive != NULL )                     \
            {                                                                           \
                ( void ) xTaskNotifyFromISR( ( pxStreamBuffer )->xTaskWaitingToReceive, \
                                             ( uint32_t ) 0,                            \
                                             eNoAction,                                 \
                                             pxHigherPriorityTaskWoken );               \
                ( pxStreamBuffer )->xTaskWaitingToReceive = NULL;                       \
            }                                                                           \
        }                                                                               \
        portCLEAR_INTERRUPT_MASK_FROM_ISR( uxSavedInterruptStatus );                    \
    }
#endif /* sbSEND_COMPLETE_FROM_ISR */
/*lint -restore (9026) */

/* The number of bytes used to hold the length of a message in the buffer. */
#define sbBYTES_TO_STORE_MESSAGE_LENGTH    ( sizeof( configMESSAGE_BUFFER_LENGTH_TYPE ) )

/* Bits stored in the ucFlags field of the stream buffer. */
#define sbFLAGS_IS_MESSAGE_BUFFER          ( ( uint8_t ) 1 ) /* Set if the stream buffer was created as a message buffer, in which case it holds discrete messages rather than a stream. */
#define sbFLAGS_IS_STATICALLY_ALLOCATED    ( ( uint8_t ) 2 ) /* Set if the stream buffer was created using statically allocated memory. */

/*-----------------------------------------------------------*/

/* Structure that hold state information on the buffer. */
typedef struct StreamBufferDef_t                 /*lint !e9058 Style convention uses tag. */
{
    volatile size_t xTail;                       /* Index to the next item to read within the buffer. */
    volatile size_t xHead;                       /* Index to the next item to write within the buffer. */
    size_t xLength;                              /* The length of the buffer pointed to by pucBuffer. */
    size_t xTriggerLevelBytes;                   /* The number of bytes that must be in the stream buffer before a task that is waiting for data is unblocked. */
    volatile TaskHandle_t xTaskWaitingToReceive; /* Holds the handle of a task waiting for data, or NULL if no tasks are waiting. */
    volatile TaskHandle_t xTaskWaitingToSend;    /* Holds the handle of a task waiting to send data to a message buffer that is full. */
    uint8_t * pucBuffer;                         /* Points to the buffer itself - that is - the RAM that stores the data passed through the buffer. */
    uint8_t ucFlags;

    #if ( configUSE_TRACE_FACILITY == 1 )
        UBaseType_t uxStreamBufferNumber; /* Used for tracing purposes. */
    #endif
} StreamBuffer_t;

/*
 * The number of bytes available to be read from the buffer.
 */
static size_t prvBytesInBuffer( const StreamBuffer_t * const pxStreamBuffer ) PRIVILEGED_FUNCTION;

/*
 * Add xCount bytes from pucData into the pxStreamBuffer's data storage area.
 * This function does not update the buffer's xHead pointer, so multiple writes
 * may be chained together "atomically". This is useful for Message Buffers where
 * the length and data bytes are written in two separate chunks, and we don't want
 * the reader to see the buffer as having grown until after all data is copied over.
 * This function takes a custom xHead value to indicate where to write to (necessary
 * for chaining) and returns the the resulting xHead position.
 * To mark the write as complete, manually set the buffer's xHead field with the
 * returned xHead from this function.
 */
static size_t prvWriteBytesToBuffer( StreamBuffer_t * const pxStreamBuffer,
                                     const uint8_t * pucData,
                                     size_t xCount,
                                     size_t xHead ) PRIVILEGED_FUNCTION;

/*
 * If the stream buffer is being used as a message buffer, then reads an entire
 * message out of the buffer.  If the stream buffer is being used as a stream
 * buffer then read as many bytes as possible from the buffer.
 * prvReadBytesFromBuffer() is called to actually extract the bytes from the
 * buffer's data storage area.
 */
static size_t prvReadMessageFromBuffer( StreamBuffer_t * pxStreamBuffer,
                                        void * pvRxData,
                                        size_t xBufferLengthBytes,
                                        size_t xBytesAvailable ) PRIVILEGED_FUNCTION;

/*
 * If the stream buffer is being used as a message buffer, then writes an entire
 * message to the buffer.  If the stream buffer is being used as a stream
 * buffer then write as many bytes as possible to the buffer.
 * prvWriteBytestoBuffer() is called to actually send the bytes to the buffer's
 * data storage area.
 */
static size_t prvWriteMessageToBuffer( StreamBuffer_t * const pxStreamBuffer,
                                       const void * pvTxData,
                                       size_t xDataLengthBytes,
                                       size_t xSpace,
                                       size_t xRequiredSpace ) PRIVILEGED_FUNCTION;

/*
 * Copies xCount bytes from the pxStreamBuffer's data storage area to pucData.
 * This function does not update the buffer's xTail pointer, so multiple reads
 * may be chained together "atomically". This is useful for Message Buffers where
 * the length and data bytes are read in two separate chunks, and we don't want
 * the writer to see the buffer as having more free space until after all data is
 * copied over, especially if we have to abort the read due to insufficient receiving space.
 * This function takes a custom xTail value to indicate where to read from (necessary
 * for chaining) and returns the the resulting xTail position.
 * To mark the read as complete, manually set the buffer's xTail field with the
 * returned xTail from this function.
 */
static size_t prvReadBytesFromBuffer( StreamBuffer_t * pxStreamBuffer,
                                      uint8_t * pucData,
                                      size_t xCount,
                                      size_t xTail ) PRIVILEGED_FUNCTION;

/*
 * Called by both pxStreamBufferCreate() and pxStreamBufferCreateStatic() to
 * initialise the members of the newly created stream buffer structure.
 */
static void prvInitialiseNewStreamBuffer( StreamBuffer_t * const pxStreamBuffer,
                                          uint8_t * const pucBuffer,
                                          size_t xBufferSizeBytes,
                                          size_t xTriggerLevelBytes,
                                          uint8_t ucFlags ) PRIVILEGED_FUNCTION;

/*-----------------------------------------------------------*/

#if ( configSUPPORT_DYNAMIC_ALLOCATION == 1 )

    StreamBufferHandle_t xStreamBufferGenericCreate( size_t xBufferSizeBytes,
                                                     size_t xTriggerLevelBytes,
                                                     BaseType_t xIsMessageBuffer )
    {
        uint8_t * pucAllocatedMemory;
        uint8_t ucFlags;

        /* In case the stream buffer is going to be used as a message buffer
         * (that is, it will hold discrete messages with a little meta data that
         * says how big the next message is) check the buffer will be large enough
         * to hold at least one message. */
        if( xIsMessageBuffer == pdTRUE )
        {
            /* Is a message buffer but not statically allocated. */
            ucFlags = sbFLAGS_IS_MESSAGE_BUFFER;
            configASSERT( xBufferSizeBytes > sbBYTES_TO_STORE_MESSAGE_LENGTH );
        }
        else
        {
            /* Not a message buffer and not statically allocated. */
            ucFlags = 0;
            configASSERT( xBufferSizeBytes > 0 );
        }

        configASSERT( xTriggerLevelBytes <= xBufferSizeBytes );

        /* A trigger level of 0 would cause a waiting task to unblock even when
         * the buffer was empty. */
        if( xTriggerLevelBytes == ( size_t ) 0 )
        {
            xTriggerLevelBytes = ( size_t ) 1;
        }

        /* A stream buffer requires a StreamBuffer_t structure and a buffer.
         * Both are allocated in a single call to pvPortMalloc().  The
         * StreamBuffer_t structure is placed at the start of the allocated memory
         * and the buffer follows immediately after.  The requested size is
         * incremented so the free space is returned as the user would expect -
         * this is a quirk of the implementation that means otherwise the free
         * space would be reported as one byte smaller than would be logically
         * expected. */
        if( xBufferSizeBytes < ( xBufferSizeBytes + 1 + sizeof( StreamBuffer_t ) ) )
        {
            xBufferSizeBytes++;
            pucAllocatedMemory = ( uint8_t * ) pvPortMalloc( xBufferSizeBytes + sizeof( StreamBuffer_t ) ); /*lint !e9079 malloc() only returns void*. */
        }
        else
        {
            pucAllocatedMemory = NULL;
        }
<<<<<<< HEAD

=======
>>>>>>> 086d52f9

        if( pucAllocatedMemory != NULL )
        {
            prvInitialiseNewStreamBuffer( ( StreamBuffer_t * ) pucAllocatedMemory,       /* Structure at the start of the allocated memory. */ /*lint !e9087 Safe cast as allocated memory is aligned. */ /*lint !e826 Area is not too small and alignment is guaranteed provided malloc() behaves as expected and returns aligned buffer. */
                                          pucAllocatedMemory + sizeof( StreamBuffer_t ), /* Storage area follows. */ /*lint !e9016 Indexing past structure valid for uint8_t pointer, also storage area has no alignment requirement. */
                                          xBufferSizeBytes,
                                          xTriggerLevelBytes,
                                          ucFlags );

            traceSTREAM_BUFFER_CREATE( ( ( StreamBuffer_t * ) pucAllocatedMemory ), xIsMessageBuffer );
        }
        else
        {
            traceSTREAM_BUFFER_CREATE_FAILED( xIsMessageBuffer );
        }

        return ( StreamBufferHandle_t ) pucAllocatedMemory; /*lint !e9087 !e826 Safe cast as allocated memory is aligned. */
    }

#endif /* configSUPPORT_DYNAMIC_ALLOCATION */
/*-----------------------------------------------------------*/

#if ( configSUPPORT_STATIC_ALLOCATION == 1 )

    StreamBufferHandle_t xStreamBufferGenericCreateStatic( size_t xBufferSizeBytes,
                                                           size_t xTriggerLevelBytes,
                                                           BaseType_t xIsMessageBuffer,
                                                           uint8_t * const pucStreamBufferStorageArea,
                                                           StaticStreamBuffer_t * const pxStaticStreamBuffer )
    {
        StreamBuffer_t * const pxStreamBuffer = ( StreamBuffer_t * ) pxStaticStreamBuffer; /*lint !e740 !e9087 Safe cast as StaticStreamBuffer_t is opaque Streambuffer_t. */
        StreamBufferHandle_t xReturn;
        uint8_t ucFlags;

        configASSERT( pucStreamBufferStorageArea );
        configASSERT( pxStaticStreamBuffer );
        configASSERT( xTriggerLevelBytes <= xBufferSizeBytes );

        /* A trigger level of 0 would cause a waiting task to unblock even when
         * the buffer was empty. */
        if( xTriggerLevelBytes == ( size_t ) 0 )
        {
            xTriggerLevelBytes = ( size_t ) 1;
        }

        if( xIsMessageBuffer != pdFALSE )
        {
            /* Statically allocated message buffer. */
            ucFlags = sbFLAGS_IS_MESSAGE_BUFFER | sbFLAGS_IS_STATICALLY_ALLOCATED;
        }
        else
        {
            /* Statically allocated stream buffer. */
            ucFlags = sbFLAGS_IS_STATICALLY_ALLOCATED;
        }

        /* In case the stream buffer is going to be used as a message buffer
         * (that is, it will hold discrete messages with a little meta data that
         * says how big the next message is) check the buffer will be large enough
         * to hold at least one message. */
        configASSERT( xBufferSizeBytes > sbBYTES_TO_STORE_MESSAGE_LENGTH );

        #if ( configASSERT_DEFINED == 1 )
            {
                /* Sanity check that the size of the structure used to declare a
                 * variable of type StaticStreamBuffer_t equals the size of the real
                 * message buffer structure. */
                volatile size_t xSize = sizeof( StaticStreamBuffer_t );
                configASSERT( xSize == sizeof( StreamBuffer_t ) );
            } /*lint !e529 xSize is referenced is configASSERT() is defined. */
        #endif /* configASSERT_DEFINED */

        if( ( pucStreamBufferStorageArea != NULL ) && ( pxStaticStreamBuffer != NULL ) )
        {
            prvInitialiseNewStreamBuffer( pxStreamBuffer,
                                          pucStreamBufferStorageArea,
                                          xBufferSizeBytes,
                                          xTriggerLevelBytes,
                                          ucFlags );

            /* Remember this was statically allocated in case it is ever deleted
             * again. */
            pxStreamBuffer->ucFlags |= sbFLAGS_IS_STATICALLY_ALLOCATED;

            traceSTREAM_BUFFER_CREATE( pxStreamBuffer, xIsMessageBuffer );

            xReturn = ( StreamBufferHandle_t ) pxStaticStreamBuffer; /*lint !e9087 Data hiding requires cast to opaque type. */
        }
        else
        {
            xReturn = NULL;
            traceSTREAM_BUFFER_CREATE_STATIC_FAILED( xReturn, xIsMessageBuffer );
        }

        return xReturn;
    }

#endif /* ( configSUPPORT_STATIC_ALLOCATION == 1 ) */
/*-----------------------------------------------------------*/

void vStreamBufferDelete( StreamBufferHandle_t xStreamBuffer )
{
    StreamBuffer_t * pxStreamBuffer = xStreamBuffer;

    configASSERT( pxStreamBuffer );

    traceSTREAM_BUFFER_DELETE( xStreamBuffer );

    if( ( pxStreamBuffer->ucFlags & sbFLAGS_IS_STATICALLY_ALLOCATED ) == ( uint8_t ) pdFALSE )
    {
        #if ( configSUPPORT_DYNAMIC_ALLOCATION == 1 )
            {
                /* Both the structure and the buffer were allocated using a single call
                * to pvPortMalloc(), hence only one call to vPortFree() is required. */
                vPortFree( ( void * ) pxStreamBuffer ); /*lint !e9087 Standard free() semantics require void *, plus pxStreamBuffer was allocated by pvPortMalloc(). */
            }
        #else
            {
                /* Should not be possible to get here, ucFlags must be corrupt.
                 * Force an assert. */
                configASSERT( xStreamBuffer == ( StreamBufferHandle_t ) ~0 );
            }
        #endif
    }
    else
    {
        /* The structure and buffer were not allocated dynamically and cannot be
         * freed - just scrub the structure so future use will assert. */
        ( void ) memset( pxStreamBuffer, 0x00, sizeof( StreamBuffer_t ) );
    }
}
/*-----------------------------------------------------------*/

BaseType_t xStreamBufferReset( StreamBufferHandle_t xStreamBuffer )
{
    StreamBuffer_t * const pxStreamBuffer = xStreamBuffer;
    BaseType_t xReturn = pdFAIL;

    #if ( configUSE_TRACE_FACILITY == 1 )
        UBaseType_t uxStreamBufferNumber;
    #endif

    configASSERT( pxStreamBuffer );

    #if ( configUSE_TRACE_FACILITY == 1 )
        {
            /* Store the stream buffer number so it can be restored after the
             * reset. */
            uxStreamBufferNumber = pxStreamBuffer->uxStreamBufferNumber;
        }
    #endif

    /* Can only reset a message buffer if there are no tasks blocked on it. */
    taskENTER_CRITICAL();
    {
        if( pxStreamBuffer->xTaskWaitingToReceive == NULL )
        {
            if( pxStreamBuffer->xTaskWaitingToSend == NULL )
            {
                prvInitialiseNewStreamBuffer( pxStreamBuffer,
                                              pxStreamBuffer->pucBuffer,
                                              pxStreamBuffer->xLength,
                                              pxStreamBuffer->xTriggerLevelBytes,
                                              pxStreamBuffer->ucFlags );
                xReturn = pdPASS;

                #if ( configUSE_TRACE_FACILITY == 1 )
                    {
                        pxStreamBuffer->uxStreamBufferNumber = uxStreamBufferNumber;
                    }
                #endif

                traceSTREAM_BUFFER_RESET( xStreamBuffer );
            }
        }
    }
    taskEXIT_CRITICAL();

    return xReturn;
}
/*-----------------------------------------------------------*/

BaseType_t xStreamBufferSetTriggerLevel( StreamBufferHandle_t xStreamBuffer,
                                         size_t xTriggerLevel )
{
    StreamBuffer_t * const pxStreamBuffer = xStreamBuffer;
    BaseType_t xReturn;

    configASSERT( pxStreamBuffer );

    /* It is not valid for the trigger level to be 0. */
    if( xTriggerLevel == ( size_t ) 0 )
    {
        xTriggerLevel = ( size_t ) 1;
    }

    /* The trigger level is the number of bytes that must be in the stream
     * buffer before a task that is waiting for data is unblocked. */
    if( xTriggerLevel < pxStreamBuffer->xLength )
    {
        pxStreamBuffer->xTriggerLevelBytes = xTriggerLevel;
        xReturn = pdPASS;
    }
    else
    {
        xReturn = pdFALSE;
    }

    return xReturn;
}
/*-----------------------------------------------------------*/

size_t xStreamBufferSpacesAvailable( StreamBufferHandle_t xStreamBuffer )
{
    const StreamBuffer_t * const pxStreamBuffer = xStreamBuffer;
    size_t xSpace;
    volatile size_t xOriginalTail;

    configASSERT( pxStreamBuffer );

    /* The code below reads xTail and then xHead.  This is safe if the stream
    buffer is updated once between the two reads - but not if the stream buffer
    is updated more than once between the two reads - hence the loop. */
    do
    {
        xOriginalTail = pxStreamBuffer->xTail;
        xSpace = pxStreamBuffer->xLength + pxStreamBuffer->xTail;
        xSpace -= pxStreamBuffer->xHead;
    } while( xOriginalTail != pxStreamBuffer->xTail );
    xSpace -= ( size_t ) 1;

    if( xSpace >= pxStreamBuffer->xLength )
    {
        xSpace -= pxStreamBuffer->xLength;
    }
    else
    {
        mtCOVERAGE_TEST_MARKER();
    }

    return xSpace;
}
/*-----------------------------------------------------------*/

size_t xStreamBufferBytesAvailable( StreamBufferHandle_t xStreamBuffer )
{
    const StreamBuffer_t * const pxStreamBuffer = xStreamBuffer;
    size_t xReturn;

    configASSERT( pxStreamBuffer );

    xReturn = prvBytesInBuffer( pxStreamBuffer );
    return xReturn;
}
/*-----------------------------------------------------------*/

size_t xStreamBufferSend( StreamBufferHandle_t xStreamBuffer,
                          const void * pvTxData,
                          size_t xDataLengthBytes,
                          TickType_t xTicksToWait )
{
    StreamBuffer_t * const pxStreamBuffer = xStreamBuffer;
    size_t xReturn, xSpace = 0;
    size_t xRequiredSpace = xDataLengthBytes;
    TimeOut_t xTimeOut;
    size_t xMaxReportedSpace = 0;

    configASSERT( pvTxData );
    configASSERT( pxStreamBuffer );

    /* The maximum amount of space a stream buffer will ever report is its length
     * minus 1. */
    xMaxReportedSpace = pxStreamBuffer->xLength - ( size_t ) 1;

    /* This send function is used to write to both message buffers and stream
     * buffers.  If this is a message buffer then the space needed must be
     * increased by the amount of bytes needed to store the length of the
     * message. */
    if( ( pxStreamBuffer->ucFlags & sbFLAGS_IS_MESSAGE_BUFFER ) != ( uint8_t ) 0 )
    {
        xRequiredSpace += sbBYTES_TO_STORE_MESSAGE_LENGTH;

        /* Overflow? */
        configASSERT( xRequiredSpace > xDataLengthBytes );

        /* If this is a message buffer then it must be possible to write the
         * whole message. */
        if( xRequiredSpace > xMaxReportedSpace )
        {
            /* The message would not fit even if the entire buffer was empty,
             * so don't wait for space. */
            xTicksToWait = ( TickType_t ) 0;
        }
        else
        {
            mtCOVERAGE_TEST_MARKER();
        }
    }
    else
    {
        /* If this is a stream buffer then it is acceptable to write only part
         * of the message to the buffer.  Cap the length to the total length of
         * the buffer. */
        if( xRequiredSpace > xMaxReportedSpace )
        {
            xRequiredSpace = xMaxReportedSpace;
        }
        else
        {
            mtCOVERAGE_TEST_MARKER();
        }
    }

    if( xTicksToWait != ( TickType_t ) 0 )
    {
        vTaskSetTimeOutState( &xTimeOut );

        do
        {
            /* Wait until the required number of bytes are free in the message
             * buffer. */
            taskENTER_CRITICAL();
            {
                xSpace = xStreamBufferSpacesAvailable( pxStreamBuffer );

                if( xSpace < xRequiredSpace )
                {
                    /* Clear notification state as going to wait for space. */
                    ( void ) xTaskNotifyStateClear( NULL );

                    /* Should only be one writer. */
                    configASSERT( pxStreamBuffer->xTaskWaitingToSend == NULL );
                    pxStreamBuffer->xTaskWaitingToSend = xTaskGetCurrentTaskHandle();
                }
                else
                {
                    taskEXIT_CRITICAL();
                    break;
                }
            }
            taskEXIT_CRITICAL();

            traceBLOCKING_ON_STREAM_BUFFER_SEND( xStreamBuffer );
            ( void ) xTaskNotifyWait( ( uint32_t ) 0, ( uint32_t ) 0, NULL, xTicksToWait );
            pxStreamBuffer->xTaskWaitingToSend = NULL;
        } while( xTaskCheckForTimeOut( &xTimeOut, &xTicksToWait ) == pdFALSE );
    }
    else
    {
        mtCOVERAGE_TEST_MARKER();
    }

    if( xSpace == ( size_t ) 0 )
    {
        xSpace = xStreamBufferSpacesAvailable( pxStreamBuffer );
    }
    else
    {
        mtCOVERAGE_TEST_MARKER();
    }

    xReturn = prvWriteMessageToBuffer( pxStreamBuffer, pvTxData, xDataLengthBytes, xSpace, xRequiredSpace );

    if( xReturn > ( size_t ) 0 )
    {
        traceSTREAM_BUFFER_SEND( xStreamBuffer, xReturn );

        /* Was a task waiting for the data? */
        if( prvBytesInBuffer( pxStreamBuffer ) >= pxStreamBuffer->xTriggerLevelBytes )
        {
            sbSEND_COMPLETED( pxStreamBuffer );
        }
        else
        {
            mtCOVERAGE_TEST_MARKER();
        }
    }
    else
    {
        mtCOVERAGE_TEST_MARKER();
        traceSTREAM_BUFFER_SEND_FAILED( xStreamBuffer );
    }

    return xReturn;
}
/*-----------------------------------------------------------*/

size_t xStreamBufferSendFromISR( StreamBufferHandle_t xStreamBuffer,
                                 const void * pvTxData,
                                 size_t xDataLengthBytes,
                                 BaseType_t * const pxHigherPriorityTaskWoken )
{
    StreamBuffer_t * const pxStreamBuffer = xStreamBuffer;
    size_t xReturn, xSpace;
    size_t xRequiredSpace = xDataLengthBytes;

    configASSERT( pvTxData );
    configASSERT( pxStreamBuffer );

    /* This send function is used to write to both message buffers and stream
     * buffers.  If this is a message buffer then the space needed must be
     * increased by the amount of bytes needed to store the length of the
     * message. */
    if( ( pxStreamBuffer->ucFlags & sbFLAGS_IS_MESSAGE_BUFFER ) != ( uint8_t ) 0 )
    {
        xRequiredSpace += sbBYTES_TO_STORE_MESSAGE_LENGTH;
    }
    else
    {
        mtCOVERAGE_TEST_MARKER();
    }

    xSpace = xStreamBufferSpacesAvailable( pxStreamBuffer );
    xReturn = prvWriteMessageToBuffer( pxStreamBuffer, pvTxData, xDataLengthBytes, xSpace, xRequiredSpace );

    if( xReturn > ( size_t ) 0 )
    {
        /* Was a task waiting for the data? */
        if( prvBytesInBuffer( pxStreamBuffer ) >= pxStreamBuffer->xTriggerLevelBytes )
        {
            sbSEND_COMPLETE_FROM_ISR( pxStreamBuffer, pxHigherPriorityTaskWoken );
        }
        else
        {
            mtCOVERAGE_TEST_MARKER();
        }
    }
    else
    {
        mtCOVERAGE_TEST_MARKER();
    }

    traceSTREAM_BUFFER_SEND_FROM_ISR( xStreamBuffer, xReturn );

    return xReturn;
}
/*-----------------------------------------------------------*/

static size_t prvWriteMessageToBuffer( StreamBuffer_t * const pxStreamBuffer,
                                       const void * pvTxData,
                                       size_t xDataLengthBytes,
                                       size_t xSpace,
                                       size_t xRequiredSpace )
{
    size_t xNextHead = pxStreamBuffer->xHead;

    if( xDataLengthBytes != xRequiredSpace )
    {
        /* This is a message buffer, as opposed to a stream buffer. */

        if( xSpace >= xRequiredSpace )
        {
            /* There is enough space to write both the message length and the message
             * itself into the buffer.  Start by writing the length of the data, the data
             * itself will be written later in this function. */
            xNextHead = prvWriteBytesToBuffer( pxStreamBuffer, ( const uint8_t * ) &( xDataLengthBytes ), sbBYTES_TO_STORE_MESSAGE_LENGTH, xNextHead);
        }
        else
        {
            /* Not enough space, so do not write data to the buffer. */
            xDataLengthBytes = 0;
        }
    }
    else
    {
        /* This is a stream buffer, as opposed to a message buffer, so writing a
         * stream of bytes rather than discrete messages.  Plan to write as many
         * bytes as possible. */
        xDataLengthBytes = configMIN( xDataLengthBytes, xSpace );
    }

    if( xDataLengthBytes != ( size_t ) 0 )
    {
        /* Write the data to the buffer. */
        pxStreamBuffer->xHead = prvWriteBytesToBuffer( pxStreamBuffer, ( const uint8_t * ) pvTxData, xDataLengthBytes, xNextHead ); /*lint !e9079 Storage buffer is implemented as uint8_t for ease of sizing, alignment and access. */
    }

    return xDataLengthBytes;
}
/*-----------------------------------------------------------*/

size_t xStreamBufferReceive( StreamBufferHandle_t xStreamBuffer,
                             void * pvRxData,
                             size_t xBufferLengthBytes,
                             TickType_t xTicksToWait )
{
    StreamBuffer_t * const pxStreamBuffer = xStreamBuffer;
    size_t xReceivedLength = 0, xBytesAvailable, xBytesToStoreMessageLength;

    configASSERT( pvRxData );
    configASSERT( pxStreamBuffer );

    /* This receive function is used by both message buffers, which store
     * discrete messages, and stream buffers, which store a continuous stream of
     * bytes.  Discrete messages include an additional
     * sbBYTES_TO_STORE_MESSAGE_LENGTH bytes that hold the length of the
     * message. */
    if( ( pxStreamBuffer->ucFlags & sbFLAGS_IS_MESSAGE_BUFFER ) != ( uint8_t ) 0 )
    {
        xBytesToStoreMessageLength = sbBYTES_TO_STORE_MESSAGE_LENGTH;
    }
    else
    {
        xBytesToStoreMessageLength = 0;
    }

    if( xTicksToWait != ( TickType_t ) 0 )
    {
        /* Checking if there is data and clearing the notification state must be
         * performed atomically. */
        taskENTER_CRITICAL();
        {
            xBytesAvailable = prvBytesInBuffer( pxStreamBuffer );

            /* If this function was invoked by a message buffer read then
             * xBytesToStoreMessageLength holds the number of bytes used to hold
             * the length of the next discrete message.  If this function was
             * invoked by a stream buffer read then xBytesToStoreMessageLength will
             * be 0. */
            if( xBytesAvailable <= xBytesToStoreMessageLength )
            {
                /* Clear notification state as going to wait for data. */
                ( void ) xTaskNotifyStateClear( NULL );

                /* Should only be one reader. */
                configASSERT( pxStreamBuffer->xTaskWaitingToReceive == NULL );
                pxStreamBuffer->xTaskWaitingToReceive = xTaskGetCurrentTaskHandle();
            }
            else
            {
                mtCOVERAGE_TEST_MARKER();
            }
        }
        taskEXIT_CRITICAL();

        if( xBytesAvailable <= xBytesToStoreMessageLength )
        {
            /* Wait for data to be available. */
            traceBLOCKING_ON_STREAM_BUFFER_RECEIVE( xStreamBuffer );
            ( void ) xTaskNotifyWait( ( uint32_t ) 0, ( uint32_t ) 0, NULL, xTicksToWait );
            pxStreamBuffer->xTaskWaitingToReceive = NULL;

            /* Recheck the data available after blocking. */
            xBytesAvailable = prvBytesInBuffer( pxStreamBuffer );
        }
        else
        {
            mtCOVERAGE_TEST_MARKER();
        }
    }
    else
    {
        xBytesAvailable = prvBytesInBuffer( pxStreamBuffer );
    }

    /* Whether receiving a discrete message (where xBytesToStoreMessageLength
     * holds the number of bytes used to store the message length) or a stream of
     * bytes (where xBytesToStoreMessageLength is zero), the number of bytes
     * available must be greater than xBytesToStoreMessageLength to be able to
     * read bytes from the buffer. */
    if( xBytesAvailable > xBytesToStoreMessageLength )
    {
        xReceivedLength = prvReadMessageFromBuffer( pxStreamBuffer, pvRxData, xBufferLengthBytes, xBytesAvailable );

        /* Was a task waiting for space in the buffer? */
        if( xReceivedLength != ( size_t ) 0 )
        {
            traceSTREAM_BUFFER_RECEIVE( xStreamBuffer, xReceivedLength );
            sbRECEIVE_COMPLETED( pxStreamBuffer );
        }
        else
        {
            mtCOVERAGE_TEST_MARKER();
        }
    }
    else
    {
        traceSTREAM_BUFFER_RECEIVE_FAILED( xStreamBuffer );
        mtCOVERAGE_TEST_MARKER();
    }

    return xReceivedLength;
}
/*-----------------------------------------------------------*/

size_t xStreamBufferNextMessageLengthBytes( StreamBufferHandle_t xStreamBuffer )
{
    StreamBuffer_t * const pxStreamBuffer = xStreamBuffer;
    size_t xReturn, xBytesAvailable;
    configMESSAGE_BUFFER_LENGTH_TYPE xTempReturn;

    configASSERT( pxStreamBuffer );

    /* Ensure the stream buffer is being used as a message buffer. */
    if( ( pxStreamBuffer->ucFlags & sbFLAGS_IS_MESSAGE_BUFFER ) != ( uint8_t ) 0 )
    {
        xBytesAvailable = prvBytesInBuffer( pxStreamBuffer );

        if( xBytesAvailable > sbBYTES_TO_STORE_MESSAGE_LENGTH )
        {
            /* The number of bytes available is greater than the number of bytes
             * required to hold the length of the next message, so another message
             * is available. */
             ( void ) prvReadBytesFromBuffer( pxStreamBuffer, ( uint8_t * ) &xTempReturn, sbBYTES_TO_STORE_MESSAGE_LENGTH, pxStreamBuffer->xTail);
             xReturn = ( size_t ) xTempReturn;
        }
        else
        {
            /* The minimum amount of bytes in a message buffer is
             * ( sbBYTES_TO_STORE_MESSAGE_LENGTH + 1 ), so if xBytesAvailable is
             * less than sbBYTES_TO_STORE_MESSAGE_LENGTH the only other valid
             * value is 0. */
            configASSERT( xBytesAvailable == 0 );
            xReturn = 0;
        }
    }
    else
    {
        xReturn = 0;
    }

    return xReturn;
}
/*-----------------------------------------------------------*/

size_t xStreamBufferReceiveFromISR( StreamBufferHandle_t xStreamBuffer,
                                    void * pvRxData,
                                    size_t xBufferLengthBytes,
                                    BaseType_t * const pxHigherPriorityTaskWoken )
{
    StreamBuffer_t * const pxStreamBuffer = xStreamBuffer;
    size_t xReceivedLength = 0, xBytesAvailable, xBytesToStoreMessageLength;

    configASSERT( pvRxData );
    configASSERT( pxStreamBuffer );

    /* This receive function is used by both message buffers, which store
     * discrete messages, and stream buffers, which store a continuous stream of
     * bytes.  Discrete messages include an additional
     * sbBYTES_TO_STORE_MESSAGE_LENGTH bytes that hold the length of the
     * message. */
    if( ( pxStreamBuffer->ucFlags & sbFLAGS_IS_MESSAGE_BUFFER ) != ( uint8_t ) 0 )
    {
        xBytesToStoreMessageLength = sbBYTES_TO_STORE_MESSAGE_LENGTH;
    }
    else
    {
        xBytesToStoreMessageLength = 0;
    }

    xBytesAvailable = prvBytesInBuffer( pxStreamBuffer );

    /* Whether receiving a discrete message (where xBytesToStoreMessageLength
     * holds the number of bytes used to store the message length) or a stream of
     * bytes (where xBytesToStoreMessageLength is zero), the number of bytes
     * available must be greater than xBytesToStoreMessageLength to be able to
     * read bytes from the buffer. */
    if( xBytesAvailable > xBytesToStoreMessageLength )
    {
        xReceivedLength = prvReadMessageFromBuffer( pxStreamBuffer, pvRxData, xBufferLengthBytes, xBytesAvailable);

        /* Was a task waiting for space in the buffer? */
        if( xReceivedLength != ( size_t ) 0 )
        {
            sbRECEIVE_COMPLETED_FROM_ISR( pxStreamBuffer, pxHigherPriorityTaskWoken );
        }
        else
        {
            mtCOVERAGE_TEST_MARKER();
        }
    }
    else
    {
        mtCOVERAGE_TEST_MARKER();
    }

    traceSTREAM_BUFFER_RECEIVE_FROM_ISR( xStreamBuffer, xReceivedLength );

    return xReceivedLength;
}
/*-----------------------------------------------------------*/

static size_t prvReadMessageFromBuffer( StreamBuffer_t * pxStreamBuffer,
                                        void * pvRxData,
                                        size_t xBufferLengthBytes,
                                        size_t xBytesAvailable )
{
    size_t xCount, xNextMessageLength;
    configMESSAGE_BUFFER_LENGTH_TYPE xTempNextMessageLength;
    size_t xNextTail = pxStreamBuffer->xTail;

    if( ( pxStreamBuffer->ucFlags & sbFLAGS_IS_MESSAGE_BUFFER ) != ( uint8_t ) 0 )
    {
        /* A discrete message is being received.  First receive the length
         * of the message. */
        xNextTail = prvReadBytesFromBuffer( pxStreamBuffer, ( uint8_t * ) &xTempNextMessageLength, sbBYTES_TO_STORE_MESSAGE_LENGTH, xNextTail );
        xNextMessageLength = ( size_t ) xTempNextMessageLength;

        /* Reduce the number of bytes available by the number of bytes just
         * read out. */
        xBytesAvailable -= sbBYTES_TO_STORE_MESSAGE_LENGTH;

        /* Check there is enough space in the buffer provided by the
         * user. */
        if( xNextMessageLength > xBufferLengthBytes )
        {
            /* The user has provided insufficient space to read the message. */
            xNextMessageLength = 0;
        }
        else
        {
            mtCOVERAGE_TEST_MARKER();
        }
    }
    else
    {
        /* A stream of bytes is being received (as opposed to a discrete
         * message), so read as many bytes as possible. */
        xNextMessageLength = xBufferLengthBytes;
    }

    /* Use the minimum of the wanted bytes and the available bytes. */
    xCount = configMIN( xNextMessageLength, xBytesAvailable );

    if( xCount != ( size_t ) 0 )
    {
        /* Read the actual data and update the tail to mark the data as officially consumed. */
        pxStreamBuffer->xTail = prvReadBytesFromBuffer( pxStreamBuffer, ( uint8_t * ) pvRxData, xCount, xNextTail); /*lint !e9079 Data storage area is implemented as uint8_t array for ease of sizing, indexing and alignment. */
    }

    return xCount;
}
/*-----------------------------------------------------------*/

BaseType_t xStreamBufferIsEmpty( StreamBufferHandle_t xStreamBuffer )
{
    const StreamBuffer_t * const pxStreamBuffer = xStreamBuffer;
    BaseType_t xReturn;
    size_t xTail;

    configASSERT( pxStreamBuffer );

    /* True if no bytes are available. */
    xTail = pxStreamBuffer->xTail;

    if( pxStreamBuffer->xHead == xTail )
    {
        xReturn = pdTRUE;
    }
    else
    {
        xReturn = pdFALSE;
    }

    return xReturn;
}
/*-----------------------------------------------------------*/

BaseType_t xStreamBufferIsFull( StreamBufferHandle_t xStreamBuffer )
{
    BaseType_t xReturn;
    size_t xBytesToStoreMessageLength;
    const StreamBuffer_t * const pxStreamBuffer = xStreamBuffer;

    configASSERT( pxStreamBuffer );

    /* This generic version of the receive function is used by both message
     * buffers, which store discrete messages, and stream buffers, which store a
     * continuous stream of bytes.  Discrete messages include an additional
     * sbBYTES_TO_STORE_MESSAGE_LENGTH bytes that hold the length of the message. */
    if( ( pxStreamBuffer->ucFlags & sbFLAGS_IS_MESSAGE_BUFFER ) != ( uint8_t ) 0 )
    {
        xBytesToStoreMessageLength = sbBYTES_TO_STORE_MESSAGE_LENGTH;
    }
    else
    {
        xBytesToStoreMessageLength = 0;
    }

    /* True if the available space equals zero. */
    if( xStreamBufferSpacesAvailable( xStreamBuffer ) <= xBytesToStoreMessageLength )
    {
        xReturn = pdTRUE;
    }
    else
    {
        xReturn = pdFALSE;
    }

    return xReturn;
}
/*-----------------------------------------------------------*/

BaseType_t xStreamBufferSendCompletedFromISR( StreamBufferHandle_t xStreamBuffer,
                                              BaseType_t * pxHigherPriorityTaskWoken )
{
    StreamBuffer_t * const pxStreamBuffer = xStreamBuffer;
    BaseType_t xReturn;
    UBaseType_t uxSavedInterruptStatus;

    configASSERT( pxStreamBuffer );

    uxSavedInterruptStatus = ( UBaseType_t ) portSET_INTERRUPT_MASK_FROM_ISR();
    {
        if( ( pxStreamBuffer )->xTaskWaitingToReceive != NULL )
        {
            ( void ) xTaskNotifyFromISR( ( pxStreamBuffer )->xTaskWaitingToReceive,
                                         ( uint32_t ) 0,
                                         eNoAction,
                                         pxHigherPriorityTaskWoken );
            ( pxStreamBuffer )->xTaskWaitingToReceive = NULL;
            xReturn = pdTRUE;
        }
        else
        {
            xReturn = pdFALSE;
        }
    }
    portCLEAR_INTERRUPT_MASK_FROM_ISR( uxSavedInterruptStatus );

    return xReturn;
}
/*-----------------------------------------------------------*/

BaseType_t xStreamBufferReceiveCompletedFromISR( StreamBufferHandle_t xStreamBuffer,
                                                 BaseType_t * pxHigherPriorityTaskWoken )
{
    StreamBuffer_t * const pxStreamBuffer = xStreamBuffer;
    BaseType_t xReturn;
    UBaseType_t uxSavedInterruptStatus;

    configASSERT( pxStreamBuffer );

    uxSavedInterruptStatus = ( UBaseType_t ) portSET_INTERRUPT_MASK_FROM_ISR();
    {
        if( ( pxStreamBuffer )->xTaskWaitingToSend != NULL )
        {
            ( void ) xTaskNotifyFromISR( ( pxStreamBuffer )->xTaskWaitingToSend,
                                         ( uint32_t ) 0,
                                         eNoAction,
                                         pxHigherPriorityTaskWoken );
            ( pxStreamBuffer )->xTaskWaitingToSend = NULL;
            xReturn = pdTRUE;
        }
        else
        {
            xReturn = pdFALSE;
        }
    }
    portCLEAR_INTERRUPT_MASK_FROM_ISR( uxSavedInterruptStatus );

    return xReturn;
}
/*-----------------------------------------------------------*/

static size_t prvWriteBytesToBuffer( StreamBuffer_t * const pxStreamBuffer,
                                     const uint8_t * pucData,
                                     size_t xCount,
                                     size_t xHead )
{
    size_t xFirstLength;

    configASSERT( xCount > ( size_t ) 0 );

    /* Calculate the number of bytes that can be added in the first write -
     * which may be less than the total number of bytes that need to be added if
     * the buffer will wrap back to the beginning. */
    xFirstLength = configMIN( pxStreamBuffer->xLength - xHead, xCount );

    /* Write as many bytes as can be written in the first write. */
    configASSERT( ( xHead + xFirstLength ) <= pxStreamBuffer->xLength );
    ( void ) memcpy( ( void * ) ( &( pxStreamBuffer->pucBuffer[ xHead ] ) ), ( const void * ) pucData, xFirstLength ); /*lint !e9087 memcpy() requires void *. */

    /* If the number of bytes written was less than the number that could be
     * written in the first write... */
    if( xCount > xFirstLength )
    {
        /* ...then write the remaining bytes to the start of the buffer. */
        configASSERT( ( xCount - xFirstLength ) <= pxStreamBuffer->xLength );
        ( void ) memcpy( ( void * ) pxStreamBuffer->pucBuffer, ( const void * ) &( pucData[ xFirstLength ] ), xCount - xFirstLength ); /*lint !e9087 memcpy() requires void *. */
    }
    else
    {
        mtCOVERAGE_TEST_MARKER();
    }

    xHead += xCount;

    if( xHead >= pxStreamBuffer->xLength )
    {
        xHead -= pxStreamBuffer->xLength;
    }
    else
    {
        mtCOVERAGE_TEST_MARKER();
    }

    return xHead;
}
/*-----------------------------------------------------------*/

static size_t prvReadBytesFromBuffer( StreamBuffer_t * pxStreamBuffer,
                                      uint8_t * pucData,
                                      size_t xCount,
                                      size_t xTail )
{
    size_t xFirstLength;

    configASSERT( xCount != ( size_t ) 0 );

    /* Calculate the number of bytes that can be read - which may be
     * less than the number wanted if the data wraps around to the start of
     * the buffer. */
    xFirstLength = configMIN( pxStreamBuffer->xLength - xTail, xCount );

    /* Obtain the number of bytes it is possible to obtain in the first
     * read.  Asserts check bounds of read and write. */
    configASSERT( xFirstLength <= xCount );
    configASSERT( ( xTail + xFirstLength ) <= pxStreamBuffer->xLength );
    ( void ) memcpy( ( void * ) pucData, ( const void * ) &( pxStreamBuffer->pucBuffer[ xTail ] ), xFirstLength ); /*lint !e9087 memcpy() requires void *. */

    /* If the total number of wanted bytes is greater than the number
     * that could be read in the first read... */
    if( xCount > xFirstLength )
    {
        /* ...then read the remaining bytes from the start of the buffer. */
        configASSERT( xCount <= xCount );
        ( void ) memcpy( ( void * ) &( pucData[ xFirstLength ] ), ( void * ) ( pxStreamBuffer->pucBuffer ), xCount - xFirstLength ); /*lint !e9087 memcpy() requires void *. */
    }
    else
    {
        mtCOVERAGE_TEST_MARKER();
    }

    /* Move the tail pointer to effectively remove the data read from the buffer. */
    xTail += xCount;

    if( xTail >= pxStreamBuffer->xLength )
    {
        xTail -= pxStreamBuffer->xLength;
    }

    return xTail;
}
/*-----------------------------------------------------------*/

static size_t prvBytesInBuffer( const StreamBuffer_t * const pxStreamBuffer )
{
/* Returns the distance between xTail and xHead. */
    size_t xCount;

    xCount = pxStreamBuffer->xLength + pxStreamBuffer->xHead;
    xCount -= pxStreamBuffer->xTail;

    if( xCount >= pxStreamBuffer->xLength )
    {
        xCount -= pxStreamBuffer->xLength;
    }
    else
    {
        mtCOVERAGE_TEST_MARKER();
    }

    return xCount;
}
/*-----------------------------------------------------------*/

static void prvInitialiseNewStreamBuffer( StreamBuffer_t * const pxStreamBuffer,
                                          uint8_t * const pucBuffer,
                                          size_t xBufferSizeBytes,
                                          size_t xTriggerLevelBytes,
                                          uint8_t ucFlags )
{
    /* Assert here is deliberately writing to the entire buffer to ensure it can
     * be written to without generating exceptions, and is setting the buffer to a
     * known value to assist in development/debugging. */
    #if ( configASSERT_DEFINED == 1 )
        {
            /* The value written just has to be identifiable when looking at the
             * memory.  Don't use 0xA5 as that is the stack fill value and could
             * result in confusion as to what is actually being observed. */
            const BaseType_t xWriteValue = 0x55;
            configASSERT( memset( pucBuffer, ( int ) xWriteValue, xBufferSizeBytes ) == pucBuffer );
        } /*lint !e529 !e438 xWriteValue is only used if configASSERT() is defined. */
    #endif

    ( void ) memset( ( void * ) pxStreamBuffer, 0x00, sizeof( StreamBuffer_t ) ); /*lint !e9087 memset() requires void *. */
    pxStreamBuffer->pucBuffer = pucBuffer;
    pxStreamBuffer->xLength = xBufferSizeBytes;
    pxStreamBuffer->xTriggerLevelBytes = xTriggerLevelBytes;
    pxStreamBuffer->ucFlags = ucFlags;
}

#if ( configUSE_TRACE_FACILITY == 1 )

    UBaseType_t uxStreamBufferGetStreamBufferNumber( StreamBufferHandle_t xStreamBuffer )
    {
        return xStreamBuffer->uxStreamBufferNumber;
    }

#endif /* configUSE_TRACE_FACILITY */
/*-----------------------------------------------------------*/

#if ( configUSE_TRACE_FACILITY == 1 )

    void vStreamBufferSetStreamBufferNumber( StreamBufferHandle_t xStreamBuffer,
                                             UBaseType_t uxStreamBufferNumber )
    {
        xStreamBuffer->uxStreamBufferNumber = uxStreamBufferNumber;
    }

#endif /* configUSE_TRACE_FACILITY */
/*-----------------------------------------------------------*/

#if ( configUSE_TRACE_FACILITY == 1 )

    uint8_t ucStreamBufferGetStreamBufferType( StreamBufferHandle_t xStreamBuffer )
    {
        return( xStreamBuffer->ucFlags & sbFLAGS_IS_MESSAGE_BUFFER );
    }

#endif /* configUSE_TRACE_FACILITY */
/*-----------------------------------------------------------*/
<|MERGE_RESOLUTION|>--- conflicted
+++ resolved
@@ -280,10 +280,6 @@
         {
             pucAllocatedMemory = NULL;
         }
-<<<<<<< HEAD
-
-=======
->>>>>>> 086d52f9
 
         if( pucAllocatedMemory != NULL )
         {
@@ -1306,4 +1302,4 @@
     }
 
 #endif /* configUSE_TRACE_FACILITY */
-/*-----------------------------------------------------------*/
+/*-----------------------------------------------------------*/