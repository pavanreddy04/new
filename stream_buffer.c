<<<<<<< HEAD
/*
 * FreeRTOS Kernel V10.4.3
 * Copyright (C) 2020 Amazon.com, Inc. or its affiliates.  All Rights Reserved.
 *
 * Permission is hereby granted, free of charge, to any person obtaining a copy of
 * this software and associated documentation files (the "Software"), to deal in
 * the Software without restriction, including without limitation the rights to
 * use, copy, modify, merge, publish, distribute, sublicense, and/or sell copies of
 * the Software, and to permit persons to whom the Software is furnished to do so,
 * subject to the following conditions:
 *
 * The above copyright notice and this permission notice shall be included in all
 * copies or substantial portions of the Software.
 *
 * THE SOFTWARE IS PROVIDED "AS IS", WITHOUT WARRANTY OF ANY KIND, EXPRESS OR
 * IMPLIED, INCLUDING BUT NOT LIMITED TO THE WARRANTIES OF MERCHANTABILITY, FITNESS
 * FOR A PARTICULAR PURPOSE AND NONINFRINGEMENT. IN NO EVENT SHALL THE AUTHORS OR
 * COPYRIGHT HOLDERS BE LIABLE FOR ANY CLAIM, DAMAGES OR OTHER LIABILITY, WHETHER
 * IN AN ACTION OF CONTRACT, TORT OR OTHERWISE, ARISING FROM, OUT OF OR IN
 * CONNECTION WITH THE SOFTWARE OR THE USE OR OTHER DEALINGS IN THE SOFTWARE.
 *
 * https://www.FreeRTOS.org
 * https://github.com/FreeRTOS
 *
 */

/* Standard includes. */
#include <stdint.h>
#include <string.h>

/* Defining MPU_WRAPPERS_INCLUDED_FROM_API_FILE prevents task.h from redefining
 * all the API functions to use the MPU wrappers.  That should only be done when
 * task.h is included from an application file. */
#define MPU_WRAPPERS_INCLUDED_FROM_API_FILE

/* FreeRTOS includes. */
#include "FreeRTOS.h"
#include "task.h"
#include "stream_buffer.h"

#if ( configUSE_TASK_NOTIFICATIONS != 1 )
    #error configUSE_TASK_NOTIFICATIONS must be set to 1 to build stream_buffer.c
#endif

/* Lint e961, e9021 and e750 are suppressed as a MISRA exception justified
 * because the MPU ports require MPU_WRAPPERS_INCLUDED_FROM_API_FILE to be defined
 * for the header files above, but not in this file, in order to generate the
 * correct privileged Vs unprivileged linkage and placement. */
#undef MPU_WRAPPERS_INCLUDED_FROM_API_FILE /*lint !e961 !e750 !e9021. */

/* If the user has not provided application specific Rx notification macros,
 * or #defined the notification macros away, them provide default implementations
 * that uses task notifications. */
/*lint -save -e9026 Function like macros allowed and needed here so they can be overridden. */
#ifndef sbRECEIVE_COMPLETED
    #define sbRECEIVE_COMPLETED( pxStreamBuffer )                         \
    vTaskSuspendAll();                                                    \
    {                                                                     \
        if( ( pxStreamBuffer )->xTaskWaitingToSend != NULL )              \
        {                                                                 \
            ( void ) xTaskNotify( ( pxStreamBuffer )->xTaskWaitingToSend, \
                                  ( uint32_t ) 0,                         \
                                  eNoAction );                            \
            ( pxStreamBuffer )->xTaskWaitingToSend = NULL;                \
        }                                                                 \
    }                                                                     \
    ( void ) xTaskResumeAll();
#endif /* sbRECEIVE_COMPLETED */

#ifndef sbRECEIVE_COMPLETED_FROM_ISR
    #define sbRECEIVE_COMPLETED_FROM_ISR( pxStreamBuffer,                            \
                                          pxHigherPriorityTaskWoken )                \
    {                                                                                \
        UBaseType_t uxSavedInterruptStatus;                                          \
                                                                                     \
        uxSavedInterruptStatus = ( UBaseType_t ) portSET_INTERRUPT_MASK_FROM_ISR();  \
        {                                                                            \
            if( ( pxStreamBuffer )->xTaskWaitingToSend != NULL )                     \
            {                                                                        \
                ( void ) xTaskNotifyFromISR( ( pxStreamBuffer )->xTaskWaitingToSend, \
                                             ( uint32_t ) 0,                         \
                                             eNoAction,                              \
                                             pxHigherPriorityTaskWoken );            \
                ( pxStreamBuffer )->xTaskWaitingToSend = NULL;                       \
            }                                                                        \
        }                                                                            \
        portCLEAR_INTERRUPT_MASK_FROM_ISR( uxSavedInterruptStatus );                 \
    }
#endif /* sbRECEIVE_COMPLETED_FROM_ISR */

/* If the user has not provided an application specific Tx notification macro,
 * or #defined the notification macro away, them provide a default implementation
 * that uses task notifications. */
#ifndef sbSEND_COMPLETED
    #define sbSEND_COMPLETED( pxStreamBuffer )                               \
    vTaskSuspendAll();                                                       \
    {                                                                        \
        if( ( pxStreamBuffer )->xTaskWaitingToReceive != NULL )              \
        {                                                                    \
            ( void ) xTaskNotify( ( pxStreamBuffer )->xTaskWaitingToReceive, \
                                  ( uint32_t ) 0,                            \
                                  eNoAction );                               \
            ( pxStreamBuffer )->xTaskWaitingToReceive = NULL;                \
        }                                                                    \
    }                                                                        \
    ( void ) xTaskResumeAll();
#endif /* sbSEND_COMPLETED */

#ifndef sbSEND_COMPLETE_FROM_ISR
    #define sbSEND_COMPLETE_FROM_ISR( pxStreamBuffer, pxHigherPriorityTaskWoken )       \
    {                                                                                   \
        UBaseType_t uxSavedInterruptStatus;                                             \
                                                                                        \
        uxSavedInterruptStatus = ( UBaseType_t ) portSET_INTERRUPT_MASK_FROM_ISR();     \
        {                                                                               \
            if( ( pxStreamBuffer )->xTaskWaitingToReceive != NULL )                     \
            {                                                                           \
                ( void ) xTaskNotifyFromISR( ( pxStreamBuffer )->xTaskWaitingToReceive, \
                                             ( uint32_t ) 0,                            \
                                             eNoAction,                                 \
                                             pxHigherPriorityTaskWoken );               \
                ( pxStreamBuffer )->xTaskWaitingToReceive = NULL;                       \
            }                                                                           \
        }                                                                               \
        portCLEAR_INTERRUPT_MASK_FROM_ISR( uxSavedInterruptStatus );                    \
    }
#endif /* sbSEND_COMPLETE_FROM_ISR */
/*lint -restore (9026) */

/* The number of bytes used to hold the length of a message in the buffer. */
#define sbBYTES_TO_STORE_MESSAGE_LENGTH    ( sizeof( configMESSAGE_BUFFER_LENGTH_TYPE ) )

/* Bits stored in the ucFlags field of the stream buffer. */
#define sbFLAGS_IS_MESSAGE_BUFFER          ( ( uint8_t ) 1 ) /* Set if the stream buffer was created as a message buffer, in which case it holds discrete messages rather than a stream. */
#define sbFLAGS_IS_STATICALLY_ALLOCATED    ( ( uint8_t ) 2 ) /* Set if the stream buffer was created using statically allocated memory. */

/*-----------------------------------------------------------*/

/* Structure that hold state information on the buffer. */
typedef struct StreamBufferDef_t                 /*lint !e9058 Style convention uses tag. */
{
    volatile size_t xTail;                       /* Index to the next item to read within the buffer. */
    volatile size_t xHead;                       /* Index to the next item to write within the buffer. */
    size_t xLength;                              /* The length of the buffer pointed to by pucBuffer. */
    size_t xTriggerLevelBytes;                   /* The number of bytes that must be in the stream buffer before a task that is waiting for data is unblocked. */
    volatile TaskHandle_t xTaskWaitingToReceive; /* Holds the handle of a task waiting for data, or NULL if no tasks are waiting. */
    volatile TaskHandle_t xTaskWaitingToSend;    /* Holds the handle of a task waiting to send data to a message buffer that is full. */
    uint8_t * pucBuffer;                         /* Points to the buffer itself - that is - the RAM that stores the data passed through the buffer. */
    uint8_t ucFlags;

    #if ( configUSE_TRACE_FACILITY == 1 )
        UBaseType_t uxStreamBufferNumber; /* Used for tracing purposes. */
    #endif
} StreamBuffer_t;

/*
 * The number of bytes available to be read from the buffer.
 */
static size_t prvBytesInBuffer( const StreamBuffer_t * const pxStreamBuffer ) PRIVILEGED_FUNCTION;

/*
 * Add xCount bytes from pucData into the pxStreamBuffer message buffer.
 * Returns the number of bytes written, which will either equal xCount in the
 * success case, or 0 if there was not enough space in the buffer (in which case
 * no data is written into the buffer).
 */
static size_t prvWriteBytesToBuffer( StreamBuffer_t * const pxStreamBuffer,
                                     const uint8_t * pucData,
                                     size_t xCount ) PRIVILEGED_FUNCTION;

/*
 * If the stream buffer is being used as a message buffer, then reads an entire
 * message out of the buffer.  If the stream buffer is being used as a stream
 * buffer then read as many bytes as possible from the buffer.
 * prvReadBytesFromBuffer() is called to actually extract the bytes from the
 * buffer's data storage area.
 */
static size_t prvReadMessageFromBuffer( StreamBuffer_t * pxStreamBuffer,
                                        void * pvRxData,
                                        size_t xBufferLengthBytes,
                                        size_t xBytesAvailable,
                                        size_t xBytesToStoreMessageLength ) PRIVILEGED_FUNCTION;

/*
 * If the stream buffer is being used as a message buffer, then writes an entire
 * message to the buffer.  If the stream buffer is being used as a stream
 * buffer then write as many bytes as possible to the buffer.
 * prvWriteBytestoBuffer() is called to actually send the bytes to the buffer's
 * data storage area.
 */
static size_t prvWriteMessageToBuffer( StreamBuffer_t * const pxStreamBuffer,
                                       const void * pvTxData,
                                       size_t xDataLengthBytes,
                                       size_t xSpace,
                                       size_t xRequiredSpace ) PRIVILEGED_FUNCTION;

/*
 * Read xMaxCount bytes from the pxStreamBuffer message buffer and write them
 * to pucData.
 */
static size_t prvReadBytesFromBuffer( StreamBuffer_t * pxStreamBuffer,
                                      uint8_t * pucData,
                                      size_t xMaxCount,
                                      size_t xBytesAvailable ) PRIVILEGED_FUNCTION;

/*
 * Called by both pxStreamBufferCreate() and pxStreamBufferCreateStatic() to
 * initialise the members of the newly created stream buffer structure.
 */
static void prvInitialiseNewStreamBuffer( StreamBuffer_t * const pxStreamBuffer,
                                          uint8_t * const pucBuffer,
                                          size_t xBufferSizeBytes,
                                          size_t xTriggerLevelBytes,
                                          uint8_t ucFlags ) PRIVILEGED_FUNCTION;

/*-----------------------------------------------------------*/

#if ( configSUPPORT_DYNAMIC_ALLOCATION == 1 )

    StreamBufferHandle_t xStreamBufferGenericCreate( size_t xBufferSizeBytes,
                                                     size_t xTriggerLevelBytes,
                                                     BaseType_t xIsMessageBuffer )
    {
        uint8_t * pucAllocatedMemory;
        uint8_t ucFlags;

        /* In case the stream buffer is going to be used as a message buffer
         * (that is, it will hold discrete messages with a little meta data that
         * says how big the next message is) check the buffer will be large enough
         * to hold at least one message. */
        if( xIsMessageBuffer == pdTRUE )
        {
            /* Is a message buffer but not statically allocated. */
            ucFlags = sbFLAGS_IS_MESSAGE_BUFFER;
            configASSERT( xBufferSizeBytes > sbBYTES_TO_STORE_MESSAGE_LENGTH );
        }
        else
        {
            /* Not a message buffer and not statically allocated. */
            ucFlags = 0;
            configASSERT( xBufferSizeBytes > 0 );
        }

        configASSERT( xTriggerLevelBytes <= xBufferSizeBytes );

        /* A trigger level of 0 would cause a waiting task to unblock even when
         * the buffer was empty. */
        if( xTriggerLevelBytes == ( size_t ) 0 )
        {
            xTriggerLevelBytes = ( size_t ) 1;
        }

        /* A stream buffer requires a StreamBuffer_t structure and a buffer.
         * Both are allocated in a single call to pvPortMalloc().  The
         * StreamBuffer_t structure is placed at the start of the allocated memory
         * and the buffer follows immediately after.  The requested size is
         * incremented so the free space is returned as the user would expect -
         * this is a quirk of the implementation that means otherwise the free
         * space would be reported as one byte smaller than would be logically
         * expected. */
        if( xBufferSizeBytes < ( xBufferSizeBytes + 1 + sizeof( StreamBuffer_t ) ) )
        {
            xBufferSizeBytes++;
            pucAllocatedMemory = ( uint8_t * ) pvPortMalloc( xBufferSizeBytes + sizeof( StreamBuffer_t ) ); /*lint !e9079 malloc() only returns void*. */
        }
        else
        {
            pucAllocatedMemory = NULL;
        }
        

        if( pucAllocatedMemory != NULL )
        {
            prvInitialiseNewStreamBuffer( ( StreamBuffer_t * ) pucAllocatedMemory,       /* Structure at the start of the allocated memory. */ /*lint !e9087 Safe cast as allocated memory is aligned. */ /*lint !e826 Area is not too small and alignment is guaranteed provided malloc() behaves as expected and returns aligned buffer. */
                                          pucAllocatedMemory + sizeof( StreamBuffer_t ), /* Storage area follows. */ /*lint !e9016 Indexing past structure valid for uint8_t pointer, also storage area has no alignment requirement. */
                                          xBufferSizeBytes,
                                          xTriggerLevelBytes,
                                          ucFlags );

            traceSTREAM_BUFFER_CREATE( ( ( StreamBuffer_t * ) pucAllocatedMemory ), xIsMessageBuffer );
        }
        else
        {
            traceSTREAM_BUFFER_CREATE_FAILED( xIsMessageBuffer );
        }

        return ( StreamBufferHandle_t ) pucAllocatedMemory; /*lint !e9087 !e826 Safe cast as allocated memory is aligned. */
    }

#endif /* configSUPPORT_DYNAMIC_ALLOCATION */
/*-----------------------------------------------------------*/

#if ( configSUPPORT_STATIC_ALLOCATION == 1 )

    StreamBufferHandle_t xStreamBufferGenericCreateStatic( size_t xBufferSizeBytes,
                                                           size_t xTriggerLevelBytes,
                                                           BaseType_t xIsMessageBuffer,
                                                           uint8_t * const pucStreamBufferStorageArea,
                                                           StaticStreamBuffer_t * const pxStaticStreamBuffer )
    {
        StreamBuffer_t * const pxStreamBuffer = ( StreamBuffer_t * ) pxStaticStreamBuffer; /*lint !e740 !e9087 Safe cast as StaticStreamBuffer_t is opaque Streambuffer_t. */
        StreamBufferHandle_t xReturn;
        uint8_t ucFlags;

        configASSERT( pucStreamBufferStorageArea );
        configASSERT( pxStaticStreamBuffer );
        configASSERT( xTriggerLevelBytes <= xBufferSizeBytes );

        /* A trigger level of 0 would cause a waiting task to unblock even when
         * the buffer was empty. */
        if( xTriggerLevelBytes == ( size_t ) 0 )
        {
            xTriggerLevelBytes = ( size_t ) 1;
        }

        if( xIsMessageBuffer != pdFALSE )
        {
            /* Statically allocated message buffer. */
            ucFlags = sbFLAGS_IS_MESSAGE_BUFFER | sbFLAGS_IS_STATICALLY_ALLOCATED;
        }
        else
        {
            /* Statically allocated stream buffer. */
            ucFlags = sbFLAGS_IS_STATICALLY_ALLOCATED;
        }

        /* In case the stream buffer is going to be used as a message buffer
         * (that is, it will hold discrete messages with a little meta data that
         * says how big the next message is) check the buffer will be large enough
         * to hold at least one message. */
        configASSERT( xBufferSizeBytes > sbBYTES_TO_STORE_MESSAGE_LENGTH );

        #if ( configASSERT_DEFINED == 1 )
            {
                /* Sanity check that the size of the structure used to declare a
                 * variable of type StaticStreamBuffer_t equals the size of the real
                 * message buffer structure. */
                volatile size_t xSize = sizeof( StaticStreamBuffer_t );
                configASSERT( xSize == sizeof( StreamBuffer_t ) );
            } /*lint !e529 xSize is referenced is configASSERT() is defined. */
        #endif /* configASSERT_DEFINED */

        if( ( pucStreamBufferStorageArea != NULL ) && ( pxStaticStreamBuffer != NULL ) )
        {
            prvInitialiseNewStreamBuffer( pxStreamBuffer,
                                          pucStreamBufferStorageArea,
                                          xBufferSizeBytes,
                                          xTriggerLevelBytes,
                                          ucFlags );

            /* Remember this was statically allocated in case it is ever deleted
             * again. */
            pxStreamBuffer->ucFlags |= sbFLAGS_IS_STATICALLY_ALLOCATED;

            traceSTREAM_BUFFER_CREATE( pxStreamBuffer, xIsMessageBuffer );

            xReturn = ( StreamBufferHandle_t ) pxStaticStreamBuffer; /*lint !e9087 Data hiding requires cast to opaque type. */
        }
        else
        {
            xReturn = NULL;
            traceSTREAM_BUFFER_CREATE_STATIC_FAILED( xReturn, xIsMessageBuffer );
        }

        return xReturn;
    }

#endif /* ( configSUPPORT_STATIC_ALLOCATION == 1 ) */
/*-----------------------------------------------------------*/

void vStreamBufferDelete( StreamBufferHandle_t xStreamBuffer )
{
    StreamBuffer_t * pxStreamBuffer = xStreamBuffer;

    configASSERT( pxStreamBuffer );

    traceSTREAM_BUFFER_DELETE( xStreamBuffer );

    if( ( pxStreamBuffer->ucFlags & sbFLAGS_IS_STATICALLY_ALLOCATED ) == ( uint8_t ) pdFALSE )
    {
        #if ( configSUPPORT_DYNAMIC_ALLOCATION == 1 )
            {
                /* Both the structure and the buffer were allocated using a single call
                * to pvPortMalloc(), hence only one call to vPortFree() is required. */
                vPortFree( ( void * ) pxStreamBuffer ); /*lint !e9087 Standard free() semantics require void *, plus pxStreamBuffer was allocated by pvPortMalloc(). */
            }
        #else
            {
                /* Should not be possible to get here, ucFlags must be corrupt.
                 * Force an assert. */
                configASSERT( xStreamBuffer == ( StreamBufferHandle_t ) ~0 );
            }
        #endif
    }
    else
    {
        /* The structure and buffer were not allocated dynamically and cannot be
         * freed - just scrub the structure so future use will assert. */
        ( void ) memset( pxStreamBuffer, 0x00, sizeof( StreamBuffer_t ) );
    }
}
/*-----------------------------------------------------------*/

BaseType_t xStreamBufferReset( StreamBufferHandle_t xStreamBuffer )
{
    StreamBuffer_t * const pxStreamBuffer = xStreamBuffer;
    BaseType_t xReturn = pdFAIL;

    #if ( configUSE_TRACE_FACILITY == 1 )
        UBaseType_t uxStreamBufferNumber;
    #endif

    configASSERT( pxStreamBuffer );

    #if ( configUSE_TRACE_FACILITY == 1 )
        {
            /* Store the stream buffer number so it can be restored after the
             * reset. */
            uxStreamBufferNumber = pxStreamBuffer->uxStreamBufferNumber;
        }
    #endif

    /* Can only reset a message buffer if there are no tasks blocked on it. */
    taskENTER_CRITICAL();
    {
        if( pxStreamBuffer->xTaskWaitingToReceive == NULL )
        {
            if( pxStreamBuffer->xTaskWaitingToSend == NULL )
            {
                prvInitialiseNewStreamBuffer( pxStreamBuffer,
                                              pxStreamBuffer->pucBuffer,
                                              pxStreamBuffer->xLength,
                                              pxStreamBuffer->xTriggerLevelBytes,
                                              pxStreamBuffer->ucFlags );
                xReturn = pdPASS;

                #if ( configUSE_TRACE_FACILITY == 1 )
                    {
                        pxStreamBuffer->uxStreamBufferNumber = uxStreamBufferNumber;
                    }
                #endif

                traceSTREAM_BUFFER_RESET( xStreamBuffer );
            }
        }
    }
    taskEXIT_CRITICAL();

    return xReturn;
}
/*-----------------------------------------------------------*/

BaseType_t xStreamBufferSetTriggerLevel( StreamBufferHandle_t xStreamBuffer,
                                         size_t xTriggerLevel )
{
    StreamBuffer_t * const pxStreamBuffer = xStreamBuffer;
    BaseType_t xReturn;

    configASSERT( pxStreamBuffer );

    /* It is not valid for the trigger level to be 0. */
    if( xTriggerLevel == ( size_t ) 0 )
    {
        xTriggerLevel = ( size_t ) 1;
    }

    /* The trigger level is the number of bytes that must be in the stream
     * buffer before a task that is waiting for data is unblocked. */
    if( xTriggerLevel <= pxStreamBuffer->xLength )
    {
        pxStreamBuffer->xTriggerLevelBytes = xTriggerLevel;
        xReturn = pdPASS;
    }
    else
    {
        xReturn = pdFALSE;
    }

    return xReturn;
}
/*-----------------------------------------------------------*/

size_t xStreamBufferSpacesAvailable( StreamBufferHandle_t xStreamBuffer )
{
    const StreamBuffer_t * const pxStreamBuffer = xStreamBuffer;
    size_t xSpace;

    configASSERT( pxStreamBuffer );

    xSpace = pxStreamBuffer->xLength + pxStreamBuffer->xTail;
    xSpace -= pxStreamBuffer->xHead;
    xSpace -= ( size_t ) 1;

    if( xSpace >= pxStreamBuffer->xLength )
    {
        xSpace -= pxStreamBuffer->xLength;
    }
    else
    {
        mtCOVERAGE_TEST_MARKER();
    }

    return xSpace;
}
/*-----------------------------------------------------------*/

size_t xStreamBufferBytesAvailable( StreamBufferHandle_t xStreamBuffer )
{
    const StreamBuffer_t * const pxStreamBuffer = xStreamBuffer;
    size_t xReturn;

    configASSERT( pxStreamBuffer );

    xReturn = prvBytesInBuffer( pxStreamBuffer );
    return xReturn;
}
/*-----------------------------------------------------------*/

size_t xStreamBufferSend( StreamBufferHandle_t xStreamBuffer,
                          const void * pvTxData,
                          size_t xDataLengthBytes,
                          TickType_t xTicksToWait )
{
    StreamBuffer_t * const pxStreamBuffer = xStreamBuffer;
    size_t xReturn, xSpace = 0;
    size_t xRequiredSpace = xDataLengthBytes;
    TimeOut_t xTimeOut;

    /* The maximum amount of space a stream buffer will ever report is its length
     * minus 1. */
    const size_t xMaxReportedSpace = pxStreamBuffer->xLength - ( size_t ) 1;

    configASSERT( pvTxData );
    configASSERT( pxStreamBuffer );

    /* This send function is used to write to both message buffers and stream
     * buffers.  If this is a message buffer then the space needed must be
     * increased by the amount of bytes needed to store the length of the
     * message. */
    if( ( pxStreamBuffer->ucFlags & sbFLAGS_IS_MESSAGE_BUFFER ) != ( uint8_t ) 0 )
    {
        xRequiredSpace += sbBYTES_TO_STORE_MESSAGE_LENGTH;

        /* Overflow? */
        configASSERT( xRequiredSpace > xDataLengthBytes );

        /* If this is a message buffer then it must be possible to write the
         * whole message. */
        if( xRequiredSpace > xMaxReportedSpace )
        {
            /* The message would not fit even if the entire buffer was empty,
             * so don't wait for space. */
            xTicksToWait = ( TickType_t ) 0;
        }
        else
        {
            mtCOVERAGE_TEST_MARKER();
        }
    }
    else
    {
        /* If this is a stream buffer then it is acceptable to write only part
         * of the message to the buffer.  Cap the length to the total length of
         * the buffer. */
        if( xRequiredSpace > xMaxReportedSpace )
        {
            xRequiredSpace = xMaxReportedSpace;
        }
        else
        {
            mtCOVERAGE_TEST_MARKER();
        }
    }

    if( xTicksToWait != ( TickType_t ) 0 )
    {
        vTaskSetTimeOutState( &xTimeOut );

        do
        {
            /* Wait until the required number of bytes are free in the message
             * buffer. */
            taskENTER_CRITICAL();
            {
                xSpace = xStreamBufferSpacesAvailable( pxStreamBuffer );

                if( xSpace < xRequiredSpace )
                {
                    /* Clear notification state as going to wait for space. */
                    ( void ) xTaskNotifyStateClear( NULL );

                    /* Should only be one writer. */
                    configASSERT( pxStreamBuffer->xTaskWaitingToSend == NULL );
                    pxStreamBuffer->xTaskWaitingToSend = xTaskGetCurrentTaskHandle();
                }
                else
                {
                    taskEXIT_CRITICAL();
                    break;
                }
            }
            taskEXIT_CRITICAL();

            traceBLOCKING_ON_STREAM_BUFFER_SEND( xStreamBuffer );
            ( void ) xTaskNotifyWait( ( uint32_t ) 0, ( uint32_t ) 0, NULL, xTicksToWait );
            pxStreamBuffer->xTaskWaitingToSend = NULL;
        } while( xTaskCheckForTimeOut( &xTimeOut, &xTicksToWait ) == pdFALSE );
    }
    else
    {
        mtCOVERAGE_TEST_MARKER();
    }

    if( xSpace == ( size_t ) 0 )
    {
        xSpace = xStreamBufferSpacesAvailable( pxStreamBuffer );
    }
    else
    {
        mtCOVERAGE_TEST_MARKER();
    }

    xReturn = prvWriteMessageToBuffer( pxStreamBuffer, pvTxData, xDataLengthBytes, xSpace, xRequiredSpace );

    if( xReturn > ( size_t ) 0 )
    {
        traceSTREAM_BUFFER_SEND( xStreamBuffer, xReturn );

        /* Was a task waiting for the data? */
        if( prvBytesInBuffer( pxStreamBuffer ) >= pxStreamBuffer->xTriggerLevelBytes )
        {
            sbSEND_COMPLETED( pxStreamBuffer );
        }
        else
        {
            mtCOVERAGE_TEST_MARKER();
        }
    }
    else
    {
        mtCOVERAGE_TEST_MARKER();
        traceSTREAM_BUFFER_SEND_FAILED( xStreamBuffer );
    }

    return xReturn;
}
/*-----------------------------------------------------------*/

size_t xStreamBufferSendFromISR( StreamBufferHandle_t xStreamBuffer,
                                 const void * pvTxData,
                                 size_t xDataLengthBytes,
                                 BaseType_t * const pxHigherPriorityTaskWoken )
{
    StreamBuffer_t * const pxStreamBuffer = xStreamBuffer;
    size_t xReturn, xSpace;
    size_t xRequiredSpace = xDataLengthBytes;

    configASSERT( pvTxData );
    configASSERT( pxStreamBuffer );

    /* This send function is used to write to both message buffers and stream
     * buffers.  If this is a message buffer then the space needed must be
     * increased by the amount of bytes needed to store the length of the
     * message. */
    if( ( pxStreamBuffer->ucFlags & sbFLAGS_IS_MESSAGE_BUFFER ) != ( uint8_t ) 0 )
    {
        xRequiredSpace += sbBYTES_TO_STORE_MESSAGE_LENGTH;
    }
    else
    {
        mtCOVERAGE_TEST_MARKER();
    }

    xSpace = xStreamBufferSpacesAvailable( pxStreamBuffer );
    xReturn = prvWriteMessageToBuffer( pxStreamBuffer, pvTxData, xDataLengthBytes, xSpace, xRequiredSpace );

    if( xReturn > ( size_t ) 0 )
    {
        /* Was a task waiting for the data? */
        if( prvBytesInBuffer( pxStreamBuffer ) >= pxStreamBuffer->xTriggerLevelBytes )
        {
            sbSEND_COMPLETE_FROM_ISR( pxStreamBuffer, pxHigherPriorityTaskWoken );
        }
        else
        {
            mtCOVERAGE_TEST_MARKER();
        }
    }
    else
    {
        mtCOVERAGE_TEST_MARKER();
    }

    traceSTREAM_BUFFER_SEND_FROM_ISR( xStreamBuffer, xReturn );

    return xReturn;
}
/*-----------------------------------------------------------*/

static size_t prvWriteMessageToBuffer( StreamBuffer_t * const pxStreamBuffer,
                                       const void * pvTxData,
                                       size_t xDataLengthBytes,
                                       size_t xSpace,
                                       size_t xRequiredSpace )
{
    BaseType_t xShouldWrite;
    size_t xReturn;

    if( xSpace == ( size_t ) 0 )
    {
        /* Doesn't matter if this is a stream buffer or a message buffer, there
         * is no space to write. */
        xShouldWrite = pdFALSE;
    }
    else if( ( pxStreamBuffer->ucFlags & sbFLAGS_IS_MESSAGE_BUFFER ) == ( uint8_t ) 0 )
    {
        /* This is a stream buffer, as opposed to a message buffer, so writing a
         * stream of bytes rather than discrete messages.  Write as many bytes as
         * possible. */
        xShouldWrite = pdTRUE;
        xDataLengthBytes = configMIN( xDataLengthBytes, xSpace );
    }
    else if( xSpace >= xRequiredSpace )
    {
        /* This is a message buffer, as opposed to a stream buffer, and there
         * is enough space to write both the message length and the message itself
         * into the buffer.  Start by writing the length of the data, the data
         * itself will be written later in this function. */
        xShouldWrite = pdTRUE;
        ( void ) prvWriteBytesToBuffer( pxStreamBuffer, ( const uint8_t * ) &( xDataLengthBytes ), sbBYTES_TO_STORE_MESSAGE_LENGTH );
    }
    else
    {
        /* There is space available, but not enough space. */
        xShouldWrite = pdFALSE;
    }

    if( xShouldWrite != pdFALSE )
    {
        /* Writes the data itself. */
        xReturn = prvWriteBytesToBuffer( pxStreamBuffer, ( const uint8_t * ) pvTxData, xDataLengthBytes ); /*lint !e9079 Storage buffer is implemented as uint8_t for ease of sizing, alignment and access. */
    }
    else
    {
        xReturn = 0;
    }

    return xReturn;
}
/*-----------------------------------------------------------*/

size_t xStreamBufferReceive( StreamBufferHandle_t xStreamBuffer,
                             void * pvRxData,
                             size_t xBufferLengthBytes,
                             TickType_t xTicksToWait )
{
    StreamBuffer_t * const pxStreamBuffer = xStreamBuffer;
    size_t xReceivedLength = 0, xBytesAvailable, xBytesToStoreMessageLength;

    configASSERT( pvRxData );
    configASSERT( pxStreamBuffer );

    /* This receive function is used by both message buffers, which store
     * discrete messages, and stream buffers, which store a continuous stream of
     * bytes.  Discrete messages include an additional
     * sbBYTES_TO_STORE_MESSAGE_LENGTH bytes that hold the length of the
     * message. */
    if( ( pxStreamBuffer->ucFlags & sbFLAGS_IS_MESSAGE_BUFFER ) != ( uint8_t ) 0 )
    {
        xBytesToStoreMessageLength = sbBYTES_TO_STORE_MESSAGE_LENGTH;
    }
    else
    {
        xBytesToStoreMessageLength = 0;
    }

    if( xTicksToWait != ( TickType_t ) 0 )
    {
        /* Checking if there is data and clearing the notification state must be
         * performed atomically. */
        taskENTER_CRITICAL();
        {
            xBytesAvailable = prvBytesInBuffer( pxStreamBuffer );

            /* If this function was invoked by a message buffer read then
             * xBytesToStoreMessageLength holds the number of bytes used to hold
             * the length of the next discrete message.  If this function was
             * invoked by a stream buffer read then xBytesToStoreMessageLength will
             * be 0. */
            if( xBytesAvailable <= xBytesToStoreMessageLength )
            {
                /* Clear notification state as going to wait for data. */
                ( void ) xTaskNotifyStateClear( NULL );

                /* Should only be one reader. */
                configASSERT( pxStreamBuffer->xTaskWaitingToReceive == NULL );
                pxStreamBuffer->xTaskWaitingToReceive = xTaskGetCurrentTaskHandle();
            }
            else
            {
                mtCOVERAGE_TEST_MARKER();
            }
        }
        taskEXIT_CRITICAL();

        if( xBytesAvailable <= xBytesToStoreMessageLength )
        {
            /* Wait for data to be available. */
            traceBLOCKING_ON_STREAM_BUFFER_RECEIVE( xStreamBuffer );
            ( void ) xTaskNotifyWait( ( uint32_t ) 0, ( uint32_t ) 0, NULL, xTicksToWait );
            pxStreamBuffer->xTaskWaitingToReceive = NULL;

            /* Recheck the data available after blocking. */
            xBytesAvailable = prvBytesInBuffer( pxStreamBuffer );
        }
        else
        {
            mtCOVERAGE_TEST_MARKER();
        }
    }
    else
    {
        xBytesAvailable = prvBytesInBuffer( pxStreamBuffer );
    }

    /* Whether receiving a discrete message (where xBytesToStoreMessageLength
     * holds the number of bytes used to store the message length) or a stream of
     * bytes (where xBytesToStoreMessageLength is zero), the number of bytes
     * available must be greater than xBytesToStoreMessageLength to be able to
     * read bytes from the buffer. */
    if( xBytesAvailable > xBytesToStoreMessageLength )
    {
        xReceivedLength = prvReadMessageFromBuffer( pxStreamBuffer, pvRxData, xBufferLengthBytes, xBytesAvailable, xBytesToStoreMessageLength );

        /* Was a task waiting for space in the buffer? */
        if( xReceivedLength != ( size_t ) 0 )
        {
            traceSTREAM_BUFFER_RECEIVE( xStreamBuffer, xReceivedLength );
            sbRECEIVE_COMPLETED( pxStreamBuffer );
        }
        else
        {
            mtCOVERAGE_TEST_MARKER();
        }
    }
    else
    {
        traceSTREAM_BUFFER_RECEIVE_FAILED( xStreamBuffer );
        mtCOVERAGE_TEST_MARKER();
    }

    return xReceivedLength;
}
/*-----------------------------------------------------------*/

size_t xStreamBufferNextMessageLengthBytes( StreamBufferHandle_t xStreamBuffer )
{
    StreamBuffer_t * const pxStreamBuffer = xStreamBuffer;
    size_t xReturn, xBytesAvailable, xOriginalTail;
    configMESSAGE_BUFFER_LENGTH_TYPE xTempReturn;

    configASSERT( pxStreamBuffer );

    /* Ensure the stream buffer is being used as a message buffer. */
    if( ( pxStreamBuffer->ucFlags & sbFLAGS_IS_MESSAGE_BUFFER ) != ( uint8_t ) 0 )
    {
        xBytesAvailable = prvBytesInBuffer( pxStreamBuffer );

        if( xBytesAvailable > sbBYTES_TO_STORE_MESSAGE_LENGTH )
        {
            /* The number of bytes available is greater than the number of bytes
             * required to hold the length of the next message, so another message
             * is available.  Return its length without removing the length bytes
             * from the buffer.  A copy of the tail is stored so the buffer can be
             * returned to its prior state as the message is not actually being
             * removed from the buffer. */
            xOriginalTail = pxStreamBuffer->xTail;
            ( void ) prvReadBytesFromBuffer( pxStreamBuffer, ( uint8_t * ) &xTempReturn, sbBYTES_TO_STORE_MESSAGE_LENGTH, xBytesAvailable );
            xReturn = ( size_t ) xTempReturn;
            pxStreamBuffer->xTail = xOriginalTail;
        }
        else
        {
            /* The minimum amount of bytes in a message buffer is
             * ( sbBYTES_TO_STORE_MESSAGE_LENGTH + 1 ), so if xBytesAvailable is
             * less than sbBYTES_TO_STORE_MESSAGE_LENGTH the only other valid
             * value is 0. */
            configASSERT( xBytesAvailable == 0 );
            xReturn = 0;
        }
    }
    else
    {
        xReturn = 0;
    }

    return xReturn;
}
/*-----------------------------------------------------------*/

size_t xStreamBufferReceiveFromISR( StreamBufferHandle_t xStreamBuffer,
                                    void * pvRxData,
                                    size_t xBufferLengthBytes,
                                    BaseType_t * const pxHigherPriorityTaskWoken )
{
    StreamBuffer_t * const pxStreamBuffer = xStreamBuffer;
    size_t xReceivedLength = 0, xBytesAvailable, xBytesToStoreMessageLength;

    configASSERT( pvRxData );
    configASSERT( pxStreamBuffer );

    /* This receive function is used by both message buffers, which store
     * discrete messages, and stream buffers, which store a continuous stream of
     * bytes.  Discrete messages include an additional
     * sbBYTES_TO_STORE_MESSAGE_LENGTH bytes that hold the length of the
     * message. */
    if( ( pxStreamBuffer->ucFlags & sbFLAGS_IS_MESSAGE_BUFFER ) != ( uint8_t ) 0 )
    {
        xBytesToStoreMessageLength = sbBYTES_TO_STORE_MESSAGE_LENGTH;
    }
    else
    {
        xBytesToStoreMessageLength = 0;
    }

    xBytesAvailable = prvBytesInBuffer( pxStreamBuffer );

    /* Whether receiving a discrete message (where xBytesToStoreMessageLength
     * holds the number of bytes used to store the message length) or a stream of
     * bytes (where xBytesToStoreMessageLength is zero), the number of bytes
     * available must be greater than xBytesToStoreMessageLength to be able to
     * read bytes from the buffer. */
    if( xBytesAvailable > xBytesToStoreMessageLength )
    {
        xReceivedLength = prvReadMessageFromBuffer( pxStreamBuffer, pvRxData, xBufferLengthBytes, xBytesAvailable, xBytesToStoreMessageLength );

        /* Was a task waiting for space in the buffer? */
        if( xReceivedLength != ( size_t ) 0 )
        {
            sbRECEIVE_COMPLETED_FROM_ISR( pxStreamBuffer, pxHigherPriorityTaskWoken );
        }
        else
        {
            mtCOVERAGE_TEST_MARKER();
        }
    }
    else
    {
        mtCOVERAGE_TEST_MARKER();
    }

    traceSTREAM_BUFFER_RECEIVE_FROM_ISR( xStreamBuffer, xReceivedLength );

    return xReceivedLength;
}
/*-----------------------------------------------------------*/

static size_t prvReadMessageFromBuffer( StreamBuffer_t * pxStreamBuffer,
                                        void * pvRxData,
                                        size_t xBufferLengthBytes,
                                        size_t xBytesAvailable,
                                        size_t xBytesToStoreMessageLength )
{
    size_t xOriginalTail, xReceivedLength, xNextMessageLength;
    configMESSAGE_BUFFER_LENGTH_TYPE xTempNextMessageLength;

    if( xBytesToStoreMessageLength != ( size_t ) 0 )
    {
        /* A discrete message is being received.  First receive the length
         * of the message.  A copy of the tail is stored so the buffer can be
         * returned to its prior state if the length of the message is too
         * large for the provided buffer. */
        xOriginalTail = pxStreamBuffer->xTail;
        ( void ) prvReadBytesFromBuffer( pxStreamBuffer, ( uint8_t * ) &xTempNextMessageLength, xBytesToStoreMessageLength, xBytesAvailable );
        xNextMessageLength = ( size_t ) xTempNextMessageLength;

        /* Reduce the number of bytes available by the number of bytes just
         * read out. */
        xBytesAvailable -= xBytesToStoreMessageLength;

        /* Check there is enough space in the buffer provided by the
         * user. */
        if( xNextMessageLength > xBufferLengthBytes )
        {
            /* The user has provided insufficient space to read the message
             * so return the buffer to its previous state (so the length of
             * the message is in the buffer again). */
            pxStreamBuffer->xTail = xOriginalTail;
            xNextMessageLength = 0;
        }
        else
        {
            mtCOVERAGE_TEST_MARKER();
        }
    }
    else
    {
        /* A stream of bytes is being received (as opposed to a discrete
         * message), so read as many bytes as possible. */
        xNextMessageLength = xBufferLengthBytes;
    }

    /* Read the actual data. */
    xReceivedLength = prvReadBytesFromBuffer( pxStreamBuffer, ( uint8_t * ) pvRxData, xNextMessageLength, xBytesAvailable ); /*lint !e9079 Data storage area is implemented as uint8_t array for ease of sizing, indexing and alignment. */

    return xReceivedLength;
}
/*-----------------------------------------------------------*/

BaseType_t xStreamBufferIsEmpty( StreamBufferHandle_t xStreamBuffer )
{
    const StreamBuffer_t * const pxStreamBuffer = xStreamBuffer;
    BaseType_t xReturn;
    size_t xTail;

    configASSERT( pxStreamBuffer );

    /* True if no bytes are available. */
    xTail = pxStreamBuffer->xTail;

    if( pxStreamBuffer->xHead == xTail )
    {
        xReturn = pdTRUE;
    }
    else
    {
        xReturn = pdFALSE;
    }

    return xReturn;
}
/*-----------------------------------------------------------*/

BaseType_t xStreamBufferIsFull( StreamBufferHandle_t xStreamBuffer )
{
    BaseType_t xReturn;
    size_t xBytesToStoreMessageLength;
    const StreamBuffer_t * const pxStreamBuffer = xStreamBuffer;

    configASSERT( pxStreamBuffer );

    /* This generic version of the receive function is used by both message
     * buffers, which store discrete messages, and stream buffers, which store a
     * continuous stream of bytes.  Discrete messages include an additional
     * sbBYTES_TO_STORE_MESSAGE_LENGTH bytes that hold the length of the message. */
    if( ( pxStreamBuffer->ucFlags & sbFLAGS_IS_MESSAGE_BUFFER ) != ( uint8_t ) 0 )
    {
        xBytesToStoreMessageLength = sbBYTES_TO_STORE_MESSAGE_LENGTH;
    }
    else
    {
        xBytesToStoreMessageLength = 0;
    }

    /* True if the available space equals zero. */
    if( xStreamBufferSpacesAvailable( xStreamBuffer ) <= xBytesToStoreMessageLength )
    {
        xReturn = pdTRUE;
    }
    else
    {
        xReturn = pdFALSE;
    }

    return xReturn;
}
/*-----------------------------------------------------------*/

BaseType_t xStreamBufferSendCompletedFromISR( StreamBufferHandle_t xStreamBuffer,
                                              BaseType_t * pxHigherPriorityTaskWoken )
{
    StreamBuffer_t * const pxStreamBuffer = xStreamBuffer;
    BaseType_t xReturn;
    UBaseType_t uxSavedInterruptStatus;

    configASSERT( pxStreamBuffer );

    uxSavedInterruptStatus = ( UBaseType_t ) portSET_INTERRUPT_MASK_FROM_ISR();
    {
        if( ( pxStreamBuffer )->xTaskWaitingToReceive != NULL )
        {
            ( void ) xTaskNotifyFromISR( ( pxStreamBuffer )->xTaskWaitingToReceive,
                                         ( uint32_t ) 0,
                                         eNoAction,
                                         pxHigherPriorityTaskWoken );
            ( pxStreamBuffer )->xTaskWaitingToReceive = NULL;
            xReturn = pdTRUE;
        }
        else
        {
            xReturn = pdFALSE;
        }
    }
    portCLEAR_INTERRUPT_MASK_FROM_ISR( uxSavedInterruptStatus );

    return xReturn;
}
/*-----------------------------------------------------------*/

BaseType_t xStreamBufferReceiveCompletedFromISR( StreamBufferHandle_t xStreamBuffer,
                                                 BaseType_t * pxHigherPriorityTaskWoken )
{
    StreamBuffer_t * const pxStreamBuffer = xStreamBuffer;
    BaseType_t xReturn;
    UBaseType_t uxSavedInterruptStatus;

    configASSERT( pxStreamBuffer );

    uxSavedInterruptStatus = ( UBaseType_t ) portSET_INTERRUPT_MASK_FROM_ISR();
    {
        if( ( pxStreamBuffer )->xTaskWaitingToSend != NULL )
        {
            ( void ) xTaskNotifyFromISR( ( pxStreamBuffer )->xTaskWaitingToSend,
                                         ( uint32_t ) 0,
                                         eNoAction,
                                         pxHigherPriorityTaskWoken );
            ( pxStreamBuffer )->xTaskWaitingToSend = NULL;
            xReturn = pdTRUE;
        }
        else
        {
            xReturn = pdFALSE;
        }
    }
    portCLEAR_INTERRUPT_MASK_FROM_ISR( uxSavedInterruptStatus );

    return xReturn;
}
/*-----------------------------------------------------------*/

static size_t prvWriteBytesToBuffer( StreamBuffer_t * const pxStreamBuffer,
                                     const uint8_t * pucData,
                                     size_t xCount )
{
    size_t xNextHead, xFirstLength;

    configASSERT( xCount > ( size_t ) 0 );

    xNextHead = pxStreamBuffer->xHead;

    /* Calculate the number of bytes that can be added in the first write -
     * which may be less than the total number of bytes that need to be added if
     * the buffer will wrap back to the beginning. */
    xFirstLength = configMIN( pxStreamBuffer->xLength - xNextHead, xCount );

    /* Write as many bytes as can be written in the first write. */
    configASSERT( ( xNextHead + xFirstLength ) <= pxStreamBuffer->xLength );
    ( void ) memcpy( ( void * ) ( &( pxStreamBuffer->pucBuffer[ xNextHead ] ) ), ( const void * ) pucData, xFirstLength ); /*lint !e9087 memcpy() requires void *. */

    /* If the number of bytes written was less than the number that could be
     * written in the first write... */
    if( xCount > xFirstLength )
    {
        /* ...then write the remaining bytes to the start of the buffer. */
        configASSERT( ( xCount - xFirstLength ) <= pxStreamBuffer->xLength );
        ( void ) memcpy( ( void * ) pxStreamBuffer->pucBuffer, ( const void * ) &( pucData[ xFirstLength ] ), xCount - xFirstLength ); /*lint !e9087 memcpy() requires void *. */
    }
    else
    {
        mtCOVERAGE_TEST_MARKER();
    }

    xNextHead += xCount;

    if( xNextHead >= pxStreamBuffer->xLength )
    {
        xNextHead -= pxStreamBuffer->xLength;
    }
    else
    {
        mtCOVERAGE_TEST_MARKER();
    }

    pxStreamBuffer->xHead = xNextHead;

    return xCount;
}
/*-----------------------------------------------------------*/

static size_t prvReadBytesFromBuffer( StreamBuffer_t * pxStreamBuffer,
                                      uint8_t * pucData,
                                      size_t xMaxCount,
                                      size_t xBytesAvailable )
{
    size_t xCount, xFirstLength, xNextTail;

    /* Use the minimum of the wanted bytes and the available bytes. */
    xCount = configMIN( xBytesAvailable, xMaxCount );

    if( xCount > ( size_t ) 0 )
    {
        xNextTail = pxStreamBuffer->xTail;

        /* Calculate the number of bytes that can be read - which may be
         * less than the number wanted if the data wraps around to the start of
         * the buffer. */
        xFirstLength = configMIN( pxStreamBuffer->xLength - xNextTail, xCount );

        /* Obtain the number of bytes it is possible to obtain in the first
         * read.  Asserts check bounds of read and write. */
        configASSERT( xFirstLength <= xMaxCount );
        configASSERT( ( xNextTail + xFirstLength ) <= pxStreamBuffer->xLength );
        ( void ) memcpy( ( void * ) pucData, ( const void * ) &( pxStreamBuffer->pucBuffer[ xNextTail ] ), xFirstLength ); /*lint !e9087 memcpy() requires void *. */

        /* If the total number of wanted bytes is greater than the number
         * that could be read in the first read... */
        if( xCount > xFirstLength )
        {
            /*...then read the remaining bytes from the start of the buffer. */
            configASSERT( xCount <= xMaxCount );
            ( void ) memcpy( ( void * ) &( pucData[ xFirstLength ] ), ( void * ) ( pxStreamBuffer->pucBuffer ), xCount - xFirstLength ); /*lint !e9087 memcpy() requires void *. */
        }
        else
        {
            mtCOVERAGE_TEST_MARKER();
        }

        /* Move the tail pointer to effectively remove the data read from
         * the buffer. */
        xNextTail += xCount;

        if( xNextTail >= pxStreamBuffer->xLength )
        {
            xNextTail -= pxStreamBuffer->xLength;
        }

        pxStreamBuffer->xTail = xNextTail;
    }
    else
    {
        mtCOVERAGE_TEST_MARKER();
    }

    return xCount;
}
/*-----------------------------------------------------------*/

static size_t prvBytesInBuffer( const StreamBuffer_t * const pxStreamBuffer )
{
/* Returns the distance between xTail and xHead. */
    size_t xCount;

    xCount = pxStreamBuffer->xLength + pxStreamBuffer->xHead;
    xCount -= pxStreamBuffer->xTail;

    if( xCount >= pxStreamBuffer->xLength )
    {
        xCount -= pxStreamBuffer->xLength;
    }
    else
    {
        mtCOVERAGE_TEST_MARKER();
    }

    return xCount;
}
/*-----------------------------------------------------------*/

static void prvInitialiseNewStreamBuffer( StreamBuffer_t * const pxStreamBuffer,
                                          uint8_t * const pucBuffer,
                                          size_t xBufferSizeBytes,
                                          size_t xTriggerLevelBytes,
                                          uint8_t ucFlags )
{
    /* Assert here is deliberately writing to the entire buffer to ensure it can
     * be written to without generating exceptions, and is setting the buffer to a
     * known value to assist in development/debugging. */
    #if ( configASSERT_DEFINED == 1 )
        {
            /* The value written just has to be identifiable when looking at the
             * memory.  Don't use 0xA5 as that is the stack fill value and could
             * result in confusion as to what is actually being observed. */
            const BaseType_t xWriteValue = 0x55;
            configASSERT( memset( pucBuffer, ( int ) xWriteValue, xBufferSizeBytes ) == pucBuffer );
        } /*lint !e529 !e438 xWriteValue is only used if configASSERT() is defined. */
    #endif

    ( void ) memset( ( void * ) pxStreamBuffer, 0x00, sizeof( StreamBuffer_t ) ); /*lint !e9087 memset() requires void *. */
    pxStreamBuffer->pucBuffer = pucBuffer;
    pxStreamBuffer->xLength = xBufferSizeBytes;
    pxStreamBuffer->xTriggerLevelBytes = xTriggerLevelBytes;
    pxStreamBuffer->ucFlags = ucFlags;
}

#if ( configUSE_TRACE_FACILITY == 1 )

    UBaseType_t uxStreamBufferGetStreamBufferNumber( StreamBufferHandle_t xStreamBuffer )
    {
        return xStreamBuffer->uxStreamBufferNumber;
    }

#endif /* configUSE_TRACE_FACILITY */
/*-----------------------------------------------------------*/

#if ( configUSE_TRACE_FACILITY == 1 )

    void vStreamBufferSetStreamBufferNumber( StreamBufferHandle_t xStreamBuffer,
                                             UBaseType_t uxStreamBufferNumber )
    {
        xStreamBuffer->uxStreamBufferNumber = uxStreamBufferNumber;
    }

#endif /* configUSE_TRACE_FACILITY */
/*-----------------------------------------------------------*/

#if ( configUSE_TRACE_FACILITY == 1 )

    uint8_t ucStreamBufferGetStreamBufferType( StreamBufferHandle_t xStreamBuffer )
    {
        return( xStreamBuffer->ucFlags & sbFLAGS_IS_MESSAGE_BUFFER );
    }

#endif /* configUSE_TRACE_FACILITY */
/*-----------------------------------------------------------*/
=======
/*
 * FreeRTOS Kernel V10.4.3
 * Copyright (C) 2020 Amazon.com, Inc. or its affiliates.  All Rights Reserved.
 *
 * Permission is hereby granted, free of charge, to any person obtaining a copy of
 * this software and associated documentation files (the "Software"), to deal in
 * the Software without restriction, including without limitation the rights to
 * use, copy, modify, merge, publish, distribute, sublicense, and/or sell copies of
 * the Software, and to permit persons to whom the Software is furnished to do so,
 * subject to the following conditions:
 *
 * The above copyright notice and this permission notice shall be included in all
 * copies or substantial portions of the Software.
 *
 * THE SOFTWARE IS PROVIDED "AS IS", WITHOUT WARRANTY OF ANY KIND, EXPRESS OR
 * IMPLIED, INCLUDING BUT NOT LIMITED TO THE WARRANTIES OF MERCHANTABILITY, FITNESS
 * FOR A PARTICULAR PURPOSE AND NONINFRINGEMENT. IN NO EVENT SHALL THE AUTHORS OR
 * COPYRIGHT HOLDERS BE LIABLE FOR ANY CLAIM, DAMAGES OR OTHER LIABILITY, WHETHER
 * IN AN ACTION OF CONTRACT, TORT OR OTHERWISE, ARISING FROM, OUT OF OR IN
 * CONNECTION WITH THE SOFTWARE OR THE USE OR OTHER DEALINGS IN THE SOFTWARE.
 *
 * https://www.FreeRTOS.org
 * https://github.com/FreeRTOS
 *
 */

/* Standard includes. */
#include <stdint.h>
#include <string.h>

/* Defining MPU_WRAPPERS_INCLUDED_FROM_API_FILE prevents task.h from redefining
 * all the API functions to use the MPU wrappers.  That should only be done when
 * task.h is included from an application file. */
#define MPU_WRAPPERS_INCLUDED_FROM_API_FILE

/* FreeRTOS includes. */
#include "FreeRTOS.h"
#include "task.h"
#include "stream_buffer.h"

#if ( configUSE_TASK_NOTIFICATIONS != 1 )
    #error configUSE_TASK_NOTIFICATIONS must be set to 1 to build stream_buffer.c
#endif

/* Lint e961, e9021 and e750 are suppressed as a MISRA exception justified
 * because the MPU ports require MPU_WRAPPERS_INCLUDED_FROM_API_FILE to be defined
 * for the header files above, but not in this file, in order to generate the
 * correct privileged Vs unprivileged linkage and placement. */
#undef MPU_WRAPPERS_INCLUDED_FROM_API_FILE /*lint !e961 !e750 !e9021. */

/* If the user has not provided application specific Rx notification macros,
 * or #defined the notification macros away, then provide default implementations
 * that uses task notifications. */
/*lint -save -e9026 Function like macros allowed and needed here so they can be overridden. */
#ifndef sbRECEIVE_COMPLETED
    #define sbRECEIVE_COMPLETED( pxStreamBuffer )                         \
    vTaskSuspendAll();                                                    \
    {                                                                     \
        if( ( pxStreamBuffer )->xTaskWaitingToSend != NULL )              \
        {                                                                 \
            ( void ) xTaskNotify( ( pxStreamBuffer )->xTaskWaitingToSend, \
                                  ( uint32_t ) 0,                         \
                                  eNoAction );                            \
            ( pxStreamBuffer )->xTaskWaitingToSend = NULL;                \
        }                                                                 \
    }                                                                     \
    ( void ) xTaskResumeAll();
#endif /* sbRECEIVE_COMPLETED */

#ifndef sbRECEIVE_COMPLETED_FROM_ISR
    #define sbRECEIVE_COMPLETED_FROM_ISR( pxStreamBuffer,                            \
                                          pxHigherPriorityTaskWoken )                \
    {                                                                                \
        UBaseType_t uxSavedInterruptStatus;                                          \
                                                                                     \
        uxSavedInterruptStatus = ( UBaseType_t ) portSET_INTERRUPT_MASK_FROM_ISR();  \
        {                                                                            \
            if( ( pxStreamBuffer )->xTaskWaitingToSend != NULL )                     \
            {                                                                        \
                ( void ) xTaskNotifyFromISR( ( pxStreamBuffer )->xTaskWaitingToSend, \
                                             ( uint32_t ) 0,                         \
                                             eNoAction,                              \
                                             pxHigherPriorityTaskWoken );            \
                ( pxStreamBuffer )->xTaskWaitingToSend = NULL;                       \
            }                                                                        \
        }                                                                            \
        portCLEAR_INTERRUPT_MASK_FROM_ISR( uxSavedInterruptStatus );                 \
    }
#endif /* sbRECEIVE_COMPLETED_FROM_ISR */

/* If the user has not provided an application specific Tx notification macro,
 * or #defined the notification macro away, them provide a default implementation
 * that uses task notifications. */
#ifndef sbSEND_COMPLETED
    #define sbSEND_COMPLETED( pxStreamBuffer )                               \
    vTaskSuspendAll();                                                       \
    {                                                                        \
        if( ( pxStreamBuffer )->xTaskWaitingToReceive != NULL )              \
        {                                                                    \
            ( void ) xTaskNotify( ( pxStreamBuffer )->xTaskWaitingToReceive, \
                                  ( uint32_t ) 0,                            \
                                  eNoAction );                               \
            ( pxStreamBuffer )->xTaskWaitingToReceive = NULL;                \
        }                                                                    \
    }                                                                        \
    ( void ) xTaskResumeAll();
#endif /* sbSEND_COMPLETED */

#ifndef sbSEND_COMPLETE_FROM_ISR
    #define sbSEND_COMPLETE_FROM_ISR( pxStreamBuffer, pxHigherPriorityTaskWoken )       \
    {                                                                                   \
        UBaseType_t uxSavedInterruptStatus;                                             \
                                                                                        \
        uxSavedInterruptStatus = ( UBaseType_t ) portSET_INTERRUPT_MASK_FROM_ISR();     \
        {                                                                               \
            if( ( pxStreamBuffer )->xTaskWaitingToReceive != NULL )                     \
            {                                                                           \
                ( void ) xTaskNotifyFromISR( ( pxStreamBuffer )->xTaskWaitingToReceive, \
                                             ( uint32_t ) 0,                            \
                                             eNoAction,                                 \
                                             pxHigherPriorityTaskWoken );               \
                ( pxStreamBuffer )->xTaskWaitingToReceive = NULL;                       \
            }                                                                           \
        }                                                                               \
        portCLEAR_INTERRUPT_MASK_FROM_ISR( uxSavedInterruptStatus );                    \
    }
#endif /* sbSEND_COMPLETE_FROM_ISR */
/*lint -restore (9026) */

/* The number of bytes used to hold the length of a message in the buffer. */
#define sbBYTES_TO_STORE_MESSAGE_LENGTH    ( sizeof( configMESSAGE_BUFFER_LENGTH_TYPE ) )

/* Bits stored in the ucFlags field of the stream buffer. */
#define sbFLAGS_IS_MESSAGE_BUFFER          ( ( uint8_t ) 1 ) /* Set if the stream buffer was created as a message buffer, in which case it holds discrete messages rather than a stream. */
#define sbFLAGS_IS_STATICALLY_ALLOCATED    ( ( uint8_t ) 2 ) /* Set if the stream buffer was created using statically allocated memory. */

/*-----------------------------------------------------------*/

/* Structure that hold state information on the buffer. */
typedef struct StreamBufferDef_t                 /*lint !e9058 Style convention uses tag. */
{
    volatile size_t xTail;                       /* Index to the next item to read within the buffer. */
    volatile size_t xHead;                       /* Index to the next item to write within the buffer. */
    size_t xLength;                              /* The length of the buffer pointed to by pucBuffer. */
    size_t xTriggerLevelBytes;                   /* The number of bytes that must be in the stream buffer before a task that is waiting for data is unblocked. */
    volatile TaskHandle_t xTaskWaitingToReceive; /* Holds the handle of a task waiting for data, or NULL if no tasks are waiting. */
    volatile TaskHandle_t xTaskWaitingToSend;    /* Holds the handle of a task waiting to send data to a message buffer that is full. */
    uint8_t * pucBuffer;                         /* Points to the buffer itself - that is - the RAM that stores the data passed through the buffer. */
    uint8_t ucFlags;

    #if ( configUSE_TRACE_FACILITY == 1 )
        UBaseType_t uxStreamBufferNumber; /* Used for tracing purposes. */
    #endif
} StreamBuffer_t;

/*
 * The number of bytes available to be read from the buffer.
 */
static size_t prvBytesInBuffer( const StreamBuffer_t * const pxStreamBuffer ) PRIVILEGED_FUNCTION;

/*
 * Add xCount bytes from pucData into the pxStreamBuffer message buffer.
 * Returns the number of bytes written, which will either equal xCount in the
 * success case, or 0 if there was not enough space in the buffer (in which case
 * no data is written into the buffer).
 */
static size_t prvWriteBytesToBuffer( StreamBuffer_t * const pxStreamBuffer,
                                     const uint8_t * pucData,
                                     size_t xCount ) PRIVILEGED_FUNCTION;

/*
 * If the stream buffer is being used as a message buffer, then reads an entire
 * message out of the buffer.  If the stream buffer is being used as a stream
 * buffer then read as many bytes as possible from the buffer.
 * prvReadBytesFromBuffer() is called to actually extract the bytes from the
 * buffer's data storage area.
 */
static size_t prvReadMessageFromBuffer( StreamBuffer_t * pxStreamBuffer,
                                        void * pvRxData,
                                        size_t xBufferLengthBytes,
                                        size_t xBytesAvailable,
                                        size_t xBytesToStoreMessageLength ) PRIVILEGED_FUNCTION;

/*
 * If the stream buffer is being used as a message buffer, then writes an entire
 * message to the buffer.  If the stream buffer is being used as a stream
 * buffer then write as many bytes as possible to the buffer.
 * prvWriteBytestoBuffer() is called to actually send the bytes to the buffer's
 * data storage area.
 */
static size_t prvWriteMessageToBuffer( StreamBuffer_t * const pxStreamBuffer,
                                       const void * pvTxData,
                                       size_t xDataLengthBytes,
                                       size_t xSpace,
                                       size_t xRequiredSpace ) PRIVILEGED_FUNCTION;

/*
 * Read xMaxCount bytes from the pxStreamBuffer message buffer and write them
 * to pucData.
 */
static size_t prvReadBytesFromBuffer( StreamBuffer_t * pxStreamBuffer,
                                      uint8_t * pucData,
                                      size_t xMaxCount,
                                      size_t xBytesAvailable ) PRIVILEGED_FUNCTION;

/*
 * Called by both pxStreamBufferCreate() and pxStreamBufferCreateStatic() to
 * initialise the members of the newly created stream buffer structure.
 */
static void prvInitialiseNewStreamBuffer( StreamBuffer_t * const pxStreamBuffer,
                                          uint8_t * const pucBuffer,
                                          size_t xBufferSizeBytes,
                                          size_t xTriggerLevelBytes,
                                          uint8_t ucFlags ) PRIVILEGED_FUNCTION;

/*-----------------------------------------------------------*/

#if ( configSUPPORT_DYNAMIC_ALLOCATION == 1 )

    StreamBufferHandle_t xStreamBufferGenericCreate( size_t xBufferSizeBytes,
                                                     size_t xTriggerLevelBytes,
                                                     BaseType_t xIsMessageBuffer )
    {
        uint8_t * pucAllocatedMemory;
        uint8_t ucFlags;

        /* In case the stream buffer is going to be used as a message buffer
         * (that is, it will hold discrete messages with a little meta data that
         * says how big the next message is) check the buffer will be large enough
         * to hold at least one message. */
        if( xIsMessageBuffer == pdTRUE )
        {
            /* Is a message buffer but not statically allocated. */
            ucFlags = sbFLAGS_IS_MESSAGE_BUFFER;
            configASSERT( xBufferSizeBytes > sbBYTES_TO_STORE_MESSAGE_LENGTH );
        }
        else
        {
            /* Not a message buffer and not statically allocated. */
            ucFlags = 0;
            configASSERT( xBufferSizeBytes > 0 );
        }

        configASSERT( xTriggerLevelBytes <= xBufferSizeBytes );

        /* A trigger level of 0 would cause a waiting task to unblock even when
         * the buffer was empty. */
        if( xTriggerLevelBytes == ( size_t ) 0 )
        {
            xTriggerLevelBytes = ( size_t ) 1;
        }

        /* A stream buffer requires a StreamBuffer_t structure and a buffer.
         * Both are allocated in a single call to pvPortMalloc().  The
         * StreamBuffer_t structure is placed at the start of the allocated memory
         * and the buffer follows immediately after.  The requested size is
         * incremented so the free space is returned as the user would expect -
         * this is a quirk of the implementation that means otherwise the free
         * space would be reported as one byte smaller than would be logically
         * expected. */
        if( xBufferSizeBytes < ( xBufferSizeBytes + 1 + sizeof( StreamBuffer_t ) ) )
        {
            xBufferSizeBytes++;
            pucAllocatedMemory = ( uint8_t * ) pvPortMalloc( xBufferSizeBytes + sizeof( StreamBuffer_t ) ); /*lint !e9079 malloc() only returns void*. */
        }
        else
        {
            pucAllocatedMemory = NULL;
        }

        if( pucAllocatedMemory != NULL )
        {
            prvInitialiseNewStreamBuffer( ( StreamBuffer_t * ) pucAllocatedMemory,       /* Structure at the start of the allocated memory. */ /*lint !e9087 Safe cast as allocated memory is aligned. */ /*lint !e826 Area is not too small and alignment is guaranteed provided malloc() behaves as expected and returns aligned buffer. */
                                          pucAllocatedMemory + sizeof( StreamBuffer_t ), /* Storage area follows. */ /*lint !e9016 Indexing past structure valid for uint8_t pointer, also storage area has no alignment requirement. */
                                          xBufferSizeBytes,
                                          xTriggerLevelBytes,
                                          ucFlags );

            traceSTREAM_BUFFER_CREATE( ( ( StreamBuffer_t * ) pucAllocatedMemory ), xIsMessageBuffer );
        }
        else
        {
            traceSTREAM_BUFFER_CREATE_FAILED( xIsMessageBuffer );
        }

        return ( StreamBufferHandle_t ) pucAllocatedMemory; /*lint !e9087 !e826 Safe cast as allocated memory is aligned. */
    }

#endif /* configSUPPORT_DYNAMIC_ALLOCATION */
/*-----------------------------------------------------------*/

#if ( configSUPPORT_STATIC_ALLOCATION == 1 )

    StreamBufferHandle_t xStreamBufferGenericCreateStatic( size_t xBufferSizeBytes,
                                                           size_t xTriggerLevelBytes,
                                                           BaseType_t xIsMessageBuffer,
                                                           uint8_t * const pucStreamBufferStorageArea,
                                                           StaticStreamBuffer_t * const pxStaticStreamBuffer )
    {
        StreamBuffer_t * const pxStreamBuffer = ( StreamBuffer_t * ) pxStaticStreamBuffer; /*lint !e740 !e9087 Safe cast as StaticStreamBuffer_t is opaque Streambuffer_t. */
        StreamBufferHandle_t xReturn;
        uint8_t ucFlags;

        configASSERT( pucStreamBufferStorageArea );
        configASSERT( pxStaticStreamBuffer );
        configASSERT( xTriggerLevelBytes <= xBufferSizeBytes );

        /* A trigger level of 0 would cause a waiting task to unblock even when
         * the buffer was empty. */
        if( xTriggerLevelBytes == ( size_t ) 0 )
        {
            xTriggerLevelBytes = ( size_t ) 1;
        }

        if( xIsMessageBuffer != pdFALSE )
        {
            /* Statically allocated message buffer. */
            ucFlags = sbFLAGS_IS_MESSAGE_BUFFER | sbFLAGS_IS_STATICALLY_ALLOCATED;
        }
        else
        {
            /* Statically allocated stream buffer. */
            ucFlags = sbFLAGS_IS_STATICALLY_ALLOCATED;
        }

        /* In case the stream buffer is going to be used as a message buffer
         * (that is, it will hold discrete messages with a little meta data that
         * says how big the next message is) check the buffer will be large enough
         * to hold at least one message. */
        configASSERT( xBufferSizeBytes > sbBYTES_TO_STORE_MESSAGE_LENGTH );

        #if ( configASSERT_DEFINED == 1 )
            {
                /* Sanity check that the size of the structure used to declare a
                 * variable of type StaticStreamBuffer_t equals the size of the real
                 * message buffer structure. */
                volatile size_t xSize = sizeof( StaticStreamBuffer_t );
                configASSERT( xSize == sizeof( StreamBuffer_t ) );
            } /*lint !e529 xSize is referenced is configASSERT() is defined. */
        #endif /* configASSERT_DEFINED */

        if( ( pucStreamBufferStorageArea != NULL ) && ( pxStaticStreamBuffer != NULL ) )
        {
            prvInitialiseNewStreamBuffer( pxStreamBuffer,
                                          pucStreamBufferStorageArea,
                                          xBufferSizeBytes,
                                          xTriggerLevelBytes,
                                          ucFlags );

            /* Remember this was statically allocated in case it is ever deleted
             * again. */
            pxStreamBuffer->ucFlags |= sbFLAGS_IS_STATICALLY_ALLOCATED;

            traceSTREAM_BUFFER_CREATE( pxStreamBuffer, xIsMessageBuffer );

            xReturn = ( StreamBufferHandle_t ) pxStaticStreamBuffer; /*lint !e9087 Data hiding requires cast to opaque type. */
        }
        else
        {
            xReturn = NULL;
            traceSTREAM_BUFFER_CREATE_STATIC_FAILED( xReturn, xIsMessageBuffer );
        }

        return xReturn;
    }

#endif /* ( configSUPPORT_STATIC_ALLOCATION == 1 ) */
/*-----------------------------------------------------------*/

void vStreamBufferDelete( StreamBufferHandle_t xStreamBuffer )
{
    StreamBuffer_t * pxStreamBuffer = xStreamBuffer;

    configASSERT( pxStreamBuffer );

    traceSTREAM_BUFFER_DELETE( xStreamBuffer );

    if( ( pxStreamBuffer->ucFlags & sbFLAGS_IS_STATICALLY_ALLOCATED ) == ( uint8_t ) pdFALSE )
    {
        #if ( configSUPPORT_DYNAMIC_ALLOCATION == 1 )
            {
                /* Both the structure and the buffer were allocated using a single call
                * to pvPortMalloc(), hence only one call to vPortFree() is required. */
                vPortFree( ( void * ) pxStreamBuffer ); /*lint !e9087 Standard free() semantics require void *, plus pxStreamBuffer was allocated by pvPortMalloc(). */
            }
        #else
            {
                /* Should not be possible to get here, ucFlags must be corrupt.
                 * Force an assert. */
                configASSERT( xStreamBuffer == ( StreamBufferHandle_t ) ~0 );
            }
        #endif
    }
    else
    {
        /* The structure and buffer were not allocated dynamically and cannot be
         * freed - just scrub the structure so future use will assert. */
        ( void ) memset( pxStreamBuffer, 0x00, sizeof( StreamBuffer_t ) );
    }
}
/*-----------------------------------------------------------*/

BaseType_t xStreamBufferReset( StreamBufferHandle_t xStreamBuffer )
{
    StreamBuffer_t * const pxStreamBuffer = xStreamBuffer;
    BaseType_t xReturn = pdFAIL;

    #if ( configUSE_TRACE_FACILITY == 1 )
        UBaseType_t uxStreamBufferNumber;
    #endif

    configASSERT( pxStreamBuffer );

    #if ( configUSE_TRACE_FACILITY == 1 )
        {
            /* Store the stream buffer number so it can be restored after the
             * reset. */
            uxStreamBufferNumber = pxStreamBuffer->uxStreamBufferNumber;
        }
    #endif

    /* Can only reset a message buffer if there are no tasks blocked on it. */
    taskENTER_CRITICAL();
    {
        if( pxStreamBuffer->xTaskWaitingToReceive == NULL )
        {
            if( pxStreamBuffer->xTaskWaitingToSend == NULL )
            {
                prvInitialiseNewStreamBuffer( pxStreamBuffer,
                                              pxStreamBuffer->pucBuffer,
                                              pxStreamBuffer->xLength,
                                              pxStreamBuffer->xTriggerLevelBytes,
                                              pxStreamBuffer->ucFlags );
                xReturn = pdPASS;

                #if ( configUSE_TRACE_FACILITY == 1 )
                    {
                        pxStreamBuffer->uxStreamBufferNumber = uxStreamBufferNumber;
                    }
                #endif

                traceSTREAM_BUFFER_RESET( xStreamBuffer );
            }
        }
    }
    taskEXIT_CRITICAL();

    return xReturn;
}
/*-----------------------------------------------------------*/

BaseType_t xStreamBufferSetTriggerLevel( StreamBufferHandle_t xStreamBuffer,
                                         size_t xTriggerLevel )
{
    StreamBuffer_t * const pxStreamBuffer = xStreamBuffer;
    BaseType_t xReturn;

    configASSERT( pxStreamBuffer );

    /* It is not valid for the trigger level to be 0. */
    if( xTriggerLevel == ( size_t ) 0 )
    {
        xTriggerLevel = ( size_t ) 1;
    }

    /* The trigger level is the number of bytes that must be in the stream
     * buffer before a task that is waiting for data is unblocked. */
    if( xTriggerLevel < pxStreamBuffer->xLength )
    {
        pxStreamBuffer->xTriggerLevelBytes = xTriggerLevel;
        xReturn = pdPASS;
    }
    else
    {
        xReturn = pdFALSE;
    }

    return xReturn;
}
/*-----------------------------------------------------------*/

size_t xStreamBufferSpacesAvailable( StreamBufferHandle_t xStreamBuffer )
{
    const StreamBuffer_t * const pxStreamBuffer = xStreamBuffer;
    size_t xSpace;

    configASSERT( pxStreamBuffer );

    xSpace = pxStreamBuffer->xLength + pxStreamBuffer->xTail;
    xSpace -= pxStreamBuffer->xHead;
    xSpace -= ( size_t ) 1;

    if( xSpace >= pxStreamBuffer->xLength )
    {
        xSpace -= pxStreamBuffer->xLength;
    }
    else
    {
        mtCOVERAGE_TEST_MARKER();
    }

    return xSpace;
}
/*-----------------------------------------------------------*/

size_t xStreamBufferBytesAvailable( StreamBufferHandle_t xStreamBuffer )
{
    const StreamBuffer_t * const pxStreamBuffer = xStreamBuffer;
    size_t xReturn;

    configASSERT( pxStreamBuffer );

    xReturn = prvBytesInBuffer( pxStreamBuffer );
    return xReturn;
}
/*-----------------------------------------------------------*/

size_t xStreamBufferSend( StreamBufferHandle_t xStreamBuffer,
                          const void * pvTxData,
                          size_t xDataLengthBytes,
                          TickType_t xTicksToWait )
{
    StreamBuffer_t * const pxStreamBuffer = xStreamBuffer;
    size_t xReturn, xSpace = 0;
    size_t xRequiredSpace = xDataLengthBytes;
    TimeOut_t xTimeOut;
    size_t xMaxReportedSpace = 0;

    configASSERT( pvTxData );
    configASSERT( pxStreamBuffer );

    /* The maximum amount of space a stream buffer will ever report is its length
     * minus 1. */
    xMaxReportedSpace = pxStreamBuffer->xLength - ( size_t ) 1;

    /* This send function is used to write to both message buffers and stream
     * buffers.  If this is a message buffer then the space needed must be
     * increased by the amount of bytes needed to store the length of the
     * message. */
    if( ( pxStreamBuffer->ucFlags & sbFLAGS_IS_MESSAGE_BUFFER ) != ( uint8_t ) 0 )
    {
        xRequiredSpace += sbBYTES_TO_STORE_MESSAGE_LENGTH;

        /* Overflow? */
        configASSERT( xRequiredSpace > xDataLengthBytes );

        /* If this is a message buffer then it must be possible to write the
         * whole message. */
        if( xRequiredSpace > xMaxReportedSpace )
        {
            /* The message would not fit even if the entire buffer was empty,
             * so don't wait for space. */
            xTicksToWait = ( TickType_t ) 0;
        }
        else
        {
            mtCOVERAGE_TEST_MARKER();
        }
    }
    else
    {
        /* If this is a stream buffer then it is acceptable to write only part
         * of the message to the buffer.  Cap the length to the total length of
         * the buffer. */
        if( xRequiredSpace > xMaxReportedSpace )
        {
            xRequiredSpace = xMaxReportedSpace;
        }
        else
        {
            mtCOVERAGE_TEST_MARKER();
        }
    }

    if( xTicksToWait != ( TickType_t ) 0 )
    {
        vTaskSetTimeOutState( &xTimeOut );

        do
        {
            /* Wait until the required number of bytes are free in the message
             * buffer. */
            taskENTER_CRITICAL();
            {
                xSpace = xStreamBufferSpacesAvailable( pxStreamBuffer );

                if( xSpace < xRequiredSpace )
                {
                    /* Clear notification state as going to wait for space. */
                    ( void ) xTaskNotifyStateClear( NULL );

                    /* Should only be one writer. */
                    configASSERT( pxStreamBuffer->xTaskWaitingToSend == NULL );
                    pxStreamBuffer->xTaskWaitingToSend = xTaskGetCurrentTaskHandle();
                }
                else
                {
                    taskEXIT_CRITICAL();
                    break;
                }
            }
            taskEXIT_CRITICAL();

            traceBLOCKING_ON_STREAM_BUFFER_SEND( xStreamBuffer );
            ( void ) xTaskNotifyWait( ( uint32_t ) 0, ( uint32_t ) 0, NULL, xTicksToWait );
            pxStreamBuffer->xTaskWaitingToSend = NULL;
        } while( xTaskCheckForTimeOut( &xTimeOut, &xTicksToWait ) == pdFALSE );
    }
    else
    {
        mtCOVERAGE_TEST_MARKER();
    }

    if( xSpace == ( size_t ) 0 )
    {
        xSpace = xStreamBufferSpacesAvailable( pxStreamBuffer );
    }
    else
    {
        mtCOVERAGE_TEST_MARKER();
    }

    xReturn = prvWriteMessageToBuffer( pxStreamBuffer, pvTxData, xDataLengthBytes, xSpace, xRequiredSpace );

    if( xReturn > ( size_t ) 0 )
    {
        traceSTREAM_BUFFER_SEND( xStreamBuffer, xReturn );

        /* Was a task waiting for the data? */
        if( prvBytesInBuffer( pxStreamBuffer ) >= pxStreamBuffer->xTriggerLevelBytes )
        {
            sbSEND_COMPLETED( pxStreamBuffer );
        }
        else
        {
            mtCOVERAGE_TEST_MARKER();
        }
    }
    else
    {
        mtCOVERAGE_TEST_MARKER();
        traceSTREAM_BUFFER_SEND_FAILED( xStreamBuffer );
    }

    return xReturn;
}
/*-----------------------------------------------------------*/

size_t xStreamBufferSendFromISR( StreamBufferHandle_t xStreamBuffer,
                                 const void * pvTxData,
                                 size_t xDataLengthBytes,
                                 BaseType_t * const pxHigherPriorityTaskWoken )
{
    StreamBuffer_t * const pxStreamBuffer = xStreamBuffer;
    size_t xReturn, xSpace;
    size_t xRequiredSpace = xDataLengthBytes;

    configASSERT( pvTxData );
    configASSERT( pxStreamBuffer );

    /* This send function is used to write to both message buffers and stream
     * buffers.  If this is a message buffer then the space needed must be
     * increased by the amount of bytes needed to store the length of the
     * message. */
    if( ( pxStreamBuffer->ucFlags & sbFLAGS_IS_MESSAGE_BUFFER ) != ( uint8_t ) 0 )
    {
        xRequiredSpace += sbBYTES_TO_STORE_MESSAGE_LENGTH;
    }
    else
    {
        mtCOVERAGE_TEST_MARKER();
    }

    xSpace = xStreamBufferSpacesAvailable( pxStreamBuffer );
    xReturn = prvWriteMessageToBuffer( pxStreamBuffer, pvTxData, xDataLengthBytes, xSpace, xRequiredSpace );

    if( xReturn > ( size_t ) 0 )
    {
        /* Was a task waiting for the data? */
        if( prvBytesInBuffer( pxStreamBuffer ) >= pxStreamBuffer->xTriggerLevelBytes )
        {
            sbSEND_COMPLETE_FROM_ISR( pxStreamBuffer, pxHigherPriorityTaskWoken );
        }
        else
        {
            mtCOVERAGE_TEST_MARKER();
        }
    }
    else
    {
        mtCOVERAGE_TEST_MARKER();
    }

    traceSTREAM_BUFFER_SEND_FROM_ISR( xStreamBuffer, xReturn );

    return xReturn;
}
/*-----------------------------------------------------------*/

static size_t prvWriteMessageToBuffer( StreamBuffer_t * const pxStreamBuffer,
                                       const void * pvTxData,
                                       size_t xDataLengthBytes,
                                       size_t xSpace,
                                       size_t xRequiredSpace )
{
    BaseType_t xShouldWrite;
    size_t xReturn;

    if( xSpace == ( size_t ) 0 )
    {
        /* Doesn't matter if this is a stream buffer or a message buffer, there
         * is no space to write. */
        xShouldWrite = pdFALSE;
    }
    else if( ( pxStreamBuffer->ucFlags & sbFLAGS_IS_MESSAGE_BUFFER ) == ( uint8_t ) 0 )
    {
        /* This is a stream buffer, as opposed to a message buffer, so writing a
         * stream of bytes rather than discrete messages.  Write as many bytes as
         * possible. */
        xShouldWrite = pdTRUE;
        xDataLengthBytes = configMIN( xDataLengthBytes, xSpace );
    }
    else if( xSpace >= xRequiredSpace )
    {
        /* This is a message buffer, as opposed to a stream buffer, and there
         * is enough space to write both the message length and the message itself
         * into the buffer.  Start by writing the length of the data, the data
         * itself will be written later in this function. */
        xShouldWrite = pdTRUE;
        ( void ) prvWriteBytesToBuffer( pxStreamBuffer, ( const uint8_t * ) &( xDataLengthBytes ), sbBYTES_TO_STORE_MESSAGE_LENGTH );
    }
    else
    {
        /* There is space available, but not enough space. */
        xShouldWrite = pdFALSE;
    }

    if( xShouldWrite != pdFALSE )
    {
        /* Writes the data itself. */
        xReturn = prvWriteBytesToBuffer( pxStreamBuffer, ( const uint8_t * ) pvTxData, xDataLengthBytes ); /*lint !e9079 Storage buffer is implemented as uint8_t for ease of sizing, alignment and access. */
    }
    else
    {
        xReturn = 0;
    }

    return xReturn;
}
/*-----------------------------------------------------------*/

size_t xStreamBufferReceive( StreamBufferHandle_t xStreamBuffer,
                             void * pvRxData,
                             size_t xBufferLengthBytes,
                             TickType_t xTicksToWait )
{
    StreamBuffer_t * const pxStreamBuffer = xStreamBuffer;
    size_t xReceivedLength = 0, xBytesAvailable, xBytesToStoreMessageLength;

    configASSERT( pvRxData );
    configASSERT( pxStreamBuffer );

    /* This receive function is used by both message buffers, which store
     * discrete messages, and stream buffers, which store a continuous stream of
     * bytes.  Discrete messages include an additional
     * sbBYTES_TO_STORE_MESSAGE_LENGTH bytes that hold the length of the
     * message. */
    if( ( pxStreamBuffer->ucFlags & sbFLAGS_IS_MESSAGE_BUFFER ) != ( uint8_t ) 0 )
    {
        xBytesToStoreMessageLength = sbBYTES_TO_STORE_MESSAGE_LENGTH;
    }
    else
    {
        xBytesToStoreMessageLength = 0;
    }

    if( xTicksToWait != ( TickType_t ) 0 )
    {
        /* Checking if there is data and clearing the notification state must be
         * performed atomically. */
        taskENTER_CRITICAL();
        {
            xBytesAvailable = prvBytesInBuffer( pxStreamBuffer );

            /* If this function was invoked by a message buffer read then
             * xBytesToStoreMessageLength holds the number of bytes used to hold
             * the length of the next discrete message.  If this function was
             * invoked by a stream buffer read then xBytesToStoreMessageLength will
             * be 0. */
            if( xBytesAvailable <= xBytesToStoreMessageLength )
            {
                /* Clear notification state as going to wait for data. */
                ( void ) xTaskNotifyStateClear( NULL );

                /* Should only be one reader. */
                configASSERT( pxStreamBuffer->xTaskWaitingToReceive == NULL );
                pxStreamBuffer->xTaskWaitingToReceive = xTaskGetCurrentTaskHandle();
            }
            else
            {
                mtCOVERAGE_TEST_MARKER();
            }
        }
        taskEXIT_CRITICAL();

        if( xBytesAvailable <= xBytesToStoreMessageLength )
        {
            /* Wait for data to be available. */
            traceBLOCKING_ON_STREAM_BUFFER_RECEIVE( xStreamBuffer );
            ( void ) xTaskNotifyWait( ( uint32_t ) 0, ( uint32_t ) 0, NULL, xTicksToWait );
            pxStreamBuffer->xTaskWaitingToReceive = NULL;

            /* Recheck the data available after blocking. */
            xBytesAvailable = prvBytesInBuffer( pxStreamBuffer );
        }
        else
        {
            mtCOVERAGE_TEST_MARKER();
        }
    }
    else
    {
        xBytesAvailable = prvBytesInBuffer( pxStreamBuffer );
    }

    /* Whether receiving a discrete message (where xBytesToStoreMessageLength
     * holds the number of bytes used to store the message length) or a stream of
     * bytes (where xBytesToStoreMessageLength is zero), the number of bytes
     * available must be greater than xBytesToStoreMessageLength to be able to
     * read bytes from the buffer. */
    if( xBytesAvailable > xBytesToStoreMessageLength )
    {
        xReceivedLength = prvReadMessageFromBuffer( pxStreamBuffer, pvRxData, xBufferLengthBytes, xBytesAvailable, xBytesToStoreMessageLength );

        /* Was a task waiting for space in the buffer? */
        if( xReceivedLength != ( size_t ) 0 )
        {
            traceSTREAM_BUFFER_RECEIVE( xStreamBuffer, xReceivedLength );
            sbRECEIVE_COMPLETED( pxStreamBuffer );
        }
        else
        {
            mtCOVERAGE_TEST_MARKER();
        }
    }
    else
    {
        traceSTREAM_BUFFER_RECEIVE_FAILED( xStreamBuffer );
        mtCOVERAGE_TEST_MARKER();
    }

    return xReceivedLength;
}
/*-----------------------------------------------------------*/

size_t xStreamBufferNextMessageLengthBytes( StreamBufferHandle_t xStreamBuffer )
{
    StreamBuffer_t * const pxStreamBuffer = xStreamBuffer;
    size_t xReturn, xBytesAvailable, xOriginalTail;
    configMESSAGE_BUFFER_LENGTH_TYPE xTempReturn;

    configASSERT( pxStreamBuffer );

    /* Ensure the stream buffer is being used as a message buffer. */
    if( ( pxStreamBuffer->ucFlags & sbFLAGS_IS_MESSAGE_BUFFER ) != ( uint8_t ) 0 )
    {
        xBytesAvailable = prvBytesInBuffer( pxStreamBuffer );

        if( xBytesAvailable > sbBYTES_TO_STORE_MESSAGE_LENGTH )
        {
            /* The number of bytes available is greater than the number of bytes
             * required to hold the length of the next message, so another message
             * is available.  Return its length without removing the length bytes
             * from the buffer.  A copy of the tail is stored so the buffer can be
             * returned to its prior state as the message is not actually being
             * removed from the buffer. */
            xOriginalTail = pxStreamBuffer->xTail;
            ( void ) prvReadBytesFromBuffer( pxStreamBuffer, ( uint8_t * ) &xTempReturn, sbBYTES_TO_STORE_MESSAGE_LENGTH, xBytesAvailable );
            xReturn = ( size_t ) xTempReturn;
            pxStreamBuffer->xTail = xOriginalTail;
        }
        else
        {
            /* The minimum amount of bytes in a message buffer is
             * ( sbBYTES_TO_STORE_MESSAGE_LENGTH + 1 ), so if xBytesAvailable is
             * less than sbBYTES_TO_STORE_MESSAGE_LENGTH the only other valid
             * value is 0. */
            configASSERT( xBytesAvailable == 0 );
            xReturn = 0;
        }
    }
    else
    {
        xReturn = 0;
    }

    return xReturn;
}
/*-----------------------------------------------------------*/

size_t xStreamBufferReceiveFromISR( StreamBufferHandle_t xStreamBuffer,
                                    void * pvRxData,
                                    size_t xBufferLengthBytes,
                                    BaseType_t * const pxHigherPriorityTaskWoken )
{
    StreamBuffer_t * const pxStreamBuffer = xStreamBuffer;
    size_t xReceivedLength = 0, xBytesAvailable, xBytesToStoreMessageLength;

    configASSERT( pvRxData );
    configASSERT( pxStreamBuffer );

    /* This receive function is used by both message buffers, which store
     * discrete messages, and stream buffers, which store a continuous stream of
     * bytes.  Discrete messages include an additional
     * sbBYTES_TO_STORE_MESSAGE_LENGTH bytes that hold the length of the
     * message. */
    if( ( pxStreamBuffer->ucFlags & sbFLAGS_IS_MESSAGE_BUFFER ) != ( uint8_t ) 0 )
    {
        xBytesToStoreMessageLength = sbBYTES_TO_STORE_MESSAGE_LENGTH;
    }
    else
    {
        xBytesToStoreMessageLength = 0;
    }

    xBytesAvailable = prvBytesInBuffer( pxStreamBuffer );

    /* Whether receiving a discrete message (where xBytesToStoreMessageLength
     * holds the number of bytes used to store the message length) or a stream of
     * bytes (where xBytesToStoreMessageLength is zero), the number of bytes
     * available must be greater than xBytesToStoreMessageLength to be able to
     * read bytes from the buffer. */
    if( xBytesAvailable > xBytesToStoreMessageLength )
    {
        xReceivedLength = prvReadMessageFromBuffer( pxStreamBuffer, pvRxData, xBufferLengthBytes, xBytesAvailable, xBytesToStoreMessageLength );

        /* Was a task waiting for space in the buffer? */
        if( xReceivedLength != ( size_t ) 0 )
        {
            sbRECEIVE_COMPLETED_FROM_ISR( pxStreamBuffer, pxHigherPriorityTaskWoken );
        }
        else
        {
            mtCOVERAGE_TEST_MARKER();
        }
    }
    else
    {
        mtCOVERAGE_TEST_MARKER();
    }

    traceSTREAM_BUFFER_RECEIVE_FROM_ISR( xStreamBuffer, xReceivedLength );

    return xReceivedLength;
}
/*-----------------------------------------------------------*/

static size_t prvReadMessageFromBuffer( StreamBuffer_t * pxStreamBuffer,
                                        void * pvRxData,
                                        size_t xBufferLengthBytes,
                                        size_t xBytesAvailable,
                                        size_t xBytesToStoreMessageLength )
{
    size_t xOriginalTail, xReceivedLength, xNextMessageLength;
    configMESSAGE_BUFFER_LENGTH_TYPE xTempNextMessageLength;

    if( xBytesToStoreMessageLength != ( size_t ) 0 )
    {
        /* A discrete message is being received.  First receive the length
         * of the message.  A copy of the tail is stored so the buffer can be
         * returned to its prior state if the length of the message is too
         * large for the provided buffer. */
        xOriginalTail = pxStreamBuffer->xTail;
        ( void ) prvReadBytesFromBuffer( pxStreamBuffer, ( uint8_t * ) &xTempNextMessageLength, xBytesToStoreMessageLength, xBytesAvailable );
        xNextMessageLength = ( size_t ) xTempNextMessageLength;

        /* Reduce the number of bytes available by the number of bytes just
         * read out. */
        xBytesAvailable -= xBytesToStoreMessageLength;

        /* Check there is enough space in the buffer provided by the
         * user. */
        if( xNextMessageLength > xBufferLengthBytes )
        {
            /* The user has provided insufficient space to read the message
             * so return the buffer to its previous state (so the length of
             * the message is in the buffer again). */
            pxStreamBuffer->xTail = xOriginalTail;
            xNextMessageLength = 0;
        }
        else
        {
            mtCOVERAGE_TEST_MARKER();
        }
    }
    else
    {
        /* A stream of bytes is being received (as opposed to a discrete
         * message), so read as many bytes as possible. */
        xNextMessageLength = xBufferLengthBytes;
    }

    /* Read the actual data. */
    xReceivedLength = prvReadBytesFromBuffer( pxStreamBuffer, ( uint8_t * ) pvRxData, xNextMessageLength, xBytesAvailable ); /*lint !e9079 Data storage area is implemented as uint8_t array for ease of sizing, indexing and alignment. */

    return xReceivedLength;
}
/*-----------------------------------------------------------*/

BaseType_t xStreamBufferIsEmpty( StreamBufferHandle_t xStreamBuffer )
{
    const StreamBuffer_t * const pxStreamBuffer = xStreamBuffer;
    BaseType_t xReturn;
    size_t xTail;

    configASSERT( pxStreamBuffer );

    /* True if no bytes are available. */
    xTail = pxStreamBuffer->xTail;

    if( pxStreamBuffer->xHead == xTail )
    {
        xReturn = pdTRUE;
    }
    else
    {
        xReturn = pdFALSE;
    }

    return xReturn;
}
/*-----------------------------------------------------------*/

BaseType_t xStreamBufferIsFull( StreamBufferHandle_t xStreamBuffer )
{
    BaseType_t xReturn;
    size_t xBytesToStoreMessageLength;
    const StreamBuffer_t * const pxStreamBuffer = xStreamBuffer;

    configASSERT( pxStreamBuffer );

    /* This generic version of the receive function is used by both message
     * buffers, which store discrete messages, and stream buffers, which store a
     * continuous stream of bytes.  Discrete messages include an additional
     * sbBYTES_TO_STORE_MESSAGE_LENGTH bytes that hold the length of the message. */
    if( ( pxStreamBuffer->ucFlags & sbFLAGS_IS_MESSAGE_BUFFER ) != ( uint8_t ) 0 )
    {
        xBytesToStoreMessageLength = sbBYTES_TO_STORE_MESSAGE_LENGTH;
    }
    else
    {
        xBytesToStoreMessageLength = 0;
    }

    /* True if the available space equals zero. */
    if( xStreamBufferSpacesAvailable( xStreamBuffer ) <= xBytesToStoreMessageLength )
    {
        xReturn = pdTRUE;
    }
    else
    {
        xReturn = pdFALSE;
    }

    return xReturn;
}
/*-----------------------------------------------------------*/

BaseType_t xStreamBufferSendCompletedFromISR( StreamBufferHandle_t xStreamBuffer,
                                              BaseType_t * pxHigherPriorityTaskWoken )
{
    StreamBuffer_t * const pxStreamBuffer = xStreamBuffer;
    BaseType_t xReturn;
    UBaseType_t uxSavedInterruptStatus;

    configASSERT( pxStreamBuffer );

    uxSavedInterruptStatus = ( UBaseType_t ) portSET_INTERRUPT_MASK_FROM_ISR();
    {
        if( ( pxStreamBuffer )->xTaskWaitingToReceive != NULL )
        {
            ( void ) xTaskNotifyFromISR( ( pxStreamBuffer )->xTaskWaitingToReceive,
                                         ( uint32_t ) 0,
                                         eNoAction,
                                         pxHigherPriorityTaskWoken );
            ( pxStreamBuffer )->xTaskWaitingToReceive = NULL;
            xReturn = pdTRUE;
        }
        else
        {
            xReturn = pdFALSE;
        }
    }
    portCLEAR_INTERRUPT_MASK_FROM_ISR( uxSavedInterruptStatus );

    return xReturn;
}
/*-----------------------------------------------------------*/

BaseType_t xStreamBufferReceiveCompletedFromISR( StreamBufferHandle_t xStreamBuffer,
                                                 BaseType_t * pxHigherPriorityTaskWoken )
{
    StreamBuffer_t * const pxStreamBuffer = xStreamBuffer;
    BaseType_t xReturn;
    UBaseType_t uxSavedInterruptStatus;

    configASSERT( pxStreamBuffer );

    uxSavedInterruptStatus = ( UBaseType_t ) portSET_INTERRUPT_MASK_FROM_ISR();
    {
        if( ( pxStreamBuffer )->xTaskWaitingToSend != NULL )
        {
            ( void ) xTaskNotifyFromISR( ( pxStreamBuffer )->xTaskWaitingToSend,
                                         ( uint32_t ) 0,
                                         eNoAction,
                                         pxHigherPriorityTaskWoken );
            ( pxStreamBuffer )->xTaskWaitingToSend = NULL;
            xReturn = pdTRUE;
        }
        else
        {
            xReturn = pdFALSE;
        }
    }
    portCLEAR_INTERRUPT_MASK_FROM_ISR( uxSavedInterruptStatus );

    return xReturn;
}
/*-----------------------------------------------------------*/

static size_t prvWriteBytesToBuffer( StreamBuffer_t * const pxStreamBuffer,
                                     const uint8_t * pucData,
                                     size_t xCount )
{
    size_t xNextHead, xFirstLength;

    configASSERT( xCount > ( size_t ) 0 );

    xNextHead = pxStreamBuffer->xHead;

    /* Calculate the number of bytes that can be added in the first write -
     * which may be less than the total number of bytes that need to be added if
     * the buffer will wrap back to the beginning. */
    xFirstLength = configMIN( pxStreamBuffer->xLength - xNextHead, xCount );

    /* Write as many bytes as can be written in the first write. */
    configASSERT( ( xNextHead + xFirstLength ) <= pxStreamBuffer->xLength );
    ( void ) memcpy( ( void * ) ( &( pxStreamBuffer->pucBuffer[ xNextHead ] ) ), ( const void * ) pucData, xFirstLength ); /*lint !e9087 memcpy() requires void *. */

    /* If the number of bytes written was less than the number that could be
     * written in the first write... */
    if( xCount > xFirstLength )
    {
        /* ...then write the remaining bytes to the start of the buffer. */
        configASSERT( ( xCount - xFirstLength ) <= pxStreamBuffer->xLength );
        ( void ) memcpy( ( void * ) pxStreamBuffer->pucBuffer, ( const void * ) &( pucData[ xFirstLength ] ), xCount - xFirstLength ); /*lint !e9087 memcpy() requires void *. */
    }
    else
    {
        mtCOVERAGE_TEST_MARKER();
    }

    xNextHead += xCount;

    if( xNextHead >= pxStreamBuffer->xLength )
    {
        xNextHead -= pxStreamBuffer->xLength;
    }
    else
    {
        mtCOVERAGE_TEST_MARKER();
    }

    pxStreamBuffer->xHead = xNextHead;

    return xCount;
}
/*-----------------------------------------------------------*/

static size_t prvReadBytesFromBuffer( StreamBuffer_t * pxStreamBuffer,
                                      uint8_t * pucData,
                                      size_t xMaxCount,
                                      size_t xBytesAvailable )
{
    size_t xCount, xFirstLength, xNextTail;

    /* Use the minimum of the wanted bytes and the available bytes. */
    xCount = configMIN( xBytesAvailable, xMaxCount );

    if( xCount > ( size_t ) 0 )
    {
        xNextTail = pxStreamBuffer->xTail;

        /* Calculate the number of bytes that can be read - which may be
         * less than the number wanted if the data wraps around to the start of
         * the buffer. */
        xFirstLength = configMIN( pxStreamBuffer->xLength - xNextTail, xCount );

        /* Obtain the number of bytes it is possible to obtain in the first
         * read.  Asserts check bounds of read and write. */
        configASSERT( xFirstLength <= xMaxCount );
        configASSERT( ( xNextTail + xFirstLength ) <= pxStreamBuffer->xLength );
        ( void ) memcpy( ( void * ) pucData, ( const void * ) &( pxStreamBuffer->pucBuffer[ xNextTail ] ), xFirstLength ); /*lint !e9087 memcpy() requires void *. */

        /* If the total number of wanted bytes is greater than the number
         * that could be read in the first read... */
        if( xCount > xFirstLength )
        {
            /*...then read the remaining bytes from the start of the buffer. */
            configASSERT( xCount <= xMaxCount );
            ( void ) memcpy( ( void * ) &( pucData[ xFirstLength ] ), ( void * ) ( pxStreamBuffer->pucBuffer ), xCount - xFirstLength ); /*lint !e9087 memcpy() requires void *. */
        }
        else
        {
            mtCOVERAGE_TEST_MARKER();
        }

        /* Move the tail pointer to effectively remove the data read from
         * the buffer. */
        xNextTail += xCount;

        if( xNextTail >= pxStreamBuffer->xLength )
        {
            xNextTail -= pxStreamBuffer->xLength;
        }

        pxStreamBuffer->xTail = xNextTail;
    }
    else
    {
        mtCOVERAGE_TEST_MARKER();
    }

    return xCount;
}
/*-----------------------------------------------------------*/

static size_t prvBytesInBuffer( const StreamBuffer_t * const pxStreamBuffer )
{
/* Returns the distance between xTail and xHead. */
    size_t xCount;

    xCount = pxStreamBuffer->xLength + pxStreamBuffer->xHead;
    xCount -= pxStreamBuffer->xTail;

    if( xCount >= pxStreamBuffer->xLength )
    {
        xCount -= pxStreamBuffer->xLength;
    }
    else
    {
        mtCOVERAGE_TEST_MARKER();
    }

    return xCount;
}
/*-----------------------------------------------------------*/

static void prvInitialiseNewStreamBuffer( StreamBuffer_t * const pxStreamBuffer,
                                          uint8_t * const pucBuffer,
                                          size_t xBufferSizeBytes,
                                          size_t xTriggerLevelBytes,
                                          uint8_t ucFlags )
{
    /* Assert here is deliberately writing to the entire buffer to ensure it can
     * be written to without generating exceptions, and is setting the buffer to a
     * known value to assist in development/debugging. */
    #if ( configASSERT_DEFINED == 1 )
        {
            /* The value written just has to be identifiable when looking at the
             * memory.  Don't use 0xA5 as that is the stack fill value and could
             * result in confusion as to what is actually being observed. */
            const BaseType_t xWriteValue = 0x55;
            configASSERT( memset( pucBuffer, ( int ) xWriteValue, xBufferSizeBytes ) == pucBuffer );
        } /*lint !e529 !e438 xWriteValue is only used if configASSERT() is defined. */
    #endif

    ( void ) memset( ( void * ) pxStreamBuffer, 0x00, sizeof( StreamBuffer_t ) ); /*lint !e9087 memset() requires void *. */
    pxStreamBuffer->pucBuffer = pucBuffer;
    pxStreamBuffer->xLength = xBufferSizeBytes;
    pxStreamBuffer->xTriggerLevelBytes = xTriggerLevelBytes;
    pxStreamBuffer->ucFlags = ucFlags;
}

#if ( configUSE_TRACE_FACILITY == 1 )

    UBaseType_t uxStreamBufferGetStreamBufferNumber( StreamBufferHandle_t xStreamBuffer )
    {
        return xStreamBuffer->uxStreamBufferNumber;
    }

#endif /* configUSE_TRACE_FACILITY */
/*-----------------------------------------------------------*/

#if ( configUSE_TRACE_FACILITY == 1 )

    void vStreamBufferSetStreamBufferNumber( StreamBufferHandle_t xStreamBuffer,
                                             UBaseType_t uxStreamBufferNumber )
    {
        xStreamBuffer->uxStreamBufferNumber = uxStreamBufferNumber;
    }

#endif /* configUSE_TRACE_FACILITY */
/*-----------------------------------------------------------*/

#if ( configUSE_TRACE_FACILITY == 1 )

    uint8_t ucStreamBufferGetStreamBufferType( StreamBufferHandle_t xStreamBuffer )
    {
        return( xStreamBuffer->ucFlags & sbFLAGS_IS_MESSAGE_BUFFER );
    }

#endif /* configUSE_TRACE_FACILITY */
/*-----------------------------------------------------------*/
>>>>>>> 95433d02
<|MERGE_RESOLUTION|>--- conflicted
+++ resolved
@@ -1,2631 +1,1314 @@
-<<<<<<< HEAD
-/*
- * FreeRTOS Kernel V10.4.3
- * Copyright (C) 2020 Amazon.com, Inc. or its affiliates.  All Rights Reserved.
- *
- * Permission is hereby granted, free of charge, to any person obtaining a copy of
- * this software and associated documentation files (the "Software"), to deal in
- * the Software without restriction, including without limitation the rights to
- * use, copy, modify, merge, publish, distribute, sublicense, and/or sell copies of
- * the Software, and to permit persons to whom the Software is furnished to do so,
- * subject to the following conditions:
- *
- * The above copyright notice and this permission notice shall be included in all
- * copies or substantial portions of the Software.
- *
- * THE SOFTWARE IS PROVIDED "AS IS", WITHOUT WARRANTY OF ANY KIND, EXPRESS OR
- * IMPLIED, INCLUDING BUT NOT LIMITED TO THE WARRANTIES OF MERCHANTABILITY, FITNESS
- * FOR A PARTICULAR PURPOSE AND NONINFRINGEMENT. IN NO EVENT SHALL THE AUTHORS OR
- * COPYRIGHT HOLDERS BE LIABLE FOR ANY CLAIM, DAMAGES OR OTHER LIABILITY, WHETHER
- * IN AN ACTION OF CONTRACT, TORT OR OTHERWISE, ARISING FROM, OUT OF OR IN
- * CONNECTION WITH THE SOFTWARE OR THE USE OR OTHER DEALINGS IN THE SOFTWARE.
- *
- * https://www.FreeRTOS.org
- * https://github.com/FreeRTOS
- *
- */
-
-/* Standard includes. */
-#include <stdint.h>
-#include <string.h>
-
-/* Defining MPU_WRAPPERS_INCLUDED_FROM_API_FILE prevents task.h from redefining
- * all the API functions to use the MPU wrappers.  That should only be done when
- * task.h is included from an application file. */
-#define MPU_WRAPPERS_INCLUDED_FROM_API_FILE
-
-/* FreeRTOS includes. */
-#include "FreeRTOS.h"
-#include "task.h"
-#include "stream_buffer.h"
-
-#if ( configUSE_TASK_NOTIFICATIONS != 1 )
-    #error configUSE_TASK_NOTIFICATIONS must be set to 1 to build stream_buffer.c
-#endif
-
-/* Lint e961, e9021 and e750 are suppressed as a MISRA exception justified
- * because the MPU ports require MPU_WRAPPERS_INCLUDED_FROM_API_FILE to be defined
- * for the header files above, but not in this file, in order to generate the
- * correct privileged Vs unprivileged linkage and placement. */
-#undef MPU_WRAPPERS_INCLUDED_FROM_API_FILE /*lint !e961 !e750 !e9021. */
-
-/* If the user has not provided application specific Rx notification macros,
- * or #defined the notification macros away, them provide default implementations
- * that uses task notifications. */
-/*lint -save -e9026 Function like macros allowed and needed here so they can be overridden. */
-#ifndef sbRECEIVE_COMPLETED
-    #define sbRECEIVE_COMPLETED( pxStreamBuffer )                         \
-    vTaskSuspendAll();                                                    \
-    {                                                                     \
-        if( ( pxStreamBuffer )->xTaskWaitingToSend != NULL )              \
-        {                                                                 \
-            ( void ) xTaskNotify( ( pxStreamBuffer )->xTaskWaitingToSend, \
-                                  ( uint32_t ) 0,                         \
-                                  eNoAction );                            \
-            ( pxStreamBuffer )->xTaskWaitingToSend = NULL;                \
-        }                                                                 \
-    }                                                                     \
-    ( void ) xTaskResumeAll();
-#endif /* sbRECEIVE_COMPLETED */
-
-#ifndef sbRECEIVE_COMPLETED_FROM_ISR
-    #define sbRECEIVE_COMPLETED_FROM_ISR( pxStreamBuffer,                            \
-                                          pxHigherPriorityTaskWoken )                \
-    {                                                                                \
-        UBaseType_t uxSavedInterruptStatus;                                          \
-                                                                                     \
-        uxSavedInterruptStatus = ( UBaseType_t ) portSET_INTERRUPT_MASK_FROM_ISR();  \
-        {                                                                            \
-            if( ( pxStreamBuffer )->xTaskWaitingToSend != NULL )                     \
-            {                                                                        \
-                ( void ) xTaskNotifyFromISR( ( pxStreamBuffer )->xTaskWaitingToSend, \
-                                             ( uint32_t ) 0,                         \
-                                             eNoAction,                              \
-                                             pxHigherPriorityTaskWoken );            \
-                ( pxStreamBuffer )->xTaskWaitingToSend = NULL;                       \
-            }                                                                        \
-        }                                                                            \
-        portCLEAR_INTERRUPT_MASK_FROM_ISR( uxSavedInterruptStatus );                 \
-    }
-#endif /* sbRECEIVE_COMPLETED_FROM_ISR */
-
-/* If the user has not provided an application specific Tx notification macro,
- * or #defined the notification macro away, them provide a default implementation
- * that uses task notifications. */
-#ifndef sbSEND_COMPLETED
-    #define sbSEND_COMPLETED( pxStreamBuffer )                               \
-    vTaskSuspendAll();                                                       \
-    {                                                                        \
-        if( ( pxStreamBuffer )->xTaskWaitingToReceive != NULL )              \
-        {                                                                    \
-            ( void ) xTaskNotify( ( pxStreamBuffer )->xTaskWaitingToReceive, \
-                                  ( uint32_t ) 0,                            \
-                                  eNoAction );                               \
-            ( pxStreamBuffer )->xTaskWaitingToReceive = NULL;                \
-        }                                                                    \
-    }                                                                        \
-    ( void ) xTaskResumeAll();
-#endif /* sbSEND_COMPLETED */
-
-#ifndef sbSEND_COMPLETE_FROM_ISR
-    #define sbSEND_COMPLETE_FROM_ISR( pxStreamBuffer, pxHigherPriorityTaskWoken )       \
-    {                                                                                   \
-        UBaseType_t uxSavedInterruptStatus;                                             \
-                                                                                        \
-        uxSavedInterruptStatus = ( UBaseType_t ) portSET_INTERRUPT_MASK_FROM_ISR();     \
-        {                                                                               \
-            if( ( pxStreamBuffer )->xTaskWaitingToReceive != NULL )                     \
-            {                                                                           \
-                ( void ) xTaskNotifyFromISR( ( pxStreamBuffer )->xTaskWaitingToReceive, \
-                                             ( uint32_t ) 0,                            \
-                                             eNoAction,                                 \
-                                             pxHigherPriorityTaskWoken );               \
-                ( pxStreamBuffer )->xTaskWaitingToReceive = NULL;                       \
-            }                                                                           \
-        }                                                                               \
-        portCLEAR_INTERRUPT_MASK_FROM_ISR( uxSavedInterruptStatus );                    \
-    }
-#endif /* sbSEND_COMPLETE_FROM_ISR */
-/*lint -restore (9026) */
-
-/* The number of bytes used to hold the length of a message in the buffer. */
-#define sbBYTES_TO_STORE_MESSAGE_LENGTH    ( sizeof( configMESSAGE_BUFFER_LENGTH_TYPE ) )
-
-/* Bits stored in the ucFlags field of the stream buffer. */
-#define sbFLAGS_IS_MESSAGE_BUFFER          ( ( uint8_t ) 1 ) /* Set if the stream buffer was created as a message buffer, in which case it holds discrete messages rather than a stream. */
-#define sbFLAGS_IS_STATICALLY_ALLOCATED    ( ( uint8_t ) 2 ) /* Set if the stream buffer was created using statically allocated memory. */
-
-/*-----------------------------------------------------------*/
-
-/* Structure that hold state information on the buffer. */
-typedef struct StreamBufferDef_t                 /*lint !e9058 Style convention uses tag. */
-{
-    volatile size_t xTail;                       /* Index to the next item to read within the buffer. */
-    volatile size_t xHead;                       /* Index to the next item to write within the buffer. */
-    size_t xLength;                              /* The length of the buffer pointed to by pucBuffer. */
-    size_t xTriggerLevelBytes;                   /* The number of bytes that must be in the stream buffer before a task that is waiting for data is unblocked. */
-    volatile TaskHandle_t xTaskWaitingToReceive; /* Holds the handle of a task waiting for data, or NULL if no tasks are waiting. */
-    volatile TaskHandle_t xTaskWaitingToSend;    /* Holds the handle of a task waiting to send data to a message buffer that is full. */
-    uint8_t * pucBuffer;                         /* Points to the buffer itself - that is - the RAM that stores the data passed through the buffer. */
-    uint8_t ucFlags;
-
-    #if ( configUSE_TRACE_FACILITY == 1 )
-        UBaseType_t uxStreamBufferNumber; /* Used for tracing purposes. */
-    #endif
-} StreamBuffer_t;
-
-/*
- * The number of bytes available to be read from the buffer.
- */
-static size_t prvBytesInBuffer( const StreamBuffer_t * const pxStreamBuffer ) PRIVILEGED_FUNCTION;
-
-/*
- * Add xCount bytes from pucData into the pxStreamBuffer message buffer.
- * Returns the number of bytes written, which will either equal xCount in the
- * success case, or 0 if there was not enough space in the buffer (in which case
- * no data is written into the buffer).
- */
-static size_t prvWriteBytesToBuffer( StreamBuffer_t * const pxStreamBuffer,
-                                     const uint8_t * pucData,
-                                     size_t xCount ) PRIVILEGED_FUNCTION;
-
-/*
- * If the stream buffer is being used as a message buffer, then reads an entire
- * message out of the buffer.  If the stream buffer is being used as a stream
- * buffer then read as many bytes as possible from the buffer.
- * prvReadBytesFromBuffer() is called to actually extract the bytes from the
- * buffer's data storage area.
- */
-static size_t prvReadMessageFromBuffer( StreamBuffer_t * pxStreamBuffer,
-                                        void * pvRxData,
-                                        size_t xBufferLengthBytes,
-                                        size_t xBytesAvailable,
-                                        size_t xBytesToStoreMessageLength ) PRIVILEGED_FUNCTION;
-
-/*
- * If the stream buffer is being used as a message buffer, then writes an entire
- * message to the buffer.  If the stream buffer is being used as a stream
- * buffer then write as many bytes as possible to the buffer.
- * prvWriteBytestoBuffer() is called to actually send the bytes to the buffer's
- * data storage area.
- */
-static size_t prvWriteMessageToBuffer( StreamBuffer_t * const pxStreamBuffer,
-                                       const void * pvTxData,
-                                       size_t xDataLengthBytes,
-                                       size_t xSpace,
-                                       size_t xRequiredSpace ) PRIVILEGED_FUNCTION;
-
-/*
- * Read xMaxCount bytes from the pxStreamBuffer message buffer and write them
- * to pucData.
- */
-static size_t prvReadBytesFromBuffer( StreamBuffer_t * pxStreamBuffer,
-                                      uint8_t * pucData,
-                                      size_t xMaxCount,
-                                      size_t xBytesAvailable ) PRIVILEGED_FUNCTION;
-
-/*
- * Called by both pxStreamBufferCreate() and pxStreamBufferCreateStatic() to
- * initialise the members of the newly created stream buffer structure.
- */
-static void prvInitialiseNewStreamBuffer( StreamBuffer_t * const pxStreamBuffer,
-                                          uint8_t * const pucBuffer,
-                                          size_t xBufferSizeBytes,
-                                          size_t xTriggerLevelBytes,
-                                          uint8_t ucFlags ) PRIVILEGED_FUNCTION;
-
-/*-----------------------------------------------------------*/
-
-#if ( configSUPPORT_DYNAMIC_ALLOCATION == 1 )
-
-    StreamBufferHandle_t xStreamBufferGenericCreate( size_t xBufferSizeBytes,
-                                                     size_t xTriggerLevelBytes,
-                                                     BaseType_t xIsMessageBuffer )
-    {
-        uint8_t * pucAllocatedMemory;
-        uint8_t ucFlags;
-
-        /* In case the stream buffer is going to be used as a message buffer
-         * (that is, it will hold discrete messages with a little meta data that
-         * says how big the next message is) check the buffer will be large enough
-         * to hold at least one message. */
-        if( xIsMessageBuffer == pdTRUE )
-        {
-            /* Is a message buffer but not statically allocated. */
-            ucFlags = sbFLAGS_IS_MESSAGE_BUFFER;
-            configASSERT( xBufferSizeBytes > sbBYTES_TO_STORE_MESSAGE_LENGTH );
-        }
-        else
-        {
-            /* Not a message buffer and not statically allocated. */
-            ucFlags = 0;
-            configASSERT( xBufferSizeBytes > 0 );
-        }
-
-        configASSERT( xTriggerLevelBytes <= xBufferSizeBytes );
-
-        /* A trigger level of 0 would cause a waiting task to unblock even when
-         * the buffer was empty. */
-        if( xTriggerLevelBytes == ( size_t ) 0 )
-        {
-            xTriggerLevelBytes = ( size_t ) 1;
-        }
-
-        /* A stream buffer requires a StreamBuffer_t structure and a buffer.
-         * Both are allocated in a single call to pvPortMalloc().  The
-         * StreamBuffer_t structure is placed at the start of the allocated memory
-         * and the buffer follows immediately after.  The requested size is
-         * incremented so the free space is returned as the user would expect -
-         * this is a quirk of the implementation that means otherwise the free
-         * space would be reported as one byte smaller than would be logically
-         * expected. */
-        if( xBufferSizeBytes < ( xBufferSizeBytes + 1 + sizeof( StreamBuffer_t ) ) )
-        {
-            xBufferSizeBytes++;
-            pucAllocatedMemory = ( uint8_t * ) pvPortMalloc( xBufferSizeBytes + sizeof( StreamBuffer_t ) ); /*lint !e9079 malloc() only returns void*. */
-        }
-        else
-        {
-            pucAllocatedMemory = NULL;
-        }
-        
-
-        if( pucAllocatedMemory != NULL )
-        {
-            prvInitialiseNewStreamBuffer( ( StreamBuffer_t * ) pucAllocatedMemory,       /* Structure at the start of the allocated memory. */ /*lint !e9087 Safe cast as allocated memory is aligned. */ /*lint !e826 Area is not too small and alignment is guaranteed provided malloc() behaves as expected and returns aligned buffer. */
-                                          pucAllocatedMemory + sizeof( StreamBuffer_t ), /* Storage area follows. */ /*lint !e9016 Indexing past structure valid for uint8_t pointer, also storage area has no alignment requirement. */
-                                          xBufferSizeBytes,
-                                          xTriggerLevelBytes,
-                                          ucFlags );
-
-            traceSTREAM_BUFFER_CREATE( ( ( StreamBuffer_t * ) pucAllocatedMemory ), xIsMessageBuffer );
-        }
-        else
-        {
-            traceSTREAM_BUFFER_CREATE_FAILED( xIsMessageBuffer );
-        }
-
-        return ( StreamBufferHandle_t ) pucAllocatedMemory; /*lint !e9087 !e826 Safe cast as allocated memory is aligned. */
-    }
-
-#endif /* configSUPPORT_DYNAMIC_ALLOCATION */
-/*-----------------------------------------------------------*/
-
-#if ( configSUPPORT_STATIC_ALLOCATION == 1 )
-
-    StreamBufferHandle_t xStreamBufferGenericCreateStatic( size_t xBufferSizeBytes,
-                                                           size_t xTriggerLevelBytes,
-                                                           BaseType_t xIsMessageBuffer,
-                                                           uint8_t * const pucStreamBufferStorageArea,
-                                                           StaticStreamBuffer_t * const pxStaticStreamBuffer )
-    {
-        StreamBuffer_t * const pxStreamBuffer = ( StreamBuffer_t * ) pxStaticStreamBuffer; /*lint !e740 !e9087 Safe cast as StaticStreamBuffer_t is opaque Streambuffer_t. */
-        StreamBufferHandle_t xReturn;
-        uint8_t ucFlags;
-
-        configASSERT( pucStreamBufferStorageArea );
-        configASSERT( pxStaticStreamBuffer );
-        configASSERT( xTriggerLevelBytes <= xBufferSizeBytes );
-
-        /* A trigger level of 0 would cause a waiting task to unblock even when
-         * the buffer was empty. */
-        if( xTriggerLevelBytes == ( size_t ) 0 )
-        {
-            xTriggerLevelBytes = ( size_t ) 1;
-        }
-
-        if( xIsMessageBuffer != pdFALSE )
-        {
-            /* Statically allocated message buffer. */
-            ucFlags = sbFLAGS_IS_MESSAGE_BUFFER | sbFLAGS_IS_STATICALLY_ALLOCATED;
-        }
-        else
-        {
-            /* Statically allocated stream buffer. */
-            ucFlags = sbFLAGS_IS_STATICALLY_ALLOCATED;
-        }
-
-        /* In case the stream buffer is going to be used as a message buffer
-         * (that is, it will hold discrete messages with a little meta data that
-         * says how big the next message is) check the buffer will be large enough
-         * to hold at least one message. */
-        configASSERT( xBufferSizeBytes > sbBYTES_TO_STORE_MESSAGE_LENGTH );
-
-        #if ( configASSERT_DEFINED == 1 )
-            {
-                /* Sanity check that the size of the structure used to declare a
-                 * variable of type StaticStreamBuffer_t equals the size of the real
-                 * message buffer structure. */
-                volatile size_t xSize = sizeof( StaticStreamBuffer_t );
-                configASSERT( xSize == sizeof( StreamBuffer_t ) );
-            } /*lint !e529 xSize is referenced is configASSERT() is defined. */
-        #endif /* configASSERT_DEFINED */
-
-        if( ( pucStreamBufferStorageArea != NULL ) && ( pxStaticStreamBuffer != NULL ) )
-        {
-            prvInitialiseNewStreamBuffer( pxStreamBuffer,
-                                          pucStreamBufferStorageArea,
-                                          xBufferSizeBytes,
-                                          xTriggerLevelBytes,
-                                          ucFlags );
-
-            /* Remember this was statically allocated in case it is ever deleted
-             * again. */
-            pxStreamBuffer->ucFlags |= sbFLAGS_IS_STATICALLY_ALLOCATED;
-
-            traceSTREAM_BUFFER_CREATE( pxStreamBuffer, xIsMessageBuffer );
-
-            xReturn = ( StreamBufferHandle_t ) pxStaticStreamBuffer; /*lint !e9087 Data hiding requires cast to opaque type. */
-        }
-        else
-        {
-            xReturn = NULL;
-            traceSTREAM_BUFFER_CREATE_STATIC_FAILED( xReturn, xIsMessageBuffer );
-        }
-
-        return xReturn;
-    }
-
-#endif /* ( configSUPPORT_STATIC_ALLOCATION == 1 ) */
-/*-----------------------------------------------------------*/
-
-void vStreamBufferDelete( StreamBufferHandle_t xStreamBuffer )
-{
-    StreamBuffer_t * pxStreamBuffer = xStreamBuffer;
-
-    configASSERT( pxStreamBuffer );
-
-    traceSTREAM_BUFFER_DELETE( xStreamBuffer );
-
-    if( ( pxStreamBuffer->ucFlags & sbFLAGS_IS_STATICALLY_ALLOCATED ) == ( uint8_t ) pdFALSE )
-    {
-        #if ( configSUPPORT_DYNAMIC_ALLOCATION == 1 )
-            {
-                /* Both the structure and the buffer were allocated using a single call
-                * to pvPortMalloc(), hence only one call to vPortFree() is required. */
-                vPortFree( ( void * ) pxStreamBuffer ); /*lint !e9087 Standard free() semantics require void *, plus pxStreamBuffer was allocated by pvPortMalloc(). */
-            }
-        #else
-            {
-                /* Should not be possible to get here, ucFlags must be corrupt.
-                 * Force an assert. */
-                configASSERT( xStreamBuffer == ( StreamBufferHandle_t ) ~0 );
-            }
-        #endif
-    }
-    else
-    {
-        /* The structure and buffer were not allocated dynamically and cannot be
-         * freed - just scrub the structure so future use will assert. */
-        ( void ) memset( pxStreamBuffer, 0x00, sizeof( StreamBuffer_t ) );
-    }
-}
-/*-----------------------------------------------------------*/
-
-BaseType_t xStreamBufferReset( StreamBufferHandle_t xStreamBuffer )
-{
-    StreamBuffer_t * const pxStreamBuffer = xStreamBuffer;
-    BaseType_t xReturn = pdFAIL;
-
-    #if ( configUSE_TRACE_FACILITY == 1 )
-        UBaseType_t uxStreamBufferNumber;
-    #endif
-
-    configASSERT( pxStreamBuffer );
-
-    #if ( configUSE_TRACE_FACILITY == 1 )
-        {
-            /* Store the stream buffer number so it can be restored after the
-             * reset. */
-            uxStreamBufferNumber = pxStreamBuffer->uxStreamBufferNumber;
-        }
-    #endif
-
-    /* Can only reset a message buffer if there are no tasks blocked on it. */
-    taskENTER_CRITICAL();
-    {
-        if( pxStreamBuffer->xTaskWaitingToReceive == NULL )
-        {
-            if( pxStreamBuffer->xTaskWaitingToSend == NULL )
-            {
-                prvInitialiseNewStreamBuffer( pxStreamBuffer,
-                                              pxStreamBuffer->pucBuffer,
-                                              pxStreamBuffer->xLength,
-                                              pxStreamBuffer->xTriggerLevelBytes,
-                                              pxStreamBuffer->ucFlags );
-                xReturn = pdPASS;
-
-                #if ( configUSE_TRACE_FACILITY == 1 )
-                    {
-                        pxStreamBuffer->uxStreamBufferNumber = uxStreamBufferNumber;
-                    }
-                #endif
-
-                traceSTREAM_BUFFER_RESET( xStreamBuffer );
-            }
-        }
-    }
-    taskEXIT_CRITICAL();
-
-    return xReturn;
-}
-/*-----------------------------------------------------------*/
-
-BaseType_t xStreamBufferSetTriggerLevel( StreamBufferHandle_t xStreamBuffer,
-                                         size_t xTriggerLevel )
-{
-    StreamBuffer_t * const pxStreamBuffer = xStreamBuffer;
-    BaseType_t xReturn;
-
-    configASSERT( pxStreamBuffer );
-
-    /* It is not valid for the trigger level to be 0. */
-    if( xTriggerLevel == ( size_t ) 0 )
-    {
-        xTriggerLevel = ( size_t ) 1;
-    }
-
-    /* The trigger level is the number of bytes that must be in the stream
-     * buffer before a task that is waiting for data is unblocked. */
-    if( xTriggerLevel <= pxStreamBuffer->xLength )
-    {
-        pxStreamBuffer->xTriggerLevelBytes = xTriggerLevel;
-        xReturn = pdPASS;
-    }
-    else
-    {
-        xReturn = pdFALSE;
-    }
-
-    return xReturn;
-}
-/*-----------------------------------------------------------*/
-
-size_t xStreamBufferSpacesAvailable( StreamBufferHandle_t xStreamBuffer )
-{
-    const StreamBuffer_t * const pxStreamBuffer = xStreamBuffer;
-    size_t xSpace;
-
-    configASSERT( pxStreamBuffer );
-
-    xSpace = pxStreamBuffer->xLength + pxStreamBuffer->xTail;
-    xSpace -= pxStreamBuffer->xHead;
-    xSpace -= ( size_t ) 1;
-
-    if( xSpace >= pxStreamBuffer->xLength )
-    {
-        xSpace -= pxStreamBuffer->xLength;
-    }
-    else
-    {
-        mtCOVERAGE_TEST_MARKER();
-    }
-
-    return xSpace;
-}
-/*-----------------------------------------------------------*/
-
-size_t xStreamBufferBytesAvailable( StreamBufferHandle_t xStreamBuffer )
-{
-    const StreamBuffer_t * const pxStreamBuffer = xStreamBuffer;
-    size_t xReturn;
-
-    configASSERT( pxStreamBuffer );
-
-    xReturn = prvBytesInBuffer( pxStreamBuffer );
-    return xReturn;
-}
-/*-----------------------------------------------------------*/
-
-size_t xStreamBufferSend( StreamBufferHandle_t xStreamBuffer,
-                          const void * pvTxData,
-                          size_t xDataLengthBytes,
-                          TickType_t xTicksToWait )
-{
-    StreamBuffer_t * const pxStreamBuffer = xStreamBuffer;
-    size_t xReturn, xSpace = 0;
-    size_t xRequiredSpace = xDataLengthBytes;
-    TimeOut_t xTimeOut;
-
-    /* The maximum amount of space a stream buffer will ever report is its length
-     * minus 1. */
-    const size_t xMaxReportedSpace = pxStreamBuffer->xLength - ( size_t ) 1;
-
-    configASSERT( pvTxData );
-    configASSERT( pxStreamBuffer );
-
-    /* This send function is used to write to both message buffers and stream
-     * buffers.  If this is a message buffer then the space needed must be
-     * increased by the amount of bytes needed to store the length of the
-     * message. */
-    if( ( pxStreamBuffer->ucFlags & sbFLAGS_IS_MESSAGE_BUFFER ) != ( uint8_t ) 0 )
-    {
-        xRequiredSpace += sbBYTES_TO_STORE_MESSAGE_LENGTH;
-
-        /* Overflow? */
-        configASSERT( xRequiredSpace > xDataLengthBytes );
-
-        /* If this is a message buffer then it must be possible to write the
-         * whole message. */
-        if( xRequiredSpace > xMaxReportedSpace )
-        {
-            /* The message would not fit even if the entire buffer was empty,
-             * so don't wait for space. */
-            xTicksToWait = ( TickType_t ) 0;
-        }
-        else
-        {
-            mtCOVERAGE_TEST_MARKER();
-        }
-    }
-    else
-    {
-        /* If this is a stream buffer then it is acceptable to write only part
-         * of the message to the buffer.  Cap the length to the total length of
-         * the buffer. */
-        if( xRequiredSpace > xMaxReportedSpace )
-        {
-            xRequiredSpace = xMaxReportedSpace;
-        }
-        else
-        {
-            mtCOVERAGE_TEST_MARKER();
-        }
-    }
-
-    if( xTicksToWait != ( TickType_t ) 0 )
-    {
-        vTaskSetTimeOutState( &xTimeOut );
-
-        do
-        {
-            /* Wait until the required number of bytes are free in the message
-             * buffer. */
-            taskENTER_CRITICAL();
-            {
-                xSpace = xStreamBufferSpacesAvailable( pxStreamBuffer );
-
-                if( xSpace < xRequiredSpace )
-                {
-                    /* Clear notification state as going to wait for space. */
-                    ( void ) xTaskNotifyStateClear( NULL );
-
-                    /* Should only be one writer. */
-                    configASSERT( pxStreamBuffer->xTaskWaitingToSend == NULL );
-                    pxStreamBuffer->xTaskWaitingToSend = xTaskGetCurrentTaskHandle();
-                }
-                else
-                {
-                    taskEXIT_CRITICAL();
-                    break;
-                }
-            }
-            taskEXIT_CRITICAL();
-
-            traceBLOCKING_ON_STREAM_BUFFER_SEND( xStreamBuffer );
-            ( void ) xTaskNotifyWait( ( uint32_t ) 0, ( uint32_t ) 0, NULL, xTicksToWait );
-            pxStreamBuffer->xTaskWaitingToSend = NULL;
-        } while( xTaskCheckForTimeOut( &xTimeOut, &xTicksToWait ) == pdFALSE );
-    }
-    else
-    {
-        mtCOVERAGE_TEST_MARKER();
-    }
-
-    if( xSpace == ( size_t ) 0 )
-    {
-        xSpace = xStreamBufferSpacesAvailable( pxStreamBuffer );
-    }
-    else
-    {
-        mtCOVERAGE_TEST_MARKER();
-    }
-
-    xReturn = prvWriteMessageToBuffer( pxStreamBuffer, pvTxData, xDataLengthBytes, xSpace, xRequiredSpace );
-
-    if( xReturn > ( size_t ) 0 )
-    {
-        traceSTREAM_BUFFER_SEND( xStreamBuffer, xReturn );
-
-        /* Was a task waiting for the data? */
-        if( prvBytesInBuffer( pxStreamBuffer ) >= pxStreamBuffer->xTriggerLevelBytes )
-        {
-            sbSEND_COMPLETED( pxStreamBuffer );
-        }
-        else
-        {
-            mtCOVERAGE_TEST_MARKER();
-        }
-    }
-    else
-    {
-        mtCOVERAGE_TEST_MARKER();
-        traceSTREAM_BUFFER_SEND_FAILED( xStreamBuffer );
-    }
-
-    return xReturn;
-}
-/*-----------------------------------------------------------*/
-
-size_t xStreamBufferSendFromISR( StreamBufferHandle_t xStreamBuffer,
-                                 const void * pvTxData,
-                                 size_t xDataLengthBytes,
-                                 BaseType_t * const pxHigherPriorityTaskWoken )
-{
-    StreamBuffer_t * const pxStreamBuffer = xStreamBuffer;
-    size_t xReturn, xSpace;
-    size_t xRequiredSpace = xDataLengthBytes;
-
-    configASSERT( pvTxData );
-    configASSERT( pxStreamBuffer );
-
-    /* This send function is used to write to both message buffers and stream
-     * buffers.  If this is a message buffer then the space needed must be
-     * increased by the amount of bytes needed to store the length of the
-     * message. */
-    if( ( pxStreamBuffer->ucFlags & sbFLAGS_IS_MESSAGE_BUFFER ) != ( uint8_t ) 0 )
-    {
-        xRequiredSpace += sbBYTES_TO_STORE_MESSAGE_LENGTH;
-    }
-    else
-    {
-        mtCOVERAGE_TEST_MARKER();
-    }
-
-    xSpace = xStreamBufferSpacesAvailable( pxStreamBuffer );
-    xReturn = prvWriteMessageToBuffer( pxStreamBuffer, pvTxData, xDataLengthBytes, xSpace, xRequiredSpace );
-
-    if( xReturn > ( size_t ) 0 )
-    {
-        /* Was a task waiting for the data? */
-        if( prvBytesInBuffer( pxStreamBuffer ) >= pxStreamBuffer->xTriggerLevelBytes )
-        {
-            sbSEND_COMPLETE_FROM_ISR( pxStreamBuffer, pxHigherPriorityTaskWoken );
-        }
-        else
-        {
-            mtCOVERAGE_TEST_MARKER();
-        }
-    }
-    else
-    {
-        mtCOVERAGE_TEST_MARKER();
-    }
-
-    traceSTREAM_BUFFER_SEND_FROM_ISR( xStreamBuffer, xReturn );
-
-    return xReturn;
-}
-/*-----------------------------------------------------------*/
-
-static size_t prvWriteMessageToBuffer( StreamBuffer_t * const pxStreamBuffer,
-                                       const void * pvTxData,
-                                       size_t xDataLengthBytes,
-                                       size_t xSpace,
-                                       size_t xRequiredSpace )
-{
-    BaseType_t xShouldWrite;
-    size_t xReturn;
-
-    if( xSpace == ( size_t ) 0 )
-    {
-        /* Doesn't matter if this is a stream buffer or a message buffer, there
-         * is no space to write. */
-        xShouldWrite = pdFALSE;
-    }
-    else if( ( pxStreamBuffer->ucFlags & sbFLAGS_IS_MESSAGE_BUFFER ) == ( uint8_t ) 0 )
-    {
-        /* This is a stream buffer, as opposed to a message buffer, so writing a
-         * stream of bytes rather than discrete messages.  Write as many bytes as
-         * possible. */
-        xShouldWrite = pdTRUE;
-        xDataLengthBytes = configMIN( xDataLengthBytes, xSpace );
-    }
-    else if( xSpace >= xRequiredSpace )
-    {
-        /* This is a message buffer, as opposed to a stream buffer, and there
-         * is enough space to write both the message length and the message itself
-         * into the buffer.  Start by writing the length of the data, the data
-         * itself will be written later in this function. */
-        xShouldWrite = pdTRUE;
-        ( void ) prvWriteBytesToBuffer( pxStreamBuffer, ( const uint8_t * ) &( xDataLengthBytes ), sbBYTES_TO_STORE_MESSAGE_LENGTH );
-    }
-    else
-    {
-        /* There is space available, but not enough space. */
-        xShouldWrite = pdFALSE;
-    }
-
-    if( xShouldWrite != pdFALSE )
-    {
-        /* Writes the data itself. */
-        xReturn = prvWriteBytesToBuffer( pxStreamBuffer, ( const uint8_t * ) pvTxData, xDataLengthBytes ); /*lint !e9079 Storage buffer is implemented as uint8_t for ease of sizing, alignment and access. */
-    }
-    else
-    {
-        xReturn = 0;
-    }
-
-    return xReturn;
-}
-/*-----------------------------------------------------------*/
-
-size_t xStreamBufferReceive( StreamBufferHandle_t xStreamBuffer,
-                             void * pvRxData,
-                             size_t xBufferLengthBytes,
-                             TickType_t xTicksToWait )
-{
-    StreamBuffer_t * const pxStreamBuffer = xStreamBuffer;
-    size_t xReceivedLength = 0, xBytesAvailable, xBytesToStoreMessageLength;
-
-    configASSERT( pvRxData );
-    configASSERT( pxStreamBuffer );
-
-    /* This receive function is used by both message buffers, which store
-     * discrete messages, and stream buffers, which store a continuous stream of
-     * bytes.  Discrete messages include an additional
-     * sbBYTES_TO_STORE_MESSAGE_LENGTH bytes that hold the length of the
-     * message. */
-    if( ( pxStreamBuffer->ucFlags & sbFLAGS_IS_MESSAGE_BUFFER ) != ( uint8_t ) 0 )
-    {
-        xBytesToStoreMessageLength = sbBYTES_TO_STORE_MESSAGE_LENGTH;
-    }
-    else
-    {
-        xBytesToStoreMessageLength = 0;
-    }
-
-    if( xTicksToWait != ( TickType_t ) 0 )
-    {
-        /* Checking if there is data and clearing the notification state must be
-         * performed atomically. */
-        taskENTER_CRITICAL();
-        {
-            xBytesAvailable = prvBytesInBuffer( pxStreamBuffer );
-
-            /* If this function was invoked by a message buffer read then
-             * xBytesToStoreMessageLength holds the number of bytes used to hold
-             * the length of the next discrete message.  If this function was
-             * invoked by a stream buffer read then xBytesToStoreMessageLength will
-             * be 0. */
-            if( xBytesAvailable <= xBytesToStoreMessageLength )
-            {
-                /* Clear notification state as going to wait for data. */
-                ( void ) xTaskNotifyStateClear( NULL );
-
-                /* Should only be one reader. */
-                configASSERT( pxStreamBuffer->xTaskWaitingToReceive == NULL );
-                pxStreamBuffer->xTaskWaitingToReceive = xTaskGetCurrentTaskHandle();
-            }
-            else
-            {
-                mtCOVERAGE_TEST_MARKER();
-            }
-        }
-        taskEXIT_CRITICAL();
-
-        if( xBytesAvailable <= xBytesToStoreMessageLength )
-        {
-            /* Wait for data to be available. */
-            traceBLOCKING_ON_STREAM_BUFFER_RECEIVE( xStreamBuffer );
-            ( void ) xTaskNotifyWait( ( uint32_t ) 0, ( uint32_t ) 0, NULL, xTicksToWait );
-            pxStreamBuffer->xTaskWaitingToReceive = NULL;
-
-            /* Recheck the data available after blocking. */
-            xBytesAvailable = prvBytesInBuffer( pxStreamBuffer );
-        }
-        else
-        {
-            mtCOVERAGE_TEST_MARKER();
-        }
-    }
-    else
-    {
-        xBytesAvailable = prvBytesInBuffer( pxStreamBuffer );
-    }
-
-    /* Whether receiving a discrete message (where xBytesToStoreMessageLength
-     * holds the number of bytes used to store the message length) or a stream of
-     * bytes (where xBytesToStoreMessageLength is zero), the number of bytes
-     * available must be greater than xBytesToStoreMessageLength to be able to
-     * read bytes from the buffer. */
-    if( xBytesAvailable > xBytesToStoreMessageLength )
-    {
-        xReceivedLength = prvReadMessageFromBuffer( pxStreamBuffer, pvRxData, xBufferLengthBytes, xBytesAvailable, xBytesToStoreMessageLength );
-
-        /* Was a task waiting for space in the buffer? */
-        if( xReceivedLength != ( size_t ) 0 )
-        {
-            traceSTREAM_BUFFER_RECEIVE( xStreamBuffer, xReceivedLength );
-            sbRECEIVE_COMPLETED( pxStreamBuffer );
-        }
-        else
-        {
-            mtCOVERAGE_TEST_MARKER();
-        }
-    }
-    else
-    {
-        traceSTREAM_BUFFER_RECEIVE_FAILED( xStreamBuffer );
-        mtCOVERAGE_TEST_MARKER();
-    }
-
-    return xReceivedLength;
-}
-/*-----------------------------------------------------------*/
-
-size_t xStreamBufferNextMessageLengthBytes( StreamBufferHandle_t xStreamBuffer )
-{
-    StreamBuffer_t * const pxStreamBuffer = xStreamBuffer;
-    size_t xReturn, xBytesAvailable, xOriginalTail;
-    configMESSAGE_BUFFER_LENGTH_TYPE xTempReturn;
-
-    configASSERT( pxStreamBuffer );
-
-    /* Ensure the stream buffer is being used as a message buffer. */
-    if( ( pxStreamBuffer->ucFlags & sbFLAGS_IS_MESSAGE_BUFFER ) != ( uint8_t ) 0 )
-    {
-        xBytesAvailable = prvBytesInBuffer( pxStreamBuffer );
-
-        if( xBytesAvailable > sbBYTES_TO_STORE_MESSAGE_LENGTH )
-        {
-            /* The number of bytes available is greater than the number of bytes
-             * required to hold the length of the next message, so another message
-             * is available.  Return its length without removing the length bytes
-             * from the buffer.  A copy of the tail is stored so the buffer can be
-             * returned to its prior state as the message is not actually being
-             * removed from the buffer. */
-            xOriginalTail = pxStreamBuffer->xTail;
-            ( void ) prvReadBytesFromBuffer( pxStreamBuffer, ( uint8_t * ) &xTempReturn, sbBYTES_TO_STORE_MESSAGE_LENGTH, xBytesAvailable );
-            xReturn = ( size_t ) xTempReturn;
-            pxStreamBuffer->xTail = xOriginalTail;
-        }
-        else
-        {
-            /* The minimum amount of bytes in a message buffer is
-             * ( sbBYTES_TO_STORE_MESSAGE_LENGTH + 1 ), so if xBytesAvailable is
-             * less than sbBYTES_TO_STORE_MESSAGE_LENGTH the only other valid
-             * value is 0. */
-            configASSERT( xBytesAvailable == 0 );
-            xReturn = 0;
-        }
-    }
-    else
-    {
-        xReturn = 0;
-    }
-
-    return xReturn;
-}
-/*-----------------------------------------------------------*/
-
-size_t xStreamBufferReceiveFromISR( StreamBufferHandle_t xStreamBuffer,
-                                    void * pvRxData,
-                                    size_t xBufferLengthBytes,
-                                    BaseType_t * const pxHigherPriorityTaskWoken )
-{
-    StreamBuffer_t * const pxStreamBuffer = xStreamBuffer;
-    size_t xReceivedLength = 0, xBytesAvailable, xBytesToStoreMessageLength;
-
-    configASSERT( pvRxData );
-    configASSERT( pxStreamBuffer );
-
-    /* This receive function is used by both message buffers, which store
-     * discrete messages, and stream buffers, which store a continuous stream of
-     * bytes.  Discrete messages include an additional
-     * sbBYTES_TO_STORE_MESSAGE_LENGTH bytes that hold the length of the
-     * message. */
-    if( ( pxStreamBuffer->ucFlags & sbFLAGS_IS_MESSAGE_BUFFER ) != ( uint8_t ) 0 )
-    {
-        xBytesToStoreMessageLength = sbBYTES_TO_STORE_MESSAGE_LENGTH;
-    }
-    else
-    {
-        xBytesToStoreMessageLength = 0;
-    }
-
-    xBytesAvailable = prvBytesInBuffer( pxStreamBuffer );
-
-    /* Whether receiving a discrete message (where xBytesToStoreMessageLength
-     * holds the number of bytes used to store the message length) or a stream of
-     * bytes (where xBytesToStoreMessageLength is zero), the number of bytes
-     * available must be greater than xBytesToStoreMessageLength to be able to
-     * read bytes from the buffer. */
-    if( xBytesAvailable > xBytesToStoreMessageLength )
-    {
-        xReceivedLength = prvReadMessageFromBuffer( pxStreamBuffer, pvRxData, xBufferLengthBytes, xBytesAvailable, xBytesToStoreMessageLength );
-
-        /* Was a task waiting for space in the buffer? */
-        if( xReceivedLength != ( size_t ) 0 )
-        {
-            sbRECEIVE_COMPLETED_FROM_ISR( pxStreamBuffer, pxHigherPriorityTaskWoken );
-        }
-        else
-        {
-            mtCOVERAGE_TEST_MARKER();
-        }
-    }
-    else
-    {
-        mtCOVERAGE_TEST_MARKER();
-    }
-
-    traceSTREAM_BUFFER_RECEIVE_FROM_ISR( xStreamBuffer, xReceivedLength );
-
-    return xReceivedLength;
-}
-/*-----------------------------------------------------------*/
-
-static size_t prvReadMessageFromBuffer( StreamBuffer_t * pxStreamBuffer,
-                                        void * pvRxData,
-                                        size_t xBufferLengthBytes,
-                                        size_t xBytesAvailable,
-                                        size_t xBytesToStoreMessageLength )
-{
-    size_t xOriginalTail, xReceivedLength, xNextMessageLength;
-    configMESSAGE_BUFFER_LENGTH_TYPE xTempNextMessageLength;
-
-    if( xBytesToStoreMessageLength != ( size_t ) 0 )
-    {
-        /* A discrete message is being received.  First receive the length
-         * of the message.  A copy of the tail is stored so the buffer can be
-         * returned to its prior state if the length of the message is too
-         * large for the provided buffer. */
-        xOriginalTail = pxStreamBuffer->xTail;
-        ( void ) prvReadBytesFromBuffer( pxStreamBuffer, ( uint8_t * ) &xTempNextMessageLength, xBytesToStoreMessageLength, xBytesAvailable );
-        xNextMessageLength = ( size_t ) xTempNextMessageLength;
-
-        /* Reduce the number of bytes available by the number of bytes just
-         * read out. */
-        xBytesAvailable -= xBytesToStoreMessageLength;
-
-        /* Check there is enough space in the buffer provided by the
-         * user. */
-        if( xNextMessageLength > xBufferLengthBytes )
-        {
-            /* The user has provided insufficient space to read the message
-             * so return the buffer to its previous state (so the length of
-             * the message is in the buffer again). */
-            pxStreamBuffer->xTail = xOriginalTail;
-            xNextMessageLength = 0;
-        }
-        else
-        {
-            mtCOVERAGE_TEST_MARKER();
-        }
-    }
-    else
-    {
-        /* A stream of bytes is being received (as opposed to a discrete
-         * message), so read as many bytes as possible. */
-        xNextMessageLength = xBufferLengthBytes;
-    }
-
-    /* Read the actual data. */
-    xReceivedLength = prvReadBytesFromBuffer( pxStreamBuffer, ( uint8_t * ) pvRxData, xNextMessageLength, xBytesAvailable ); /*lint !e9079 Data storage area is implemented as uint8_t array for ease of sizing, indexing and alignment. */
-
-    return xReceivedLength;
-}
-/*-----------------------------------------------------------*/
-
-BaseType_t xStreamBufferIsEmpty( StreamBufferHandle_t xStreamBuffer )
-{
-    const StreamBuffer_t * const pxStreamBuffer = xStreamBuffer;
-    BaseType_t xReturn;
-    size_t xTail;
-
-    configASSERT( pxStreamBuffer );
-
-    /* True if no bytes are available. */
-    xTail = pxStreamBuffer->xTail;
-
-    if( pxStreamBuffer->xHead == xTail )
-    {
-        xReturn = pdTRUE;
-    }
-    else
-    {
-        xReturn = pdFALSE;
-    }
-
-    return xReturn;
-}
-/*-----------------------------------------------------------*/
-
-BaseType_t xStreamBufferIsFull( StreamBufferHandle_t xStreamBuffer )
-{
-    BaseType_t xReturn;
-    size_t xBytesToStoreMessageLength;
-    const StreamBuffer_t * const pxStreamBuffer = xStreamBuffer;
-
-    configASSERT( pxStreamBuffer );
-
-    /* This generic version of the receive function is used by both message
-     * buffers, which store discrete messages, and stream buffers, which store a
-     * continuous stream of bytes.  Discrete messages include an additional
-     * sbBYTES_TO_STORE_MESSAGE_LENGTH bytes that hold the length of the message. */
-    if( ( pxStreamBuffer->ucFlags & sbFLAGS_IS_MESSAGE_BUFFER ) != ( uint8_t ) 0 )
-    {
-        xBytesToStoreMessageLength = sbBYTES_TO_STORE_MESSAGE_LENGTH;
-    }
-    else
-    {
-        xBytesToStoreMessageLength = 0;
-    }
-
-    /* True if the available space equals zero. */
-    if( xStreamBufferSpacesAvailable( xStreamBuffer ) <= xBytesToStoreMessageLength )
-    {
-        xReturn = pdTRUE;
-    }
-    else
-    {
-        xReturn = pdFALSE;
-    }
-
-    return xReturn;
-}
-/*-----------------------------------------------------------*/
-
-BaseType_t xStreamBufferSendCompletedFromISR( StreamBufferHandle_t xStreamBuffer,
-                                              BaseType_t * pxHigherPriorityTaskWoken )
-{
-    StreamBuffer_t * const pxStreamBuffer = xStreamBuffer;
-    BaseType_t xReturn;
-    UBaseType_t uxSavedInterruptStatus;
-
-    configASSERT( pxStreamBuffer );
-
-    uxSavedInterruptStatus = ( UBaseType_t ) portSET_INTERRUPT_MASK_FROM_ISR();
-    {
-        if( ( pxStreamBuffer )->xTaskWaitingToReceive != NULL )
-        {
-            ( void ) xTaskNotifyFromISR( ( pxStreamBuffer )->xTaskWaitingToReceive,
-                                         ( uint32_t ) 0,
-                                         eNoAction,
-                                         pxHigherPriorityTaskWoken );
-            ( pxStreamBuffer )->xTaskWaitingToReceive = NULL;
-            xReturn = pdTRUE;
-        }
-        else
-        {
-            xReturn = pdFALSE;
-        }
-    }
-    portCLEAR_INTERRUPT_MASK_FROM_ISR( uxSavedInterruptStatus );
-
-    return xReturn;
-}
-/*-----------------------------------------------------------*/
-
-BaseType_t xStreamBufferReceiveCompletedFromISR( StreamBufferHandle_t xStreamBuffer,
-                                                 BaseType_t * pxHigherPriorityTaskWoken )
-{
-    StreamBuffer_t * const pxStreamBuffer = xStreamBuffer;
-    BaseType_t xReturn;
-    UBaseType_t uxSavedInterruptStatus;
-
-    configASSERT( pxStreamBuffer );
-
-    uxSavedInterruptStatus = ( UBaseType_t ) portSET_INTERRUPT_MASK_FROM_ISR();
-    {
-        if( ( pxStreamBuffer )->xTaskWaitingToSend != NULL )
-        {
-            ( void ) xTaskNotifyFromISR( ( pxStreamBuffer )->xTaskWaitingToSend,
-                                         ( uint32_t ) 0,
-                                         eNoAction,
-                                         pxHigherPriorityTaskWoken );
-            ( pxStreamBuffer )->xTaskWaitingToSend = NULL;
-            xReturn = pdTRUE;
-        }
-        else
-        {
-            xReturn = pdFALSE;
-        }
-    }
-    portCLEAR_INTERRUPT_MASK_FROM_ISR( uxSavedInterruptStatus );
-
-    return xReturn;
-}
-/*-----------------------------------------------------------*/
-
-static size_t prvWriteBytesToBuffer( StreamBuffer_t * const pxStreamBuffer,
-                                     const uint8_t * pucData,
-                                     size_t xCount )
-{
-    size_t xNextHead, xFirstLength;
-
-    configASSERT( xCount > ( size_t ) 0 );
-
-    xNextHead = pxStreamBuffer->xHead;
-
-    /* Calculate the number of bytes that can be added in the first write -
-     * which may be less than the total number of bytes that need to be added if
-     * the buffer will wrap back to the beginning. */
-    xFirstLength = configMIN( pxStreamBuffer->xLength - xNextHead, xCount );
-
-    /* Write as many bytes as can be written in the first write. */
-    configASSERT( ( xNextHead + xFirstLength ) <= pxStreamBuffer->xLength );
-    ( void ) memcpy( ( void * ) ( &( pxStreamBuffer->pucBuffer[ xNextHead ] ) ), ( const void * ) pucData, xFirstLength ); /*lint !e9087 memcpy() requires void *. */
-
-    /* If the number of bytes written was less than the number that could be
-     * written in the first write... */
-    if( xCount > xFirstLength )
-    {
-        /* ...then write the remaining bytes to the start of the buffer. */
-        configASSERT( ( xCount - xFirstLength ) <= pxStreamBuffer->xLength );
-        ( void ) memcpy( ( void * ) pxStreamBuffer->pucBuffer, ( const void * ) &( pucData[ xFirstLength ] ), xCount - xFirstLength ); /*lint !e9087 memcpy() requires void *. */
-    }
-    else
-    {
-        mtCOVERAGE_TEST_MARKER();
-    }
-
-    xNextHead += xCount;
-
-    if( xNextHead >= pxStreamBuffer->xLength )
-    {
-        xNextHead -= pxStreamBuffer->xLength;
-    }
-    else
-    {
-        mtCOVERAGE_TEST_MARKER();
-    }
-
-    pxStreamBuffer->xHead = xNextHead;
-
-    return xCount;
-}
-/*-----------------------------------------------------------*/
-
-static size_t prvReadBytesFromBuffer( StreamBuffer_t * pxStreamBuffer,
-                                      uint8_t * pucData,
-                                      size_t xMaxCount,
-                                      size_t xBytesAvailable )
-{
-    size_t xCount, xFirstLength, xNextTail;
-
-    /* Use the minimum of the wanted bytes and the available bytes. */
-    xCount = configMIN( xBytesAvailable, xMaxCount );
-
-    if( xCount > ( size_t ) 0 )
-    {
-        xNextTail = pxStreamBuffer->xTail;
-
-        /* Calculate the number of bytes that can be read - which may be
-         * less than the number wanted if the data wraps around to the start of
-         * the buffer. */
-        xFirstLength = configMIN( pxStreamBuffer->xLength - xNextTail, xCount );
-
-        /* Obtain the number of bytes it is possible to obtain in the first
-         * read.  Asserts check bounds of read and write. */
-        configASSERT( xFirstLength <= xMaxCount );
-        configASSERT( ( xNextTail + xFirstLength ) <= pxStreamBuffer->xLength );
-        ( void ) memcpy( ( void * ) pucData, ( const void * ) &( pxStreamBuffer->pucBuffer[ xNextTail ] ), xFirstLength ); /*lint !e9087 memcpy() requires void *. */
-
-        /* If the total number of wanted bytes is greater than the number
-         * that could be read in the first read... */
-        if( xCount > xFirstLength )
-        {
-            /*...then read the remaining bytes from the start of the buffer. */
-            configASSERT( xCount <= xMaxCount );
-            ( void ) memcpy( ( void * ) &( pucData[ xFirstLength ] ), ( void * ) ( pxStreamBuffer->pucBuffer ), xCount - xFirstLength ); /*lint !e9087 memcpy() requires void *. */
-        }
-        else
-        {
-            mtCOVERAGE_TEST_MARKER();
-        }
-
-        /* Move the tail pointer to effectively remove the data read from
-         * the buffer. */
-        xNextTail += xCount;
-
-        if( xNextTail >= pxStreamBuffer->xLength )
-        {
-            xNextTail -= pxStreamBuffer->xLength;
-        }
-
-        pxStreamBuffer->xTail = xNextTail;
-    }
-    else
-    {
-        mtCOVERAGE_TEST_MARKER();
-    }
-
-    return xCount;
-}
-/*-----------------------------------------------------------*/
-
-static size_t prvBytesInBuffer( const StreamBuffer_t * const pxStreamBuffer )
-{
-/* Returns the distance between xTail and xHead. */
-    size_t xCount;
-
-    xCount = pxStreamBuffer->xLength + pxStreamBuffer->xHead;
-    xCount -= pxStreamBuffer->xTail;
-
-    if( xCount >= pxStreamBuffer->xLength )
-    {
-        xCount -= pxStreamBuffer->xLength;
-    }
-    else
-    {
-        mtCOVERAGE_TEST_MARKER();
-    }
-
-    return xCount;
-}
-/*-----------------------------------------------------------*/
-
-static void prvInitialiseNewStreamBuffer( StreamBuffer_t * const pxStreamBuffer,
-                                          uint8_t * const pucBuffer,
-                                          size_t xBufferSizeBytes,
-                                          size_t xTriggerLevelBytes,
-                                          uint8_t ucFlags )
-{
-    /* Assert here is deliberately writing to the entire buffer to ensure it can
-     * be written to without generating exceptions, and is setting the buffer to a
-     * known value to assist in development/debugging. */
-    #if ( configASSERT_DEFINED == 1 )
-        {
-            /* The value written just has to be identifiable when looking at the
-             * memory.  Don't use 0xA5 as that is the stack fill value and could
-             * result in confusion as to what is actually being observed. */
-            const BaseType_t xWriteValue = 0x55;
-            configASSERT( memset( pucBuffer, ( int ) xWriteValue, xBufferSizeBytes ) == pucBuffer );
-        } /*lint !e529 !e438 xWriteValue is only used if configASSERT() is defined. */
-    #endif
-
-    ( void ) memset( ( void * ) pxStreamBuffer, 0x00, sizeof( StreamBuffer_t ) ); /*lint !e9087 memset() requires void *. */
-    pxStreamBuffer->pucBuffer = pucBuffer;
-    pxStreamBuffer->xLength = xBufferSizeBytes;
-    pxStreamBuffer->xTriggerLevelBytes = xTriggerLevelBytes;
-    pxStreamBuffer->ucFlags = ucFlags;
-}
-
-#if ( configUSE_TRACE_FACILITY == 1 )
-
-    UBaseType_t uxStreamBufferGetStreamBufferNumber( StreamBufferHandle_t xStreamBuffer )
-    {
-        return xStreamBuffer->uxStreamBufferNumber;
-    }
-
-#endif /* configUSE_TRACE_FACILITY */
-/*-----------------------------------------------------------*/
-
-#if ( configUSE_TRACE_FACILITY == 1 )
-
-    void vStreamBufferSetStreamBufferNumber( StreamBufferHandle_t xStreamBuffer,
-                                             UBaseType_t uxStreamBufferNumber )
-    {
-        xStreamBuffer->uxStreamBufferNumber = uxStreamBufferNumber;
-    }
-
-#endif /* configUSE_TRACE_FACILITY */
-/*-----------------------------------------------------------*/
-
-#if ( configUSE_TRACE_FACILITY == 1 )
-
-    uint8_t ucStreamBufferGetStreamBufferType( StreamBufferHandle_t xStreamBuffer )
-    {
-        return( xStreamBuffer->ucFlags & sbFLAGS_IS_MESSAGE_BUFFER );
-    }
-
-#endif /* configUSE_TRACE_FACILITY */
-/*-----------------------------------------------------------*/
-=======
-/*
- * FreeRTOS Kernel V10.4.3
- * Copyright (C) 2020 Amazon.com, Inc. or its affiliates.  All Rights Reserved.
- *
- * Permission is hereby granted, free of charge, to any person obtaining a copy of
- * this software and associated documentation files (the "Software"), to deal in
- * the Software without restriction, including without limitation the rights to
- * use, copy, modify, merge, publish, distribute, sublicense, and/or sell copies of
- * the Software, and to permit persons to whom the Software is furnished to do so,
- * subject to the following conditions:
- *
- * The above copyright notice and this permission notice shall be included in all
- * copies or substantial portions of the Software.
- *
- * THE SOFTWARE IS PROVIDED "AS IS", WITHOUT WARRANTY OF ANY KIND, EXPRESS OR
- * IMPLIED, INCLUDING BUT NOT LIMITED TO THE WARRANTIES OF MERCHANTABILITY, FITNESS
- * FOR A PARTICULAR PURPOSE AND NONINFRINGEMENT. IN NO EVENT SHALL THE AUTHORS OR
- * COPYRIGHT HOLDERS BE LIABLE FOR ANY CLAIM, DAMAGES OR OTHER LIABILITY, WHETHER
- * IN AN ACTION OF CONTRACT, TORT OR OTHERWISE, ARISING FROM, OUT OF OR IN
- * CONNECTION WITH THE SOFTWARE OR THE USE OR OTHER DEALINGS IN THE SOFTWARE.
- *
- * https://www.FreeRTOS.org
- * https://github.com/FreeRTOS
- *
- */
-
-/* Standard includes. */
-#include <stdint.h>
-#include <string.h>
-
-/* Defining MPU_WRAPPERS_INCLUDED_FROM_API_FILE prevents task.h from redefining
- * all the API functions to use the MPU wrappers.  That should only be done when
- * task.h is included from an application file. */
-#define MPU_WRAPPERS_INCLUDED_FROM_API_FILE
-
-/* FreeRTOS includes. */
-#include "FreeRTOS.h"
-#include "task.h"
-#include "stream_buffer.h"
-
-#if ( configUSE_TASK_NOTIFICATIONS != 1 )
-    #error configUSE_TASK_NOTIFICATIONS must be set to 1 to build stream_buffer.c
-#endif
-
-/* Lint e961, e9021 and e750 are suppressed as a MISRA exception justified
- * because the MPU ports require MPU_WRAPPERS_INCLUDED_FROM_API_FILE to be defined
- * for the header files above, but not in this file, in order to generate the
- * correct privileged Vs unprivileged linkage and placement. */
-#undef MPU_WRAPPERS_INCLUDED_FROM_API_FILE /*lint !e961 !e750 !e9021. */
-
-/* If the user has not provided application specific Rx notification macros,
- * or #defined the notification macros away, then provide default implementations
- * that uses task notifications. */
-/*lint -save -e9026 Function like macros allowed and needed here so they can be overridden. */
-#ifndef sbRECEIVE_COMPLETED
-    #define sbRECEIVE_COMPLETED( pxStreamBuffer )                         \
-    vTaskSuspendAll();                                                    \
-    {                                                                     \
-        if( ( pxStreamBuffer )->xTaskWaitingToSend != NULL )              \
-        {                                                                 \
-            ( void ) xTaskNotify( ( pxStreamBuffer )->xTaskWaitingToSend, \
-                                  ( uint32_t ) 0,                         \
-                                  eNoAction );                            \
-            ( pxStreamBuffer )->xTaskWaitingToSend = NULL;                \
-        }                                                                 \
-    }                                                                     \
-    ( void ) xTaskResumeAll();
-#endif /* sbRECEIVE_COMPLETED */
-
-#ifndef sbRECEIVE_COMPLETED_FROM_ISR
-    #define sbRECEIVE_COMPLETED_FROM_ISR( pxStreamBuffer,                            \
-                                          pxHigherPriorityTaskWoken )                \
-    {                                                                                \
-        UBaseType_t uxSavedInterruptStatus;                                          \
-                                                                                     \
-        uxSavedInterruptStatus = ( UBaseType_t ) portSET_INTERRUPT_MASK_FROM_ISR();  \
-        {                                                                            \
-            if( ( pxStreamBuffer )->xTaskWaitingToSend != NULL )                     \
-            {                                                                        \
-                ( void ) xTaskNotifyFromISR( ( pxStreamBuffer )->xTaskWaitingToSend, \
-                                             ( uint32_t ) 0,                         \
-                                             eNoAction,                              \
-                                             pxHigherPriorityTaskWoken );            \
-                ( pxStreamBuffer )->xTaskWaitingToSend = NULL;                       \
-            }                                                                        \
-        }                                                                            \
-        portCLEAR_INTERRUPT_MASK_FROM_ISR( uxSavedInterruptStatus );                 \
-    }
-#endif /* sbRECEIVE_COMPLETED_FROM_ISR */
-
-/* If the user has not provided an application specific Tx notification macro,
- * or #defined the notification macro away, them provide a default implementation
- * that uses task notifications. */
-#ifndef sbSEND_COMPLETED
-    #define sbSEND_COMPLETED( pxStreamBuffer )                               \
-    vTaskSuspendAll();                                                       \
-    {                                                                        \
-        if( ( pxStreamBuffer )->xTaskWaitingToReceive != NULL )              \
-        {                                                                    \
-            ( void ) xTaskNotify( ( pxStreamBuffer )->xTaskWaitingToReceive, \
-                                  ( uint32_t ) 0,                            \
-                                  eNoAction );                               \
-            ( pxStreamBuffer )->xTaskWaitingToReceive = NULL;                \
-        }                                                                    \
-    }                                                                        \
-    ( void ) xTaskResumeAll();
-#endif /* sbSEND_COMPLETED */
-
-#ifndef sbSEND_COMPLETE_FROM_ISR
-    #define sbSEND_COMPLETE_FROM_ISR( pxStreamBuffer, pxHigherPriorityTaskWoken )       \
-    {                                                                                   \
-        UBaseType_t uxSavedInterruptStatus;                                             \
-                                                                                        \
-        uxSavedInterruptStatus = ( UBaseType_t ) portSET_INTERRUPT_MASK_FROM_ISR();     \
-        {                                                                               \
-            if( ( pxStreamBuffer )->xTaskWaitingToReceive != NULL )                     \
-            {                                                                           \
-                ( void ) xTaskNotifyFromISR( ( pxStreamBuffer )->xTaskWaitingToReceive, \
-                                             ( uint32_t ) 0,                            \
-                                             eNoAction,                                 \
-                                             pxHigherPriorityTaskWoken );               \
-                ( pxStreamBuffer )->xTaskWaitingToReceive = NULL;                       \
-            }                                                                           \
-        }                                                                               \
-        portCLEAR_INTERRUPT_MASK_FROM_ISR( uxSavedInterruptStatus );                    \
-    }
-#endif /* sbSEND_COMPLETE_FROM_ISR */
-/*lint -restore (9026) */
-
-/* The number of bytes used to hold the length of a message in the buffer. */
-#define sbBYTES_TO_STORE_MESSAGE_LENGTH    ( sizeof( configMESSAGE_BUFFER_LENGTH_TYPE ) )
-
-/* Bits stored in the ucFlags field of the stream buffer. */
-#define sbFLAGS_IS_MESSAGE_BUFFER          ( ( uint8_t ) 1 ) /* Set if the stream buffer was created as a message buffer, in which case it holds discrete messages rather than a stream. */
-#define sbFLAGS_IS_STATICALLY_ALLOCATED    ( ( uint8_t ) 2 ) /* Set if the stream buffer was created using statically allocated memory. */
-
-/*-----------------------------------------------------------*/
-
-/* Structure that hold state information on the buffer. */
-typedef struct StreamBufferDef_t                 /*lint !e9058 Style convention uses tag. */
-{
-    volatile size_t xTail;                       /* Index to the next item to read within the buffer. */
-    volatile size_t xHead;                       /* Index to the next item to write within the buffer. */
-    size_t xLength;                              /* The length of the buffer pointed to by pucBuffer. */
-    size_t xTriggerLevelBytes;                   /* The number of bytes that must be in the stream buffer before a task that is waiting for data is unblocked. */
-    volatile TaskHandle_t xTaskWaitingToReceive; /* Holds the handle of a task waiting for data, or NULL if no tasks are waiting. */
-    volatile TaskHandle_t xTaskWaitingToSend;    /* Holds the handle of a task waiting to send data to a message buffer that is full. */
-    uint8_t * pucBuffer;                         /* Points to the buffer itself - that is - the RAM that stores the data passed through the buffer. */
-    uint8_t ucFlags;
-
-    #if ( configUSE_TRACE_FACILITY == 1 )
-        UBaseType_t uxStreamBufferNumber; /* Used for tracing purposes. */
-    #endif
-} StreamBuffer_t;
-
-/*
- * The number of bytes available to be read from the buffer.
- */
-static size_t prvBytesInBuffer( const StreamBuffer_t * const pxStreamBuffer ) PRIVILEGED_FUNCTION;
-
-/*
- * Add xCount bytes from pucData into the pxStreamBuffer message buffer.
- * Returns the number of bytes written, which will either equal xCount in the
- * success case, or 0 if there was not enough space in the buffer (in which case
- * no data is written into the buffer).
- */
-static size_t prvWriteBytesToBuffer( StreamBuffer_t * const pxStreamBuffer,
-                                     const uint8_t * pucData,
-                                     size_t xCount ) PRIVILEGED_FUNCTION;
-
-/*
- * If the stream buffer is being used as a message buffer, then reads an entire
- * message out of the buffer.  If the stream buffer is being used as a stream
- * buffer then read as many bytes as possible from the buffer.
- * prvReadBytesFromBuffer() is called to actually extract the bytes from the
- * buffer's data storage area.
- */
-static size_t prvReadMessageFromBuffer( StreamBuffer_t * pxStreamBuffer,
-                                        void * pvRxData,
-                                        size_t xBufferLengthBytes,
-                                        size_t xBytesAvailable,
-                                        size_t xBytesToStoreMessageLength ) PRIVILEGED_FUNCTION;
-
-/*
- * If the stream buffer is being used as a message buffer, then writes an entire
- * message to the buffer.  If the stream buffer is being used as a stream
- * buffer then write as many bytes as possible to the buffer.
- * prvWriteBytestoBuffer() is called to actually send the bytes to the buffer's
- * data storage area.
- */
-static size_t prvWriteMessageToBuffer( StreamBuffer_t * const pxStreamBuffer,
-                                       const void * pvTxData,
-                                       size_t xDataLengthBytes,
-                                       size_t xSpace,
-                                       size_t xRequiredSpace ) PRIVILEGED_FUNCTION;
-
-/*
- * Read xMaxCount bytes from the pxStreamBuffer message buffer and write them
- * to pucData.
- */
-static size_t prvReadBytesFromBuffer( StreamBuffer_t * pxStreamBuffer,
-                                      uint8_t * pucData,
-                                      size_t xMaxCount,
-                                      size_t xBytesAvailable ) PRIVILEGED_FUNCTION;
-
-/*
- * Called by both pxStreamBufferCreate() and pxStreamBufferCreateStatic() to
- * initialise the members of the newly created stream buffer structure.
- */
-static void prvInitialiseNewStreamBuffer( StreamBuffer_t * const pxStreamBuffer,
-                                          uint8_t * const pucBuffer,
-                                          size_t xBufferSizeBytes,
-                                          size_t xTriggerLevelBytes,
-                                          uint8_t ucFlags ) PRIVILEGED_FUNCTION;
-
-/*-----------------------------------------------------------*/
-
-#if ( configSUPPORT_DYNAMIC_ALLOCATION == 1 )
-
-    StreamBufferHandle_t xStreamBufferGenericCreate( size_t xBufferSizeBytes,
-                                                     size_t xTriggerLevelBytes,
-                                                     BaseType_t xIsMessageBuffer )
-    {
-        uint8_t * pucAllocatedMemory;
-        uint8_t ucFlags;
-
-        /* In case the stream buffer is going to be used as a message buffer
-         * (that is, it will hold discrete messages with a little meta data that
-         * says how big the next message is) check the buffer will be large enough
-         * to hold at least one message. */
-        if( xIsMessageBuffer == pdTRUE )
-        {
-            /* Is a message buffer but not statically allocated. */
-            ucFlags = sbFLAGS_IS_MESSAGE_BUFFER;
-            configASSERT( xBufferSizeBytes > sbBYTES_TO_STORE_MESSAGE_LENGTH );
-        }
-        else
-        {
-            /* Not a message buffer and not statically allocated. */
-            ucFlags = 0;
-            configASSERT( xBufferSizeBytes > 0 );
-        }
-
-        configASSERT( xTriggerLevelBytes <= xBufferSizeBytes );
-
-        /* A trigger level of 0 would cause a waiting task to unblock even when
-         * the buffer was empty. */
-        if( xTriggerLevelBytes == ( size_t ) 0 )
-        {
-            xTriggerLevelBytes = ( size_t ) 1;
-        }
-
-        /* A stream buffer requires a StreamBuffer_t structure and a buffer.
-         * Both are allocated in a single call to pvPortMalloc().  The
-         * StreamBuffer_t structure is placed at the start of the allocated memory
-         * and the buffer follows immediately after.  The requested size is
-         * incremented so the free space is returned as the user would expect -
-         * this is a quirk of the implementation that means otherwise the free
-         * space would be reported as one byte smaller than would be logically
-         * expected. */
-        if( xBufferSizeBytes < ( xBufferSizeBytes + 1 + sizeof( StreamBuffer_t ) ) )
-        {
-            xBufferSizeBytes++;
-            pucAllocatedMemory = ( uint8_t * ) pvPortMalloc( xBufferSizeBytes + sizeof( StreamBuffer_t ) ); /*lint !e9079 malloc() only returns void*. */
-        }
-        else
-        {
-            pucAllocatedMemory = NULL;
-        }
-
-        if( pucAllocatedMemory != NULL )
-        {
-            prvInitialiseNewStreamBuffer( ( StreamBuffer_t * ) pucAllocatedMemory,       /* Structure at the start of the allocated memory. */ /*lint !e9087 Safe cast as allocated memory is aligned. */ /*lint !e826 Area is not too small and alignment is guaranteed provided malloc() behaves as expected and returns aligned buffer. */
-                                          pucAllocatedMemory + sizeof( StreamBuffer_t ), /* Storage area follows. */ /*lint !e9016 Indexing past structure valid for uint8_t pointer, also storage area has no alignment requirement. */
-                                          xBufferSizeBytes,
-                                          xTriggerLevelBytes,
-                                          ucFlags );
-
-            traceSTREAM_BUFFER_CREATE( ( ( StreamBuffer_t * ) pucAllocatedMemory ), xIsMessageBuffer );
-        }
-        else
-        {
-            traceSTREAM_BUFFER_CREATE_FAILED( xIsMessageBuffer );
-        }
-
-        return ( StreamBufferHandle_t ) pucAllocatedMemory; /*lint !e9087 !e826 Safe cast as allocated memory is aligned. */
-    }
-
-#endif /* configSUPPORT_DYNAMIC_ALLOCATION */
-/*-----------------------------------------------------------*/
-
-#if ( configSUPPORT_STATIC_ALLOCATION == 1 )
-
-    StreamBufferHandle_t xStreamBufferGenericCreateStatic( size_t xBufferSizeBytes,
-                                                           size_t xTriggerLevelBytes,
-                                                           BaseType_t xIsMessageBuffer,
-                                                           uint8_t * const pucStreamBufferStorageArea,
-                                                           StaticStreamBuffer_t * const pxStaticStreamBuffer )
-    {
-        StreamBuffer_t * const pxStreamBuffer = ( StreamBuffer_t * ) pxStaticStreamBuffer; /*lint !e740 !e9087 Safe cast as StaticStreamBuffer_t is opaque Streambuffer_t. */
-        StreamBufferHandle_t xReturn;
-        uint8_t ucFlags;
-
-        configASSERT( pucStreamBufferStorageArea );
-        configASSERT( pxStaticStreamBuffer );
-        configASSERT( xTriggerLevelBytes <= xBufferSizeBytes );
-
-        /* A trigger level of 0 would cause a waiting task to unblock even when
-         * the buffer was empty. */
-        if( xTriggerLevelBytes == ( size_t ) 0 )
-        {
-            xTriggerLevelBytes = ( size_t ) 1;
-        }
-
-        if( xIsMessageBuffer != pdFALSE )
-        {
-            /* Statically allocated message buffer. */
-            ucFlags = sbFLAGS_IS_MESSAGE_BUFFER | sbFLAGS_IS_STATICALLY_ALLOCATED;
-        }
-        else
-        {
-            /* Statically allocated stream buffer. */
-            ucFlags = sbFLAGS_IS_STATICALLY_ALLOCATED;
-        }
-
-        /* In case the stream buffer is going to be used as a message buffer
-         * (that is, it will hold discrete messages with a little meta data that
-         * says how big the next message is) check the buffer will be large enough
-         * to hold at least one message. */
-        configASSERT( xBufferSizeBytes > sbBYTES_TO_STORE_MESSAGE_LENGTH );
-
-        #if ( configASSERT_DEFINED == 1 )
-            {
-                /* Sanity check that the size of the structure used to declare a
-                 * variable of type StaticStreamBuffer_t equals the size of the real
-                 * message buffer structure. */
-                volatile size_t xSize = sizeof( StaticStreamBuffer_t );
-                configASSERT( xSize == sizeof( StreamBuffer_t ) );
-            } /*lint !e529 xSize is referenced is configASSERT() is defined. */
-        #endif /* configASSERT_DEFINED */
-
-        if( ( pucStreamBufferStorageArea != NULL ) && ( pxStaticStreamBuffer != NULL ) )
-        {
-            prvInitialiseNewStreamBuffer( pxStreamBuffer,
-                                          pucStreamBufferStorageArea,
-                                          xBufferSizeBytes,
-                                          xTriggerLevelBytes,
-                                          ucFlags );
-
-            /* Remember this was statically allocated in case it is ever deleted
-             * again. */
-            pxStreamBuffer->ucFlags |= sbFLAGS_IS_STATICALLY_ALLOCATED;
-
-            traceSTREAM_BUFFER_CREATE( pxStreamBuffer, xIsMessageBuffer );
-
-            xReturn = ( StreamBufferHandle_t ) pxStaticStreamBuffer; /*lint !e9087 Data hiding requires cast to opaque type. */
-        }
-        else
-        {
-            xReturn = NULL;
-            traceSTREAM_BUFFER_CREATE_STATIC_FAILED( xReturn, xIsMessageBuffer );
-        }
-
-        return xReturn;
-    }
-
-#endif /* ( configSUPPORT_STATIC_ALLOCATION == 1 ) */
-/*-----------------------------------------------------------*/
-
-void vStreamBufferDelete( StreamBufferHandle_t xStreamBuffer )
-{
-    StreamBuffer_t * pxStreamBuffer = xStreamBuffer;
-
-    configASSERT( pxStreamBuffer );
-
-    traceSTREAM_BUFFER_DELETE( xStreamBuffer );
-
-    if( ( pxStreamBuffer->ucFlags & sbFLAGS_IS_STATICALLY_ALLOCATED ) == ( uint8_t ) pdFALSE )
-    {
-        #if ( configSUPPORT_DYNAMIC_ALLOCATION == 1 )
-            {
-                /* Both the structure and the buffer were allocated using a single call
-                * to pvPortMalloc(), hence only one call to vPortFree() is required. */
-                vPortFree( ( void * ) pxStreamBuffer ); /*lint !e9087 Standard free() semantics require void *, plus pxStreamBuffer was allocated by pvPortMalloc(). */
-            }
-        #else
-            {
-                /* Should not be possible to get here, ucFlags must be corrupt.
-                 * Force an assert. */
-                configASSERT( xStreamBuffer == ( StreamBufferHandle_t ) ~0 );
-            }
-        #endif
-    }
-    else
-    {
-        /* The structure and buffer were not allocated dynamically and cannot be
-         * freed - just scrub the structure so future use will assert. */
-        ( void ) memset( pxStreamBuffer, 0x00, sizeof( StreamBuffer_t ) );
-    }
-}
-/*-----------------------------------------------------------*/
-
-BaseType_t xStreamBufferReset( StreamBufferHandle_t xStreamBuffer )
-{
-    StreamBuffer_t * const pxStreamBuffer = xStreamBuffer;
-    BaseType_t xReturn = pdFAIL;
-
-    #if ( configUSE_TRACE_FACILITY == 1 )
-        UBaseType_t uxStreamBufferNumber;
-    #endif
-
-    configASSERT( pxStreamBuffer );
-
-    #if ( configUSE_TRACE_FACILITY == 1 )
-        {
-            /* Store the stream buffer number so it can be restored after the
-             * reset. */
-            uxStreamBufferNumber = pxStreamBuffer->uxStreamBufferNumber;
-        }
-    #endif
-
-    /* Can only reset a message buffer if there are no tasks blocked on it. */
-    taskENTER_CRITICAL();
-    {
-        if( pxStreamBuffer->xTaskWaitingToReceive == NULL )
-        {
-            if( pxStreamBuffer->xTaskWaitingToSend == NULL )
-            {
-                prvInitialiseNewStreamBuffer( pxStreamBuffer,
-                                              pxStreamBuffer->pucBuffer,
-                                              pxStreamBuffer->xLength,
-                                              pxStreamBuffer->xTriggerLevelBytes,
-                                              pxStreamBuffer->ucFlags );
-                xReturn = pdPASS;
-
-                #if ( configUSE_TRACE_FACILITY == 1 )
-                    {
-                        pxStreamBuffer->uxStreamBufferNumber = uxStreamBufferNumber;
-                    }
-                #endif
-
-                traceSTREAM_BUFFER_RESET( xStreamBuffer );
-            }
-        }
-    }
-    taskEXIT_CRITICAL();
-
-    return xReturn;
-}
-/*-----------------------------------------------------------*/
-
-BaseType_t xStreamBufferSetTriggerLevel( StreamBufferHandle_t xStreamBuffer,
-                                         size_t xTriggerLevel )
-{
-    StreamBuffer_t * const pxStreamBuffer = xStreamBuffer;
-    BaseType_t xReturn;
-
-    configASSERT( pxStreamBuffer );
-
-    /* It is not valid for the trigger level to be 0. */
-    if( xTriggerLevel == ( size_t ) 0 )
-    {
-        xTriggerLevel = ( size_t ) 1;
-    }
-
-    /* The trigger level is the number of bytes that must be in the stream
-     * buffer before a task that is waiting for data is unblocked. */
-    if( xTriggerLevel < pxStreamBuffer->xLength )
-    {
-        pxStreamBuffer->xTriggerLevelBytes = xTriggerLevel;
-        xReturn = pdPASS;
-    }
-    else
-    {
-        xReturn = pdFALSE;
-    }
-
-    return xReturn;
-}
-/*-----------------------------------------------------------*/
-
-size_t xStreamBufferSpacesAvailable( StreamBufferHandle_t xStreamBuffer )
-{
-    const StreamBuffer_t * const pxStreamBuffer = xStreamBuffer;
-    size_t xSpace;
-
-    configASSERT( pxStreamBuffer );
-
-    xSpace = pxStreamBuffer->xLength + pxStreamBuffer->xTail;
-    xSpace -= pxStreamBuffer->xHead;
-    xSpace -= ( size_t ) 1;
-
-    if( xSpace >= pxStreamBuffer->xLength )
-    {
-        xSpace -= pxStreamBuffer->xLength;
-    }
-    else
-    {
-        mtCOVERAGE_TEST_MARKER();
-    }
-
-    return xSpace;
-}
-/*-----------------------------------------------------------*/
-
-size_t xStreamBufferBytesAvailable( StreamBufferHandle_t xStreamBuffer )
-{
-    const StreamBuffer_t * const pxStreamBuffer = xStreamBuffer;
-    size_t xReturn;
-
-    configASSERT( pxStreamBuffer );
-
-    xReturn = prvBytesInBuffer( pxStreamBuffer );
-    return xReturn;
-}
-/*-----------------------------------------------------------*/
-
-size_t xStreamBufferSend( StreamBufferHandle_t xStreamBuffer,
-                          const void * pvTxData,
-                          size_t xDataLengthBytes,
-                          TickType_t xTicksToWait )
-{
-    StreamBuffer_t * const pxStreamBuffer = xStreamBuffer;
-    size_t xReturn, xSpace = 0;
-    size_t xRequiredSpace = xDataLengthBytes;
-    TimeOut_t xTimeOut;
-    size_t xMaxReportedSpace = 0;
-
-    configASSERT( pvTxData );
-    configASSERT( pxStreamBuffer );
-
-    /* The maximum amount of space a stream buffer will ever report is its length
-     * minus 1. */
-    xMaxReportedSpace = pxStreamBuffer->xLength - ( size_t ) 1;
-
-    /* This send function is used to write to both message buffers and stream
-     * buffers.  If this is a message buffer then the space needed must be
-     * increased by the amount of bytes needed to store the length of the
-     * message. */
-    if( ( pxStreamBuffer->ucFlags & sbFLAGS_IS_MESSAGE_BUFFER ) != ( uint8_t ) 0 )
-    {
-        xRequiredSpace += sbBYTES_TO_STORE_MESSAGE_LENGTH;
-
-        /* Overflow? */
-        configASSERT( xRequiredSpace > xDataLengthBytes );
-
-        /* If this is a message buffer then it must be possible to write the
-         * whole message. */
-        if( xRequiredSpace > xMaxReportedSpace )
-        {
-            /* The message would not fit even if the entire buffer was empty,
-             * so don't wait for space. */
-            xTicksToWait = ( TickType_t ) 0;
-        }
-        else
-        {
-            mtCOVERAGE_TEST_MARKER();
-        }
-    }
-    else
-    {
-        /* If this is a stream buffer then it is acceptable to write only part
-         * of the message to the buffer.  Cap the length to the total length of
-         * the buffer. */
-        if( xRequiredSpace > xMaxReportedSpace )
-        {
-            xRequiredSpace = xMaxReportedSpace;
-        }
-        else
-        {
-            mtCOVERAGE_TEST_MARKER();
-        }
-    }
-
-    if( xTicksToWait != ( TickType_t ) 0 )
-    {
-        vTaskSetTimeOutState( &xTimeOut );
-
-        do
-        {
-            /* Wait until the required number of bytes are free in the message
-             * buffer. */
-            taskENTER_CRITICAL();
-            {
-                xSpace = xStreamBufferSpacesAvailable( pxStreamBuffer );
-
-                if( xSpace < xRequiredSpace )
-                {
-                    /* Clear notification state as going to wait for space. */
-                    ( void ) xTaskNotifyStateClear( NULL );
-
-                    /* Should only be one writer. */
-                    configASSERT( pxStreamBuffer->xTaskWaitingToSend == NULL );
-                    pxStreamBuffer->xTaskWaitingToSend = xTaskGetCurrentTaskHandle();
-                }
-                else
-                {
-                    taskEXIT_CRITICAL();
-                    break;
-                }
-            }
-            taskEXIT_CRITICAL();
-
-            traceBLOCKING_ON_STREAM_BUFFER_SEND( xStreamBuffer );
-            ( void ) xTaskNotifyWait( ( uint32_t ) 0, ( uint32_t ) 0, NULL, xTicksToWait );
-            pxStreamBuffer->xTaskWaitingToSend = NULL;
-        } while( xTaskCheckForTimeOut( &xTimeOut, &xTicksToWait ) == pdFALSE );
-    }
-    else
-    {
-        mtCOVERAGE_TEST_MARKER();
-    }
-
-    if( xSpace == ( size_t ) 0 )
-    {
-        xSpace = xStreamBufferSpacesAvailable( pxStreamBuffer );
-    }
-    else
-    {
-        mtCOVERAGE_TEST_MARKER();
-    }
-
-    xReturn = prvWriteMessageToBuffer( pxStreamBuffer, pvTxData, xDataLengthBytes, xSpace, xRequiredSpace );
-
-    if( xReturn > ( size_t ) 0 )
-    {
-        traceSTREAM_BUFFER_SEND( xStreamBuffer, xReturn );
-
-        /* Was a task waiting for the data? */
-        if( prvBytesInBuffer( pxStreamBuffer ) >= pxStreamBuffer->xTriggerLevelBytes )
-        {
-            sbSEND_COMPLETED( pxStreamBuffer );
-        }
-        else
-        {
-            mtCOVERAGE_TEST_MARKER();
-        }
-    }
-    else
-    {
-        mtCOVERAGE_TEST_MARKER();
-        traceSTREAM_BUFFER_SEND_FAILED( xStreamBuffer );
-    }
-
-    return xReturn;
-}
-/*-----------------------------------------------------------*/
-
-size_t xStreamBufferSendFromISR( StreamBufferHandle_t xStreamBuffer,
-                                 const void * pvTxData,
-                                 size_t xDataLengthBytes,
-                                 BaseType_t * const pxHigherPriorityTaskWoken )
-{
-    StreamBuffer_t * const pxStreamBuffer = xStreamBuffer;
-    size_t xReturn, xSpace;
-    size_t xRequiredSpace = xDataLengthBytes;
-
-    configASSERT( pvTxData );
-    configASSERT( pxStreamBuffer );
-
-    /* This send function is used to write to both message buffers and stream
-     * buffers.  If this is a message buffer then the space needed must be
-     * increased by the amount of bytes needed to store the length of the
-     * message. */
-    if( ( pxStreamBuffer->ucFlags & sbFLAGS_IS_MESSAGE_BUFFER ) != ( uint8_t ) 0 )
-    {
-        xRequiredSpace += sbBYTES_TO_STORE_MESSAGE_LENGTH;
-    }
-    else
-    {
-        mtCOVERAGE_TEST_MARKER();
-    }
-
-    xSpace = xStreamBufferSpacesAvailable( pxStreamBuffer );
-    xReturn = prvWriteMessageToBuffer( pxStreamBuffer, pvTxData, xDataLengthBytes, xSpace, xRequiredSpace );
-
-    if( xReturn > ( size_t ) 0 )
-    {
-        /* Was a task waiting for the data? */
-        if( prvBytesInBuffer( pxStreamBuffer ) >= pxStreamBuffer->xTriggerLevelBytes )
-        {
-            sbSEND_COMPLETE_FROM_ISR( pxStreamBuffer, pxHigherPriorityTaskWoken );
-        }
-        else
-        {
-            mtCOVERAGE_TEST_MARKER();
-        }
-    }
-    else
-    {
-        mtCOVERAGE_TEST_MARKER();
-    }
-
-    traceSTREAM_BUFFER_SEND_FROM_ISR( xStreamBuffer, xReturn );
-
-    return xReturn;
-}
-/*-----------------------------------------------------------*/
-
-static size_t prvWriteMessageToBuffer( StreamBuffer_t * const pxStreamBuffer,
-                                       const void * pvTxData,
-                                       size_t xDataLengthBytes,
-                                       size_t xSpace,
-                                       size_t xRequiredSpace )
-{
-    BaseType_t xShouldWrite;
-    size_t xReturn;
-
-    if( xSpace == ( size_t ) 0 )
-    {
-        /* Doesn't matter if this is a stream buffer or a message buffer, there
-         * is no space to write. */
-        xShouldWrite = pdFALSE;
-    }
-    else if( ( pxStreamBuffer->ucFlags & sbFLAGS_IS_MESSAGE_BUFFER ) == ( uint8_t ) 0 )
-    {
-        /* This is a stream buffer, as opposed to a message buffer, so writing a
-         * stream of bytes rather than discrete messages.  Write as many bytes as
-         * possible. */
-        xShouldWrite = pdTRUE;
-        xDataLengthBytes = configMIN( xDataLengthBytes, xSpace );
-    }
-    else if( xSpace >= xRequiredSpace )
-    {
-        /* This is a message buffer, as opposed to a stream buffer, and there
-         * is enough space to write both the message length and the message itself
-         * into the buffer.  Start by writing the length of the data, the data
-         * itself will be written later in this function. */
-        xShouldWrite = pdTRUE;
-        ( void ) prvWriteBytesToBuffer( pxStreamBuffer, ( const uint8_t * ) &( xDataLengthBytes ), sbBYTES_TO_STORE_MESSAGE_LENGTH );
-    }
-    else
-    {
-        /* There is space available, but not enough space. */
-        xShouldWrite = pdFALSE;
-    }
-
-    if( xShouldWrite != pdFALSE )
-    {
-        /* Writes the data itself. */
-        xReturn = prvWriteBytesToBuffer( pxStreamBuffer, ( const uint8_t * ) pvTxData, xDataLengthBytes ); /*lint !e9079 Storage buffer is implemented as uint8_t for ease of sizing, alignment and access. */
-    }
-    else
-    {
-        xReturn = 0;
-    }
-
-    return xReturn;
-}
-/*-----------------------------------------------------------*/
-
-size_t xStreamBufferReceive( StreamBufferHandle_t xStreamBuffer,
-                             void * pvRxData,
-                             size_t xBufferLengthBytes,
-                             TickType_t xTicksToWait )
-{
-    StreamBuffer_t * const pxStreamBuffer = xStreamBuffer;
-    size_t xReceivedLength = 0, xBytesAvailable, xBytesToStoreMessageLength;
-
-    configASSERT( pvRxData );
-    configASSERT( pxStreamBuffer );
-
-    /* This receive function is used by both message buffers, which store
-     * discrete messages, and stream buffers, which store a continuous stream of
-     * bytes.  Discrete messages include an additional
-     * sbBYTES_TO_STORE_MESSAGE_LENGTH bytes that hold the length of the
-     * message. */
-    if( ( pxStreamBuffer->ucFlags & sbFLAGS_IS_MESSAGE_BUFFER ) != ( uint8_t ) 0 )
-    {
-        xBytesToStoreMessageLength = sbBYTES_TO_STORE_MESSAGE_LENGTH;
-    }
-    else
-    {
-        xBytesToStoreMessageLength = 0;
-    }
-
-    if( xTicksToWait != ( TickType_t ) 0 )
-    {
-        /* Checking if there is data and clearing the notification state must be
-         * performed atomically. */
-        taskENTER_CRITICAL();
-        {
-            xBytesAvailable = prvBytesInBuffer( pxStreamBuffer );
-
-            /* If this function was invoked by a message buffer read then
-             * xBytesToStoreMessageLength holds the number of bytes used to hold
-             * the length of the next discrete message.  If this function was
-             * invoked by a stream buffer read then xBytesToStoreMessageLength will
-             * be 0. */
-            if( xBytesAvailable <= xBytesToStoreMessageLength )
-            {
-                /* Clear notification state as going to wait for data. */
-                ( void ) xTaskNotifyStateClear( NULL );
-
-                /* Should only be one reader. */
-                configASSERT( pxStreamBuffer->xTaskWaitingToReceive == NULL );
-                pxStreamBuffer->xTaskWaitingToReceive = xTaskGetCurrentTaskHandle();
-            }
-            else
-            {
-                mtCOVERAGE_TEST_MARKER();
-            }
-        }
-        taskEXIT_CRITICAL();
-
-        if( xBytesAvailable <= xBytesToStoreMessageLength )
-        {
-            /* Wait for data to be available. */
-            traceBLOCKING_ON_STREAM_BUFFER_RECEIVE( xStreamBuffer );
-            ( void ) xTaskNotifyWait( ( uint32_t ) 0, ( uint32_t ) 0, NULL, xTicksToWait );
-            pxStreamBuffer->xTaskWaitingToReceive = NULL;
-
-            /* Recheck the data available after blocking. */
-            xBytesAvailable = prvBytesInBuffer( pxStreamBuffer );
-        }
-        else
-        {
-            mtCOVERAGE_TEST_MARKER();
-        }
-    }
-    else
-    {
-        xBytesAvailable = prvBytesInBuffer( pxStreamBuffer );
-    }
-
-    /* Whether receiving a discrete message (where xBytesToStoreMessageLength
-     * holds the number of bytes used to store the message length) or a stream of
-     * bytes (where xBytesToStoreMessageLength is zero), the number of bytes
-     * available must be greater than xBytesToStoreMessageLength to be able to
-     * read bytes from the buffer. */
-    if( xBytesAvailable > xBytesToStoreMessageLength )
-    {
-        xReceivedLength = prvReadMessageFromBuffer( pxStreamBuffer, pvRxData, xBufferLengthBytes, xBytesAvailable, xBytesToStoreMessageLength );
-
-        /* Was a task waiting for space in the buffer? */
-        if( xReceivedLength != ( size_t ) 0 )
-        {
-            traceSTREAM_BUFFER_RECEIVE( xStreamBuffer, xReceivedLength );
-            sbRECEIVE_COMPLETED( pxStreamBuffer );
-        }
-        else
-        {
-            mtCOVERAGE_TEST_MARKER();
-        }
-    }
-    else
-    {
-        traceSTREAM_BUFFER_RECEIVE_FAILED( xStreamBuffer );
-        mtCOVERAGE_TEST_MARKER();
-    }
-
-    return xReceivedLength;
-}
-/*-----------------------------------------------------------*/
-
-size_t xStreamBufferNextMessageLengthBytes( StreamBufferHandle_t xStreamBuffer )
-{
-    StreamBuffer_t * const pxStreamBuffer = xStreamBuffer;
-    size_t xReturn, xBytesAvailable, xOriginalTail;
-    configMESSAGE_BUFFER_LENGTH_TYPE xTempReturn;
-
-    configASSERT( pxStreamBuffer );
-
-    /* Ensure the stream buffer is being used as a message buffer. */
-    if( ( pxStreamBuffer->ucFlags & sbFLAGS_IS_MESSAGE_BUFFER ) != ( uint8_t ) 0 )
-    {
-        xBytesAvailable = prvBytesInBuffer( pxStreamBuffer );
-
-        if( xBytesAvailable > sbBYTES_TO_STORE_MESSAGE_LENGTH )
-        {
-            /* The number of bytes available is greater than the number of bytes
-             * required to hold the length of the next message, so another message
-             * is available.  Return its length without removing the length bytes
-             * from the buffer.  A copy of the tail is stored so the buffer can be
-             * returned to its prior state as the message is not actually being
-             * removed from the buffer. */
-            xOriginalTail = pxStreamBuffer->xTail;
-            ( void ) prvReadBytesFromBuffer( pxStreamBuffer, ( uint8_t * ) &xTempReturn, sbBYTES_TO_STORE_MESSAGE_LENGTH, xBytesAvailable );
-            xReturn = ( size_t ) xTempReturn;
-            pxStreamBuffer->xTail = xOriginalTail;
-        }
-        else
-        {
-            /* The minimum amount of bytes in a message buffer is
-             * ( sbBYTES_TO_STORE_MESSAGE_LENGTH + 1 ), so if xBytesAvailable is
-             * less than sbBYTES_TO_STORE_MESSAGE_LENGTH the only other valid
-             * value is 0. */
-            configASSERT( xBytesAvailable == 0 );
-            xReturn = 0;
-        }
-    }
-    else
-    {
-        xReturn = 0;
-    }
-
-    return xReturn;
-}
-/*-----------------------------------------------------------*/
-
-size_t xStreamBufferReceiveFromISR( StreamBufferHandle_t xStreamBuffer,
-                                    void * pvRxData,
-                                    size_t xBufferLengthBytes,
-                                    BaseType_t * const pxHigherPriorityTaskWoken )
-{
-    StreamBuffer_t * const pxStreamBuffer = xStreamBuffer;
-    size_t xReceivedLength = 0, xBytesAvailable, xBytesToStoreMessageLength;
-
-    configASSERT( pvRxData );
-    configASSERT( pxStreamBuffer );
-
-    /* This receive function is used by both message buffers, which store
-     * discrete messages, and stream buffers, which store a continuous stream of
-     * bytes.  Discrete messages include an additional
-     * sbBYTES_TO_STORE_MESSAGE_LENGTH bytes that hold the length of the
-     * message. */
-    if( ( pxStreamBuffer->ucFlags & sbFLAGS_IS_MESSAGE_BUFFER ) != ( uint8_t ) 0 )
-    {
-        xBytesToStoreMessageLength = sbBYTES_TO_STORE_MESSAGE_LENGTH;
-    }
-    else
-    {
-        xBytesToStoreMessageLength = 0;
-    }
-
-    xBytesAvailable = prvBytesInBuffer( pxStreamBuffer );
-
-    /* Whether receiving a discrete message (where xBytesToStoreMessageLength
-     * holds the number of bytes used to store the message length) or a stream of
-     * bytes (where xBytesToStoreMessageLength is zero), the number of bytes
-     * available must be greater than xBytesToStoreMessageLength to be able to
-     * read bytes from the buffer. */
-    if( xBytesAvailable > xBytesToStoreMessageLength )
-    {
-        xReceivedLength = prvReadMessageFromBuffer( pxStreamBuffer, pvRxData, xBufferLengthBytes, xBytesAvailable, xBytesToStoreMessageLength );
-
-        /* Was a task waiting for space in the buffer? */
-        if( xReceivedLength != ( size_t ) 0 )
-        {
-            sbRECEIVE_COMPLETED_FROM_ISR( pxStreamBuffer, pxHigherPriorityTaskWoken );
-        }
-        else
-        {
-            mtCOVERAGE_TEST_MARKER();
-        }
-    }
-    else
-    {
-        mtCOVERAGE_TEST_MARKER();
-    }
-
-    traceSTREAM_BUFFER_RECEIVE_FROM_ISR( xStreamBuffer, xReceivedLength );
-
-    return xReceivedLength;
-}
-/*-----------------------------------------------------------*/
-
-static size_t prvReadMessageFromBuffer( StreamBuffer_t * pxStreamBuffer,
-                                        void * pvRxData,
-                                        size_t xBufferLengthBytes,
-                                        size_t xBytesAvailable,
-                                        size_t xBytesToStoreMessageLength )
-{
-    size_t xOriginalTail, xReceivedLength, xNextMessageLength;
-    configMESSAGE_BUFFER_LENGTH_TYPE xTempNextMessageLength;
-
-    if( xBytesToStoreMessageLength != ( size_t ) 0 )
-    {
-        /* A discrete message is being received.  First receive the length
-         * of the message.  A copy of the tail is stored so the buffer can be
-         * returned to its prior state if the length of the message is too
-         * large for the provided buffer. */
-        xOriginalTail = pxStreamBuffer->xTail;
-        ( void ) prvReadBytesFromBuffer( pxStreamBuffer, ( uint8_t * ) &xTempNextMessageLength, xBytesToStoreMessageLength, xBytesAvailable );
-        xNextMessageLength = ( size_t ) xTempNextMessageLength;
-
-        /* Reduce the number of bytes available by the number of bytes just
-         * read out. */
-        xBytesAvailable -= xBytesToStoreMessageLength;
-
-        /* Check there is enough space in the buffer provided by the
-         * user. */
-        if( xNextMessageLength > xBufferLengthBytes )
-        {
-            /* The user has provided insufficient space to read the message
-             * so return the buffer to its previous state (so the length of
-             * the message is in the buffer again). */
-            pxStreamBuffer->xTail = xOriginalTail;
-            xNextMessageLength = 0;
-        }
-        else
-        {
-            mtCOVERAGE_TEST_MARKER();
-        }
-    }
-    else
-    {
-        /* A stream of bytes is being received (as opposed to a discrete
-         * message), so read as many bytes as possible. */
-        xNextMessageLength = xBufferLengthBytes;
-    }
-
-    /* Read the actual data. */
-    xReceivedLength = prvReadBytesFromBuffer( pxStreamBuffer, ( uint8_t * ) pvRxData, xNextMessageLength, xBytesAvailable ); /*lint !e9079 Data storage area is implemented as uint8_t array for ease of sizing, indexing and alignment. */
-
-    return xReceivedLength;
-}
-/*-----------------------------------------------------------*/
-
-BaseType_t xStreamBufferIsEmpty( StreamBufferHandle_t xStreamBuffer )
-{
-    const StreamBuffer_t * const pxStreamBuffer = xStreamBuffer;
-    BaseType_t xReturn;
-    size_t xTail;
-
-    configASSERT( pxStreamBuffer );
-
-    /* True if no bytes are available. */
-    xTail = pxStreamBuffer->xTail;
-
-    if( pxStreamBuffer->xHead == xTail )
-    {
-        xReturn = pdTRUE;
-    }
-    else
-    {
-        xReturn = pdFALSE;
-    }
-
-    return xReturn;
-}
-/*-----------------------------------------------------------*/
-
-BaseType_t xStreamBufferIsFull( StreamBufferHandle_t xStreamBuffer )
-{
-    BaseType_t xReturn;
-    size_t xBytesToStoreMessageLength;
-    const StreamBuffer_t * const pxStreamBuffer = xStreamBuffer;
-
-    configASSERT( pxStreamBuffer );
-
-    /* This generic version of the receive function is used by both message
-     * buffers, which store discrete messages, and stream buffers, which store a
-     * continuous stream of bytes.  Discrete messages include an additional
-     * sbBYTES_TO_STORE_MESSAGE_LENGTH bytes that hold the length of the message. */
-    if( ( pxStreamBuffer->ucFlags & sbFLAGS_IS_MESSAGE_BUFFER ) != ( uint8_t ) 0 )
-    {
-        xBytesToStoreMessageLength = sbBYTES_TO_STORE_MESSAGE_LENGTH;
-    }
-    else
-    {
-        xBytesToStoreMessageLength = 0;
-    }
-
-    /* True if the available space equals zero. */
-    if( xStreamBufferSpacesAvailable( xStreamBuffer ) <= xBytesToStoreMessageLength )
-    {
-        xReturn = pdTRUE;
-    }
-    else
-    {
-        xReturn = pdFALSE;
-    }
-
-    return xReturn;
-}
-/*-----------------------------------------------------------*/
-
-BaseType_t xStreamBufferSendCompletedFromISR( StreamBufferHandle_t xStreamBuffer,
-                                              BaseType_t * pxHigherPriorityTaskWoken )
-{
-    StreamBuffer_t * const pxStreamBuffer = xStreamBuffer;
-    BaseType_t xReturn;
-    UBaseType_t uxSavedInterruptStatus;
-
-    configASSERT( pxStreamBuffer );
-
-    uxSavedInterruptStatus = ( UBaseType_t ) portSET_INTERRUPT_MASK_FROM_ISR();
-    {
-        if( ( pxStreamBuffer )->xTaskWaitingToReceive != NULL )
-        {
-            ( void ) xTaskNotifyFromISR( ( pxStreamBuffer )->xTaskWaitingToReceive,
-                                         ( uint32_t ) 0,
-                                         eNoAction,
-                                         pxHigherPriorityTaskWoken );
-            ( pxStreamBuffer )->xTaskWaitingToReceive = NULL;
-            xReturn = pdTRUE;
-        }
-        else
-        {
-            xReturn = pdFALSE;
-        }
-    }
-    portCLEAR_INTERRUPT_MASK_FROM_ISR( uxSavedInterruptStatus );
-
-    return xReturn;
-}
-/*-----------------------------------------------------------*/
-
-BaseType_t xStreamBufferReceiveCompletedFromISR( StreamBufferHandle_t xStreamBuffer,
-                                                 BaseType_t * pxHigherPriorityTaskWoken )
-{
-    StreamBuffer_t * const pxStreamBuffer = xStreamBuffer;
-    BaseType_t xReturn;
-    UBaseType_t uxSavedInterruptStatus;
-
-    configASSERT( pxStreamBuffer );
-
-    uxSavedInterruptStatus = ( UBaseType_t ) portSET_INTERRUPT_MASK_FROM_ISR();
-    {
-        if( ( pxStreamBuffer )->xTaskWaitingToSend != NULL )
-        {
-            ( void ) xTaskNotifyFromISR( ( pxStreamBuffer )->xTaskWaitingToSend,
-                                         ( uint32_t ) 0,
-                                         eNoAction,
-                                         pxHigherPriorityTaskWoken );
-            ( pxStreamBuffer )->xTaskWaitingToSend = NULL;
-            xReturn = pdTRUE;
-        }
-        else
-        {
-            xReturn = pdFALSE;
-        }
-    }
-    portCLEAR_INTERRUPT_MASK_FROM_ISR( uxSavedInterruptStatus );
-
-    return xReturn;
-}
-/*-----------------------------------------------------------*/
-
-static size_t prvWriteBytesToBuffer( StreamBuffer_t * const pxStreamBuffer,
-                                     const uint8_t * pucData,
-                                     size_t xCount )
-{
-    size_t xNextHead, xFirstLength;
-
-    configASSERT( xCount > ( size_t ) 0 );
-
-    xNextHead = pxStreamBuffer->xHead;
-
-    /* Calculate the number of bytes that can be added in the first write -
-     * which may be less than the total number of bytes that need to be added if
-     * the buffer will wrap back to the beginning. */
-    xFirstLength = configMIN( pxStreamBuffer->xLength - xNextHead, xCount );
-
-    /* Write as many bytes as can be written in the first write. */
-    configASSERT( ( xNextHead + xFirstLength ) <= pxStreamBuffer->xLength );
-    ( void ) memcpy( ( void * ) ( &( pxStreamBuffer->pucBuffer[ xNextHead ] ) ), ( const void * ) pucData, xFirstLength ); /*lint !e9087 memcpy() requires void *. */
-
-    /* If the number of bytes written was less than the number that could be
-     * written in the first write... */
-    if( xCount > xFirstLength )
-    {
-        /* ...then write the remaining bytes to the start of the buffer. */
-        configASSERT( ( xCount - xFirstLength ) <= pxStreamBuffer->xLength );
-        ( void ) memcpy( ( void * ) pxStreamBuffer->pucBuffer, ( const void * ) &( pucData[ xFirstLength ] ), xCount - xFirstLength ); /*lint !e9087 memcpy() requires void *. */
-    }
-    else
-    {
-        mtCOVERAGE_TEST_MARKER();
-    }
-
-    xNextHead += xCount;
-
-    if( xNextHead >= pxStreamBuffer->xLength )
-    {
-        xNextHead -= pxStreamBuffer->xLength;
-    }
-    else
-    {
-        mtCOVERAGE_TEST_MARKER();
-    }
-
-    pxStreamBuffer->xHead = xNextHead;
-
-    return xCount;
-}
-/*-----------------------------------------------------------*/
-
-static size_t prvReadBytesFromBuffer( StreamBuffer_t * pxStreamBuffer,
-                                      uint8_t * pucData,
-                                      size_t xMaxCount,
-                                      size_t xBytesAvailable )
-{
-    size_t xCount, xFirstLength, xNextTail;
-
-    /* Use the minimum of the wanted bytes and the available bytes. */
-    xCount = configMIN( xBytesAvailable, xMaxCount );
-
-    if( xCount > ( size_t ) 0 )
-    {
-        xNextTail = pxStreamBuffer->xTail;
-
-        /* Calculate the number of bytes that can be read - which may be
-         * less than the number wanted if the data wraps around to the start of
-         * the buffer. */
-        xFirstLength = configMIN( pxStreamBuffer->xLength - xNextTail, xCount );
-
-        /* Obtain the number of bytes it is possible to obtain in the first
-         * read.  Asserts check bounds of read and write. */
-        configASSERT( xFirstLength <= xMaxCount );
-        configASSERT( ( xNextTail + xFirstLength ) <= pxStreamBuffer->xLength );
-        ( void ) memcpy( ( void * ) pucData, ( const void * ) &( pxStreamBuffer->pucBuffer[ xNextTail ] ), xFirstLength ); /*lint !e9087 memcpy() requires void *. */
-
-        /* If the total number of wanted bytes is greater than the number
-         * that could be read in the first read... */
-        if( xCount > xFirstLength )
-        {
-            /*...then read the remaining bytes from the start of the buffer. */
-            configASSERT( xCount <= xMaxCount );
-            ( void ) memcpy( ( void * ) &( pucData[ xFirstLength ] ), ( void * ) ( pxStreamBuffer->pucBuffer ), xCount - xFirstLength ); /*lint !e9087 memcpy() requires void *. */
-        }
-        else
-        {
-            mtCOVERAGE_TEST_MARKER();
-        }
-
-        /* Move the tail pointer to effectively remove the data read from
-         * the buffer. */
-        xNextTail += xCount;
-
-        if( xNextTail >= pxStreamBuffer->xLength )
-        {
-            xNextTail -= pxStreamBuffer->xLength;
-        }
-
-        pxStreamBuffer->xTail = xNextTail;
-    }
-    else
-    {
-        mtCOVERAGE_TEST_MARKER();
-    }
-
-    return xCount;
-}
-/*-----------------------------------------------------------*/
-
-static size_t prvBytesInBuffer( const StreamBuffer_t * const pxStreamBuffer )
-{
-/* Returns the distance between xTail and xHead. */
-    size_t xCount;
-
-    xCount = pxStreamBuffer->xLength + pxStreamBuffer->xHead;
-    xCount -= pxStreamBuffer->xTail;
-
-    if( xCount >= pxStreamBuffer->xLength )
-    {
-        xCount -= pxStreamBuffer->xLength;
-    }
-    else
-    {
-        mtCOVERAGE_TEST_MARKER();
-    }
-
-    return xCount;
-}
-/*-----------------------------------------------------------*/
-
-static void prvInitialiseNewStreamBuffer( StreamBuffer_t * const pxStreamBuffer,
-                                          uint8_t * const pucBuffer,
-                                          size_t xBufferSizeBytes,
-                                          size_t xTriggerLevelBytes,
-                                          uint8_t ucFlags )
-{
-    /* Assert here is deliberately writing to the entire buffer to ensure it can
-     * be written to without generating exceptions, and is setting the buffer to a
-     * known value to assist in development/debugging. */
-    #if ( configASSERT_DEFINED == 1 )
-        {
-            /* The value written just has to be identifiable when looking at the
-             * memory.  Don't use 0xA5 as that is the stack fill value and could
-             * result in confusion as to what is actually being observed. */
-            const BaseType_t xWriteValue = 0x55;
-            configASSERT( memset( pucBuffer, ( int ) xWriteValue, xBufferSizeBytes ) == pucBuffer );
-        } /*lint !e529 !e438 xWriteValue is only used if configASSERT() is defined. */
-    #endif
-
-    ( void ) memset( ( void * ) pxStreamBuffer, 0x00, sizeof( StreamBuffer_t ) ); /*lint !e9087 memset() requires void *. */
-    pxStreamBuffer->pucBuffer = pucBuffer;
-    pxStreamBuffer->xLength = xBufferSizeBytes;
-    pxStreamBuffer->xTriggerLevelBytes = xTriggerLevelBytes;
-    pxStreamBuffer->ucFlags = ucFlags;
-}
-
-#if ( configUSE_TRACE_FACILITY == 1 )
-
-    UBaseType_t uxStreamBufferGetStreamBufferNumber( StreamBufferHandle_t xStreamBuffer )
-    {
-        return xStreamBuffer->uxStreamBufferNumber;
-    }
-
-#endif /* configUSE_TRACE_FACILITY */
-/*-----------------------------------------------------------*/
-
-#if ( configUSE_TRACE_FACILITY == 1 )
-
-    void vStreamBufferSetStreamBufferNumber( StreamBufferHandle_t xStreamBuffer,
-                                             UBaseType_t uxStreamBufferNumber )
-    {
-        xStreamBuffer->uxStreamBufferNumber = uxStreamBufferNumber;
-    }
-
-#endif /* configUSE_TRACE_FACILITY */
-/*-----------------------------------------------------------*/
-
-#if ( configUSE_TRACE_FACILITY == 1 )
-
-    uint8_t ucStreamBufferGetStreamBufferType( StreamBufferHandle_t xStreamBuffer )
-    {
-        return( xStreamBuffer->ucFlags & sbFLAGS_IS_MESSAGE_BUFFER );
-    }
-
-#endif /* configUSE_TRACE_FACILITY */
-/*-----------------------------------------------------------*/
->>>>>>> 95433d02
+/*
+ * FreeRTOS Kernel V10.4.3
+ * Copyright (C) 2020 Amazon.com, Inc. or its affiliates.  All Rights Reserved.
+ *
+ * Permission is hereby granted, free of charge, to any person obtaining a copy of
+ * this software and associated documentation files (the "Software"), to deal in
+ * the Software without restriction, including without limitation the rights to
+ * use, copy, modify, merge, publish, distribute, sublicense, and/or sell copies of
+ * the Software, and to permit persons to whom the Software is furnished to do so,
+ * subject to the following conditions:
+ *
+ * The above copyright notice and this permission notice shall be included in all
+ * copies or substantial portions of the Software.
+ *
+ * THE SOFTWARE IS PROVIDED "AS IS", WITHOUT WARRANTY OF ANY KIND, EXPRESS OR
+ * IMPLIED, INCLUDING BUT NOT LIMITED TO THE WARRANTIES OF MERCHANTABILITY, FITNESS
+ * FOR A PARTICULAR PURPOSE AND NONINFRINGEMENT. IN NO EVENT SHALL THE AUTHORS OR
+ * COPYRIGHT HOLDERS BE LIABLE FOR ANY CLAIM, DAMAGES OR OTHER LIABILITY, WHETHER
+ * IN AN ACTION OF CONTRACT, TORT OR OTHERWISE, ARISING FROM, OUT OF OR IN
+ * CONNECTION WITH THE SOFTWARE OR THE USE OR OTHER DEALINGS IN THE SOFTWARE.
+ *
+ * https://www.FreeRTOS.org
+ * https://github.com/FreeRTOS
+ *
+ */
+
+/* Standard includes. */
+#include <stdint.h>
+#include <string.h>
+
+/* Defining MPU_WRAPPERS_INCLUDED_FROM_API_FILE prevents task.h from redefining
+ * all the API functions to use the MPU wrappers.  That should only be done when
+ * task.h is included from an application file. */
+#define MPU_WRAPPERS_INCLUDED_FROM_API_FILE
+
+/* FreeRTOS includes. */
+#include "FreeRTOS.h"
+#include "task.h"
+#include "stream_buffer.h"
+
+#if ( configUSE_TASK_NOTIFICATIONS != 1 )
+    #error configUSE_TASK_NOTIFICATIONS must be set to 1 to build stream_buffer.c
+#endif
+
+/* Lint e961, e9021 and e750 are suppressed as a MISRA exception justified
+ * because the MPU ports require MPU_WRAPPERS_INCLUDED_FROM_API_FILE to be defined
+ * for the header files above, but not in this file, in order to generate the
+ * correct privileged Vs unprivileged linkage and placement. */
+#undef MPU_WRAPPERS_INCLUDED_FROM_API_FILE /*lint !e961 !e750 !e9021. */
+
+/* If the user has not provided application specific Rx notification macros,
+ * or #defined the notification macros away, then provide default implementations
+ * that uses task notifications. */
+/*lint -save -e9026 Function like macros allowed and needed here so they can be overridden. */
+#ifndef sbRECEIVE_COMPLETED
+    #define sbRECEIVE_COMPLETED( pxStreamBuffer )                         \
+    vTaskSuspendAll();                                                    \
+    {                                                                     \
+        if( ( pxStreamBuffer )->xTaskWaitingToSend != NULL )              \
+        {                                                                 \
+            ( void ) xTaskNotify( ( pxStreamBuffer )->xTaskWaitingToSend, \
+                                  ( uint32_t ) 0,                         \
+                                  eNoAction );                            \
+            ( pxStreamBuffer )->xTaskWaitingToSend = NULL;                \
+        }                                                                 \
+    }                                                                     \
+    ( void ) xTaskResumeAll();
+#endif /* sbRECEIVE_COMPLETED */
+
+#ifndef sbRECEIVE_COMPLETED_FROM_ISR
+    #define sbRECEIVE_COMPLETED_FROM_ISR( pxStreamBuffer,                            \
+                                          pxHigherPriorityTaskWoken )                \
+    {                                                                                \
+        UBaseType_t uxSavedInterruptStatus;                                          \
+                                                                                     \
+        uxSavedInterruptStatus = ( UBaseType_t ) portSET_INTERRUPT_MASK_FROM_ISR();  \
+        {                                                                            \
+            if( ( pxStreamBuffer )->xTaskWaitingToSend != NULL )                     \
+            {                                                                        \
+                ( void ) xTaskNotifyFromISR( ( pxStreamBuffer )->xTaskWaitingToSend, \
+                                             ( uint32_t ) 0,                         \
+                                             eNoAction,                              \
+                                             pxHigherPriorityTaskWoken );            \
+                ( pxStreamBuffer )->xTaskWaitingToSend = NULL;                       \
+            }                                                                        \
+        }                                                                            \
+        portCLEAR_INTERRUPT_MASK_FROM_ISR( uxSavedInterruptStatus );                 \
+    }
+#endif /* sbRECEIVE_COMPLETED_FROM_ISR */
+
+/* If the user has not provided an application specific Tx notification macro,
+ * or #defined the notification macro away, them provide a default implementation
+ * that uses task notifications. */
+#ifndef sbSEND_COMPLETED
+    #define sbSEND_COMPLETED( pxStreamBuffer )                               \
+    vTaskSuspendAll();                                                       \
+    {                                                                        \
+        if( ( pxStreamBuffer )->xTaskWaitingToReceive != NULL )              \
+        {                                                                    \
+            ( void ) xTaskNotify( ( pxStreamBuffer )->xTaskWaitingToReceive, \
+                                  ( uint32_t ) 0,                            \
+                                  eNoAction );                               \
+            ( pxStreamBuffer )->xTaskWaitingToReceive = NULL;                \
+        }                                                                    \
+    }                                                                        \
+    ( void ) xTaskResumeAll();
+#endif /* sbSEND_COMPLETED */
+
+#ifndef sbSEND_COMPLETE_FROM_ISR
+    #define sbSEND_COMPLETE_FROM_ISR( pxStreamBuffer, pxHigherPriorityTaskWoken )       \
+    {                                                                                   \
+        UBaseType_t uxSavedInterruptStatus;                                             \
+                                                                                        \
+        uxSavedInterruptStatus = ( UBaseType_t ) portSET_INTERRUPT_MASK_FROM_ISR();     \
+        {                                                                               \
+            if( ( pxStreamBuffer )->xTaskWaitingToReceive != NULL )                     \
+            {                                                                           \
+                ( void ) xTaskNotifyFromISR( ( pxStreamBuffer )->xTaskWaitingToReceive, \
+                                             ( uint32_t ) 0,                            \
+                                             eNoAction,                                 \
+                                             pxHigherPriorityTaskWoken );               \
+                ( pxStreamBuffer )->xTaskWaitingToReceive = NULL;                       \
+            }                                                                           \
+        }                                                                               \
+        portCLEAR_INTERRUPT_MASK_FROM_ISR( uxSavedInterruptStatus );                    \
+    }
+#endif /* sbSEND_COMPLETE_FROM_ISR */
+/*lint -restore (9026) */
+
+/* The number of bytes used to hold the length of a message in the buffer. */
+#define sbBYTES_TO_STORE_MESSAGE_LENGTH    ( sizeof( configMESSAGE_BUFFER_LENGTH_TYPE ) )
+
+/* Bits stored in the ucFlags field of the stream buffer. */
+#define sbFLAGS_IS_MESSAGE_BUFFER          ( ( uint8_t ) 1 ) /* Set if the stream buffer was created as a message buffer, in which case it holds discrete messages rather than a stream. */
+#define sbFLAGS_IS_STATICALLY_ALLOCATED    ( ( uint8_t ) 2 ) /* Set if the stream buffer was created using statically allocated memory. */
+
+/*-----------------------------------------------------------*/
+
+/* Structure that hold state information on the buffer. */
+typedef struct StreamBufferDef_t                 /*lint !e9058 Style convention uses tag. */
+{
+    volatile size_t xTail;                       /* Index to the next item to read within the buffer. */
+    volatile size_t xHead;                       /* Index to the next item to write within the buffer. */
+    size_t xLength;                              /* The length of the buffer pointed to by pucBuffer. */
+    size_t xTriggerLevelBytes;                   /* The number of bytes that must be in the stream buffer before a task that is waiting for data is unblocked. */
+    volatile TaskHandle_t xTaskWaitingToReceive; /* Holds the handle of a task waiting for data, or NULL if no tasks are waiting. */
+    volatile TaskHandle_t xTaskWaitingToSend;    /* Holds the handle of a task waiting to send data to a message buffer that is full. */
+    uint8_t * pucBuffer;                         /* Points to the buffer itself - that is - the RAM that stores the data passed through the buffer. */
+    uint8_t ucFlags;
+
+    #if ( configUSE_TRACE_FACILITY == 1 )
+        UBaseType_t uxStreamBufferNumber; /* Used for tracing purposes. */
+    #endif
+} StreamBuffer_t;
+
+/*
+ * The number of bytes available to be read from the buffer.
+ */
+static size_t prvBytesInBuffer( const StreamBuffer_t * const pxStreamBuffer ) PRIVILEGED_FUNCTION;
+
+/*
+ * Add xCount bytes from pucData into the pxStreamBuffer message buffer.
+ * Returns the number of bytes written, which will either equal xCount in the
+ * success case, or 0 if there was not enough space in the buffer (in which case
+ * no data is written into the buffer).
+ */
+static size_t prvWriteBytesToBuffer( StreamBuffer_t * const pxStreamBuffer,
+                                     const uint8_t * pucData,
+                                     size_t xCount ) PRIVILEGED_FUNCTION;
+
+/*
+ * If the stream buffer is being used as a message buffer, then reads an entire
+ * message out of the buffer.  If the stream buffer is being used as a stream
+ * buffer then read as many bytes as possible from the buffer.
+ * prvReadBytesFromBuffer() is called to actually extract the bytes from the
+ * buffer's data storage area.
+ */
+static size_t prvReadMessageFromBuffer( StreamBuffer_t * pxStreamBuffer,
+                                        void * pvRxData,
+                                        size_t xBufferLengthBytes,
+                                        size_t xBytesAvailable,
+                                        size_t xBytesToStoreMessageLength ) PRIVILEGED_FUNCTION;
+
+/*
+ * If the stream buffer is being used as a message buffer, then writes an entire
+ * message to the buffer.  If the stream buffer is being used as a stream
+ * buffer then write as many bytes as possible to the buffer.
+ * prvWriteBytestoBuffer() is called to actually send the bytes to the buffer's
+ * data storage area.
+ */
+static size_t prvWriteMessageToBuffer( StreamBuffer_t * const pxStreamBuffer,
+                                       const void * pvTxData,
+                                       size_t xDataLengthBytes,
+                                       size_t xSpace,
+                                       size_t xRequiredSpace ) PRIVILEGED_FUNCTION;
+
+/*
+ * Read xMaxCount bytes from the pxStreamBuffer message buffer and write them
+ * to pucData.
+ */
+static size_t prvReadBytesFromBuffer( StreamBuffer_t * pxStreamBuffer,
+                                      uint8_t * pucData,
+                                      size_t xMaxCount,
+                                      size_t xBytesAvailable ) PRIVILEGED_FUNCTION;
+
+/*
+ * Called by both pxStreamBufferCreate() and pxStreamBufferCreateStatic() to
+ * initialise the members of the newly created stream buffer structure.
+ */
+static void prvInitialiseNewStreamBuffer( StreamBuffer_t * const pxStreamBuffer,
+                                          uint8_t * const pucBuffer,
+                                          size_t xBufferSizeBytes,
+                                          size_t xTriggerLevelBytes,
+                                          uint8_t ucFlags ) PRIVILEGED_FUNCTION;
+
+/*-----------------------------------------------------------*/
+
+#if ( configSUPPORT_DYNAMIC_ALLOCATION == 1 )
+
+    StreamBufferHandle_t xStreamBufferGenericCreate( size_t xBufferSizeBytes,
+                                                     size_t xTriggerLevelBytes,
+                                                     BaseType_t xIsMessageBuffer )
+    {
+        uint8_t * pucAllocatedMemory;
+        uint8_t ucFlags;
+
+        /* In case the stream buffer is going to be used as a message buffer
+         * (that is, it will hold discrete messages with a little meta data that
+         * says how big the next message is) check the buffer will be large enough
+         * to hold at least one message. */
+        if( xIsMessageBuffer == pdTRUE )
+        {
+            /* Is a message buffer but not statically allocated. */
+            ucFlags = sbFLAGS_IS_MESSAGE_BUFFER;
+            configASSERT( xBufferSizeBytes > sbBYTES_TO_STORE_MESSAGE_LENGTH );
+        }
+        else
+        {
+            /* Not a message buffer and not statically allocated. */
+            ucFlags = 0;
+            configASSERT( xBufferSizeBytes > 0 );
+        }
+
+        configASSERT( xTriggerLevelBytes <= xBufferSizeBytes );
+
+        /* A trigger level of 0 would cause a waiting task to unblock even when
+         * the buffer was empty. */
+        if( xTriggerLevelBytes == ( size_t ) 0 )
+        {
+            xTriggerLevelBytes = ( size_t ) 1;
+        }
+
+        /* A stream buffer requires a StreamBuffer_t structure and a buffer.
+         * Both are allocated in a single call to pvPortMalloc().  The
+         * StreamBuffer_t structure is placed at the start of the allocated memory
+         * and the buffer follows immediately after.  The requested size is
+         * incremented so the free space is returned as the user would expect -
+         * this is a quirk of the implementation that means otherwise the free
+         * space would be reported as one byte smaller than would be logically
+         * expected. */
+        if( xBufferSizeBytes < ( xBufferSizeBytes + 1 + sizeof( StreamBuffer_t ) ) )
+        {
+            xBufferSizeBytes++;
+            pucAllocatedMemory = ( uint8_t * ) pvPortMalloc( xBufferSizeBytes + sizeof( StreamBuffer_t ) ); /*lint !e9079 malloc() only returns void*. */
+        }
+        else
+        {
+            pucAllocatedMemory = NULL;
+        }
+
+        if( pucAllocatedMemory != NULL )
+        {
+            prvInitialiseNewStreamBuffer( ( StreamBuffer_t * ) pucAllocatedMemory,       /* Structure at the start of the allocated memory. */ /*lint !e9087 Safe cast as allocated memory is aligned. */ /*lint !e826 Area is not too small and alignment is guaranteed provided malloc() behaves as expected and returns aligned buffer. */
+                                          pucAllocatedMemory + sizeof( StreamBuffer_t ), /* Storage area follows. */ /*lint !e9016 Indexing past structure valid for uint8_t pointer, also storage area has no alignment requirement. */
+                                          xBufferSizeBytes,
+                                          xTriggerLevelBytes,
+                                          ucFlags );
+
+            traceSTREAM_BUFFER_CREATE( ( ( StreamBuffer_t * ) pucAllocatedMemory ), xIsMessageBuffer );
+        }
+        else
+        {
+            traceSTREAM_BUFFER_CREATE_FAILED( xIsMessageBuffer );
+        }
+
+        return ( StreamBufferHandle_t ) pucAllocatedMemory; /*lint !e9087 !e826 Safe cast as allocated memory is aligned. */
+    }
+
+#endif /* configSUPPORT_DYNAMIC_ALLOCATION */
+/*-----------------------------------------------------------*/
+
+#if ( configSUPPORT_STATIC_ALLOCATION == 1 )
+
+    StreamBufferHandle_t xStreamBufferGenericCreateStatic( size_t xBufferSizeBytes,
+                                                           size_t xTriggerLevelBytes,
+                                                           BaseType_t xIsMessageBuffer,
+                                                           uint8_t * const pucStreamBufferStorageArea,
+                                                           StaticStreamBuffer_t * const pxStaticStreamBuffer )
+    {
+        StreamBuffer_t * const pxStreamBuffer = ( StreamBuffer_t * ) pxStaticStreamBuffer; /*lint !e740 !e9087 Safe cast as StaticStreamBuffer_t is opaque Streambuffer_t. */
+        StreamBufferHandle_t xReturn;
+        uint8_t ucFlags;
+
+        configASSERT( pucStreamBufferStorageArea );
+        configASSERT( pxStaticStreamBuffer );
+        configASSERT( xTriggerLevelBytes <= xBufferSizeBytes );
+
+        /* A trigger level of 0 would cause a waiting task to unblock even when
+         * the buffer was empty. */
+        if( xTriggerLevelBytes == ( size_t ) 0 )
+        {
+            xTriggerLevelBytes = ( size_t ) 1;
+        }
+
+        if( xIsMessageBuffer != pdFALSE )
+        {
+            /* Statically allocated message buffer. */
+            ucFlags = sbFLAGS_IS_MESSAGE_BUFFER | sbFLAGS_IS_STATICALLY_ALLOCATED;
+        }
+        else
+        {
+            /* Statically allocated stream buffer. */
+            ucFlags = sbFLAGS_IS_STATICALLY_ALLOCATED;
+        }
+
+        /* In case the stream buffer is going to be used as a message buffer
+         * (that is, it will hold discrete messages with a little meta data that
+         * says how big the next message is) check the buffer will be large enough
+         * to hold at least one message. */
+        configASSERT( xBufferSizeBytes > sbBYTES_TO_STORE_MESSAGE_LENGTH );
+
+        #if ( configASSERT_DEFINED == 1 )
+            {
+                /* Sanity check that the size of the structure used to declare a
+                 * variable of type StaticStreamBuffer_t equals the size of the real
+                 * message buffer structure. */
+                volatile size_t xSize = sizeof( StaticStreamBuffer_t );
+                configASSERT( xSize == sizeof( StreamBuffer_t ) );
+            } /*lint !e529 xSize is referenced is configASSERT() is defined. */
+        #endif /* configASSERT_DEFINED */
+
+        if( ( pucStreamBufferStorageArea != NULL ) && ( pxStaticStreamBuffer != NULL ) )
+        {
+            prvInitialiseNewStreamBuffer( pxStreamBuffer,
+                                          pucStreamBufferStorageArea,
+                                          xBufferSizeBytes,
+                                          xTriggerLevelBytes,
+                                          ucFlags );
+
+            /* Remember this was statically allocated in case it is ever deleted
+             * again. */
+            pxStreamBuffer->ucFlags |= sbFLAGS_IS_STATICALLY_ALLOCATED;
+
+            traceSTREAM_BUFFER_CREATE( pxStreamBuffer, xIsMessageBuffer );
+
+            xReturn = ( StreamBufferHandle_t ) pxStaticStreamBuffer; /*lint !e9087 Data hiding requires cast to opaque type. */
+        }
+        else
+        {
+            xReturn = NULL;
+            traceSTREAM_BUFFER_CREATE_STATIC_FAILED( xReturn, xIsMessageBuffer );
+        }
+
+        return xReturn;
+    }
+
+#endif /* ( configSUPPORT_STATIC_ALLOCATION == 1 ) */
+/*-----------------------------------------------------------*/
+
+void vStreamBufferDelete( StreamBufferHandle_t xStreamBuffer )
+{
+    StreamBuffer_t * pxStreamBuffer = xStreamBuffer;
+
+    configASSERT( pxStreamBuffer );
+
+    traceSTREAM_BUFFER_DELETE( xStreamBuffer );
+
+    if( ( pxStreamBuffer->ucFlags & sbFLAGS_IS_STATICALLY_ALLOCATED ) == ( uint8_t ) pdFALSE )
+    {
+        #if ( configSUPPORT_DYNAMIC_ALLOCATION == 1 )
+            {
+                /* Both the structure and the buffer were allocated using a single call
+                * to pvPortMalloc(), hence only one call to vPortFree() is required. */
+                vPortFree( ( void * ) pxStreamBuffer ); /*lint !e9087 Standard free() semantics require void *, plus pxStreamBuffer was allocated by pvPortMalloc(). */
+            }
+        #else
+            {
+                /* Should not be possible to get here, ucFlags must be corrupt.
+                 * Force an assert. */
+                configASSERT( xStreamBuffer == ( StreamBufferHandle_t ) ~0 );
+            }
+        #endif
+    }
+    else
+    {
+        /* The structure and buffer were not allocated dynamically and cannot be
+         * freed - just scrub the structure so future use will assert. */
+        ( void ) memset( pxStreamBuffer, 0x00, sizeof( StreamBuffer_t ) );
+    }
+}
+/*-----------------------------------------------------------*/
+
+BaseType_t xStreamBufferReset( StreamBufferHandle_t xStreamBuffer )
+{
+    StreamBuffer_t * const pxStreamBuffer = xStreamBuffer;
+    BaseType_t xReturn = pdFAIL;
+
+    #if ( configUSE_TRACE_FACILITY == 1 )
+        UBaseType_t uxStreamBufferNumber;
+    #endif
+
+    configASSERT( pxStreamBuffer );
+
+    #if ( configUSE_TRACE_FACILITY == 1 )
+        {
+            /* Store the stream buffer number so it can be restored after the
+             * reset. */
+            uxStreamBufferNumber = pxStreamBuffer->uxStreamBufferNumber;
+        }
+    #endif
+
+    /* Can only reset a message buffer if there are no tasks blocked on it. */
+    taskENTER_CRITICAL();
+    {
+        if( pxStreamBuffer->xTaskWaitingToReceive == NULL )
+        {
+            if( pxStreamBuffer->xTaskWaitingToSend == NULL )
+            {
+                prvInitialiseNewStreamBuffer( pxStreamBuffer,
+                                              pxStreamBuffer->pucBuffer,
+                                              pxStreamBuffer->xLength,
+                                              pxStreamBuffer->xTriggerLevelBytes,
+                                              pxStreamBuffer->ucFlags );
+                xReturn = pdPASS;
+
+                #if ( configUSE_TRACE_FACILITY == 1 )
+                    {
+                        pxStreamBuffer->uxStreamBufferNumber = uxStreamBufferNumber;
+                    }
+                #endif
+
+                traceSTREAM_BUFFER_RESET( xStreamBuffer );
+            }
+        }
+    }
+    taskEXIT_CRITICAL();
+
+    return xReturn;
+}
+/*-----------------------------------------------------------*/
+
+BaseType_t xStreamBufferSetTriggerLevel( StreamBufferHandle_t xStreamBuffer,
+                                         size_t xTriggerLevel )
+{
+    StreamBuffer_t * const pxStreamBuffer = xStreamBuffer;
+    BaseType_t xReturn;
+
+    configASSERT( pxStreamBuffer );
+
+    /* It is not valid for the trigger level to be 0. */
+    if( xTriggerLevel == ( size_t ) 0 )
+    {
+        xTriggerLevel = ( size_t ) 1;
+    }
+
+    /* The trigger level is the number of bytes that must be in the stream
+     * buffer before a task that is waiting for data is unblocked. */
+    if( xTriggerLevel < pxStreamBuffer->xLength )
+    {
+        pxStreamBuffer->xTriggerLevelBytes = xTriggerLevel;
+        xReturn = pdPASS;
+    }
+    else
+    {
+        xReturn = pdFALSE;
+    }
+
+    return xReturn;
+}
+/*-----------------------------------------------------------*/
+
+size_t xStreamBufferSpacesAvailable( StreamBufferHandle_t xStreamBuffer )
+{
+    const StreamBuffer_t * const pxStreamBuffer = xStreamBuffer;
+    size_t xSpace;
+
+    configASSERT( pxStreamBuffer );
+
+    xSpace = pxStreamBuffer->xLength + pxStreamBuffer->xTail;
+    xSpace -= pxStreamBuffer->xHead;
+    xSpace -= ( size_t ) 1;
+
+    if( xSpace >= pxStreamBuffer->xLength )
+    {
+        xSpace -= pxStreamBuffer->xLength;
+    }
+    else
+    {
+        mtCOVERAGE_TEST_MARKER();
+    }
+
+    return xSpace;
+}
+/*-----------------------------------------------------------*/
+
+size_t xStreamBufferBytesAvailable( StreamBufferHandle_t xStreamBuffer )
+{
+    const StreamBuffer_t * const pxStreamBuffer = xStreamBuffer;
+    size_t xReturn;
+
+    configASSERT( pxStreamBuffer );
+
+    xReturn = prvBytesInBuffer( pxStreamBuffer );
+    return xReturn;
+}
+/*-----------------------------------------------------------*/
+
+size_t xStreamBufferSend( StreamBufferHandle_t xStreamBuffer,
+                          const void * pvTxData,
+                          size_t xDataLengthBytes,
+                          TickType_t xTicksToWait )
+{
+    StreamBuffer_t * const pxStreamBuffer = xStreamBuffer;
+    size_t xReturn, xSpace = 0;
+    size_t xRequiredSpace = xDataLengthBytes;
+    TimeOut_t xTimeOut;
+    size_t xMaxReportedSpace = 0;
+
+    configASSERT( pvTxData );
+    configASSERT( pxStreamBuffer );
+
+    /* The maximum amount of space a stream buffer will ever report is its length
+     * minus 1. */
+    xMaxReportedSpace = pxStreamBuffer->xLength - ( size_t ) 1;
+
+    /* This send function is used to write to both message buffers and stream
+     * buffers.  If this is a message buffer then the space needed must be
+     * increased by the amount of bytes needed to store the length of the
+     * message. */
+    if( ( pxStreamBuffer->ucFlags & sbFLAGS_IS_MESSAGE_BUFFER ) != ( uint8_t ) 0 )
+    {
+        xRequiredSpace += sbBYTES_TO_STORE_MESSAGE_LENGTH;
+
+        /* Overflow? */
+        configASSERT( xRequiredSpace > xDataLengthBytes );
+
+        /* If this is a message buffer then it must be possible to write the
+         * whole message. */
+        if( xRequiredSpace > xMaxReportedSpace )
+        {
+            /* The message would not fit even if the entire buffer was empty,
+             * so don't wait for space. */
+            xTicksToWait = ( TickType_t ) 0;
+        }
+        else
+        {
+            mtCOVERAGE_TEST_MARKER();
+        }
+    }
+    else
+    {
+        /* If this is a stream buffer then it is acceptable to write only part
+         * of the message to the buffer.  Cap the length to the total length of
+         * the buffer. */
+        if( xRequiredSpace > xMaxReportedSpace )
+        {
+            xRequiredSpace = xMaxReportedSpace;
+        }
+        else
+        {
+            mtCOVERAGE_TEST_MARKER();
+        }
+    }
+
+    if( xTicksToWait != ( TickType_t ) 0 )
+    {
+        vTaskSetTimeOutState( &xTimeOut );
+
+        do
+        {
+            /* Wait until the required number of bytes are free in the message
+             * buffer. */
+            taskENTER_CRITICAL();
+            {
+                xSpace = xStreamBufferSpacesAvailable( pxStreamBuffer );
+
+                if( xSpace < xRequiredSpace )
+                {
+                    /* Clear notification state as going to wait for space. */
+                    ( void ) xTaskNotifyStateClear( NULL );
+
+                    /* Should only be one writer. */
+                    configASSERT( pxStreamBuffer->xTaskWaitingToSend == NULL );
+                    pxStreamBuffer->xTaskWaitingToSend = xTaskGetCurrentTaskHandle();
+                }
+                else
+                {
+                    taskEXIT_CRITICAL();
+                    break;
+                }
+            }
+            taskEXIT_CRITICAL();
+
+            traceBLOCKING_ON_STREAM_BUFFER_SEND( xStreamBuffer );
+            ( void ) xTaskNotifyWait( ( uint32_t ) 0, ( uint32_t ) 0, NULL, xTicksToWait );
+            pxStreamBuffer->xTaskWaitingToSend = NULL;
+        } while( xTaskCheckForTimeOut( &xTimeOut, &xTicksToWait ) == pdFALSE );
+    }
+    else
+    {
+        mtCOVERAGE_TEST_MARKER();
+    }
+
+    if( xSpace == ( size_t ) 0 )
+    {
+        xSpace = xStreamBufferSpacesAvailable( pxStreamBuffer );
+    }
+    else
+    {
+        mtCOVERAGE_TEST_MARKER();
+    }
+
+    xReturn = prvWriteMessageToBuffer( pxStreamBuffer, pvTxData, xDataLengthBytes, xSpace, xRequiredSpace );
+
+    if( xReturn > ( size_t ) 0 )
+    {
+        traceSTREAM_BUFFER_SEND( xStreamBuffer, xReturn );
+
+        /* Was a task waiting for the data? */
+        if( prvBytesInBuffer( pxStreamBuffer ) >= pxStreamBuffer->xTriggerLevelBytes )
+        {
+            sbSEND_COMPLETED( pxStreamBuffer );
+        }
+        else
+        {
+            mtCOVERAGE_TEST_MARKER();
+        }
+    }
+    else
+    {
+        mtCOVERAGE_TEST_MARKER();
+        traceSTREAM_BUFFER_SEND_FAILED( xStreamBuffer );
+    }
+
+    return xReturn;
+}
+/*-----------------------------------------------------------*/
+
+size_t xStreamBufferSendFromISR( StreamBufferHandle_t xStreamBuffer,
+                                 const void * pvTxData,
+                                 size_t xDataLengthBytes,
+                                 BaseType_t * const pxHigherPriorityTaskWoken )
+{
+    StreamBuffer_t * const pxStreamBuffer = xStreamBuffer;
+    size_t xReturn, xSpace;
+    size_t xRequiredSpace = xDataLengthBytes;
+
+    configASSERT( pvTxData );
+    configASSERT( pxStreamBuffer );
+
+    /* This send function is used to write to both message buffers and stream
+     * buffers.  If this is a message buffer then the space needed must be
+     * increased by the amount of bytes needed to store the length of the
+     * message. */
+    if( ( pxStreamBuffer->ucFlags & sbFLAGS_IS_MESSAGE_BUFFER ) != ( uint8_t ) 0 )
+    {
+        xRequiredSpace += sbBYTES_TO_STORE_MESSAGE_LENGTH;
+    }
+    else
+    {
+        mtCOVERAGE_TEST_MARKER();
+    }
+
+    xSpace = xStreamBufferSpacesAvailable( pxStreamBuffer );
+    xReturn = prvWriteMessageToBuffer( pxStreamBuffer, pvTxData, xDataLengthBytes, xSpace, xRequiredSpace );
+
+    if( xReturn > ( size_t ) 0 )
+    {
+        /* Was a task waiting for the data? */
+        if( prvBytesInBuffer( pxStreamBuffer ) >= pxStreamBuffer->xTriggerLevelBytes )
+        {
+            sbSEND_COMPLETE_FROM_ISR( pxStreamBuffer, pxHigherPriorityTaskWoken );
+        }
+        else
+        {
+            mtCOVERAGE_TEST_MARKER();
+        }
+    }
+    else
+    {
+        mtCOVERAGE_TEST_MARKER();
+    }
+
+    traceSTREAM_BUFFER_SEND_FROM_ISR( xStreamBuffer, xReturn );
+
+    return xReturn;
+}
+/*-----------------------------------------------------------*/
+
+static size_t prvWriteMessageToBuffer( StreamBuffer_t * const pxStreamBuffer,
+                                       const void * pvTxData,
+                                       size_t xDataLengthBytes,
+                                       size_t xSpace,
+                                       size_t xRequiredSpace )
+{
+    BaseType_t xShouldWrite;
+    size_t xReturn;
+
+    if( xSpace == ( size_t ) 0 )
+    {
+        /* Doesn't matter if this is a stream buffer or a message buffer, there
+         * is no space to write. */
+        xShouldWrite = pdFALSE;
+    }
+    else if( ( pxStreamBuffer->ucFlags & sbFLAGS_IS_MESSAGE_BUFFER ) == ( uint8_t ) 0 )
+    {
+        /* This is a stream buffer, as opposed to a message buffer, so writing a
+         * stream of bytes rather than discrete messages.  Write as many bytes as
+         * possible. */
+        xShouldWrite = pdTRUE;
+        xDataLengthBytes = configMIN( xDataLengthBytes, xSpace );
+    }
+    else if( xSpace >= xRequiredSpace )
+    {
+        /* This is a message buffer, as opposed to a stream buffer, and there
+         * is enough space to write both the message length and the message itself
+         * into the buffer.  Start by writing the length of the data, the data
+         * itself will be written later in this function. */
+        xShouldWrite = pdTRUE;
+        ( void ) prvWriteBytesToBuffer( pxStreamBuffer, ( const uint8_t * ) &( xDataLengthBytes ), sbBYTES_TO_STORE_MESSAGE_LENGTH );
+    }
+    else
+    {
+        /* There is space available, but not enough space. */
+        xShouldWrite = pdFALSE;
+    }
+
+    if( xShouldWrite != pdFALSE )
+    {
+        /* Writes the data itself. */
+        xReturn = prvWriteBytesToBuffer( pxStreamBuffer, ( const uint8_t * ) pvTxData, xDataLengthBytes ); /*lint !e9079 Storage buffer is implemented as uint8_t for ease of sizing, alignment and access. */
+    }
+    else
+    {
+        xReturn = 0;
+    }
+
+    return xReturn;
+}
+/*-----------------------------------------------------------*/
+
+size_t xStreamBufferReceive( StreamBufferHandle_t xStreamBuffer,
+                             void * pvRxData,
+                             size_t xBufferLengthBytes,
+                             TickType_t xTicksToWait )
+{
+    StreamBuffer_t * const pxStreamBuffer = xStreamBuffer;
+    size_t xReceivedLength = 0, xBytesAvailable, xBytesToStoreMessageLength;
+
+    configASSERT( pvRxData );
+    configASSERT( pxStreamBuffer );
+
+    /* This receive function is used by both message buffers, which store
+     * discrete messages, and stream buffers, which store a continuous stream of
+     * bytes.  Discrete messages include an additional
+     * sbBYTES_TO_STORE_MESSAGE_LENGTH bytes that hold the length of the
+     * message. */
+    if( ( pxStreamBuffer->ucFlags & sbFLAGS_IS_MESSAGE_BUFFER ) != ( uint8_t ) 0 )
+    {
+        xBytesToStoreMessageLength = sbBYTES_TO_STORE_MESSAGE_LENGTH;
+    }
+    else
+    {
+        xBytesToStoreMessageLength = 0;
+    }
+
+    if( xTicksToWait != ( TickType_t ) 0 )
+    {
+        /* Checking if there is data and clearing the notification state must be
+         * performed atomically. */
+        taskENTER_CRITICAL();
+        {
+            xBytesAvailable = prvBytesInBuffer( pxStreamBuffer );
+
+            /* If this function was invoked by a message buffer read then
+             * xBytesToStoreMessageLength holds the number of bytes used to hold
+             * the length of the next discrete message.  If this function was
+             * invoked by a stream buffer read then xBytesToStoreMessageLength will
+             * be 0. */
+            if( xBytesAvailable <= xBytesToStoreMessageLength )
+            {
+                /* Clear notification state as going to wait for data. */
+                ( void ) xTaskNotifyStateClear( NULL );
+
+                /* Should only be one reader. */
+                configASSERT( pxStreamBuffer->xTaskWaitingToReceive == NULL );
+                pxStreamBuffer->xTaskWaitingToReceive = xTaskGetCurrentTaskHandle();
+            }
+            else
+            {
+                mtCOVERAGE_TEST_MARKER();
+            }
+        }
+        taskEXIT_CRITICAL();
+
+        if( xBytesAvailable <= xBytesToStoreMessageLength )
+        {
+            /* Wait for data to be available. */
+            traceBLOCKING_ON_STREAM_BUFFER_RECEIVE( xStreamBuffer );
+            ( void ) xTaskNotifyWait( ( uint32_t ) 0, ( uint32_t ) 0, NULL, xTicksToWait );
+            pxStreamBuffer->xTaskWaitingToReceive = NULL;
+
+            /* Recheck the data available after blocking. */
+            xBytesAvailable = prvBytesInBuffer( pxStreamBuffer );
+        }
+        else
+        {
+            mtCOVERAGE_TEST_MARKER();
+        }
+    }
+    else
+    {
+        xBytesAvailable = prvBytesInBuffer( pxStreamBuffer );
+    }
+
+    /* Whether receiving a discrete message (where xBytesToStoreMessageLength
+     * holds the number of bytes used to store the message length) or a stream of
+     * bytes (where xBytesToStoreMessageLength is zero), the number of bytes
+     * available must be greater than xBytesToStoreMessageLength to be able to
+     * read bytes from the buffer. */
+    if( xBytesAvailable > xBytesToStoreMessageLength )
+    {
+        xReceivedLength = prvReadMessageFromBuffer( pxStreamBuffer, pvRxData, xBufferLengthBytes, xBytesAvailable, xBytesToStoreMessageLength );
+
+        /* Was a task waiting for space in the buffer? */
+        if( xReceivedLength != ( size_t ) 0 )
+        {
+            traceSTREAM_BUFFER_RECEIVE( xStreamBuffer, xReceivedLength );
+            sbRECEIVE_COMPLETED( pxStreamBuffer );
+        }
+        else
+        {
+            mtCOVERAGE_TEST_MARKER();
+        }
+    }
+    else
+    {
+        traceSTREAM_BUFFER_RECEIVE_FAILED( xStreamBuffer );
+        mtCOVERAGE_TEST_MARKER();
+    }
+
+    return xReceivedLength;
+}
+/*-----------------------------------------------------------*/
+
+size_t xStreamBufferNextMessageLengthBytes( StreamBufferHandle_t xStreamBuffer )
+{
+    StreamBuffer_t * const pxStreamBuffer = xStreamBuffer;
+    size_t xReturn, xBytesAvailable, xOriginalTail;
+    configMESSAGE_BUFFER_LENGTH_TYPE xTempReturn;
+
+    configASSERT( pxStreamBuffer );
+
+    /* Ensure the stream buffer is being used as a message buffer. */
+    if( ( pxStreamBuffer->ucFlags & sbFLAGS_IS_MESSAGE_BUFFER ) != ( uint8_t ) 0 )
+    {
+        xBytesAvailable = prvBytesInBuffer( pxStreamBuffer );
+
+        if( xBytesAvailable > sbBYTES_TO_STORE_MESSAGE_LENGTH )
+        {
+            /* The number of bytes available is greater than the number of bytes
+             * required to hold the length of the next message, so another message
+             * is available.  Return its length without removing the length bytes
+             * from the buffer.  A copy of the tail is stored so the buffer can be
+             * returned to its prior state as the message is not actually being
+             * removed from the buffer. */
+            xOriginalTail = pxStreamBuffer->xTail;
+            ( void ) prvReadBytesFromBuffer( pxStreamBuffer, ( uint8_t * ) &xTempReturn, sbBYTES_TO_STORE_MESSAGE_LENGTH, xBytesAvailable );
+            xReturn = ( size_t ) xTempReturn;
+            pxStreamBuffer->xTail = xOriginalTail;
+        }
+        else
+        {
+            /* The minimum amount of bytes in a message buffer is
+             * ( sbBYTES_TO_STORE_MESSAGE_LENGTH + 1 ), so if xBytesAvailable is
+             * less than sbBYTES_TO_STORE_MESSAGE_LENGTH the only other valid
+             * value is 0. */
+            configASSERT( xBytesAvailable == 0 );
+            xReturn = 0;
+        }
+    }
+    else
+    {
+        xReturn = 0;
+    }
+
+    return xReturn;
+}
+/*-----------------------------------------------------------*/
+
+size_t xStreamBufferReceiveFromISR( StreamBufferHandle_t xStreamBuffer,
+                                    void * pvRxData,
+                                    size_t xBufferLengthBytes,
+                                    BaseType_t * const pxHigherPriorityTaskWoken )
+{
+    StreamBuffer_t * const pxStreamBuffer = xStreamBuffer;
+    size_t xReceivedLength = 0, xBytesAvailable, xBytesToStoreMessageLength;
+
+    configASSERT( pvRxData );
+    configASSERT( pxStreamBuffer );
+
+    /* This receive function is used by both message buffers, which store
+     * discrete messages, and stream buffers, which store a continuous stream of
+     * bytes.  Discrete messages include an additional
+     * sbBYTES_TO_STORE_MESSAGE_LENGTH bytes that hold the length of the
+     * message. */
+    if( ( pxStreamBuffer->ucFlags & sbFLAGS_IS_MESSAGE_BUFFER ) != ( uint8_t ) 0 )
+    {
+        xBytesToStoreMessageLength = sbBYTES_TO_STORE_MESSAGE_LENGTH;
+    }
+    else
+    {
+        xBytesToStoreMessageLength = 0;
+    }
+
+    xBytesAvailable = prvBytesInBuffer( pxStreamBuffer );
+
+    /* Whether receiving a discrete message (where xBytesToStoreMessageLength
+     * holds the number of bytes used to store the message length) or a stream of
+     * bytes (where xBytesToStoreMessageLength is zero), the number of bytes
+     * available must be greater than xBytesToStoreMessageLength to be able to
+     * read bytes from the buffer. */
+    if( xBytesAvailable > xBytesToStoreMessageLength )
+    {
+        xReceivedLength = prvReadMessageFromBuffer( pxStreamBuffer, pvRxData, xBufferLengthBytes, xBytesAvailable, xBytesToStoreMessageLength );
+
+        /* Was a task waiting for space in the buffer? */
+        if( xReceivedLength != ( size_t ) 0 )
+        {
+            sbRECEIVE_COMPLETED_FROM_ISR( pxStreamBuffer, pxHigherPriorityTaskWoken );
+        }
+        else
+        {
+            mtCOVERAGE_TEST_MARKER();
+        }
+    }
+    else
+    {
+        mtCOVERAGE_TEST_MARKER();
+    }
+
+    traceSTREAM_BUFFER_RECEIVE_FROM_ISR( xStreamBuffer, xReceivedLength );
+
+    return xReceivedLength;
+}
+/*-----------------------------------------------------------*/
+
+static size_t prvReadMessageFromBuffer( StreamBuffer_t * pxStreamBuffer,
+                                        void * pvRxData,
+                                        size_t xBufferLengthBytes,
+                                        size_t xBytesAvailable,
+                                        size_t xBytesToStoreMessageLength )
+{
+    size_t xOriginalTail, xReceivedLength, xNextMessageLength;
+    configMESSAGE_BUFFER_LENGTH_TYPE xTempNextMessageLength;
+
+    if( xBytesToStoreMessageLength != ( size_t ) 0 )
+    {
+        /* A discrete message is being received.  First receive the length
+         * of the message.  A copy of the tail is stored so the buffer can be
+         * returned to its prior state if the length of the message is too
+         * large for the provided buffer. */
+        xOriginalTail = pxStreamBuffer->xTail;
+        ( void ) prvReadBytesFromBuffer( pxStreamBuffer, ( uint8_t * ) &xTempNextMessageLength, xBytesToStoreMessageLength, xBytesAvailable );
+        xNextMessageLength = ( size_t ) xTempNextMessageLength;
+
+        /* Reduce the number of bytes available by the number of bytes just
+         * read out. */
+        xBytesAvailable -= xBytesToStoreMessageLength;
+
+        /* Check there is enough space in the buffer provided by the
+         * user. */
+        if( xNextMessageLength > xBufferLengthBytes )
+        {
+            /* The user has provided insufficient space to read the message
+             * so return the buffer to its previous state (so the length of
+             * the message is in the buffer again). */
+            pxStreamBuffer->xTail = xOriginalTail;
+            xNextMessageLength = 0;
+        }
+        else
+        {
+            mtCOVERAGE_TEST_MARKER();
+        }
+    }
+    else
+    {
+        /* A stream of bytes is being received (as opposed to a discrete
+         * message), so read as many bytes as possible. */
+        xNextMessageLength = xBufferLengthBytes;
+    }
+
+    /* Read the actual data. */
+    xReceivedLength = prvReadBytesFromBuffer( pxStreamBuffer, ( uint8_t * ) pvRxData, xNextMessageLength, xBytesAvailable ); /*lint !e9079 Data storage area is implemented as uint8_t array for ease of sizing, indexing and alignment. */
+
+    return xReceivedLength;
+}
+/*-----------------------------------------------------------*/
+
+BaseType_t xStreamBufferIsEmpty( StreamBufferHandle_t xStreamBuffer )
+{
+    const StreamBuffer_t * const pxStreamBuffer = xStreamBuffer;
+    BaseType_t xReturn;
+    size_t xTail;
+
+    configASSERT( pxStreamBuffer );
+
+    /* True if no bytes are available. */
+    xTail = pxStreamBuffer->xTail;
+
+    if( pxStreamBuffer->xHead == xTail )
+    {
+        xReturn = pdTRUE;
+    }
+    else
+    {
+        xReturn = pdFALSE;
+    }
+
+    return xReturn;
+}
+/*-----------------------------------------------------------*/
+
+BaseType_t xStreamBufferIsFull( StreamBufferHandle_t xStreamBuffer )
+{
+    BaseType_t xReturn;
+    size_t xBytesToStoreMessageLength;
+    const StreamBuffer_t * const pxStreamBuffer = xStreamBuffer;
+
+    configASSERT( pxStreamBuffer );
+
+    /* This generic version of the receive function is used by both message
+     * buffers, which store discrete messages, and stream buffers, which store a
+     * continuous stream of bytes.  Discrete messages include an additional
+     * sbBYTES_TO_STORE_MESSAGE_LENGTH bytes that hold the length of the message. */
+    if( ( pxStreamBuffer->ucFlags & sbFLAGS_IS_MESSAGE_BUFFER ) != ( uint8_t ) 0 )
+    {
+        xBytesToStoreMessageLength = sbBYTES_TO_STORE_MESSAGE_LENGTH;
+    }
+    else
+    {
+        xBytesToStoreMessageLength = 0;
+    }
+
+    /* True if the available space equals zero. */
+    if( xStreamBufferSpacesAvailable( xStreamBuffer ) <= xBytesToStoreMessageLength )
+    {
+        xReturn = pdTRUE;
+    }
+    else
+    {
+        xReturn = pdFALSE;
+    }
+
+    return xReturn;
+}
+/*-----------------------------------------------------------*/
+
+BaseType_t xStreamBufferSendCompletedFromISR( StreamBufferHandle_t xStreamBuffer,
+                                              BaseType_t * pxHigherPriorityTaskWoken )
+{
+    StreamBuffer_t * const pxStreamBuffer = xStreamBuffer;
+    BaseType_t xReturn;
+    UBaseType_t uxSavedInterruptStatus;
+
+    configASSERT( pxStreamBuffer );
+
+    uxSavedInterruptStatus = ( UBaseType_t ) portSET_INTERRUPT_MASK_FROM_ISR();
+    {
+        if( ( pxStreamBuffer )->xTaskWaitingToReceive != NULL )
+        {
+            ( void ) xTaskNotifyFromISR( ( pxStreamBuffer )->xTaskWaitingToReceive,
+                                         ( uint32_t ) 0,
+                                         eNoAction,
+                                         pxHigherPriorityTaskWoken );
+            ( pxStreamBuffer )->xTaskWaitingToReceive = NULL;
+            xReturn = pdTRUE;
+        }
+        else
+        {
+            xReturn = pdFALSE;
+        }
+    }
+    portCLEAR_INTERRUPT_MASK_FROM_ISR( uxSavedInterruptStatus );
+
+    return xReturn;
+}
+/*-----------------------------------------------------------*/
+
+BaseType_t xStreamBufferReceiveCompletedFromISR( StreamBufferHandle_t xStreamBuffer,
+                                                 BaseType_t * pxHigherPriorityTaskWoken )
+{
+    StreamBuffer_t * const pxStreamBuffer = xStreamBuffer;
+    BaseType_t xReturn;
+    UBaseType_t uxSavedInterruptStatus;
+
+    configASSERT( pxStreamBuffer );
+
+    uxSavedInterruptStatus = ( UBaseType_t ) portSET_INTERRUPT_MASK_FROM_ISR();
+    {
+        if( ( pxStreamBuffer )->xTaskWaitingToSend != NULL )
+        {
+            ( void ) xTaskNotifyFromISR( ( pxStreamBuffer )->xTaskWaitingToSend,
+                                         ( uint32_t ) 0,
+                                         eNoAction,
+                                         pxHigherPriorityTaskWoken );
+            ( pxStreamBuffer )->xTaskWaitingToSend = NULL;
+            xReturn = pdTRUE;
+        }
+        else
+        {
+            xReturn = pdFALSE;
+        }
+    }
+    portCLEAR_INTERRUPT_MASK_FROM_ISR( uxSavedInterruptStatus );
+
+    return xReturn;
+}
+/*-----------------------------------------------------------*/
+
+static size_t prvWriteBytesToBuffer( StreamBuffer_t * const pxStreamBuffer,
+                                     const uint8_t * pucData,
+                                     size_t xCount )
+{
+    size_t xNextHead, xFirstLength;
+
+    configASSERT( xCount > ( size_t ) 0 );
+
+    xNextHead = pxStreamBuffer->xHead;
+
+    /* Calculate the number of bytes that can be added in the first write -
+     * which may be less than the total number of bytes that need to be added if
+     * the buffer will wrap back to the beginning. */
+    xFirstLength = configMIN( pxStreamBuffer->xLength - xNextHead, xCount );
+
+    /* Write as many bytes as can be written in the first write. */
+    configASSERT( ( xNextHead + xFirstLength ) <= pxStreamBuffer->xLength );
+    ( void ) memcpy( ( void * ) ( &( pxStreamBuffer->pucBuffer[ xNextHead ] ) ), ( const void * ) pucData, xFirstLength ); /*lint !e9087 memcpy() requires void *. */
+
+    /* If the number of bytes written was less than the number that could be
+     * written in the first write... */
+    if( xCount > xFirstLength )
+    {
+        /* ...then write the remaining bytes to the start of the buffer. */
+        configASSERT( ( xCount - xFirstLength ) <= pxStreamBuffer->xLength );
+        ( void ) memcpy( ( void * ) pxStreamBuffer->pucBuffer, ( const void * ) &( pucData[ xFirstLength ] ), xCount - xFirstLength ); /*lint !e9087 memcpy() requires void *. */
+    }
+    else
+    {
+        mtCOVERAGE_TEST_MARKER();
+    }
+
+    xNextHead += xCount;
+
+    if( xNextHead >= pxStreamBuffer->xLength )
+    {
+        xNextHead -= pxStreamBuffer->xLength;
+    }
+    else
+    {
+        mtCOVERAGE_TEST_MARKER();
+    }
+
+    pxStreamBuffer->xHead = xNextHead;
+
+    return xCount;
+}
+/*-----------------------------------------------------------*/
+
+static size_t prvReadBytesFromBuffer( StreamBuffer_t * pxStreamBuffer,
+                                      uint8_t * pucData,
+                                      size_t xMaxCount,
+                                      size_t xBytesAvailable )
+{
+    size_t xCount, xFirstLength, xNextTail;
+
+    /* Use the minimum of the wanted bytes and the available bytes. */
+    xCount = configMIN( xBytesAvailable, xMaxCount );
+
+    if( xCount > ( size_t ) 0 )
+    {
+        xNextTail = pxStreamBuffer->xTail;
+
+        /* Calculate the number of bytes that can be read - which may be
+         * less than the number wanted if the data wraps around to the start of
+         * the buffer. */
+        xFirstLength = configMIN( pxStreamBuffer->xLength - xNextTail, xCount );
+
+        /* Obtain the number of bytes it is possible to obtain in the first
+         * read.  Asserts check bounds of read and write. */
+        configASSERT( xFirstLength <= xMaxCount );
+        configASSERT( ( xNextTail + xFirstLength ) <= pxStreamBuffer->xLength );
+        ( void ) memcpy( ( void * ) pucData, ( const void * ) &( pxStreamBuffer->pucBuffer[ xNextTail ] ), xFirstLength ); /*lint !e9087 memcpy() requires void *. */
+
+        /* If the total number of wanted bytes is greater than the number
+         * that could be read in the first read... */
+        if( xCount > xFirstLength )
+        {
+            /*...then read the remaining bytes from the start of the buffer. */
+            configASSERT( xCount <= xMaxCount );
+            ( void ) memcpy( ( void * ) &( pucData[ xFirstLength ] ), ( void * ) ( pxStreamBuffer->pucBuffer ), xCount - xFirstLength ); /*lint !e9087 memcpy() requires void *. */
+        }
+        else
+        {
+            mtCOVERAGE_TEST_MARKER();
+        }
+
+        /* Move the tail pointer to effectively remove the data read from
+         * the buffer. */
+        xNextTail += xCount;
+
+        if( xNextTail >= pxStreamBuffer->xLength )
+        {
+            xNextTail -= pxStreamBuffer->xLength;
+        }
+
+        pxStreamBuffer->xTail = xNextTail;
+    }
+    else
+    {
+        mtCOVERAGE_TEST_MARKER();
+    }
+
+    return xCount;
+}
+/*-----------------------------------------------------------*/
+
+static size_t prvBytesInBuffer( const StreamBuffer_t * const pxStreamBuffer )
+{
+/* Returns the distance between xTail and xHead. */
+    size_t xCount;
+
+    xCount = pxStreamBuffer->xLength + pxStreamBuffer->xHead;
+    xCount -= pxStreamBuffer->xTail;
+
+    if( xCount >= pxStreamBuffer->xLength )
+    {
+        xCount -= pxStreamBuffer->xLength;
+    }
+    else
+    {
+        mtCOVERAGE_TEST_MARKER();
+    }
+
+    return xCount;
+}
+/*-----------------------------------------------------------*/
+
+static void prvInitialiseNewStreamBuffer( StreamBuffer_t * const pxStreamBuffer,
+                                          uint8_t * const pucBuffer,
+                                          size_t xBufferSizeBytes,
+                                          size_t xTriggerLevelBytes,
+                                          uint8_t ucFlags )
+{
+    /* Assert here is deliberately writing to the entire buffer to ensure it can
+     * be written to without generating exceptions, and is setting the buffer to a
+     * known value to assist in development/debugging. */
+    #if ( configASSERT_DEFINED == 1 )
+        {
+            /* The value written just has to be identifiable when looking at the
+             * memory.  Don't use 0xA5 as that is the stack fill value and could
+             * result in confusion as to what is actually being observed. */
+            const BaseType_t xWriteValue = 0x55;
+            configASSERT( memset( pucBuffer, ( int ) xWriteValue, xBufferSizeBytes ) == pucBuffer );
+        } /*lint !e529 !e438 xWriteValue is only used if configASSERT() is defined. */
+    #endif
+
+    ( void ) memset( ( void * ) pxStreamBuffer, 0x00, sizeof( StreamBuffer_t ) ); /*lint !e9087 memset() requires void *. */
+    pxStreamBuffer->pucBuffer = pucBuffer;
+    pxStreamBuffer->xLength = xBufferSizeBytes;
+    pxStreamBuffer->xTriggerLevelBytes = xTriggerLevelBytes;
+    pxStreamBuffer->ucFlags = ucFlags;
+}
+
+#if ( configUSE_TRACE_FACILITY == 1 )
+
+    UBaseType_t uxStreamBufferGetStreamBufferNumber( StreamBufferHandle_t xStreamBuffer )
+    {
+        return xStreamBuffer->uxStreamBufferNumber;
+    }
+
+#endif /* configUSE_TRACE_FACILITY */
+/*-----------------------------------------------------------*/
+
+#if ( configUSE_TRACE_FACILITY == 1 )
+
+    void vStreamBufferSetStreamBufferNumber( StreamBufferHandle_t xStreamBuffer,
+                                             UBaseType_t uxStreamBufferNumber )
+    {
+        xStreamBuffer->uxStreamBufferNumber = uxStreamBufferNumber;
+    }
+
+#endif /* configUSE_TRACE_FACILITY */
+/*-----------------------------------------------------------*/
+
+#if ( configUSE_TRACE_FACILITY == 1 )
+
+    uint8_t ucStreamBufferGetStreamBufferType( StreamBufferHandle_t xStreamBuffer )
+    {
+        return( xStreamBuffer->ucFlags & sbFLAGS_IS_MESSAGE_BUFFER );
+    }
+
+#endif /* configUSE_TRACE_FACILITY */
+/*-----------------------------------------------------------*/