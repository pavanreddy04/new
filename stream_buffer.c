/*
 * FreeRTOS Kernel <DEVELOPMENT BRANCH>
 * Copyright (C) 2021 Amazon.com, Inc. or its affiliates.  All Rights Reserved.
 *
 * SPDX-License-Identifier: MIT
 *
 * Permission is hereby granted, free of charge, to any person obtaining a copy of
 * this software and associated documentation files (the "Software"), to deal in
 * the Software without restriction, including without limitation the rights to
 * use, copy, modify, merge, publish, distribute, sublicense, and/or sell copies of
 * the Software, and to permit persons to whom the Software is furnished to do so,
 * subject to the following conditions:
 *
 * The above copyright notice and this permission notice shall be included in all
 * copies or substantial portions of the Software.
 *
 * THE SOFTWARE IS PROVIDED "AS IS", WITHOUT WARRANTY OF ANY KIND, EXPRESS OR
 * IMPLIED, INCLUDING BUT NOT LIMITED TO THE WARRANTIES OF MERCHANTABILITY, FITNESS
 * FOR A PARTICULAR PURPOSE AND NONINFRINGEMENT. IN NO EVENT SHALL THE AUTHORS OR
 * COPYRIGHT HOLDERS BE LIABLE FOR ANY CLAIM, DAMAGES OR OTHER LIABILITY, WHETHER
 * IN AN ACTION OF CONTRACT, TORT OR OTHERWISE, ARISING FROM, OUT OF OR IN
 * CONNECTION WITH THE SOFTWARE OR THE USE OR OTHER DEALINGS IN THE SOFTWARE.
 *
 * https://www.FreeRTOS.org
 * https://github.com/FreeRTOS
 *
 */

/* Standard includes. */
#include <stdint.h>
#include <string.h>

/* Defining MPU_WRAPPERS_INCLUDED_FROM_API_FILE prevents task.h from redefining
 * all the API functions to use the MPU wrappers.  That should only be done when
 * task.h is included from an application file. */
#define MPU_WRAPPERS_INCLUDED_FROM_API_FILE

/* FreeRTOS includes. */
#include "FreeRTOS.h"
#include "task.h"
#include "stream_buffer.h"

#if ( configUSE_TASK_NOTIFICATIONS != 1 )
    #error configUSE_TASK_NOTIFICATIONS must be set to 1 to build stream_buffer.c
#endif

/* Lint e961, e9021 and e750 are suppressed as a MISRA exception justified
 * because the MPU ports require MPU_WRAPPERS_INCLUDED_FROM_API_FILE to be defined
 * for the header files above, but not in this file, in order to generate the
 * correct privileged Vs unprivileged linkage and placement. */
#undef MPU_WRAPPERS_INCLUDED_FROM_API_FILE /*lint !e961 !e750 !e9021. */

/* If the user has not provided application specific Rx notification macros,
 * or #defined the notification macros away, then provide default implementations
 * that uses task notifications. */
/*lint -save -e9026 Function like macros allowed and needed here so they can be overridden. */
#ifndef sbRECEIVE_COMPLETED
    #define sbRECEIVE_COMPLETED( pxStreamBuffer )                         \
    vTaskSuspendAll();                                                    \
    {                                                                     \
        if( ( pxStreamBuffer )->xTaskWaitingToSend != NULL )              \
        {                                                                 \
            ( void ) xTaskNotify( ( pxStreamBuffer )->xTaskWaitingToSend, \
                                  ( uint32_t ) 0,                         \
                                  eNoAction );                            \
            ( pxStreamBuffer )->xTaskWaitingToSend = NULL;                \
        }                                                                 \
    }                                                                     \
    ( void ) xTaskResumeAll();
#endif /* sbRECEIVE_COMPLETED */

/* If user has provided a per-instance receive complete callback, then
 * invoke the callback else use the receive complete macro which is provided by default for all instances.
 */
#if ( configUSE_SB_COMPLETED_CALLBACK == 1 )
    #define prvRECEIVE_COMPLETED( pxStreamBuffer )                                       \
    {                                                                                    \
        if( pxStreamBuffer->pxReceiveCompletedCallback != NULL )                         \
        {                                                                                \
            pxStreamBuffer->pxReceiveCompletedCallback( pxStreamBuffer, pdFALSE, NULL ); \
        }                                                                                \
        else                                                                             \
        {                                                                                \
            sbRECEIVE_COMPLETED( pxStreamBuffer );                                       \
        }                                                                                \
    }
#else /* if ( configUSE_SB_COMPLETED_CALLBACK == 1 ) */
    #define prvRECEIVE_COMPLETED( pxStreamBuffer )    sbRECEIVE_COMPLETED( pxStreamBuffer )
#endif /* if ( configUSE_SB_COMPLETED_CALLBACK == 1 ) */

#ifndef sbRECEIVE_COMPLETED_FROM_ISR
    #define sbRECEIVE_COMPLETED_FROM_ISR( pxStreamBuffer,                            \
                                          pxHigherPriorityTaskWoken )                \
    {                                                                                \
        UBaseType_t uxSavedInterruptStatus;                                          \
                                                                                     \
        uxSavedInterruptStatus = ( UBaseType_t ) portSET_INTERRUPT_MASK_FROM_ISR();  \
        {                                                                            \
            if( ( pxStreamBuffer )->xTaskWaitingToSend != NULL )                     \
            {                                                                        \
                ( void ) xTaskNotifyFromISR( ( pxStreamBuffer )->xTaskWaitingToSend, \
                                             ( uint32_t ) 0,                         \
                                             eNoAction,                              \
                                             pxHigherPriorityTaskWoken );            \
                ( pxStreamBuffer )->xTaskWaitingToSend = NULL;                       \
            }                                                                        \
        }                                                                            \
        portCLEAR_INTERRUPT_MASK_FROM_ISR( uxSavedInterruptStatus );                 \
    }
#endif /* sbRECEIVE_COMPLETED_FROM_ISR */

#if ( configUSE_SB_COMPLETED_CALLBACK == 1 )
    #define prvRECEIVE_COMPLETED_FROM_ISR( pxStreamBuffer,                                                   \
                                           pxHigherPriorityTaskWoken )                                       \
    {                                                                                                        \
        if( pxStreamBuffer->pxReceiveCompletedCallback != NULL )                                             \
        {                                                                                                    \
            pxStreamBuffer->pxReceiveCompletedCallback( pxStreamBuffer, pdTRUE, pxHigherPriorityTaskWoken ); \
        }                                                                                                    \
        else                                                                                                 \
        {                                                                                                    \
            sbRECEIVE_COMPLETED_FROM_ISR( pxStreamBuffer, pxHigherPriorityTaskWoken );                       \
        }                                                                                                    \
    }
#else /* if ( configUSE_SB_COMPLETED_CALLBACK == 1 ) */
    #define prvRECEIVE_COMPLETED_FROM_ISR( pxStreamBuffer, pxHigherPriorityTaskWoken ) \
    sbRECEIVE_COMPLETED_FROM_ISR( pxStreamBuffer, pxHigherPriorityTaskWoken )
#endif /* if ( configUSE_SB_COMPLETED_CALLBACK == 1 ) */

/* If the user has not provided an application specific Tx notification macro,
 * or #defined the notification macro away, then provide a default
 * implementation that uses task notifications.
 */
#ifndef sbSEND_COMPLETED
    #define sbSEND_COMPLETED( pxStreamBuffer )                               \
    vTaskSuspendAll();                                                       \
    {                                                                        \
        if( ( pxStreamBuffer )->xTaskWaitingToReceive != NULL )              \
        {                                                                    \
            ( void ) xTaskNotify( ( pxStreamBuffer )->xTaskWaitingToReceive, \
                                  ( uint32_t ) 0,                            \
                                  eNoAction );                               \
            ( pxStreamBuffer )->xTaskWaitingToReceive = NULL;                \
        }                                                                    \
    }                                                                        \
    ( void ) xTaskResumeAll();
#endif /* sbSEND_COMPLETED */

/* If user has provided a per-instance send completed callback, then
 * invoke the callback else use the send complete macro which is provided by default for all instances.
 */
#if ( configUSE_SB_COMPLETED_CALLBACK == 1 )
    #define prvSEND_COMPLETED( pxStreamBuffer )                                       \
    {                                                                                 \
        if( pxStreamBuffer->pxSendCompletedCallback != NULL )                         \
        {                                                                             \
            pxStreamBuffer->pxSendCompletedCallback( pxStreamBuffer, pdFALSE, NULL ); \
        }                                                                             \
        else                                                                          \
        {                                                                             \
            sbSEND_COMPLETED( pxStreamBuffer );                                       \
        }                                                                             \
    }
#else /* if ( configUSE_SB_COMPLETED_CALLBACK == 1 ) */
    #define prvSEND_COMPLETED( pxStreamBuffer )    sbSEND_COMPLETED( pxStreamBuffer )
#endif /* if ( configUSE_SB_COMPLETED_CALLBACK == 1 ) */


#ifndef sbSEND_COMPLETE_FROM_ISR
    #define sbSEND_COMPLETE_FROM_ISR( pxStreamBuffer, pxHigherPriorityTaskWoken )       \
    {                                                                                   \
        UBaseType_t uxSavedInterruptStatus;                                             \
                                                                                        \
        uxSavedInterruptStatus = ( UBaseType_t ) portSET_INTERRUPT_MASK_FROM_ISR();     \
        {                                                                               \
            if( ( pxStreamBuffer )->xTaskWaitingToReceive != NULL )                     \
            {                                                                           \
                ( void ) xTaskNotifyFromISR( ( pxStreamBuffer )->xTaskWaitingToReceive, \
                                             ( uint32_t ) 0,                            \
                                             eNoAction,                                 \
                                             pxHigherPriorityTaskWoken );               \
                ( pxStreamBuffer )->xTaskWaitingToReceive = NULL;                       \
            }                                                                           \
        }                                                                               \
        portCLEAR_INTERRUPT_MASK_FROM_ISR( uxSavedInterruptStatus );                    \
    }
#endif /* sbSEND_COMPLETE_FROM_ISR */


#if ( configUSE_SB_COMPLETED_CALLBACK == 1 )
    #define prvSEND_COMPLETE_FROM_ISR( pxStreamBuffer, pxHigherPriorityTaskWoken )                        \
    {                                                                                                     \
        if( pxStreamBuffer->pxSendCompletedCallback != NULL )                                             \
        {                                                                                                 \
            pxStreamBuffer->pxSendCompletedCallback( pxStreamBuffer, pdTRUE, pxHigherPriorityTaskWoken ); \
        }                                                                                                 \
        else                                                                                              \
        {                                                                                                 \
            sbSEND_COMPLETE_FROM_ISR( pxStreamBuffer, pxHigherPriorityTaskWoken );                        \
        }                                                                                                 \
    }
#else /* if ( configUSE_SB_COMPLETED_CALLBACK == 1 ) */
    #define prvSEND_COMPLETE_FROM_ISR( pxStreamBuffer, pxHigherPriorityTaskWoken ) \
    sbSEND_COMPLETE_FROM_ISR( pxStreamBuffer, pxHigherPriorityTaskWoken )
#endif /* if ( configUSE_SB_COMPLETED_CALLBACK == 1 ) */

/*lint -restore (9026) */

/* The number of bytes used to hold the length of a message in the buffer. */
#define sbBYTES_TO_STORE_MESSAGE_LENGTH    ( sizeof( configMESSAGE_BUFFER_LENGTH_TYPE ) )

/* Bits stored in the ucFlags field of the stream buffer. */
#define sbFLAGS_IS_MESSAGE_BUFFER          ( ( uint8_t ) 1 ) /* Set if the stream buffer was created as a message buffer, in which case it holds discrete messages rather than a stream. */
#define sbFLAGS_IS_STATICALLY_ALLOCATED    ( ( uint8_t ) 2 ) /* Set if the stream buffer was created using statically allocated memory. */

/*-----------------------------------------------------------*/

/* Structure that hold state information on the buffer. */
typedef struct StreamBufferDef_t                 /*lint !e9058 Style convention uses tag. */
{
    volatile size_t xTail;                       /* Index to the next item to read within the buffer. */
    volatile size_t xHead;                       /* Index to the next item to write within the buffer. */
    size_t xLength;                              /* The length of the buffer pointed to by pucBuffer. */
    size_t xTriggerLevelBytes;                   /* The number of bytes that must be in the stream buffer before a task that is waiting for data is unblocked. */
    volatile TaskHandle_t xTaskWaitingToReceive; /* Holds the handle of a task waiting for data, or NULL if no tasks are waiting. */
    volatile TaskHandle_t xTaskWaitingToSend;    /* Holds the handle of a task waiting to send data to a message buffer that is full. */
    uint8_t * pucBuffer;                         /* Points to the buffer itself - that is - the RAM that stores the data passed through the buffer. */
    uint8_t ucFlags;

    #if ( configUSE_TRACE_FACILITY == 1 )
        UBaseType_t uxStreamBufferNumber; /* Used for tracing purposes. */
    #endif

    #if ( configUSE_SB_COMPLETED_CALLBACK == 1 )
        StreamBufferCallbackFunction_t pxSendCompletedCallback;    /* Optional callback called on send complete. sbSEND_COMPLETED is called if this is NULL. */
        StreamBufferCallbackFunction_t pxReceiveCompletedCallback; /* Optional callback called on receive complete.  sbRECEIVE_COMPLETED is called if this is NULL. */
    #endif
} StreamBuffer_t;

/*
 * The number of bytes available to be read from the buffer.
 */
static size_t prvBytesInBuffer( const StreamBuffer_t * const pxStreamBuffer ) PRIVILEGED_FUNCTION;

/*
 * Add xCount bytes from pucData into the pxStreamBuffer's data storage area.
 * This function does not update the buffer's xHead pointer, so multiple writes
 * may be chained together "atomically". This is useful for Message Buffers where
 * the length and data bytes are written in two separate chunks, and we don't want
 * the reader to see the buffer as having grown until after all data is copied over.
 * This function takes a custom xHead value to indicate where to write to (necessary
 * for chaining) and returns the the resulting xHead position.
 * To mark the write as complete, manually set the buffer's xHead field with the
 * returned xHead from this function.
 */
static size_t prvWriteBytesToBuffer( StreamBuffer_t * const pxStreamBuffer,
                                     const uint8_t * pucData,
                                     size_t xCount,
                                     size_t xHead ) PRIVILEGED_FUNCTION;

/*
 * If the stream buffer is being used as a message buffer, then reads an entire
 * message out of the buffer.  If the stream buffer is being used as a stream
 * buffer then read as many bytes as possible from the buffer.
 * prvReadBytesFromBuffer() is called to actually extract the bytes from the
 * buffer's data storage area.
 */
static size_t prvReadMessageFromBuffer( StreamBuffer_t * pxStreamBuffer,
                                        void * pvRxData,
                                        size_t xBufferLengthBytes,
                                        size_t xBytesAvailable ) PRIVILEGED_FUNCTION;

/*
 * If the stream buffer is being used as a message buffer, then writes an entire
 * message to the buffer.  If the stream buffer is being used as a stream
 * buffer then write as many bytes as possible to the buffer.
 * prvWriteBytestoBuffer() is called to actually send the bytes to the buffer's
 * data storage area.
 */
static size_t prvWriteMessageToBuffer( StreamBuffer_t * const pxStreamBuffer,
                                       const void * pvTxData,
                                       size_t xDataLengthBytes,
                                       size_t xSpace,
                                       size_t xRequiredSpace ) PRIVILEGED_FUNCTION;

/*
 * Copies xCount bytes from the pxStreamBuffer's data storage area to pucData.
 * This function does not update the buffer's xTail pointer, so multiple reads
 * may be chained together "atomically". This is useful for Message Buffers where
 * the length and data bytes are read in two separate chunks, and we don't want
 * the writer to see the buffer as having more free space until after all data is
 * copied over, especially if we have to abort the read due to insufficient receiving space.
 * This function takes a custom xTail value to indicate where to read from (necessary
 * for chaining) and returns the the resulting xTail position.
 * To mark the read as complete, manually set the buffer's xTail field with the
 * returned xTail from this function.
 */
static size_t prvReadBytesFromBuffer( StreamBuffer_t * pxStreamBuffer,
                                      uint8_t * pucData,
                                      size_t xCount,
                                      size_t xTail ) PRIVILEGED_FUNCTION;

/*
 * Called by both pxStreamBufferCreate() and pxStreamBufferCreateStatic() to
 * initialise the members of the newly created stream buffer structure.
 */
static void prvInitialiseNewStreamBuffer( StreamBuffer_t * const pxStreamBuffer,
                                          uint8_t * const pucBuffer,
                                          size_t xBufferSizeBytes,
                                          size_t xTriggerLevelBytes,
                                          uint8_t ucFlags,
                                          StreamBufferCallbackFunction_t pxSendCompletedCallback,
                                          StreamBufferCallbackFunction_t pxReceiveCompletedCallback ) PRIVILEGED_FUNCTION;

/*-----------------------------------------------------------*/
#if ( configSUPPORT_DYNAMIC_ALLOCATION == 1 )
    StreamBufferHandle_t xStreamBufferGenericCreate( size_t xBufferSizeBytes,
                                                     size_t xTriggerLevelBytes,
                                                     BaseType_t xIsMessageBuffer,
                                                     StreamBufferCallbackFunction_t pxSendCompletedCallback,
                                                     StreamBufferCallbackFunction_t pxReceiveCompletedCallback )
    {
        uint8_t * pucAllocatedMemory;
        uint8_t ucFlags;

        /* In case the stream buffer is going to be used as a message buffer
         * (that is, it will hold discrete messages with a little meta data that
         * says how big the next message is) check the buffer will be large enough
         * to hold at least one message. */
        if( xIsMessageBuffer == pdTRUE )
        {
            /* Is a message buffer but not statically allocated. */
            ucFlags = sbFLAGS_IS_MESSAGE_BUFFER;
            configASSERT( xBufferSizeBytes > sbBYTES_TO_STORE_MESSAGE_LENGTH );
        }
        else
        {
            /* Not a message buffer and not statically allocated. */
            ucFlags = 0;
            configASSERT( xBufferSizeBytes > 0 );
        }

        configASSERT( xTriggerLevelBytes <= xBufferSizeBytes );

        /* A trigger level of 0 would cause a waiting task to unblock even when
         * the buffer was empty. */
        if( xTriggerLevelBytes == ( size_t ) 0 )
        {
            xTriggerLevelBytes = ( size_t ) 1;
        }

        /* A stream buffer requires a StreamBuffer_t structure and a buffer.
         * Both are allocated in a single call to pvPortMalloc().  The
         * StreamBuffer_t structure is placed at the start of the allocated memory
         * and the buffer follows immediately after.  The requested size is
         * incremented so the free space is returned as the user would expect -
         * this is a quirk of the implementation that means otherwise the free
         * space would be reported as one byte smaller than would be logically
         * expected. */
        if( xBufferSizeBytes < ( xBufferSizeBytes + 1 + sizeof( StreamBuffer_t ) ) )
        {
            xBufferSizeBytes++;
            pucAllocatedMemory = ( uint8_t * ) pvPortMalloc( xBufferSizeBytes + sizeof( StreamBuffer_t ) ); /*lint !e9079 malloc() only returns void*. */
        }
        else
        {
            pucAllocatedMemory = NULL;
        }

        if( pucAllocatedMemory != NULL )
        {
            prvInitialiseNewStreamBuffer( ( StreamBuffer_t * ) pucAllocatedMemory,       /* Structure at the start of the allocated memory. */ /*lint !e9087 Safe cast as allocated memory is aligned. */ /*lint !e826 Area is not too small and alignment is guaranteed provided malloc() behaves as expected and returns aligned buffer. */
                                          pucAllocatedMemory + sizeof( StreamBuffer_t ), /* Storage area follows. */ /*lint !e9016 Indexing past structure valid for uint8_t pointer, also storage area has no alignment requirement. */
                                          xBufferSizeBytes,
                                          xTriggerLevelBytes,
                                          ucFlags,
                                          pxSendCompletedCallback,
                                          pxReceiveCompletedCallback );

            traceSTREAM_BUFFER_CREATE( ( ( StreamBuffer_t * ) pucAllocatedMemory ), xIsMessageBuffer );
        }
        else
        {
            traceSTREAM_BUFFER_CREATE_FAILED( xIsMessageBuffer );
        }

        return ( StreamBufferHandle_t ) pucAllocatedMemory; /*lint !e9087 !e826 Safe cast as allocated memory is aligned. */
    }
#endif /* configSUPPORT_DYNAMIC_ALLOCATION */
/*-----------------------------------------------------------*/

#if ( configSUPPORT_STATIC_ALLOCATION == 1 )

    StreamBufferHandle_t xStreamBufferGenericCreateStatic( size_t xBufferSizeBytes,
                                                           size_t xTriggerLevelBytes,
                                                           BaseType_t xIsMessageBuffer,
                                                           uint8_t * const pucStreamBufferStorageArea,
                                                           StaticStreamBuffer_t * const pxStaticStreamBuffer,
                                                           StreamBufferCallbackFunction_t pxSendCompletedCallback,
                                                           StreamBufferCallbackFunction_t pxReceiveCompletedCallback )
    {
        StreamBuffer_t * const pxStreamBuffer = ( StreamBuffer_t * ) pxStaticStreamBuffer; /*lint !e740 !e9087 Safe cast as StaticStreamBuffer_t is opaque Streambuffer_t. */
        StreamBufferHandle_t xReturn;
        uint8_t ucFlags;

        configASSERT( pucStreamBufferStorageArea );
        configASSERT( pxStaticStreamBuffer );
        configASSERT( xTriggerLevelBytes <= xBufferSizeBytes );

        /* A trigger level of 0 would cause a waiting task to unblock even when
         * the buffer was empty. */
        if( xTriggerLevelBytes == ( size_t ) 0 )
        {
            xTriggerLevelBytes = ( size_t ) 1;
        }

        if( xIsMessageBuffer != pdFALSE )
        {
            /* Statically allocated message buffer. */
            ucFlags = sbFLAGS_IS_MESSAGE_BUFFER | sbFLAGS_IS_STATICALLY_ALLOCATED;
        }
        else
        {
            /* Statically allocated stream buffer. */
            ucFlags = sbFLAGS_IS_STATICALLY_ALLOCATED;
        }

        /* In case the stream buffer is going to be used as a message buffer
         * (that is, it will hold discrete messages with a little meta data that
         * says how big the next message is) check the buffer will be large enough
         * to hold at least one message. */
        configASSERT( xBufferSizeBytes > sbBYTES_TO_STORE_MESSAGE_LENGTH );

        #if ( configASSERT_DEFINED == 1 )
        {
            /* Sanity check that the size of the structure used to declare a
             * variable of type StaticStreamBuffer_t equals the size of the real
             * message buffer structure. */
            volatile size_t xSize = sizeof( StaticStreamBuffer_t );
            configASSERT( xSize == sizeof( StreamBuffer_t ) );
        } /*lint !e529 xSize is referenced is configASSERT() is defined. */
        #endif /* configASSERT_DEFINED */

        if( ( pucStreamBufferStorageArea != NULL ) && ( pxStaticStreamBuffer != NULL ) )
        {
            prvInitialiseNewStreamBuffer( pxStreamBuffer,
                                          pucStreamBufferStorageArea,
                                          xBufferSizeBytes,
                                          xTriggerLevelBytes,
                                          ucFlags,
                                          pxSendCompletedCallback,
                                          pxReceiveCompletedCallback );

            /* Remember this was statically allocated in case it is ever deleted
             * again. */
            pxStreamBuffer->ucFlags |= sbFLAGS_IS_STATICALLY_ALLOCATED;

            traceSTREAM_BUFFER_CREATE( pxStreamBuffer, xIsMessageBuffer );

            xReturn = ( StreamBufferHandle_t ) pxStaticStreamBuffer; /*lint !e9087 Data hiding requires cast to opaque type. */
        }
        else
        {
            xReturn = NULL;
            traceSTREAM_BUFFER_CREATE_STATIC_FAILED( xReturn, xIsMessageBuffer );
        }

        return xReturn;
    }
#endif /* ( configSUPPORT_STATIC_ALLOCATION == 1 ) */
/*-----------------------------------------------------------*/

void vStreamBufferDelete( StreamBufferHandle_t xStreamBuffer )
{
    StreamBuffer_t * pxStreamBuffer = xStreamBuffer;

    configASSERT( pxStreamBuffer );

    traceSTREAM_BUFFER_DELETE( xStreamBuffer );

    if( ( pxStreamBuffer->ucFlags & sbFLAGS_IS_STATICALLY_ALLOCATED ) == ( uint8_t ) pdFALSE )
    {
        #if ( configSUPPORT_DYNAMIC_ALLOCATION == 1 )
        {
            /* Both the structure and the buffer were allocated using a single call
            * to pvPortMalloc(), hence only one call to vPortFree() is required. */
            vPortFree( ( void * ) pxStreamBuffer ); /*lint !e9087 Standard free() semantics require void *, plus pxStreamBuffer was allocated by pvPortMalloc(). */
        }
        #else
        {
            /* Should not be possible to get here, ucFlags must be corrupt.
             * Force an assert. */
            configASSERT( xStreamBuffer == ( StreamBufferHandle_t ) ~0 );
        }
        #endif
    }
    else
    {
        /* The structure and buffer were not allocated dynamically and cannot be
         * freed - just scrub the structure so future use will assert. */
        ( void ) memset( pxStreamBuffer, 0x00, sizeof( StreamBuffer_t ) );
    }
}
/*-----------------------------------------------------------*/

BaseType_t xStreamBufferReset( StreamBufferHandle_t xStreamBuffer )
{
    StreamBuffer_t * const pxStreamBuffer = xStreamBuffer;
    BaseType_t xReturn = pdFAIL;
    StreamBufferCallbackFunction_t pxSendCallback = NULL, pxReceiveCallback = NULL;

    #if ( configUSE_TRACE_FACILITY == 1 )
        UBaseType_t uxStreamBufferNumber;
    #endif

    configASSERT( pxStreamBuffer );

    #if ( configUSE_TRACE_FACILITY == 1 )
    {
        /* Store the stream buffer number so it can be restored after the
         * reset. */
        uxStreamBufferNumber = pxStreamBuffer->uxStreamBufferNumber;
    }
    #endif

    /* Can only reset a message buffer if there are no tasks blocked on it. */
    taskENTER_CRITICAL();
    {
        if( ( pxStreamBuffer->xTaskWaitingToReceive == NULL ) && ( pxStreamBuffer->xTaskWaitingToSend == NULL ) )
        {
<<<<<<< HEAD
            #if ( configUSE_SB_COMPLETED_CALLBACK == 1 )
                {
                    pxSendCallback = pxStreamBuffer->pxSendCompletedCallback;
                    pxReceiveCallback = pxStreamBuffer->pxReceiveCompletedCallback;
                }
            #endif

            prvInitialiseNewStreamBuffer( pxStreamBuffer,
                                          pxStreamBuffer->pucBuffer,
                                          pxStreamBuffer->xLength,
                                          pxStreamBuffer->xTriggerLevelBytes,
                                          pxStreamBuffer->ucFlags,
                                          pxSendCallback,
                                          pxReceiveCallback );
            xReturn = pdPASS;

            #if ( configUSE_TRACE_FACILITY == 1 )
                {
                    pxStreamBuffer->uxStreamBufferNumber = uxStreamBufferNumber;
                }
            #endif

            traceSTREAM_BUFFER_RESET( xStreamBuffer );
=======
            if( pxStreamBuffer->xTaskWaitingToSend == NULL )
            {
                prvInitialiseNewStreamBuffer( pxStreamBuffer,
                                              pxStreamBuffer->pucBuffer,
                                              pxStreamBuffer->xLength,
                                              pxStreamBuffer->xTriggerLevelBytes,
                                              pxStreamBuffer->ucFlags );
                xReturn = pdPASS;

                #if ( configUSE_TRACE_FACILITY == 1 )
                {
                    pxStreamBuffer->uxStreamBufferNumber = uxStreamBufferNumber;
                }
                #endif

                traceSTREAM_BUFFER_RESET( xStreamBuffer );
            }
>>>>>>> daf544fb
        }
    }
    taskEXIT_CRITICAL();

    return xReturn;
}
/*-----------------------------------------------------------*/

BaseType_t xStreamBufferSetTriggerLevel( StreamBufferHandle_t xStreamBuffer,
                                         size_t xTriggerLevel )
{
    StreamBuffer_t * const pxStreamBuffer = xStreamBuffer;
    BaseType_t xReturn;

    configASSERT( pxStreamBuffer );

    /* It is not valid for the trigger level to be 0. */
    if( xTriggerLevel == ( size_t ) 0 )
    {
        xTriggerLevel = ( size_t ) 1;
    }

    /* The trigger level is the number of bytes that must be in the stream
     * buffer before a task that is waiting for data is unblocked. */
    if( xTriggerLevel < pxStreamBuffer->xLength )
    {
        pxStreamBuffer->xTriggerLevelBytes = xTriggerLevel;
        xReturn = pdPASS;
    }
    else
    {
        xReturn = pdFALSE;
    }

    return xReturn;
}
/*-----------------------------------------------------------*/

size_t xStreamBufferSpacesAvailable( StreamBufferHandle_t xStreamBuffer )
{
    const StreamBuffer_t * const pxStreamBuffer = xStreamBuffer;
    size_t xSpace;
    size_t xOriginalTail;

    configASSERT( pxStreamBuffer );

    /* The code below reads xTail and then xHead.  This is safe if the stream
     * buffer is updated once between the two reads - but not if the stream buffer
     * is updated more than once between the two reads - hence the loop. */
    do
    {
        xOriginalTail = pxStreamBuffer->xTail;
        xSpace = pxStreamBuffer->xLength + pxStreamBuffer->xTail;
        xSpace -= pxStreamBuffer->xHead;
    } while( xOriginalTail != pxStreamBuffer->xTail );

    xSpace -= ( size_t ) 1;

    if( xSpace >= pxStreamBuffer->xLength )
    {
        xSpace -= pxStreamBuffer->xLength;
    }
    else
    {
        mtCOVERAGE_TEST_MARKER();
    }

    return xSpace;
}
/*-----------------------------------------------------------*/

size_t xStreamBufferBytesAvailable( StreamBufferHandle_t xStreamBuffer )
{
    const StreamBuffer_t * const pxStreamBuffer = xStreamBuffer;
    size_t xReturn;

    configASSERT( pxStreamBuffer );

    xReturn = prvBytesInBuffer( pxStreamBuffer );
    return xReturn;
}
/*-----------------------------------------------------------*/

size_t xStreamBufferSend( StreamBufferHandle_t xStreamBuffer,
                          const void * pvTxData,
                          size_t xDataLengthBytes,
                          TickType_t xTicksToWait )
{
    StreamBuffer_t * const pxStreamBuffer = xStreamBuffer;
    size_t xReturn, xSpace = 0;
    size_t xRequiredSpace = xDataLengthBytes;
    TimeOut_t xTimeOut;
    size_t xMaxReportedSpace = 0;

    configASSERT( pvTxData );
    configASSERT( pxStreamBuffer );

    /* The maximum amount of space a stream buffer will ever report is its length
     * minus 1. */
    xMaxReportedSpace = pxStreamBuffer->xLength - ( size_t ) 1;

    /* This send function is used to write to both message buffers and stream
     * buffers.  If this is a message buffer then the space needed must be
     * increased by the amount of bytes needed to store the length of the
     * message. */
    if( ( pxStreamBuffer->ucFlags & sbFLAGS_IS_MESSAGE_BUFFER ) != ( uint8_t ) 0 )
    {
        xRequiredSpace += sbBYTES_TO_STORE_MESSAGE_LENGTH;

        /* Overflow? */
        configASSERT( xRequiredSpace > xDataLengthBytes );

        /* If this is a message buffer then it must be possible to write the
         * whole message. */
        if( xRequiredSpace > xMaxReportedSpace )
        {
            /* The message would not fit even if the entire buffer was empty,
             * so don't wait for space. */
            xTicksToWait = ( TickType_t ) 0;
        }
        else
        {
            mtCOVERAGE_TEST_MARKER();
        }
    }
    else
    {
        /* If this is a stream buffer then it is acceptable to write only part
         * of the message to the buffer.  Cap the length to the total length of
         * the buffer. */
        if( xRequiredSpace > xMaxReportedSpace )
        {
            xRequiredSpace = xMaxReportedSpace;
        }
        else
        {
            mtCOVERAGE_TEST_MARKER();
        }
    }

    if( xTicksToWait != ( TickType_t ) 0 )
    {
        vTaskSetTimeOutState( &xTimeOut );

        do
        {
            /* Wait until the required number of bytes are free in the message
             * buffer. */
            taskENTER_CRITICAL();
            {
                xSpace = xStreamBufferSpacesAvailable( pxStreamBuffer );

                if( xSpace < xRequiredSpace )
                {
                    /* Clear notification state as going to wait for space. */
                    ( void ) xTaskNotifyStateClear( NULL );

                    /* Should only be one writer. */
                    configASSERT( pxStreamBuffer->xTaskWaitingToSend == NULL );
                    pxStreamBuffer->xTaskWaitingToSend = xTaskGetCurrentTaskHandle();
                }
                else
                {
                    taskEXIT_CRITICAL();
                    break;
                }
            }
            taskEXIT_CRITICAL();

            traceBLOCKING_ON_STREAM_BUFFER_SEND( xStreamBuffer );
            ( void ) xTaskNotifyWait( ( uint32_t ) 0, ( uint32_t ) 0, NULL, xTicksToWait );
            pxStreamBuffer->xTaskWaitingToSend = NULL;
        } while( xTaskCheckForTimeOut( &xTimeOut, &xTicksToWait ) == pdFALSE );
    }
    else
    {
        mtCOVERAGE_TEST_MARKER();
    }

    if( xSpace == ( size_t ) 0 )
    {
        xSpace = xStreamBufferSpacesAvailable( pxStreamBuffer );
    }
    else
    {
        mtCOVERAGE_TEST_MARKER();
    }

    xReturn = prvWriteMessageToBuffer( pxStreamBuffer, pvTxData, xDataLengthBytes, xSpace, xRequiredSpace );

    if( xReturn > ( size_t ) 0 )
    {
        traceSTREAM_BUFFER_SEND( xStreamBuffer, xReturn );

        /* Was a task waiting for the data? */
        if( prvBytesInBuffer( pxStreamBuffer ) >= pxStreamBuffer->xTriggerLevelBytes )
        {
            prvSEND_COMPLETED( pxStreamBuffer );
        }
        else
        {
            mtCOVERAGE_TEST_MARKER();
        }
    }
    else
    {
        mtCOVERAGE_TEST_MARKER();
        traceSTREAM_BUFFER_SEND_FAILED( xStreamBuffer );
    }

    return xReturn;
}
/*-----------------------------------------------------------*/

size_t xStreamBufferSendFromISR( StreamBufferHandle_t xStreamBuffer,
                                 const void * pvTxData,
                                 size_t xDataLengthBytes,
                                 BaseType_t * const pxHigherPriorityTaskWoken )
{
    StreamBuffer_t * const pxStreamBuffer = xStreamBuffer;
    size_t xReturn, xSpace;
    size_t xRequiredSpace = xDataLengthBytes;

    configASSERT( pvTxData );
    configASSERT( pxStreamBuffer );

    /* This send function is used to write to both message buffers and stream
     * buffers.  If this is a message buffer then the space needed must be
     * increased by the amount of bytes needed to store the length of the
     * message. */
    if( ( pxStreamBuffer->ucFlags & sbFLAGS_IS_MESSAGE_BUFFER ) != ( uint8_t ) 0 )
    {
        xRequiredSpace += sbBYTES_TO_STORE_MESSAGE_LENGTH;
    }
    else
    {
        mtCOVERAGE_TEST_MARKER();
    }

    xSpace = xStreamBufferSpacesAvailable( pxStreamBuffer );
    xReturn = prvWriteMessageToBuffer( pxStreamBuffer, pvTxData, xDataLengthBytes, xSpace, xRequiredSpace );

    if( xReturn > ( size_t ) 0 )
    {
        /* Was a task waiting for the data? */
        if( prvBytesInBuffer( pxStreamBuffer ) >= pxStreamBuffer->xTriggerLevelBytes )
        {
            prvSEND_COMPLETE_FROM_ISR( pxStreamBuffer, pxHigherPriorityTaskWoken );
        }
        else
        {
            mtCOVERAGE_TEST_MARKER();
        }
    }
    else
    {
        mtCOVERAGE_TEST_MARKER();
    }

    traceSTREAM_BUFFER_SEND_FROM_ISR( xStreamBuffer, xReturn );

    return xReturn;
}
/*-----------------------------------------------------------*/

static size_t prvWriteMessageToBuffer( StreamBuffer_t * const pxStreamBuffer,
                                       const void * pvTxData,
                                       size_t xDataLengthBytes,
                                       size_t xSpace,
                                       size_t xRequiredSpace )
{
    size_t xNextHead = pxStreamBuffer->xHead;
    configMESSAGE_BUFFER_LENGTH_TYPE xMessageLength;

    if( ( pxStreamBuffer->ucFlags & sbFLAGS_IS_MESSAGE_BUFFER ) != ( uint8_t ) 0 )
    {
        /* This is a message buffer, as opposed to a stream buffer. */

        /* Convert xDataLengthBytes to the message length type. */
        xMessageLength = ( configMESSAGE_BUFFER_LENGTH_TYPE ) xDataLengthBytes;

        /* Ensure the data length given fits within configMESSAGE_BUFFER_LENGTH_TYPE. */
        configASSERT( ( size_t ) xMessageLength == xDataLengthBytes );

        if( xSpace >= xRequiredSpace )
        {
            /* There is enough space to write both the message length and the message
             * itself into the buffer.  Start by writing the length of the data, the data
             * itself will be written later in this function. */
            xNextHead = prvWriteBytesToBuffer( pxStreamBuffer, ( const uint8_t * ) &( xMessageLength ), sbBYTES_TO_STORE_MESSAGE_LENGTH, xNextHead );
        }
        else
        {
            /* Not enough space, so do not write data to the buffer. */
            xDataLengthBytes = 0;
        }
    }
    else
    {
        /* This is a stream buffer, as opposed to a message buffer, so writing a
         * stream of bytes rather than discrete messages.  Plan to write as many
         * bytes as possible. */
        xDataLengthBytes = configMIN( xDataLengthBytes, xSpace );
    }

    if( xDataLengthBytes != ( size_t ) 0 )
    {
        /* Write the data to the buffer. */
        pxStreamBuffer->xHead = prvWriteBytesToBuffer( pxStreamBuffer, ( const uint8_t * ) pvTxData, xDataLengthBytes, xNextHead ); /*lint !e9079 Storage buffer is implemented as uint8_t for ease of sizing, alignment and access. */
    }

    return xDataLengthBytes;
}
/*-----------------------------------------------------------*/

size_t xStreamBufferReceive( StreamBufferHandle_t xStreamBuffer,
                             void * pvRxData,
                             size_t xBufferLengthBytes,
                             TickType_t xTicksToWait )
{
    StreamBuffer_t * const pxStreamBuffer = xStreamBuffer;
    size_t xReceivedLength = 0, xBytesAvailable, xBytesToStoreMessageLength;

    configASSERT( pvRxData );
    configASSERT( pxStreamBuffer );

    /* This receive function is used by both message buffers, which store
     * discrete messages, and stream buffers, which store a continuous stream of
     * bytes.  Discrete messages include an additional
     * sbBYTES_TO_STORE_MESSAGE_LENGTH bytes that hold the length of the
     * message. */
    if( ( pxStreamBuffer->ucFlags & sbFLAGS_IS_MESSAGE_BUFFER ) != ( uint8_t ) 0 )
    {
        xBytesToStoreMessageLength = sbBYTES_TO_STORE_MESSAGE_LENGTH;
    }
    else
    {
        xBytesToStoreMessageLength = 0;
    }

    if( xTicksToWait != ( TickType_t ) 0 )
    {
        /* Checking if there is data and clearing the notification state must be
         * performed atomically. */
        taskENTER_CRITICAL();
        {
            xBytesAvailable = prvBytesInBuffer( pxStreamBuffer );

            /* If this function was invoked by a message buffer read then
             * xBytesToStoreMessageLength holds the number of bytes used to hold
             * the length of the next discrete message.  If this function was
             * invoked by a stream buffer read then xBytesToStoreMessageLength will
             * be 0. */
            if( xBytesAvailable <= xBytesToStoreMessageLength )
            {
                /* Clear notification state as going to wait for data. */
                ( void ) xTaskNotifyStateClear( NULL );

                /* Should only be one reader. */
                configASSERT( pxStreamBuffer->xTaskWaitingToReceive == NULL );
                pxStreamBuffer->xTaskWaitingToReceive = xTaskGetCurrentTaskHandle();
            }
            else
            {
                mtCOVERAGE_TEST_MARKER();
            }
        }
        taskEXIT_CRITICAL();

        if( xBytesAvailable <= xBytesToStoreMessageLength )
        {
            /* Wait for data to be available. */
            traceBLOCKING_ON_STREAM_BUFFER_RECEIVE( xStreamBuffer );
            ( void ) xTaskNotifyWait( ( uint32_t ) 0, ( uint32_t ) 0, NULL, xTicksToWait );
            pxStreamBuffer->xTaskWaitingToReceive = NULL;

            /* Recheck the data available after blocking. */
            xBytesAvailable = prvBytesInBuffer( pxStreamBuffer );
        }
        else
        {
            mtCOVERAGE_TEST_MARKER();
        }
    }
    else
    {
        xBytesAvailable = prvBytesInBuffer( pxStreamBuffer );
    }

    /* Whether receiving a discrete message (where xBytesToStoreMessageLength
     * holds the number of bytes used to store the message length) or a stream of
     * bytes (where xBytesToStoreMessageLength is zero), the number of bytes
     * available must be greater than xBytesToStoreMessageLength to be able to
     * read bytes from the buffer. */
    if( xBytesAvailable > xBytesToStoreMessageLength )
    {
        xReceivedLength = prvReadMessageFromBuffer( pxStreamBuffer, pvRxData, xBufferLengthBytes, xBytesAvailable );

        /* Was a task waiting for space in the buffer? */
        if( xReceivedLength != ( size_t ) 0 )
        {
            traceSTREAM_BUFFER_RECEIVE( xStreamBuffer, xReceivedLength );
            prvRECEIVE_COMPLETED( xStreamBuffer );
        }
        else
        {
            mtCOVERAGE_TEST_MARKER();
        }
    }
    else
    {
        traceSTREAM_BUFFER_RECEIVE_FAILED( xStreamBuffer );
        mtCOVERAGE_TEST_MARKER();
    }

    return xReceivedLength;
}
/*-----------------------------------------------------------*/

size_t xStreamBufferNextMessageLengthBytes( StreamBufferHandle_t xStreamBuffer )
{
    StreamBuffer_t * const pxStreamBuffer = xStreamBuffer;
    size_t xReturn, xBytesAvailable;
    configMESSAGE_BUFFER_LENGTH_TYPE xTempReturn;

    configASSERT( pxStreamBuffer );

    /* Ensure the stream buffer is being used as a message buffer. */
    if( ( pxStreamBuffer->ucFlags & sbFLAGS_IS_MESSAGE_BUFFER ) != ( uint8_t ) 0 )
    {
        xBytesAvailable = prvBytesInBuffer( pxStreamBuffer );

        if( xBytesAvailable > sbBYTES_TO_STORE_MESSAGE_LENGTH )
        {
            /* The number of bytes available is greater than the number of bytes
             * required to hold the length of the next message, so another message
             * is available. */
            ( void ) prvReadBytesFromBuffer( pxStreamBuffer, ( uint8_t * ) &xTempReturn, sbBYTES_TO_STORE_MESSAGE_LENGTH, pxStreamBuffer->xTail );
            xReturn = ( size_t ) xTempReturn;
        }
        else
        {
            /* The minimum amount of bytes in a message buffer is
             * ( sbBYTES_TO_STORE_MESSAGE_LENGTH + 1 ), so if xBytesAvailable is
             * less than sbBYTES_TO_STORE_MESSAGE_LENGTH the only other valid
             * value is 0. */
            configASSERT( xBytesAvailable == 0 );
            xReturn = 0;
        }
    }
    else
    {
        xReturn = 0;
    }

    return xReturn;
}
/*-----------------------------------------------------------*/

size_t xStreamBufferReceiveFromISR( StreamBufferHandle_t xStreamBuffer,
                                    void * pvRxData,
                                    size_t xBufferLengthBytes,
                                    BaseType_t * const pxHigherPriorityTaskWoken )
{
    StreamBuffer_t * const pxStreamBuffer = xStreamBuffer;
    size_t xReceivedLength = 0, xBytesAvailable, xBytesToStoreMessageLength;

    configASSERT( pvRxData );
    configASSERT( pxStreamBuffer );

    /* This receive function is used by both message buffers, which store
     * discrete messages, and stream buffers, which store a continuous stream of
     * bytes.  Discrete messages include an additional
     * sbBYTES_TO_STORE_MESSAGE_LENGTH bytes that hold the length of the
     * message. */
    if( ( pxStreamBuffer->ucFlags & sbFLAGS_IS_MESSAGE_BUFFER ) != ( uint8_t ) 0 )
    {
        xBytesToStoreMessageLength = sbBYTES_TO_STORE_MESSAGE_LENGTH;
    }
    else
    {
        xBytesToStoreMessageLength = 0;
    }

    xBytesAvailable = prvBytesInBuffer( pxStreamBuffer );

    /* Whether receiving a discrete message (where xBytesToStoreMessageLength
     * holds the number of bytes used to store the message length) or a stream of
     * bytes (where xBytesToStoreMessageLength is zero), the number of bytes
     * available must be greater than xBytesToStoreMessageLength to be able to
     * read bytes from the buffer. */
    if( xBytesAvailable > xBytesToStoreMessageLength )
    {
        xReceivedLength = prvReadMessageFromBuffer( pxStreamBuffer, pvRxData, xBufferLengthBytes, xBytesAvailable );

        /* Was a task waiting for space in the buffer? */
        if( xReceivedLength != ( size_t ) 0 )
        {
            prvRECEIVE_COMPLETED_FROM_ISR( pxStreamBuffer, pxHigherPriorityTaskWoken );
        }
        else
        {
            mtCOVERAGE_TEST_MARKER();
        }
    }
    else
    {
        mtCOVERAGE_TEST_MARKER();
    }

    traceSTREAM_BUFFER_RECEIVE_FROM_ISR( xStreamBuffer, xReceivedLength );

    return xReceivedLength;
}
/*-----------------------------------------------------------*/

static size_t prvReadMessageFromBuffer( StreamBuffer_t * pxStreamBuffer,
                                        void * pvRxData,
                                        size_t xBufferLengthBytes,
                                        size_t xBytesAvailable )
{
    size_t xCount, xNextMessageLength;
    configMESSAGE_BUFFER_LENGTH_TYPE xTempNextMessageLength;
    size_t xNextTail = pxStreamBuffer->xTail;

    if( ( pxStreamBuffer->ucFlags & sbFLAGS_IS_MESSAGE_BUFFER ) != ( uint8_t ) 0 )
    {
        /* A discrete message is being received.  First receive the length
         * of the message. */
        xNextTail = prvReadBytesFromBuffer( pxStreamBuffer, ( uint8_t * ) &xTempNextMessageLength, sbBYTES_TO_STORE_MESSAGE_LENGTH, xNextTail );
        xNextMessageLength = ( size_t ) xTempNextMessageLength;

        /* Reduce the number of bytes available by the number of bytes just
         * read out. */
        xBytesAvailable -= sbBYTES_TO_STORE_MESSAGE_LENGTH;

        /* Check there is enough space in the buffer provided by the
         * user. */
        if( xNextMessageLength > xBufferLengthBytes )
        {
            /* The user has provided insufficient space to read the message. */
            xNextMessageLength = 0;
        }
        else
        {
            mtCOVERAGE_TEST_MARKER();
        }
    }
    else
    {
        /* A stream of bytes is being received (as opposed to a discrete
         * message), so read as many bytes as possible. */
        xNextMessageLength = xBufferLengthBytes;
    }

    /* Use the minimum of the wanted bytes and the available bytes. */
    xCount = configMIN( xNextMessageLength, xBytesAvailable );

    if( xCount != ( size_t ) 0 )
    {
        /* Read the actual data and update the tail to mark the data as officially consumed. */
        pxStreamBuffer->xTail = prvReadBytesFromBuffer( pxStreamBuffer, ( uint8_t * ) pvRxData, xCount, xNextTail ); /*lint !e9079 Data storage area is implemented as uint8_t array for ease of sizing, indexing and alignment. */
    }

    return xCount;
}
/*-----------------------------------------------------------*/

BaseType_t xStreamBufferIsEmpty( StreamBufferHandle_t xStreamBuffer )
{
    const StreamBuffer_t * const pxStreamBuffer = xStreamBuffer;
    BaseType_t xReturn;
    size_t xTail;

    configASSERT( pxStreamBuffer );

    /* True if no bytes are available. */
    xTail = pxStreamBuffer->xTail;

    if( pxStreamBuffer->xHead == xTail )
    {
        xReturn = pdTRUE;
    }
    else
    {
        xReturn = pdFALSE;
    }

    return xReturn;
}
/*-----------------------------------------------------------*/

BaseType_t xStreamBufferIsFull( StreamBufferHandle_t xStreamBuffer )
{
    BaseType_t xReturn;
    size_t xBytesToStoreMessageLength;
    const StreamBuffer_t * const pxStreamBuffer = xStreamBuffer;

    configASSERT( pxStreamBuffer );

    /* This generic version of the receive function is used by both message
     * buffers, which store discrete messages, and stream buffers, which store a
     * continuous stream of bytes.  Discrete messages include an additional
     * sbBYTES_TO_STORE_MESSAGE_LENGTH bytes that hold the length of the message. */
    if( ( pxStreamBuffer->ucFlags & sbFLAGS_IS_MESSAGE_BUFFER ) != ( uint8_t ) 0 )
    {
        xBytesToStoreMessageLength = sbBYTES_TO_STORE_MESSAGE_LENGTH;
    }
    else
    {
        xBytesToStoreMessageLength = 0;
    }

    /* True if the available space equals zero. */
    if( xStreamBufferSpacesAvailable( xStreamBuffer ) <= xBytesToStoreMessageLength )
    {
        xReturn = pdTRUE;
    }
    else
    {
        xReturn = pdFALSE;
    }

    return xReturn;
}
/*-----------------------------------------------------------*/

BaseType_t xStreamBufferSendCompletedFromISR( StreamBufferHandle_t xStreamBuffer,
                                              BaseType_t * pxHigherPriorityTaskWoken )
{
    StreamBuffer_t * const pxStreamBuffer = xStreamBuffer;
    BaseType_t xReturn;
    UBaseType_t uxSavedInterruptStatus;

    configASSERT( pxStreamBuffer );

    uxSavedInterruptStatus = ( UBaseType_t ) portSET_INTERRUPT_MASK_FROM_ISR();
    {
        if( ( pxStreamBuffer )->xTaskWaitingToReceive != NULL )
        {
            ( void ) xTaskNotifyFromISR( ( pxStreamBuffer )->xTaskWaitingToReceive,
                                         ( uint32_t ) 0,
                                         eNoAction,
                                         pxHigherPriorityTaskWoken );
            ( pxStreamBuffer )->xTaskWaitingToReceive = NULL;
            xReturn = pdTRUE;
        }
        else
        {
            xReturn = pdFALSE;
        }
    }
    portCLEAR_INTERRUPT_MASK_FROM_ISR( uxSavedInterruptStatus );

    return xReturn;
}
/*-----------------------------------------------------------*/

BaseType_t xStreamBufferReceiveCompletedFromISR( StreamBufferHandle_t xStreamBuffer,
                                                 BaseType_t * pxHigherPriorityTaskWoken )
{
    StreamBuffer_t * const pxStreamBuffer = xStreamBuffer;
    BaseType_t xReturn;
    UBaseType_t uxSavedInterruptStatus;

    configASSERT( pxStreamBuffer );

    uxSavedInterruptStatus = ( UBaseType_t ) portSET_INTERRUPT_MASK_FROM_ISR();
    {
        if( ( pxStreamBuffer )->xTaskWaitingToSend != NULL )
        {
            ( void ) xTaskNotifyFromISR( ( pxStreamBuffer )->xTaskWaitingToSend,
                                         ( uint32_t ) 0,
                                         eNoAction,
                                         pxHigherPriorityTaskWoken );
            ( pxStreamBuffer )->xTaskWaitingToSend = NULL;
            xReturn = pdTRUE;
        }
        else
        {
            xReturn = pdFALSE;
        }
    }
    portCLEAR_INTERRUPT_MASK_FROM_ISR( uxSavedInterruptStatus );

    return xReturn;
}
/*-----------------------------------------------------------*/

static size_t prvWriteBytesToBuffer( StreamBuffer_t * const pxStreamBuffer,
                                     const uint8_t * pucData,
                                     size_t xCount,
                                     size_t xHead )
{
    size_t xFirstLength;

    configASSERT( xCount > ( size_t ) 0 );

    /* Calculate the number of bytes that can be added in the first write -
     * which may be less than the total number of bytes that need to be added if
     * the buffer will wrap back to the beginning. */
    xFirstLength = configMIN( pxStreamBuffer->xLength - xHead, xCount );

    /* Write as many bytes as can be written in the first write. */
    configASSERT( ( xHead + xFirstLength ) <= pxStreamBuffer->xLength );
    ( void ) memcpy( ( void * ) ( &( pxStreamBuffer->pucBuffer[ xHead ] ) ), ( const void * ) pucData, xFirstLength ); /*lint !e9087 memcpy() requires void *. */

    /* If the number of bytes written was less than the number that could be
     * written in the first write... */
    if( xCount > xFirstLength )
    {
        /* ...then write the remaining bytes to the start of the buffer. */
        configASSERT( ( xCount - xFirstLength ) <= pxStreamBuffer->xLength );
        ( void ) memcpy( ( void * ) pxStreamBuffer->pucBuffer, ( const void * ) &( pucData[ xFirstLength ] ), xCount - xFirstLength ); /*lint !e9087 memcpy() requires void *. */
    }
    else
    {
        mtCOVERAGE_TEST_MARKER();
    }

    xHead += xCount;

    if( xHead >= pxStreamBuffer->xLength )
    {
        xHead -= pxStreamBuffer->xLength;
    }
    else
    {
        mtCOVERAGE_TEST_MARKER();
    }

    return xHead;
}
/*-----------------------------------------------------------*/

static size_t prvReadBytesFromBuffer( StreamBuffer_t * pxStreamBuffer,
                                      uint8_t * pucData,
                                      size_t xCount,
                                      size_t xTail )
{
    size_t xFirstLength;

    configASSERT( xCount != ( size_t ) 0 );

    /* Calculate the number of bytes that can be read - which may be
     * less than the number wanted if the data wraps around to the start of
     * the buffer. */
    xFirstLength = configMIN( pxStreamBuffer->xLength - xTail, xCount );

    /* Obtain the number of bytes it is possible to obtain in the first
     * read.  Asserts check bounds of read and write. */
    configASSERT( xFirstLength <= xCount );
    configASSERT( ( xTail + xFirstLength ) <= pxStreamBuffer->xLength );
    ( void ) memcpy( ( void * ) pucData, ( const void * ) &( pxStreamBuffer->pucBuffer[ xTail ] ), xFirstLength ); /*lint !e9087 memcpy() requires void *. */

    /* If the total number of wanted bytes is greater than the number
     * that could be read in the first read... */
    if( xCount > xFirstLength )
    {
        /* ...then read the remaining bytes from the start of the buffer. */
        ( void ) memcpy( ( void * ) &( pucData[ xFirstLength ] ), ( void * ) ( pxStreamBuffer->pucBuffer ), xCount - xFirstLength ); /*lint !e9087 memcpy() requires void *. */
    }
    else
    {
        mtCOVERAGE_TEST_MARKER();
    }

    /* Move the tail pointer to effectively remove the data read from the buffer. */
    xTail += xCount;

    if( xTail >= pxStreamBuffer->xLength )
    {
        xTail -= pxStreamBuffer->xLength;
    }

    return xTail;
}
/*-----------------------------------------------------------*/

static size_t prvBytesInBuffer( const StreamBuffer_t * const pxStreamBuffer )
{
/* Returns the distance between xTail and xHead. */
    size_t xCount;

    xCount = pxStreamBuffer->xLength + pxStreamBuffer->xHead;
    xCount -= pxStreamBuffer->xTail;

    if( xCount >= pxStreamBuffer->xLength )
    {
        xCount -= pxStreamBuffer->xLength;
    }
    else
    {
        mtCOVERAGE_TEST_MARKER();
    }

    return xCount;
}
/*-----------------------------------------------------------*/

static void prvInitialiseNewStreamBuffer( StreamBuffer_t * const pxStreamBuffer,
                                          uint8_t * const pucBuffer,
                                          size_t xBufferSizeBytes,
                                          size_t xTriggerLevelBytes,
                                          uint8_t ucFlags,
                                          StreamBufferCallbackFunction_t pxSendCompletedCallback,
                                          StreamBufferCallbackFunction_t pxReceiveCompletedCallback )
{
    /* Assert here is deliberately writing to the entire buffer to ensure it can
     * be written to without generating exceptions, and is setting the buffer to a
     * known value to assist in development/debugging. */
    #if ( configASSERT_DEFINED == 1 )
    {
        /* The value written just has to be identifiable when looking at the
         * memory.  Don't use 0xA5 as that is the stack fill value and could
         * result in confusion as to what is actually being observed. */
        const BaseType_t xWriteValue = 0x55;
        configASSERT( memset( pucBuffer, ( int ) xWriteValue, xBufferSizeBytes ) == pucBuffer );
    } /*lint !e529 !e438 xWriteValue is only used if configASSERT() is defined. */
    #endif

    ( void ) memset( ( void * ) pxStreamBuffer, 0x00, sizeof( StreamBuffer_t ) ); /*lint !e9087 memset() requires void *. */
    pxStreamBuffer->pucBuffer = pucBuffer;
    pxStreamBuffer->xLength = xBufferSizeBytes;
    pxStreamBuffer->xTriggerLevelBytes = xTriggerLevelBytes;
    pxStreamBuffer->ucFlags = ucFlags;
    #if ( configUSE_SB_COMPLETED_CALLBACK == 1 )
        {
            pxStreamBuffer->pxSendCompletedCallback = pxSendCompletedCallback;
            pxStreamBuffer->pxReceiveCompletedCallback = pxReceiveCompletedCallback;
        }
    #else
        {
            ( void ) pxSendCompletedCallback;
            ( void ) pxReceiveCompletedCallback;
        }
    #endif
}

#if ( configUSE_TRACE_FACILITY == 1 )

    UBaseType_t uxStreamBufferGetStreamBufferNumber( StreamBufferHandle_t xStreamBuffer )
    {
        return xStreamBuffer->uxStreamBufferNumber;
    }

#endif /* configUSE_TRACE_FACILITY */
/*-----------------------------------------------------------*/

#if ( configUSE_TRACE_FACILITY == 1 )

    void vStreamBufferSetStreamBufferNumber( StreamBufferHandle_t xStreamBuffer,
                                             UBaseType_t uxStreamBufferNumber )
    {
        xStreamBuffer->uxStreamBufferNumber = uxStreamBufferNumber;
    }

#endif /* configUSE_TRACE_FACILITY */
/*-----------------------------------------------------------*/

#if ( configUSE_TRACE_FACILITY == 1 )

    uint8_t ucStreamBufferGetStreamBufferType( StreamBufferHandle_t xStreamBuffer )
    {
        return( xStreamBuffer->ucFlags & sbFLAGS_IS_MESSAGE_BUFFER );
    }

#endif /* configUSE_TRACE_FACILITY */
/*-----------------------------------------------------------*/<|MERGE_RESOLUTION|>--- conflicted
+++ resolved
@@ -528,7 +528,6 @@
     {
         if( ( pxStreamBuffer->xTaskWaitingToReceive == NULL ) && ( pxStreamBuffer->xTaskWaitingToSend == NULL ) )
         {
-<<<<<<< HEAD
             #if ( configUSE_SB_COMPLETED_CALLBACK == 1 )
                 {
                     pxSendCallback = pxStreamBuffer->pxSendCompletedCallback;
@@ -552,25 +551,6 @@
             #endif
 
             traceSTREAM_BUFFER_RESET( xStreamBuffer );
-=======
-            if( pxStreamBuffer->xTaskWaitingToSend == NULL )
-            {
-                prvInitialiseNewStreamBuffer( pxStreamBuffer,
-                                              pxStreamBuffer->pucBuffer,
-                                              pxStreamBuffer->xLength,
-                                              pxStreamBuffer->xTriggerLevelBytes,
-                                              pxStreamBuffer->ucFlags );
-                xReturn = pdPASS;
-
-                #if ( configUSE_TRACE_FACILITY == 1 )
-                {
-                    pxStreamBuffer->uxStreamBufferNumber = uxStreamBufferNumber;
-                }
-                #endif
-
-                traceSTREAM_BUFFER_RESET( xStreamBuffer );
-            }
->>>>>>> daf544fb
         }
     }
     taskEXIT_CRITICAL();
