/*
 * FreeRTOS Kernel V10.3.1
 * Copyright (C) 2020 Amazon.com, Inc. or its affiliates.  All Rights Reserved.
 *
 * Permission is hereby granted, free of charge, to any person obtaining a copy of
 * this software and associated documentation files (the "Software"), to deal in
 * the Software without restriction, including without limitation the rights to
 * use, copy, modify, merge, publish, distribute, sublicense, and/or sell copies of
 * the Software, and to permit persons to whom the Software is furnished to do so,
 * subject to the following conditions:
 *
 * The above copyright notice and this permission notice shall be included in all
 * copies or substantial portions of the Software.
 *
 * THE SOFTWARE IS PROVIDED "AS IS", WITHOUT WARRANTY OF ANY KIND, EXPRESS OR
 * IMPLIED, INCLUDING BUT NOT LIMITED TO THE WARRANTIES OF MERCHANTABILITY, FITNESS
 * FOR A PARTICULAR PURPOSE AND NONINFRINGEMENT. IN NO EVENT SHALL THE AUTHORS OR
 * COPYRIGHT HOLDERS BE LIABLE FOR ANY CLAIM, DAMAGES OR OTHER LIABILITY, WHETHER
 * IN AN ACTION OF CONTRACT, TORT OR OTHERWISE, ARISING FROM, OUT OF OR IN
 * CONNECTION WITH THE SOFTWARE OR THE USE OR OTHER DEALINGS IN THE SOFTWARE.
 *
 * http://www.FreeRTOS.org
 * http://aws.amazon.com/freertos
 *
 */

/* Defining MPU_WRAPPERS_INCLUDED_FROM_API_FILE prevents task.h from redefining
 * all the API functions to use the MPU wrappers. That should only be done when
 * task.h is included from an application file. */
#define MPU_WRAPPERS_INCLUDED_FROM_API_FILE

/* Scheduler includes. */
#include "FreeRTOS.h"
#include "task.h"

/* MPU wrappers includes. */
#include "mpu_wrappers.h"

/* Portasm includes. */
#include "portasm.h"

#if ( configENABLE_TRUSTZONE == 1 )
    /* Secure components includes. */
    #include "secure_context.h"
    #include "secure_init.h"
#endif /* configENABLE_TRUSTZONE */

#undef MPU_WRAPPERS_INCLUDED_FROM_API_FILE

/**
 * The FreeRTOS Cortex M33 port can be configured to run on the Secure Side only
 * i.e. the processor boots as secure and never jumps to the non-secure side.
 * The Trust Zone support in the port must be disabled in order to run FreeRTOS
 * on the secure side. The following are the valid configuration seetings:
 *
 * 1. Run FreeRTOS on the Secure Side:
 *    configRUN_FREERTOS_SECURE_ONLY = 1 and configENABLE_TRUSTZONE = 0
 *
 * 2. Run FreeRTOS on the Non-Secure Side with Secure Side function call support:
 *    configRUN_FREERTOS_SECURE_ONLY = 0 and configENABLE_TRUSTZONE = 1
 *
 * 3. Run FreeRTOS on the Non-Secure Side only i.e. no Secure Side function call support:
 *    configRUN_FREERTOS_SECURE_ONLY = 0 and configENABLE_TRUSTZONE = 0
 */
#if ( ( configRUN_FREERTOS_SECURE_ONLY == 1 ) && ( configENABLE_TRUSTZONE == 1 ) )
    #error TrustZone needs to be disabled in order to run FreeRTOS on the Secure Side.
#endif
/*-----------------------------------------------------------*/

/**
 * @brief Constants required to manipulate the NVIC.
 */
#define portNVIC_SYSTICK_CTRL_REG             ( *( ( volatile uint32_t * ) 0xe000e010 ) )
#define portNVIC_SYSTICK_LOAD_REG             ( *( ( volatile uint32_t * ) 0xe000e014 ) )
#define portNVIC_SYSTICK_CURRENT_VALUE_REG    ( *( ( volatile uint32_t * ) 0xe000e018 ) )
#define portNVIC_SHPR3_REG                    ( *( ( volatile uint32_t * ) 0xe000ed20 ) )
#define portNVIC_SYSTICK_ENABLE_BIT           ( 1UL << 0UL )
#define portNVIC_SYSTICK_INT_BIT              ( 1UL << 1UL )
#define portNVIC_SYSTICK_COUNT_FLAG_BIT       ( 1UL << 16UL )
#define portMIN_INTERRUPT_PRIORITY            ( 255UL )
#define portNVIC_PENDSV_PRI                   ( portMIN_INTERRUPT_PRIORITY << 16UL )
#define portNVIC_SYSTICK_PRI                  ( portMIN_INTERRUPT_PRIORITY << 24UL )
#ifndef configSYSTICK_CLOCK_HZ
    #define configSYSTICK_CLOCK_HZ            configCPU_CLOCK_HZ
    /* Ensure the SysTick is clocked at the same frequency as the core. */
    #define portNVIC_SYSTICK_CLK_BIT          ( 1UL << 2UL )
#else

/* The way the SysTick is clocked is not modified in case it is not the
 * same a the core. */
    #define portNVIC_SYSTICK_CLK_BIT    ( 0 )
#endif
/*-----------------------------------------------------------*/

/**
 * @brief Constants required to manipulate the SCB.
 */
#define portSCB_SYS_HANDLER_CTRL_STATE_REG    ( *( volatile uint32_t * ) 0xe000ed24 )
#define portSCB_MEM_FAULT_ENABLE_BIT          ( 1UL << 16UL )
/*-----------------------------------------------------------*/

/**
 * @brief Constants required to manipulate the FPU.
 */
#define portCPACR               ( ( volatile uint32_t * ) 0xe000ed88 )              /* Coprocessor Access Control Register. */
#define portCPACR_CP10_VALUE    ( 3UL )
#define portCPACR_CP11_VALUE    portCPACR_CP10_VALUE
#define portCPACR_CP10_POS      ( 20UL )
#define portCPACR_CP11_POS      ( 22UL )

#define portFPCCR               ( ( volatile uint32_t * ) 0xe000ef34 )              /* Floating Point Context Control Register. */
#define portFPCCR_ASPEN_POS     ( 31UL )
#define portFPCCR_ASPEN_MASK    ( 1UL << portFPCCR_ASPEN_POS )
#define portFPCCR_LSPEN_POS     ( 30UL )
#define portFPCCR_LSPEN_MASK    ( 1UL << portFPCCR_LSPEN_POS )
/*-----------------------------------------------------------*/

/**
 * @brief Constants required to manipulate the MPU.
 */
#define portMPU_TYPE_REG                      ( *( ( volatile uint32_t * ) 0xe000ed90 ) )
#define portMPU_CTRL_REG                      ( *( ( volatile uint32_t * ) 0xe000ed94 ) )
#define portMPU_RNR_REG                       ( *( ( volatile uint32_t * ) 0xe000ed98 ) )

#define portMPU_RBAR_REG                      ( *( ( volatile uint32_t * ) 0xe000ed9c ) )
#define portMPU_RLAR_REG                      ( *( ( volatile uint32_t * ) 0xe000eda0 ) )

#define portMPU_RBAR_A1_REG                   ( *( ( volatile uint32_t * ) 0xe000eda4 ) )
#define portMPU_RLAR_A1_REG                   ( *( ( volatile uint32_t * ) 0xe000eda8 ) )

#define portMPU_RBAR_A2_REG                   ( *( ( volatile uint32_t * ) 0xe000edac ) )
#define portMPU_RLAR_A2_REG                   ( *( ( volatile uint32_t * ) 0xe000edb0 ) )

#define portMPU_RBAR_A3_REG                   ( *( ( volatile uint32_t * ) 0xe000edb4 ) )
#define portMPU_RLAR_A3_REG                   ( *( ( volatile uint32_t * ) 0xe000edb8 ) )

#define portMPU_MAIR0_REG                     ( *( ( volatile uint32_t * ) 0xe000edc0 ) )
#define portMPU_MAIR1_REG                     ( *( ( volatile uint32_t * ) 0xe000edc4 ) )

#define portMPU_RBAR_ADDRESS_MASK             ( 0xffffffe0 ) /* Must be 32-byte aligned. */
#define portMPU_RLAR_ADDRESS_MASK             ( 0xffffffe0 ) /* Must be 32-byte aligned. */

#define portMPU_MAIR_ATTR0_POS                ( 0UL )
#define portMPU_MAIR_ATTR0_MASK               ( 0x000000ff )

#define portMPU_MAIR_ATTR1_POS                ( 8UL )
#define portMPU_MAIR_ATTR1_MASK               ( 0x0000ff00 )

#define portMPU_MAIR_ATTR2_POS                ( 16UL )
#define portMPU_MAIR_ATTR2_MASK               ( 0x00ff0000 )

#define portMPU_MAIR_ATTR3_POS                ( 24UL )
#define portMPU_MAIR_ATTR3_MASK               ( 0xff000000 )

#define portMPU_MAIR_ATTR4_POS                ( 0UL )
#define portMPU_MAIR_ATTR4_MASK               ( 0x000000ff )

#define portMPU_MAIR_ATTR5_POS                ( 8UL )
#define portMPU_MAIR_ATTR5_MASK               ( 0x0000ff00 )

#define portMPU_MAIR_ATTR6_POS                ( 16UL )
#define portMPU_MAIR_ATTR6_MASK               ( 0x00ff0000 )

#define portMPU_MAIR_ATTR7_POS                ( 24UL )
#define portMPU_MAIR_ATTR7_MASK               ( 0xff000000 )

#define portMPU_RLAR_ATTR_INDEX0              ( 0UL << 1UL )
#define portMPU_RLAR_ATTR_INDEX1              ( 1UL << 1UL )
#define portMPU_RLAR_ATTR_INDEX2              ( 2UL << 1UL )
#define portMPU_RLAR_ATTR_INDEX3              ( 3UL << 1UL )
#define portMPU_RLAR_ATTR_INDEX4              ( 4UL << 1UL )
#define portMPU_RLAR_ATTR_INDEX5              ( 5UL << 1UL )
#define portMPU_RLAR_ATTR_INDEX6              ( 6UL << 1UL )
#define portMPU_RLAR_ATTR_INDEX7              ( 7UL << 1UL )

#define portMPU_RLAR_REGION_ENABLE            ( 1UL )

/* Enable privileged access to unmapped region. */
#define portMPU_PRIV_BACKGROUND_ENABLE_BIT    ( 1UL << 2UL )

/* Enable MPU. */
#define portMPU_ENABLE_BIT                    ( 1UL << 0UL )

/* Expected value of the portMPU_TYPE register. */
#define portEXPECTED_MPU_TYPE_VALUE           ( 8UL << 8UL ) /* 8 regions, unified. */
/*-----------------------------------------------------------*/

/**
 * @brief The maximum 24-bit number.
 *
 * It is needed because the systick is a 24-bit counter.
 */
#define portMAX_24_BIT_NUMBER       ( 0xffffffUL )

/**
 * @brief A fiddle factor to estimate the number of SysTick counts that would
 * have occurred while the SysTick counter is stopped during tickless idle
 * calculations.
 */
#define portMISSED_COUNTS_FACTOR    ( 45UL )
/*-----------------------------------------------------------*/

/**
 * @brief Constants required to set up the initial stack.
 */
#define portINITIAL_XPSR    ( 0x01000000 )

#if ( configRUN_FREERTOS_SECURE_ONLY == 1 )

/**
 * @brief Initial EXC_RETURN value.
 *
 *     FF         FF         FF         FD
 * 1111 1111  1111 1111  1111 1111  1111 1101
 *
 * Bit[6] - 1 --> The exception was taken from the Secure state.
 * Bit[5] - 1 --> Do not skip stacking of additional state context.
 * Bit[4] - 1 --> The PE did not allocate space on the stack for FP context.
 * Bit[3] - 1 --> Return to the Thread mode.
 * Bit[2] - 1 --> Restore registers from the process stack.
 * Bit[1] - 0 --> Reserved, 0.
 * Bit[0] - 1 --> The exception was taken to the Secure state.
 */
    #define portINITIAL_EXC_RETURN    ( 0xfffffffd )
#else

/**
 * @brief Initial EXC_RETURN value.
 *
 *     FF         FF         FF         BC
 * 1111 1111  1111 1111  1111 1111  1011 1100
 *
 * Bit[6] - 0 --> The exception was taken from the Non-Secure state.
 * Bit[5] - 1 --> Do not skip stacking of additional state context.
 * Bit[4] - 1 --> The PE did not allocate space on the stack for FP context.
 * Bit[3] - 1 --> Return to the Thread mode.
 * Bit[2] - 1 --> Restore registers from the process stack.
 * Bit[1] - 0 --> Reserved, 0.
 * Bit[0] - 0 --> The exception was taken to the Non-Secure state.
 */
    #define portINITIAL_EXC_RETURN    ( 0xffffffbc )
#endif /* configRUN_FREERTOS_SECURE_ONLY */

/**
 * @brief CONTROL register privileged bit mask.
 *
 * Bit[0] in CONTROL register tells the privilege:
 *  Bit[0] = 0 ==> The task is privileged.
 *  Bit[0] = 1 ==> The task is not privileged.
 */
#define portCONTROL_PRIVILEGED_MASK         ( 1UL << 0UL )

/**
 * @brief Initial CONTROL register values.
 */
#define portINITIAL_CONTROL_UNPRIVILEGED    ( 0x3 )
#define portINITIAL_CONTROL_PRIVILEGED      ( 0x2 )

/**
 * @brief Let the user override the pre-loading of the initial LR with the
 * address of prvTaskExitError() in case it messes up unwinding of the stack
 * in the debugger.
 */
#ifdef configTASK_RETURN_ADDRESS
    #define portTASK_RETURN_ADDRESS    configTASK_RETURN_ADDRESS
#else
    #define portTASK_RETURN_ADDRESS    prvTaskExitError
#endif

/**
 * @brief If portPRELOAD_REGISTERS then registers will be given an initial value
 * when a task is created. This helps in debugging at the cost of code size.
 */
#define portPRELOAD_REGISTERS    1

/**
 * @brief A task is created without a secure context, and must call
 * portALLOCATE_SECURE_CONTEXT() to give itself a secure context before it makes
 * any secure calls.
 */
#define portNO_SECURE_CONTEXT    0
/*-----------------------------------------------------------*/

/**
 * @brief Used to catch tasks that attempt to return from their implementing
 * function.
 */
static void prvTaskExitError( void );

#if ( configENABLE_MPU == 1 )

/**
 * @brief Setup the Memory Protection Unit (MPU).
 */
    static void prvSetupMPU( void ) PRIVILEGED_FUNCTION;
#endif /* configENABLE_MPU */

#if ( configENABLE_FPU == 1 )

/**
 * @brief Setup the Floating Point Unit (FPU).
 */
    static void prvSetupFPU( void ) PRIVILEGED_FUNCTION;
#endif /* configENABLE_FPU */

/**
 * @brief Setup the timer to generate the tick interrupts.
 *
 * The implementation in this file is weak to allow application writers to
 * change the timer used to generate the tick interrupt.
 */
void vPortSetupTimerInterrupt( void ) PRIVILEGED_FUNCTION;

/**
 * @brief Checks whether the current execution context is interrupt.
 *
 * @return pdTRUE if the current execution context is interrupt, pdFALSE
 * otherwise.
 */
BaseType_t xPortIsInsideInterrupt( void );

/**
 * @brief Yield the processor.
 */
void vPortYield( void ) PRIVILEGED_FUNCTION;

/**
 * @brief Enter critical section.
 */
void vPortEnterCritical( void ) PRIVILEGED_FUNCTION;

/**
 * @brief Exit from critical section.
 */
void vPortExitCritical( void ) PRIVILEGED_FUNCTION;

/**
 * @brief SysTick handler.
 */
void SysTick_Handler( void ) PRIVILEGED_FUNCTION;

/**
 * @brief C part of SVC handler.
 */
portDONT_DISCARD void vPortSVCHandler_C( uint32_t * pulCallerStackAddress ) PRIVILEGED_FUNCTION;
/*-----------------------------------------------------------*/

/**
 * @brief Each task maintains its own interrupt status in the critical nesting
 * variable.
 */
PRIVILEGED_DATA static volatile uint32_t ulCriticalNesting = 0xaaaaaaaaUL;

#if ( configENABLE_TRUSTZONE == 1 )

/**
 * @brief Saved as part of the task context to indicate which context the
 * task is using on the secure side.
 */
    PRIVILEGED_DATA portDONT_DISCARD volatile SecureContextHandle_t xSecureContext = portNO_SECURE_CONTEXT;
#endif /* configENABLE_TRUSTZONE */

#if ( configUSE_TICKLESS_IDLE == 1 )

/**
 * @brief The number of SysTick increments that make up one tick period.
 */
    PRIVILEGED_DATA static uint32_t ulTimerCountsForOneTick = 0;

/**
 * @brief The maximum number of tick periods that can be suppressed is
 * limited by the 24 bit resolution of the SysTick timer.
 */
    PRIVILEGED_DATA static uint32_t xMaximumPossibleSuppressedTicks = 0;

/**
 * @brief Compensate for the CPU cycles that pass while the SysTick is
 * stopped (low power functionality only).
 */
    PRIVILEGED_DATA static uint32_t ulStoppedTimerCompensation = 0;
#endif /* configUSE_TICKLESS_IDLE */
/*-----------------------------------------------------------*/

#if ( configUSE_TICKLESS_IDLE == 1 )
    __attribute__( ( weak ) ) void vPortSuppressTicksAndSleep( TickType_t xExpectedIdleTime )
    {
        uint32_t ulReloadValue, ulCompleteTickPeriods, ulCompletedSysTickDecrements;
        TickType_t xModifiableIdleTime;

        /* Make sure the SysTick reload value does not overflow the counter. */
        if( xExpectedIdleTime > xMaximumPossibleSuppressedTicks )
        {
            xExpectedIdleTime = xMaximumPossibleSuppressedTicks;
        }

        /* Stop the SysTick momentarily. The time the SysTick is stopped for is
         * accounted for as best it can be, but using the tickless mode will
         * inevitably result in some tiny drift of the time maintained by the
         * kernel with respect to calendar time. */
        portNVIC_SYSTICK_CTRL_REG &= ~portNVIC_SYSTICK_ENABLE_BIT;

        /* Calculate the reload value required to wait xExpectedIdleTime
         * tick periods. -1 is used because this code will execute part way
         * through one of the tick periods. */
        ulReloadValue = portNVIC_SYSTICK_CURRENT_VALUE_REG + ( ulTimerCountsForOneTick * ( xExpectedIdleTime - 1UL ) );

        if( ulReloadValue > ulStoppedTimerCompensation )
        {
            ulReloadValue -= ulStoppedTimerCompensation;
        }

        /* Enter a critical section but don't use the taskENTER_CRITICAL()
         * method as that will mask interrupts that should exit sleep mode. */
        __asm volatile ( "cpsid i" ::: "memory" );
        __asm volatile ( "dsb" );
        __asm volatile ( "isb" );

        /* If a context switch is pending or a task is waiting for the scheduler
         * to be un-suspended then abandon the low power entry. */
        if( eTaskConfirmSleepModeStatus() == eAbortSleep )
        {
            /* Restart from whatever is left in the count register to complete
             * this tick period. */
            portNVIC_SYSTICK_LOAD_REG = portNVIC_SYSTICK_CURRENT_VALUE_REG;

            /* Restart SysTick. */
            portNVIC_SYSTICK_CTRL_REG |= portNVIC_SYSTICK_ENABLE_BIT;

            /* Reset the reload register to the value required for normal tick
             * periods. */
            portNVIC_SYSTICK_LOAD_REG = ulTimerCountsForOneTick - 1UL;

            /* Re-enable interrupts - see comments above the cpsid instruction()
             * above. */
            __asm volatile ( "cpsie i" ::: "memory" );
        }
        else
        {
            /* Set the new reload value. */
            portNVIC_SYSTICK_LOAD_REG = ulReloadValue;

            /* Clear the SysTick count flag and set the count value back to
             * zero. */
            portNVIC_SYSTICK_CURRENT_VALUE_REG = 0UL;

            /* Restart SysTick. */
            portNVIC_SYSTICK_CTRL_REG |= portNVIC_SYSTICK_ENABLE_BIT;

            /* Sleep until something happens. configPRE_SLEEP_PROCESSING() can
             * set its parameter to 0 to indicate that its implementation
             * contains its own wait for interrupt or wait for event
             * instruction, and so wfi should not be executed again. However,
             * the original expected idle time variable must remain unmodified,
             * so a copy is taken. */
            xModifiableIdleTime = xExpectedIdleTime;
            configPRE_SLEEP_PROCESSING( xModifiableIdleTime );

            if( xModifiableIdleTime > 0 )
            {
                __asm volatile ( "dsb" ::: "memory" );
                __asm volatile ( "wfi" );
                __asm volatile ( "isb" );
            }

            configPOST_SLEEP_PROCESSING( xExpectedIdleTime );

            /* Re-enable interrupts to allow the interrupt that brought the MCU
             * out of sleep mode to execute immediately. See comments above
             * the cpsid instruction above. */
            __asm volatile ( "cpsie i" ::: "memory" );
            __asm volatile ( "dsb" );
            __asm volatile ( "isb" );

            /* Disable interrupts again because the clock is about to be stopped
             * and interrupts that execute while the clock is stopped will
             * increase any slippage between the time maintained by the RTOS and
             * calendar time. */
            __asm volatile ( "cpsid i" ::: "memory" );
            __asm volatile ( "dsb" );
            __asm volatile ( "isb" );

            /* Disable the SysTick clock without reading the
             * portNVIC_SYSTICK_CTRL_REG register to ensure the
             * portNVIC_SYSTICK_COUNT_FLAG_BIT is not cleared if it is set.
             * Again, the time the SysTick is stopped for is accounted for as
             * best it can be, but using the tickless mode will inevitably
             * result in some tiny drift of the time maintained by the kernel
             * with respect to calendar time*/
            portNVIC_SYSTICK_CTRL_REG = ( portNVIC_SYSTICK_CLK_BIT | portNVIC_SYSTICK_INT_BIT );

            /* Determine if the SysTick clock has already counted to zero and
             * been set back to the current reload value (the reload back being
             * correct for the entire expected idle time) or if the SysTick is
             * yet to count to zero (in which case an interrupt other than the
             * SysTick must have brought the system out of sleep mode). */
            if( ( portNVIC_SYSTICK_CTRL_REG & portNVIC_SYSTICK_COUNT_FLAG_BIT ) != 0 )
            {
                uint32_t ulCalculatedLoadValue;

                /* The tick interrupt is already pending, and the SysTick count
                 * reloaded with ulReloadValue.  Reset the
                 * portNVIC_SYSTICK_LOAD_REG with whatever remains of this tick
                 * period. */
                ulCalculatedLoadValue = ( ulTimerCountsForOneTick - 1UL ) - ( ulReloadValue - portNVIC_SYSTICK_CURRENT_VALUE_REG );

                /* Don't allow a tiny value, or values that have somehow
                 * underflowed because the post sleep hook did something
                 * that took too long. */
                if( ( ulCalculatedLoadValue < ulStoppedTimerCompensation ) || ( ulCalculatedLoadValue > ulTimerCountsForOneTick ) )
                {
                    ulCalculatedLoadValue = ( ulTimerCountsForOneTick - 1UL );
                }

                portNVIC_SYSTICK_LOAD_REG = ulCalculatedLoadValue;

                /* As the pending tick will be processed as soon as this
                 * function exits, the tick value maintained by the tick is
                 * stepped forward by one less than the time spent waiting. */
                ulCompleteTickPeriods = xExpectedIdleTime - 1UL;
            }
            else
            {
                /* Something other than the tick interrupt ended the sleep.
                 * Work out how long the sleep lasted rounded to complete tick
                 * periods (not the ulReload value which accounted for part
                 * ticks). */
                ulCompletedSysTickDecrements = ( xExpectedIdleTime * ulTimerCountsForOneTick ) - portNVIC_SYSTICK_CURRENT_VALUE_REG;

                /* How many complete tick periods passed while the processor
                 * was waiting? */
                ulCompleteTickPeriods = ulCompletedSysTickDecrements / ulTimerCountsForOneTick;

                /* The reload value is set to whatever fraction of a single tick
                 * period remains. */
                portNVIC_SYSTICK_LOAD_REG = ( ( ulCompleteTickPeriods + 1UL ) * ulTimerCountsForOneTick ) - ulCompletedSysTickDecrements;
            }

            /* Restart SysTick so it runs from portNVIC_SYSTICK_LOAD_REG
             * again, then set portNVIC_SYSTICK_LOAD_REG back to its standard
             * value. */
            portNVIC_SYSTICK_CURRENT_VALUE_REG = 0UL;
            portNVIC_SYSTICK_CTRL_REG |= portNVIC_SYSTICK_ENABLE_BIT;
            vTaskStepTick( ulCompleteTickPeriods );
            portNVIC_SYSTICK_LOAD_REG = ulTimerCountsForOneTick - 1UL;

            /* Exit with interrupts enabled. */
            __asm volatile ( "cpsie i" ::: "memory" );
        }
    }
#endif /* configUSE_TICKLESS_IDLE */
/*-----------------------------------------------------------*/

__attribute__( ( weak ) ) void vPortSetupTimerInterrupt( void ) /* PRIVILEGED_FUNCTION */
{
    /* Calculate the constants required to configure the tick interrupt. */
    #if ( configUSE_TICKLESS_IDLE == 1 )
        {
            ulTimerCountsForOneTick = ( configSYSTICK_CLOCK_HZ / configTICK_RATE_HZ );
            xMaximumPossibleSuppressedTicks = portMAX_24_BIT_NUMBER / ulTimerCountsForOneTick;
            ulStoppedTimerCompensation = portMISSED_COUNTS_FACTOR / ( configCPU_CLOCK_HZ / configSYSTICK_CLOCK_HZ );
        }
    #endif /* configUSE_TICKLESS_IDLE */

    /* Stop and reset the SysTick. */
    portNVIC_SYSTICK_CTRL_REG = 0UL;
    portNVIC_SYSTICK_CURRENT_VALUE_REG = 0UL;

    /* Configure SysTick to interrupt at the requested rate. */
    portNVIC_SYSTICK_LOAD_REG = ( configSYSTICK_CLOCK_HZ / configTICK_RATE_HZ ) - 1UL;
    portNVIC_SYSTICK_CTRL_REG = portNVIC_SYSTICK_CLK_BIT | portNVIC_SYSTICK_INT_BIT | portNVIC_SYSTICK_ENABLE_BIT;
}
/*-----------------------------------------------------------*/

static void prvTaskExitError( void )
{
    volatile uint32_t ulDummy = 0UL;

    /* A function that implements a task must not exit or attempt to return to
     * its caller as there is nothing to return to. If a task wants to exit it
     * should instead call vTaskDelete( NULL ). Artificially force an assert()
     * to be triggered if configASSERT() is defined, then stop here so
     * application writers can catch the error. */
    configASSERT( ulCriticalNesting == ~0UL );
    portDISABLE_INTERRUPTS();

    while( ulDummy == 0 )
    {
        /* This file calls prvTaskExitError() after the scheduler has been
         * started to remove a compiler warning about the function being
         * defined but never called.  ulDummy is used purely to quieten other
         * warnings about code appearing after this function is called - making
         * ulDummy volatile makes the compiler think the function could return
         * and therefore not output an 'unreachable code' warning for code that
         * appears after it. */
    }
}
/*-----------------------------------------------------------*/

#if ( configENABLE_MPU == 1 )
    static void prvSetupMPU( void ) /* PRIVILEGED_FUNCTION */
    {
        #if defined( __ARMCC_VERSION )

            /* Declaration when these variable are defined in code instead of being
             * exported from linker scripts. */
            extern uint32_t * __privileged_functions_start__;
            extern uint32_t * __privileged_functions_end__;
            extern uint32_t * __syscalls_flash_start__;
            extern uint32_t * __syscalls_flash_end__;
            extern uint32_t * __unprivileged_flash_start__;
            extern uint32_t * __unprivileged_flash_end__;
            extern uint32_t * __privileged_sram_start__;
            extern uint32_t * __privileged_sram_end__;
        #else /* if defined( __ARMCC_VERSION ) */
            /* Declaration when these variable are exported from linker scripts. */
            extern uint32_t __privileged_functions_start__[];
            extern uint32_t __privileged_functions_end__[];
            extern uint32_t __syscalls_flash_start__[];
            extern uint32_t __syscalls_flash_end__[];
            extern uint32_t __unprivileged_flash_start__[];
            extern uint32_t __unprivileged_flash_end__[];
            extern uint32_t __privileged_sram_start__[];
            extern uint32_t __privileged_sram_end__[];
        #endif /* defined( __ARMCC_VERSION ) */

        /* Check that the MPU is present. */
        if( portMPU_TYPE_REG == portEXPECTED_MPU_TYPE_VALUE )
        {
            /* MAIR0 - Index 0. */
            portMPU_MAIR0_REG |= ( ( portMPU_NORMAL_MEMORY_BUFFERABLE_CACHEABLE << portMPU_MAIR_ATTR0_POS ) & portMPU_MAIR_ATTR0_MASK );
            /* MAIR0 - Index 1. */
            portMPU_MAIR0_REG |= ( ( portMPU_DEVICE_MEMORY_nGnRE << portMPU_MAIR_ATTR1_POS ) & portMPU_MAIR_ATTR1_MASK );

            /* Setup privileged flash as Read Only so that privileged tasks can
             * read it but not modify. */
            portMPU_RNR_REG = portPRIVILEGED_FLASH_REGION;
            portMPU_RBAR_REG = ( ( ( uint32_t ) __privileged_functions_start__ ) & portMPU_RBAR_ADDRESS_MASK ) |
                               ( portMPU_REGION_NON_SHAREABLE ) |
                               ( portMPU_REGION_PRIVILEGED_READ_ONLY );
            portMPU_RLAR_REG = ( ( ( uint32_t ) __privileged_functions_end__ ) & portMPU_RLAR_ADDRESS_MASK ) |
                               ( portMPU_RLAR_ATTR_INDEX0 ) |
                               ( portMPU_RLAR_REGION_ENABLE );

            /* Setup unprivileged flash as Read Only by both privileged and
             * unprivileged tasks. All tasks can read it but no-one can modify. */
            portMPU_RNR_REG = portUNPRIVILEGED_FLASH_REGION;
            portMPU_RBAR_REG = ( ( ( uint32_t ) __unprivileged_flash_start__ ) & portMPU_RBAR_ADDRESS_MASK ) |
                               ( portMPU_REGION_NON_SHAREABLE ) |
                               ( portMPU_REGION_READ_ONLY );
            portMPU_RLAR_REG = ( ( ( uint32_t ) __unprivileged_flash_end__ ) & portMPU_RLAR_ADDRESS_MASK ) |
                               ( portMPU_RLAR_ATTR_INDEX0 ) |
                               ( portMPU_RLAR_REGION_ENABLE );

            /* Setup unprivileged syscalls flash as Read Only by both privileged
             * and unprivileged tasks. All tasks can read it but no-one can modify. */
            portMPU_RNR_REG = portUNPRIVILEGED_SYSCALLS_REGION;
            portMPU_RBAR_REG = ( ( ( uint32_t ) __syscalls_flash_start__ ) & portMPU_RBAR_ADDRESS_MASK ) |
                               ( portMPU_REGION_NON_SHAREABLE ) |
                               ( portMPU_REGION_READ_ONLY );
            portMPU_RLAR_REG = ( ( ( uint32_t ) __syscalls_flash_end__ ) & portMPU_RLAR_ADDRESS_MASK ) |
                               ( portMPU_RLAR_ATTR_INDEX0 ) |
                               ( portMPU_RLAR_REGION_ENABLE );

            /* Setup RAM containing kernel data for privileged access only. */
            portMPU_RNR_REG = portPRIVILEGED_RAM_REGION;
            portMPU_RBAR_REG = ( ( ( uint32_t ) __privileged_sram_start__ ) & portMPU_RBAR_ADDRESS_MASK ) |
                               ( portMPU_REGION_NON_SHAREABLE ) |
                               ( portMPU_REGION_PRIVILEGED_READ_WRITE ) |
                               ( portMPU_REGION_EXECUTE_NEVER );
            portMPU_RLAR_REG = ( ( ( uint32_t ) __privileged_sram_end__ ) & portMPU_RLAR_ADDRESS_MASK ) |
                               ( portMPU_RLAR_ATTR_INDEX0 ) |
                               ( portMPU_RLAR_REGION_ENABLE );

            /* Enable mem fault. */
            portSCB_SYS_HANDLER_CTRL_STATE_REG |= portSCB_MEM_FAULT_ENABLE_BIT;

            /* Enable MPU with privileged background access i.e. unmapped
             * regions have privileged access. */
            portMPU_CTRL_REG |= ( portMPU_PRIV_BACKGROUND_ENABLE_BIT | portMPU_ENABLE_BIT );
        }
    }
#endif /* configENABLE_MPU */
/*-----------------------------------------------------------*/

#if ( configENABLE_FPU == 1 )
    static void prvSetupFPU( void ) /* PRIVILEGED_FUNCTION */
    {
        #if ( configENABLE_TRUSTZONE == 1 )
            {
                /* Enable non-secure access to the FPU. */
                SecureInit_EnableNSFPUAccess();
            }
        #endif /* configENABLE_TRUSTZONE */

        /* CP10 = 11 ==> Full access to FPU i.e. both privileged and
         * unprivileged code should be able to access FPU. CP11 should be
         * programmed to the same value as CP10. */
        *( portCPACR ) |= ( ( portCPACR_CP10_VALUE << portCPACR_CP10_POS ) |
                            ( portCPACR_CP11_VALUE << portCPACR_CP11_POS )
                            );

        /* ASPEN = 1 ==> Hardware should automatically preserve floating point
         * context on exception entry and restore on exception return.
         * LSPEN = 1 ==> Enable lazy context save of FP state. */
        *( portFPCCR ) |= ( portFPCCR_ASPEN_MASK | portFPCCR_LSPEN_MASK );
    }
#endif /* configENABLE_FPU */
/*-----------------------------------------------------------*/

void vPortYield( void ) /* PRIVILEGED_FUNCTION */
{
    /* Set a PendSV to request a context switch. */
    portNVIC_INT_CTRL_REG = portNVIC_PENDSVSET_BIT;

    /* Barriers are normally not required but do ensure the code is
     * completely within the specified behaviour for the architecture. */
    __asm volatile ( "dsb" ::: "memory" );
    __asm volatile ( "isb" );
}
/*-----------------------------------------------------------*/

void vPortEnterCritical( void ) /* PRIVILEGED_FUNCTION */
{
    portDISABLE_INTERRUPTS();
    ulCriticalNesting++;

    /* Barriers are normally not required but do ensure the code is
     * completely within the specified behaviour for the architecture. */
    __asm volatile ( "dsb" ::: "memory" );
    __asm volatile ( "isb" );
}
/*-----------------------------------------------------------*/

void vPortExitCritical( void ) /* PRIVILEGED_FUNCTION */
{
    configASSERT( ulCriticalNesting );
    ulCriticalNesting--;

    if( ulCriticalNesting == 0 )
    {
        portENABLE_INTERRUPTS();
    }
}
/*-----------------------------------------------------------*/

void SysTick_Handler( void ) /* PRIVILEGED_FUNCTION */
{
    uint32_t ulPreviousMask;

    ulPreviousMask = portSET_INTERRUPT_MASK_FROM_ISR();
    {
        /* Increment the RTOS tick. */
        if( xTaskIncrementTick() != pdFALSE )
        {
            /* Pend a context switch. */
            portNVIC_INT_CTRL_REG = portNVIC_PENDSVSET_BIT;
        }
    }
    portCLEAR_INTERRUPT_MASK_FROM_ISR( ulPreviousMask );
}
/*-----------------------------------------------------------*/

void vPortSVCHandler_C( uint32_t * pulCallerStackAddress ) /* PRIVILEGED_FUNCTION portDONT_DISCARD */
{
    #if ( configENABLE_MPU == 1 )
        #if defined( __ARMCC_VERSION )

            /* Declaration when these variable are defined in code instead of being
             * exported from linker scripts. */
            extern uint32_t * __syscalls_flash_start__;
            extern uint32_t * __syscalls_flash_end__;
        #else
            /* Declaration when these variable are exported from linker scripts. */
            extern uint32_t __syscalls_flash_start__[];
            extern uint32_t __syscalls_flash_end__[];
        #endif /* defined( __ARMCC_VERSION ) */
    #endif /* configENABLE_MPU */

    uint32_t ulPC;

    #if ( configENABLE_TRUSTZONE == 1 )
        uint32_t ulR0;
        #if ( configENABLE_MPU == 1 )
            uint32_t ulControl, ulIsTaskPrivileged;
        #endif /* configENABLE_MPU */
    #endif /* configENABLE_TRUSTZONE */
    uint8_t ucSVCNumber;

    /* Register are stored on the stack in the following order - R0, R1, R2, R3,
     * R12, LR, PC, xPSR. */
    ulPC = pulCallerStackAddress[ 6 ];
    ucSVCNumber = ( ( uint8_t * ) ulPC )[ -2 ];

    switch( ucSVCNumber )
    {
        #if ( configENABLE_TRUSTZONE == 1 )
            case portSVC_ALLOCATE_SECURE_CONTEXT:

                /* R0 contains the stack size passed as parameter to the
                 * vPortAllocateSecureContext function. */
                ulR0 = pulCallerStackAddress[ 0 ];

                #if ( configENABLE_MPU == 1 )
                    {
                        /* Read the CONTROL register value. */
                        __asm volatile ( "mrs %0, control"  : "=r" ( ulControl ) );

                        /* The task that raised the SVC is privileged if Bit[0]
                         * in the CONTROL register is 0. */
                        ulIsTaskPrivileged = ( ( ulControl & portCONTROL_PRIVILEGED_MASK ) == 0 );

                        /* Allocate and load a context for the secure task. */
                        xSecureContext = SecureContext_AllocateContext( ulR0, ulIsTaskPrivileged );
                    }
                #else /* if ( configENABLE_MPU == 1 ) */
                    {
                        /* Allocate and load a context for the secure task. */
                        xSecureContext = SecureContext_AllocateContext( ulR0 );
                    }
                #endif /* configENABLE_MPU */

                configASSERT( xSecureContext != NULL );
                SecureContext_LoadContext( xSecureContext );
                break;

            case portSVC_FREE_SECURE_CONTEXT:
                /* R0 contains the secure context handle to be freed. */
                ulR0 = pulCallerStackAddress[ 0 ];

                /* Free the secure context. */
                SecureContext_FreeContext( ( SecureContextHandle_t ) ulR0 );
                break;
        #endif /* configENABLE_TRUSTZONE */

        case portSVC_START_SCHEDULER:
            #if ( configENABLE_TRUSTZONE == 1 )
                {
                    /* De-prioritize the non-secure exceptions so that the
                     * non-secure pendSV runs at the lowest priority. */
                    SecureInit_DePrioritizeNSExceptions();

                    /* Initialize the secure context management system. */
                    SecureContext_Init();
                }
            #endif /* configENABLE_TRUSTZONE */

            #if ( configENABLE_FPU == 1 )
                {
                    /* Setup the Floating Point Unit (FPU). */
                    prvSetupFPU();
                }
            #endif /* configENABLE_FPU */

            /* Setup the context of the first task so that the first task starts
             * executing. */
            vRestoreContextOfFirstTask();
            break;

            #if ( configENABLE_MPU == 1 )
                case portSVC_RAISE_PRIVILEGE:

                    /* Only raise the privilege, if the svc was raised from any of
                     * the system calls. */
                    if( ( ulPC >= ( uint32_t ) __syscalls_flash_start__ ) &&
                        ( ulPC <= ( uint32_t ) __syscalls_flash_end__ ) )
                    {
                        vRaisePrivilege();
                    }
                    break;
            #endif /* configENABLE_MPU */

        default:
            /* Incorrect SVC call. */
            configASSERT( pdFALSE );
    }
}
/*-----------------------------------------------------------*/
/* *INDENT-OFF* */
#if ( configENABLE_MPU == 1 )
    StackType_t * pxPortInitialiseStack( StackType_t * pxTopOfStack,
                                         StackType_t * pxEndOfStack,
                                         TaskFunction_t pxCode,
                                         void * pvParameters,
                                         BaseType_t xRunPrivileged ) /* PRIVILEGED_FUNCTION */
#else
    StackType_t * pxPortInitialiseStack( StackType_t * pxTopOfStack,
                                         StackType_t * pxEndOfStack,
                                         TaskFunction_t pxCode,
<<<<<<< HEAD
                                         void * pvParameters )       /* PRIVILEGED_FUNCTION */
=======
                                         void * pvParameters ) /* PRIVILEGED_FUNCTION */
>>>>>>> 86653e2a
#endif /* configENABLE_MPU */
/* *INDENT-ON* */
{
    /* Simulate the stack frame as it would be created by a context switch
     * interrupt. */
    #if ( portPRELOAD_REGISTERS == 0 )
        {
            pxTopOfStack--;                                          /* Offset added to account for the way the MCU uses the stack on entry/exit of interrupts. */
            *pxTopOfStack = portINITIAL_XPSR;                        /* xPSR */
            pxTopOfStack--;
            *pxTopOfStack = ( StackType_t ) pxCode;                  /* PC */
            pxTopOfStack--;
            *pxTopOfStack = ( StackType_t ) portTASK_RETURN_ADDRESS; /* LR */
            pxTopOfStack -= 5;                                       /* R12, R3, R2 and R1. */
            *pxTopOfStack = ( StackType_t ) pvParameters;            /* R0 */
            pxTopOfStack -= 9;                                       /* R11..R4, EXC_RETURN. */
            *pxTopOfStack = portINITIAL_EXC_RETURN;

            #if ( configENABLE_MPU == 1 )
                {
                    pxTopOfStack--;

                    if( xRunPrivileged == pdTRUE )
                    {
                        *pxTopOfStack = portINITIAL_CONTROL_PRIVILEGED; /* Slot used to hold this task's CONTROL value. */
                    }
                    else
                    {
                        *pxTopOfStack = portINITIAL_CONTROL_UNPRIVILEGED; /* Slot used to hold this task's CONTROL value. */
                    }
                }
            #endif /* configENABLE_MPU */

            pxTopOfStack--;
            *pxTopOfStack = ( StackType_t ) pxEndOfStack; /* Slot used to hold this task's PSPLIM value. */

            #if ( configENABLE_TRUSTZONE == 1 )
                {
                    pxTopOfStack--;
                    *pxTopOfStack = portNO_SECURE_CONTEXT; /* Slot used to hold this task's xSecureContext value. */
                }
            #endif /* configENABLE_TRUSTZONE */
        }
    #else /* portPRELOAD_REGISTERS */
        {
            pxTopOfStack--;                                          /* Offset added to account for the way the MCU uses the stack on entry/exit of interrupts. */
            *pxTopOfStack = portINITIAL_XPSR;                        /* xPSR */
            pxTopOfStack--;
            *pxTopOfStack = ( StackType_t ) pxCode;                  /* PC */
            pxTopOfStack--;
            *pxTopOfStack = ( StackType_t ) portTASK_RETURN_ADDRESS; /* LR */
            pxTopOfStack--;
            *pxTopOfStack = ( StackType_t ) 0x12121212UL;            /* R12 */
            pxTopOfStack--;
            *pxTopOfStack = ( StackType_t ) 0x03030303UL;            /* R3 */
            pxTopOfStack--;
            *pxTopOfStack = ( StackType_t ) 0x02020202UL;            /* R2 */
            pxTopOfStack--;
            *pxTopOfStack = ( StackType_t ) 0x01010101UL;            /* R1 */
            pxTopOfStack--;
            *pxTopOfStack = ( StackType_t ) pvParameters;            /* R0 */
            pxTopOfStack--;
            *pxTopOfStack = ( StackType_t ) 0x11111111UL;            /* R11 */
            pxTopOfStack--;
            *pxTopOfStack = ( StackType_t ) 0x10101010UL;            /* R10 */
            pxTopOfStack--;
            *pxTopOfStack = ( StackType_t ) 0x09090909UL;            /* R09 */
            pxTopOfStack--;
            *pxTopOfStack = ( StackType_t ) 0x08080808UL;            /* R08 */
            pxTopOfStack--;
            *pxTopOfStack = ( StackType_t ) 0x07070707UL;            /* R07 */
            pxTopOfStack--;
            *pxTopOfStack = ( StackType_t ) 0x06060606UL;            /* R06 */
            pxTopOfStack--;
            *pxTopOfStack = ( StackType_t ) 0x05050505UL;            /* R05 */
            pxTopOfStack--;
            *pxTopOfStack = ( StackType_t ) 0x04040404UL;            /* R04 */
            pxTopOfStack--;
            *pxTopOfStack = portINITIAL_EXC_RETURN;                  /* EXC_RETURN */

            #if ( configENABLE_MPU == 1 )
                {
                    pxTopOfStack--;

                    if( xRunPrivileged == pdTRUE )
                    {
                        *pxTopOfStack = portINITIAL_CONTROL_PRIVILEGED; /* Slot used to hold this task's CONTROL value. */
                    }
                    else
                    {
                        *pxTopOfStack = portINITIAL_CONTROL_UNPRIVILEGED; /* Slot used to hold this task's CONTROL value. */
                    }
                }
            #endif /* configENABLE_MPU */

            pxTopOfStack--;
            *pxTopOfStack = ( StackType_t ) pxEndOfStack; /* Slot used to hold this task's PSPLIM value. */

            #if ( configENABLE_TRUSTZONE == 1 )
                {
                    pxTopOfStack--;
                    *pxTopOfStack = portNO_SECURE_CONTEXT; /* Slot used to hold this task's xSecureContext value. */
                }
            #endif /* configENABLE_TRUSTZONE */
        }
    #endif /* portPRELOAD_REGISTERS */

    return pxTopOfStack;
}
/*-----------------------------------------------------------*/

BaseType_t xPortStartScheduler( void ) /* PRIVILEGED_FUNCTION */
{
    /* Make PendSV, CallSV and SysTick the same priority as the kernel. */
    portNVIC_SHPR3_REG |= portNVIC_PENDSV_PRI;
    portNVIC_SHPR3_REG |= portNVIC_SYSTICK_PRI;

    #if ( configENABLE_MPU == 1 )
        {
            /* Setup the Memory Protection Unit (MPU). */
            prvSetupMPU();
        }
    #endif /* configENABLE_MPU */

    /* Start the timer that generates the tick ISR. Interrupts are disabled
     * here already. */
    vPortSetupTimerInterrupt();

    /* Initialize the critical nesting count ready for the first task. */
    ulCriticalNesting = 0;

    /* Start the first task. */
    vStartFirstTask();

    /* Should never get here as the tasks will now be executing. Call the task
     * exit error function to prevent compiler warnings about a static function
     * not being called in the case that the application writer overrides this
     * functionality by defining configTASK_RETURN_ADDRESS. Call
     * vTaskSwitchContext() so link time optimization does not remove the
     * symbol. */
    vTaskSwitchContext();
    prvTaskExitError();

    /* Should not get here. */
    return 0;
}
/*-----------------------------------------------------------*/

void vPortEndScheduler( void ) /* PRIVILEGED_FUNCTION */
{
    /* Not implemented in ports where there is nothing to return to.
     * Artificially force an assert. */
    configASSERT( ulCriticalNesting == 1000UL );
}
/*-----------------------------------------------------------*/

#if ( configENABLE_MPU == 1 )
    void vPortStoreTaskMPUSettings( xMPU_SETTINGS * xMPUSettings,
                                    const struct xMEMORY_REGION * const xRegions,
                                    StackType_t * pxBottomOfStack,
                                    uint32_t ulStackDepth )
    {
        uint32_t ulRegionStartAddress, ulRegionEndAddress, ulRegionNumber;
        int32_t lIndex = 0;

        #if defined( __ARMCC_VERSION )

            /* Declaration when these variable are defined in code instead of being
             * exported from linker scripts. */
            extern uint32_t * __privileged_sram_start__;
            extern uint32_t * __privileged_sram_end__;
        #else
            /* Declaration when these variable are exported from linker scripts. */
            extern uint32_t __privileged_sram_start__[];
            extern uint32_t __privileged_sram_end__[];
        #endif /* defined( __ARMCC_VERSION ) */

        /* Setup MAIR0. */
        xMPUSettings->ulMAIR0 = ( ( portMPU_NORMAL_MEMORY_BUFFERABLE_CACHEABLE << portMPU_MAIR_ATTR0_POS ) & portMPU_MAIR_ATTR0_MASK );
        xMPUSettings->ulMAIR0 |= ( ( portMPU_DEVICE_MEMORY_nGnRE << portMPU_MAIR_ATTR1_POS ) & portMPU_MAIR_ATTR1_MASK );

        /* This function is called automatically when the task is created - in
         * which case the stack region parameters will be valid.  At all other
         * times the stack parameters will not be valid and it is assumed that
         * the stack region has already been configured. */
        if( ulStackDepth > 0 )
        {
            ulRegionStartAddress = ( uint32_t ) pxBottomOfStack;
            ulRegionEndAddress = ( uint32_t ) pxBottomOfStack + ( ulStackDepth * ( uint32_t ) sizeof( StackType_t ) ) - 1;

            /* If the stack is within the privileged SRAM, do not protect it
             * using a separate MPU region. This is needed because privileged
             * SRAM is already protected using an MPU region and ARMv8-M does
             * not allow overlapping MPU regions. */
            if( ( ulRegionStartAddress >= ( uint32_t ) __privileged_sram_start__ ) &&
                ( ulRegionEndAddress <= ( uint32_t ) __privileged_sram_end__ ) )
            {
                xMPUSettings->xRegionsSettings[ 0 ].ulRBAR = 0;
                xMPUSettings->xRegionsSettings[ 0 ].ulRLAR = 0;
            }
            else
            {
                /* Define the region that allows access to the stack. */
                ulRegionStartAddress &= portMPU_RBAR_ADDRESS_MASK;
                ulRegionEndAddress &= portMPU_RLAR_ADDRESS_MASK;

                xMPUSettings->xRegionsSettings[ 0 ].ulRBAR = ( ulRegionStartAddress ) |
                                                             ( portMPU_REGION_NON_SHAREABLE ) |
                                                             ( portMPU_REGION_READ_WRITE ) |
                                                             ( portMPU_REGION_EXECUTE_NEVER );

                xMPUSettings->xRegionsSettings[ 0 ].ulRLAR = ( ulRegionEndAddress ) |
                                                             ( portMPU_RLAR_ATTR_INDEX0 ) |
                                                             ( portMPU_RLAR_REGION_ENABLE );
            }
        }

        /* User supplied configurable regions. */
        for( ulRegionNumber = 1; ulRegionNumber <= portNUM_CONFIGURABLE_REGIONS; ulRegionNumber++ )
        {
            /* If xRegions is NULL i.e. the task has not specified any MPU
             * region, the else part ensures that all the configurable MPU
             * regions are invalidated. */
            if( ( xRegions != NULL ) && ( xRegions[ lIndex ].ulLengthInBytes > 0UL ) )
            {
                /* Translate the generic region definition contained in xRegions
                 * into the ARMv8 specific MPU settings that are then stored in
                 * xMPUSettings. */
                ulRegionStartAddress = ( ( uint32_t ) xRegions[ lIndex ].pvBaseAddress ) & portMPU_RBAR_ADDRESS_MASK;
                ulRegionEndAddress = ( uint32_t ) xRegions[ lIndex ].pvBaseAddress + xRegions[ lIndex ].ulLengthInBytes - 1;
                ulRegionEndAddress &= portMPU_RLAR_ADDRESS_MASK;

                /* Start address. */
                xMPUSettings->xRegionsSettings[ ulRegionNumber ].ulRBAR = ( ulRegionStartAddress ) |
                                                                          ( portMPU_REGION_NON_SHAREABLE );

                /* RO/RW. */
                if( ( xRegions[ lIndex ].ulParameters & tskMPU_REGION_READ_ONLY ) != 0 )
                {
                    xMPUSettings->xRegionsSettings[ ulRegionNumber ].ulRBAR |= ( portMPU_REGION_READ_ONLY );
                }
                else
                {
                    xMPUSettings->xRegionsSettings[ ulRegionNumber ].ulRBAR |= ( portMPU_REGION_READ_WRITE );
                }

                /* XN. */
                if( ( xRegions[ lIndex ].ulParameters & tskMPU_REGION_EXECUTE_NEVER ) != 0 )
                {
                    xMPUSettings->xRegionsSettings[ ulRegionNumber ].ulRBAR |= ( portMPU_REGION_EXECUTE_NEVER );
                }

                /* End Address. */
                xMPUSettings->xRegionsSettings[ ulRegionNumber ].ulRLAR = ( ulRegionEndAddress ) |
                                                                          ( portMPU_RLAR_REGION_ENABLE );

                /* Normal memory/ Device memory. */
                if( ( xRegions[ lIndex ].ulParameters & tskMPU_REGION_DEVICE_MEMORY ) != 0 )
                {
                    /* Attr1 in MAIR0 is configured as device memory. */
                    xMPUSettings->xRegionsSettings[ ulRegionNumber ].ulRLAR |= portMPU_RLAR_ATTR_INDEX1;
                }
                else
                {
                    /* Attr1 in MAIR0 is configured as normal memory. */
                    xMPUSettings->xRegionsSettings[ ulRegionNumber ].ulRLAR |= portMPU_RLAR_ATTR_INDEX0;
                }
            }
            else
            {
                /* Invalidate the region. */
                xMPUSettings->xRegionsSettings[ ulRegionNumber ].ulRBAR = 0UL;
                xMPUSettings->xRegionsSettings[ ulRegionNumber ].ulRLAR = 0UL;
            }

            lIndex++;
        }
    }
#endif /* configENABLE_MPU */
/*-----------------------------------------------------------*/

BaseType_t xPortIsInsideInterrupt( void )
{
    uint32_t ulCurrentInterrupt;
    BaseType_t xReturn;

    /* Obtain the number of the currently executing interrupt. Interrupt Program
     * Status Register (IPSR) holds the exception number of the currently-executing
     * exception or zero for Thread mode.*/
    __asm volatile ( "mrs %0, ipsr" : "=r" ( ulCurrentInterrupt )::"memory" );

    if( ulCurrentInterrupt == 0 )
    {
        xReturn = pdFALSE;
    }
    else
    {
        xReturn = pdTRUE;
    }

    return xReturn;
}
/*-----------------------------------------------------------*/
<|MERGE_RESOLUTION|>--- conflicted
+++ resolved
@@ -886,11 +886,7 @@
     StackType_t * pxPortInitialiseStack( StackType_t * pxTopOfStack,
                                          StackType_t * pxEndOfStack,
                                          TaskFunction_t pxCode,
-<<<<<<< HEAD
-                                         void * pvParameters )       /* PRIVILEGED_FUNCTION */
-=======
                                          void * pvParameters ) /* PRIVILEGED_FUNCTION */
->>>>>>> 86653e2a
 #endif /* configENABLE_MPU */
 /* *INDENT-ON* */
 {
@@ -1193,4 +1189,4 @@
 
     return xReturn;
 }
-/*-----------------------------------------------------------*/
+/*-----------------------------------------------------------*/