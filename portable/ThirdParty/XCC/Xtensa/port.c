/*
 * FreeRTOS Kernel <DEVELOPMENT BRANCH>
 * Copyright (C) 2015-2019 Cadence Design Systems, Inc.
 * Copyright (C) 2021 Amazon.com, Inc. or its affiliates.  All Rights Reserved.
 *
 * SPDX-License-Identifier: MIT
 *
 * Permission is hereby granted, free of charge, to any person obtaining a copy of
 * this software and associated documentation files (the "Software"), to deal in
 * the Software without restriction, including without limitation the rights to
 * use, copy, modify, merge, publish, distribute, sublicense, and/or sell copies of
 * the Software, and to permit persons to whom the Software is furnished to do so,
 * subject to the following conditions:
 *
 * The above copyright notice and this permission notice shall be included in all
 * copies or substantial portions of the Software.
 *
 * THE SOFTWARE IS PROVIDED "AS IS", WITHOUT WARRANTY OF ANY KIND, EXPRESS OR
 * IMPLIED, INCLUDING BUT NOT LIMITED TO THE WARRANTIES OF MERCHANTABILITY, FITNESS
 * FOR A PARTICULAR PURPOSE AND NONINFRINGEMENT. IN NO EVENT SHALL THE AUTHORS OR
 * COPYRIGHT HOLDERS BE LIABLE FOR ANY CLAIM, DAMAGES OR OTHER LIABILITY, WHETHER
 * IN AN ACTION OF CONTRACT, TORT OR OTHERWISE, ARISING FROM, OUT OF OR IN
 * CONNECTION WITH THE SOFTWARE OR THE USE OR OTHER DEALINGS IN THE SOFTWARE.
 *
 * https://www.FreeRTOS.org
 * https://github.com/FreeRTOS
 *
 */

#include <stdlib.h>
#include <xtensa/config/core.h>

#include "xtensa_rtos.h"

#include "FreeRTOS.h"
#include "task.h"


/* Defined in portasm.h */
extern void _frxt_tick_timer_init(void);

/* Defined in xtensa_context.S */
extern void _xt_coproc_init(void);


/*-----------------------------------------------------------*/

/* We require the address of the pxCurrentTCB variable, but don't want to know
any details of its type. */
typedef void TCB_t;
extern volatile TCB_t * volatile pxCurrentTCB;

unsigned port_xSchedulerRunning = 0; // Duplicate of inaccessible xSchedulerRunning; needed at startup to avoid counting nesting
unsigned port_interruptNesting = 0;  // Interrupt nesting level

/*-----------------------------------------------------------*/

// User exception dispatcher when exiting
void _xt_user_exit(void);

/*
 * Stack initialization
 */
#if portUSING_MPU_WRAPPERS
StackType_t *pxPortInitialiseStack( StackType_t *pxTopOfStack, TaskFunction_t pxCode, void *pvParameters, BaseType_t xRunPrivileged )
#else
StackType_t *pxPortInitialiseStack( StackType_t *pxTopOfStack, TaskFunction_t pxCode, void *pvParameters )
#endif
{
    StackType_t * sp;
    StackType_t * tp;
    XtExcFrame * frame;

    #if XCHAL_CP_NUM > 0
        uint32_t * p;
    #endif

    /* Create interrupt stack frame aligned to 16 byte boundary */
    sp = ( StackType_t * ) ( ( ( UBaseType_t ) pxTopOfStack - XT_CP_SIZE - XT_STK_FRMSZ ) & ~0xf );

    /* Clear the entire frame (do not use memset() because we don't depend on C library) */
    for( tp = sp; tp <= pxTopOfStack; ++tp )
    {
        *tp = 0;
    }

    frame = ( XtExcFrame * ) sp;

    /* Explicitly initialize certain saved registers */
    frame->pc = ( UBaseType_t ) pxCode;             /* task entrypoint                */
    frame->a0 = 0;                                  /* to terminate GDB backtrace     */
    frame->a1 = ( UBaseType_t ) sp + XT_STK_FRMSZ;  /* physical top of stack frame    */
    frame->exit = ( UBaseType_t ) _xt_user_exit;    /* user exception exit dispatcher */

    /* Set initial PS to int level 0, EXCM disabled ('rfe' will enable), user mode. */
    /* Also set entry point argument parameter. */
    #ifdef __XTENSA_CALL0_ABI__
        frame->a2 = ( UBaseType_t ) pvParameters;
        frame->ps = PS_UM | PS_EXCM;
    #else
        /* + for windowed ABI also set WOE and CALLINC (pretend task was 'call4'd). */
        frame->a6 = ( UBaseType_t ) pvParameters;
        frame->ps = PS_UM | PS_EXCM | PS_WOE | PS_CALLINC( 1 );
    #endif

    #ifdef XT_USE_SWPRI
        /* Set the initial virtual priority mask value to all 1's. */
        frame->vpri = 0xFFFFFFFF;
    #endif

    #if XCHAL_CP_NUM > 0
        /* Init the coprocessor save area (see xtensa_context.h) */

        /* No access to TCB here, so derive indirectly. Stack growth is top to bottom.
         * //p = (uint32_t *) xMPUSettings->coproc_area;
         */
        p = ( uint32_t * ) ( ( ( uint32_t ) pxTopOfStack - XT_CP_SIZE ) & ~0xf );
        configASSERT( ( uint32_t ) p >= frame->a1 );
        p[ 0 ] = 0;
        p[ 1 ] = 0;
        p[ 2 ] = ( ( ( uint32_t ) p ) + 12 + XCHAL_TOTAL_SA_ALIGN - 1 ) & -XCHAL_TOTAL_SA_ALIGN;
    #endif

    return sp;
}

/*-----------------------------------------------------------*/

void vPortEndScheduler( void )
{
    /* It is unlikely that the Xtensa port will get stopped.  If required simply
    disable the tick interrupt here. */
}

/*-----------------------------------------------------------*/

BaseType_t xPortStartScheduler( void )
{
    // Interrupts are disabled at this point and stack contains PS with enabled interrupts when task context is restored

    #if XCHAL_CP_NUM > 0
    /* Initialize co-processor management for tasks. Leave CPENABLE alone. */
    _xt_coproc_init();
    #endif

    /* Init the tick divisor value */
    _xt_tick_divisor_init();

    /* Setup the hardware to generate the tick. */
    _frxt_tick_timer_init();

    #if XT_USE_THREAD_SAFE_CLIB
    // Init C library
    vPortClibInit();
    #endif

    port_xSchedulerRunning = 1;

    // Cannot be directly called from C; never returns
    __asm__ volatile ("call0    _frxt_dispatch\n");

    /* Should not get here. */
    return pdTRUE;
}
/*-----------------------------------------------------------*/

BaseType_t xPortSysTickHandler( void )
{
    BaseType_t ret;
    uint32_t interruptMask;

    portbenchmarkIntLatency();

    /* Interrupts upto configMAX_SYSCALL_INTERRUPT_PRIORITY must be
     * disabled before calling xTaskIncrementTick as it access the
     * kernel lists. */
    interruptMask = portSET_INTERRUPT_MASK_FROM_ISR();
    {
        ret = xTaskIncrementTick();
    }
    portCLEAR_INTERRUPT_MASK_FROM_ISR( interruptMask );

    portYIELD_FROM_ISR( ret );

    return ret;
}
/*-----------------------------------------------------------*/

/*
 * Used to set coprocessor area in stack. Current hack is to reuse MPU pointer for coprocessor area.
 */
#if portUSING_MPU_WRAPPERS
<<<<<<< HEAD
    void vPortStoreTaskMPUSettings( xMPU_SETTINGS * xMPUSettings,
                                    const struct xMEMORY_REGION * const xRegions,
                                    StackType_t * pxBottomOfStack,
                                    configSTACK_DEPTH_TYPE ulStackDepth )
    {
        #if XCHAL_CP_NUM > 0
            xMPUSettings->coproc_area = ( StackType_t * ) ( ( uint32_t ) ( pxBottomOfStack + ulStackDepth - 1 ) );
            xMPUSettings->coproc_area = ( StackType_t * ) ( ( ( portPOINTER_SIZE_TYPE ) xMPUSettings->coproc_area ) & ( ~( ( portPOINTER_SIZE_TYPE ) portBYTE_ALIGNMENT_MASK ) ) );
            xMPUSettings->coproc_area = ( StackType_t * ) ( ( ( uint32_t ) xMPUSettings->coproc_area - XT_CP_SIZE ) & ~0xf );

            /* NOTE: we cannot initialize the coprocessor save area here because FreeRTOS is going to
             * clear the stack area after we return. This is done in pxPortInitialiseStack().
             */
        #endif
    }
=======
void vPortStoreTaskMPUSettings( xMPU_SETTINGS * xMPUSettings,
                                const struct xMEMORY_REGION * const xRegions,
                                StackType_t * pxBottomOfStack,
                                uint32_t ulStackDepth )
{
    #if XCHAL_CP_NUM > 0
        xMPUSettings->coproc_area = ( StackType_t * ) ( ( uint32_t ) ( pxBottomOfStack + ulStackDepth - 1 ));
        xMPUSettings->coproc_area = ( StackType_t * ) ( ( ( portPOINTER_SIZE_TYPE ) xMPUSettings->coproc_area ) & ( ~( ( portPOINTER_SIZE_TYPE ) portBYTE_ALIGNMENT_MASK ) ) );
        xMPUSettings->coproc_area = ( StackType_t * ) ( ( ( uint32_t ) xMPUSettings->coproc_area - XT_CP_SIZE ) & ~0xf );

        /* NOTE: we cannot initialize the coprocessor save area here because FreeRTOS is going to
         * clear the stack area after we return. This is done in pxPortInitialiseStack().
         */
    #endif
}
>>>>>>> 529de560
#endif /* if portUSING_MPU_WRAPPERS */<|MERGE_RESOLUTION|>--- conflicted
+++ resolved
@@ -190,14 +190,14 @@
  * Used to set coprocessor area in stack. Current hack is to reuse MPU pointer for coprocessor area.
  */
 #if portUSING_MPU_WRAPPERS
-<<<<<<< HEAD
+
     void vPortStoreTaskMPUSettings( xMPU_SETTINGS * xMPUSettings,
                                     const struct xMEMORY_REGION * const xRegions,
                                     StackType_t * pxBottomOfStack,
-                                    configSTACK_DEPTH_TYPE ulStackDepth )
+                                    configSTACK_DEPTH_TYPE uxStackDepth )
     {
         #if XCHAL_CP_NUM > 0
-            xMPUSettings->coproc_area = ( StackType_t * ) ( ( uint32_t ) ( pxBottomOfStack + ulStackDepth - 1 ) );
+            xMPUSettings->coproc_area = ( StackType_t * ) ( ( uint32_t ) ( pxBottomOfStack + uxStackDepth - 1 ) );
             xMPUSettings->coproc_area = ( StackType_t * ) ( ( ( portPOINTER_SIZE_TYPE ) xMPUSettings->coproc_area ) & ( ~( ( portPOINTER_SIZE_TYPE ) portBYTE_ALIGNMENT_MASK ) ) );
             xMPUSettings->coproc_area = ( StackType_t * ) ( ( ( uint32_t ) xMPUSettings->coproc_area - XT_CP_SIZE ) & ~0xf );
 
@@ -206,21 +206,4 @@
              */
         #endif
     }
-=======
-void vPortStoreTaskMPUSettings( xMPU_SETTINGS * xMPUSettings,
-                                const struct xMEMORY_REGION * const xRegions,
-                                StackType_t * pxBottomOfStack,
-                                uint32_t ulStackDepth )
-{
-    #if XCHAL_CP_NUM > 0
-        xMPUSettings->coproc_area = ( StackType_t * ) ( ( uint32_t ) ( pxBottomOfStack + ulStackDepth - 1 ));
-        xMPUSettings->coproc_area = ( StackType_t * ) ( ( ( portPOINTER_SIZE_TYPE ) xMPUSettings->coproc_area ) & ( ~( ( portPOINTER_SIZE_TYPE ) portBYTE_ALIGNMENT_MASK ) ) );
-        xMPUSettings->coproc_area = ( StackType_t * ) ( ( ( uint32_t ) xMPUSettings->coproc_area - XT_CP_SIZE ) & ~0xf );
-
-        /* NOTE: we cannot initialize the coprocessor save area here because FreeRTOS is going to
-         * clear the stack area after we return. This is done in pxPortInitialiseStack().
-         */
-    #endif
-}
->>>>>>> 529de560
 #endif /* if portUSING_MPU_WRAPPERS */