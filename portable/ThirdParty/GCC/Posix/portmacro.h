--- conflicted
+++ resolved
@@ -146,10 +146,6 @@
 
 
 extern void vPortIdleHook();
-<<<<<<< HEAD
-#define portIDLE_HOOK()                             vPortIdleHook
-=======
->>>>>>> ba884fb5
 
 /* *INDENT-OFF* */
 #ifdef __cplusplus
