/*
 * FreeRTOS Kernel <DEVELOPMENT BRANCH>
 * Copyright (C) 2020 Cambridge Consultants Ltd.
 *
 * SPDX-License-Identifier: MIT
 *
 * Permission is hereby granted, free of charge, to any person obtaining a copy of
 * this software and associated documentation files (the "Software"), to deal in
 * the Software without restriction, including without limitation the rights to
 * use, copy, modify, merge, publish, distribute, sublicense, and/or sell copies of
 * the Software, and to permit persons to whom the Software is furnished to do so,
 * subject to the following conditions:
 *
 * The above copyright notice and this permission notice shall be included in all
 * copies or substantial portions of the Software.
 *
 * THE SOFTWARE IS PROVIDED "AS IS", WITHOUT WARRANTY OF ANY KIND, EXPRESS OR
 * IMPLIED, INCLUDING BUT NOT LIMITED TO THE WARRANTIES OF MERCHANTABILITY, FITNESS
 * FOR A PARTICULAR PURPOSE AND NONINFRINGEMENT. IN NO EVENT SHALL THE AUTHORS OR
 * COPYRIGHT HOLDERS BE LIABLE FOR ANY CLAIM, DAMAGES OR OTHER LIABILITY, WHETHER
 * IN AN ACTION OF CONTRACT, TORT OR OTHERWISE, ARISING FROM, OUT OF OR IN
 * CONNECTION WITH THE SOFTWARE OR THE USE OR OTHER DEALINGS IN THE SOFTWARE.
 *
 * https://www.FreeRTOS.org
 * https://github.com/FreeRTOS
 *
 */

/*-----------------------------------------------------------
* Implementation of functions defined in portable.h for the Posix port.
*
* Each task has a pthread which eases use of standard debuggers
* (allowing backtraces of tasks etc). Threads for tasks that are not
* running are blocked in sigwait().
*
* Task switch is done by resuming the thread for the next task by
* signaling the condition variable and then waiting on a condition variable
* with the current thread.
*
* The timer interrupt uses SIGALRM and care is taken to ensure that
* the signal handler runs only on the thread for the current task.
*
* Use of part of the standard C library requires care as some
* functions can take pthread mutexes internally which can result in
* deadlocks as the FreeRTOS kernel can switch tasks while they're
* holding a pthread mutex.
*
* stdio (printf() and friends) should be called from a single task
* only or serialized with a FreeRTOS primitive such as a binary
* semaphore or mutex.
*----------------------------------------------------------*/
#include "portmacro.h"

#include <errno.h>
#include <pthread.h>
#include <signal.h>
#include <stdio.h>
#include <stdlib.h>
#include <string.h>
#include <sys/time.h>
#include <sys/times.h>
#include <time.h>
#include <unistd.h>

#ifdef __APPLE__
    #include <mach/mach_vm.h>
#endif

/* Scheduler includes. */
#include "FreeRTOS.h"
#include "task.h"
#include "list.h"
#include "timers.h"
#include "utils/wait_for_event.h"
/*-----------------------------------------------------------*/

#define SIG_RESUME    SIGUSR1

typedef struct THREAD
{
    pthread_t pthread;
    TaskFunction_t pxCode;
    void * pvParams;
    BaseType_t xDying;
    struct event * ev;
    ListItem_t xThreadListItem;
} Thread_t;

/*
 * The additional per-thread data is stored at the beginning of the
 * task's stack.
 */
static inline Thread_t * prvGetThreadFromTask( TaskHandle_t xTask )
{
    StackType_t * pxTopOfStack = *( StackType_t ** ) xTask;

    return ( Thread_t * ) ( pxTopOfStack + 1 );
}

/*-----------------------------------------------------------*/

static pthread_once_t hSigSetupThread = PTHREAD_ONCE_INIT;
static sigset_t xAllSignals;
static sigset_t xSchedulerOriginalSignalMask;
static pthread_t hMainThread = ( pthread_t ) NULL;
static volatile BaseType_t uxCriticalNesting;
static List_t xThreadList;
/*-----------------------------------------------------------*/

static pthread_t timer_tick_thread;
static bool timer_tick_thread_should_run;

static BaseType_t xSchedulerEnd = pdFALSE;
/*-----------------------------------------------------------*/

static void prvSetupSignalsAndSchedulerPolicy( void );
static void prvSetupTimerInterrupt( void );
static void * prvWaitForStart( void * pvParams );
static void prvSwitchThread( Thread_t * xThreadToResume,
                             Thread_t * xThreadToSuspend );
static void prvSuspendSelf( Thread_t * thread );
static void prvResumeThread( Thread_t * xThreadId );
static void vPortSystemTickHandler( int sig );
static void vPortStartFirstTask( void );
static void prvPortYieldFromISR( void );
/*-----------------------------------------------------------*/

static void prvFatalError( const char * pcCall,
                           int iErrno ) __attribute__( ( __noreturn__ ) );

void prvFatalError( const char * pcCall,
                    int iErrno )
{
    fprintf( stderr, "%s: %s\n", pcCall, strerror( iErrno ) );
    abort();
}

/*
 * See header file for description.
 */
StackType_t * pxPortInitialiseStack( StackType_t * pxTopOfStack,
                                     StackType_t * pxEndOfStack,
                                     TaskFunction_t pxCode,
                                     void * pvParameters )
{
    Thread_t * thread;
    pthread_attr_t xThreadAttributes;
    size_t ulStackSize;
    int iRet;

    ( void ) pthread_once( &hSigSetupThread, prvSetupSignalsAndSchedulerPolicy );

    /*
     * Store the additional thread data at the start of the stack.
     */
    thread = ( Thread_t * ) ( pxTopOfStack + 1 ) - 1;
    pxTopOfStack = ( StackType_t * ) thread - 1;

    #ifdef __APPLE__
        pxEndOfStack = ( StackType_t * ) mach_vm_round_page( pxEndOfStack );
    #endif

    ulStackSize = ( size_t ) ( pxTopOfStack + 1 - pxEndOfStack ) * sizeof( *pxTopOfStack );

    #ifdef __APPLE__
        ulStackSize = mach_vm_trunc_page( ulStackSize );
    #endif

    thread->pxCode = pxCode;
    thread->pvParams = pvParameters;
    thread->xDying = pdFALSE;

    /* Ensure ulStackSize is at least PTHREAD_STACK_MIN */
    ulStackSize = (ulStackSize < PTHREAD_STACK_MIN) ? PTHREAD_STACK_MIN : ulStackSize;

    pthread_attr_init( &xThreadAttributes );
    iRet = pthread_attr_setstacksize( &xThreadAttributes, ulStackSize );

    if( iRet != 0 )
    {
        fprintf( stderr, "[WARN] pthread_attr_setstacksize failed with return value: %d. Default stack size will be used.\n", iRet );
    }

    thread->ev = event_create();

    /* Add the new thread in xThreadList. */
    vListInitialiseItem( &thread->xThreadListItem );
    listSET_LIST_ITEM_OWNER( &thread->xThreadListItem, thread );
    vListInsertEnd( &xThreadList, &thread->xThreadListItem );

    vPortEnterCritical();

    iRet = pthread_create( &thread->pthread, &xThreadAttributes,
                           prvWaitForStart, thread );

    if( iRet != 0 )
    {
        prvFatalError( "pthread_create", iRet );
    }

    vPortExitCritical();

    return pxTopOfStack;
}
/*-----------------------------------------------------------*/

void vPortStartFirstTask( void )
{
    Thread_t * pxFirstThread = prvGetThreadFromTask( xTaskGetCurrentTaskHandle() );

    /* Start the first task. */
    prvResumeThread( pxFirstThread );
}
/*-----------------------------------------------------------*/

void vPortIdleHook()
{
    /** allows the idle task to be cancelled via pthread_cancel() */
    pthread_testcancel();
}


#if !defined(configUSE_TRACE_FACILITY)
#error POSIX port requires configUSE_TRACE_FACILITY for pthread cancellation
#endif


/*
 * See header file for description.
 */
BaseType_t xPortStartScheduler( void )
{
    int iSignal;
    sigset_t xSignals;
    ListItem_t * pxIterator;
    const ListItem_t * pxEndMarker;

    /*
     * clear out the variable that is used to end the scheduler, otherwise
     * subsequent scheduler restarts will end immediately.
     */
    xSchedulerEnd = pdFALSE;

    hMainThread = pthread_self();

    /* Start the timer that generates the tick ISR(SIGALRM).
     * Interrupts are disabled here already. */
    prvSetupTimerInterrupt();

    /*
     * Block SIG_RESUME before starting any tasks so the main thread can sigwait on it.
     * To sigwait on an unblocked signal is undefined.
     * https://pubs.opengroup.org/onlinepubs/009604499/functions/sigwait.html
     */
    sigemptyset( &xSignals );
    sigaddset( &xSignals, SIG_RESUME );
    ( void ) pthread_sigmask( SIG_BLOCK, &xSignals, NULL );

    /* Start the first task. */
    vPortStartFirstTask();

    /* Wait until signaled by vPortEndScheduler(). */
    while( xSchedulerEnd != pdTRUE )
    {
        sigwait( &xSignals, &iSignal );
    }
    xSchedulerEnd = pdFALSE;

<<<<<<< HEAD
    // asking timer thread to shut down
    timer_tick_thread_should_run = false;
    pthread_join(timer_tick_thread, NULL);

    // cancel and join any remaining pthreads
    // to ensure their resources are freed
    //
    // https://stackoverflow.com/a/5612424
    const size_t task_array_length = uxTaskGetNumberOfTasks();
    TaskStatus_t pxTaskStatusArray[task_array_length];
    configRUN_TIME_COUNTER_TYPE totalRunTime;
    UBaseType_t ulNumThreads = uxTaskGetSystemState( pxTaskStatusArray,
                                                     task_array_length,
                                                     &totalRunTime);

    for(UBaseType_t ulThreadNum = 0; ulThreadNum < ulNumThreads; ulThreadNum++)
    {
        Thread_t *pThread = prvGetThreadFromTask(pxTaskStatusArray[ulThreadNum].xHandle);
        vPortCancelThread(pxTaskStatusArray[ulThreadNum].xHandle);
=======
    /* Cancel all the running thread. */
    pxEndMarker = listGET_END_MARKER( &xThreadList );
    for( pxIterator = listGET_HEAD_ENTRY( &xThreadList ); pxIterator != pxEndMarker; pxIterator = listGET_NEXT( pxIterator ) )
    {
        Thread_t *pxThread = ( Thread_t * ) listGET_LIST_ITEM_OWNER( pxIterator );

        pthread_cancel( pxThread->pthread );
        event_signal( pxThread->ev );

        pthread_join( pxThread->pthread, NULL );
        event_delete( pxThread->ev );
>>>>>>> 641254e1
    }

    /* Restore original signal mask. */
    ( void ) pthread_sigmask( SIG_SETMASK, &xSchedulerOriginalSignalMask, NULL );

    return 0;
}
/*-----------------------------------------------------------*/

void vPortEndScheduler( void )
{
<<<<<<< HEAD
    Thread_t * xCurrentThread;
=======
    struct itimerval itimer;
    struct sigaction sigtick;
>>>>>>> 641254e1

    /* Signal the scheduler to exit its loop. */
    xSchedulerEnd = pdTRUE;
    hSigSetupThread = PTHREAD_ONCE_INIT;
    ( void ) pthread_kill( hMainThread, SIG_RESUME );

    /* Main thread is signaled to delete all the threads which are running
     * a FreeRTOS task. Not calling prvSuspendSelf here. Instead, waiting to
     * be canceled by main thread. */
    for(;;)
    {
        pthread_testcancel();
    }
}
/*-----------------------------------------------------------*/

void vPortEnterCritical( void )
{
    if( uxCriticalNesting == 0 )
    {
        vPortDisableInterrupts();
    }

    uxCriticalNesting++;
}
/*-----------------------------------------------------------*/

void vPortExitCritical( void )
{
    uxCriticalNesting--;

    /* If we have reached 0 then re-enable the interrupts. */
    if( uxCriticalNesting == 0 )
    {
        vPortEnableInterrupts();
    }
}
/*-----------------------------------------------------------*/

static void prvPortYieldFromISR( void )
{
    Thread_t * xThreadToSuspend;
    Thread_t * xThreadToResume;

    xThreadToSuspend = prvGetThreadFromTask( xTaskGetCurrentTaskHandle() );

    vTaskSwitchContext();

    xThreadToResume = prvGetThreadFromTask( xTaskGetCurrentTaskHandle() );

    prvSwitchThread( xThreadToResume, xThreadToSuspend );
}
/*-----------------------------------------------------------*/

void vPortYield( void )
{
    vPortEnterCritical();

    prvPortYieldFromISR();

    vPortExitCritical();
}
/*-----------------------------------------------------------*/

void vPortDisableInterrupts( void )
{
    pthread_sigmask( SIG_BLOCK, &xAllSignals, NULL );
}
/*-----------------------------------------------------------*/

void vPortEnableInterrupts( void )
{
    pthread_sigmask( SIG_UNBLOCK, &xAllSignals, NULL );
}
/*-----------------------------------------------------------*/

UBaseType_t xPortSetInterruptMask( void )
{
    /* Interrupts are always disabled inside ISRs (signals
     * handlers). */
    return ( UBaseType_t ) 0;
}
/*-----------------------------------------------------------*/

void vPortClearInterruptMask( UBaseType_t uxMask )
{
    ( void ) uxMask;
}
/*-----------------------------------------------------------*/

static uint64_t prvGetTimeNs( void )
{
    struct timespec t;

    clock_gettime( CLOCK_MONOTONIC, &t );

    return ( uint64_t ) t.tv_sec * ( uint64_t ) 1000000000UL + ( uint64_t ) t.tv_nsec;
}

static uint64_t prvStartTimeNs;

/* commented as part of the code below in vPortSystemTickHandler,
 * to adjust timing according to full demo requirements */
/* static uint64_t prvTickCount; */

static void* timer_tick_handler(void *arg)
{
    while(timer_tick_thread_should_run)
    {
        // signal to the active task to cause tick handling or
        // preemption (if enabled)
        Thread_t * thread = prvGetThreadFromTask( xTaskGetCurrentTaskHandle() );
        pthread_kill(thread->pthread, SIGALRM);

        usleep(portTICK_RATE_MICROSECONDS);
    }

    return NULL;
}

/*
 * Setup the systick timer to generate the tick interrupts at the required
 * frequency.
 */
void prvSetupTimerInterrupt( void )
{
    timer_tick_thread_should_run = true;
    pthread_create(&timer_tick_thread, NULL, timer_tick_handler, NULL);

    prvStartTimeNs = prvGetTimeNs();
}
/*-----------------------------------------------------------*/

static void vPortSystemTickHandler( int sig )
{
    Thread_t * pxThreadToSuspend;
    Thread_t * pxThreadToResume;

    ( void ) sig;

/* uint64_t xExpectedTicks; */

    uxCriticalNesting++; /* Signals are blocked in this signal handler. */

    #if ( configUSE_PREEMPTION == 1 )
        pxThreadToSuspend = prvGetThreadFromTask( xTaskGetCurrentTaskHandle() );
    #endif

    /* Tick Increment, accounting for any lost signals or drift in
     * the timer. */

/*
 *      Comment code to adjust timing according to full demo requirements
 *      xExpectedTicks = (prvGetTimeNs() - prvStartTimeNs)
 *        / (portTICK_RATE_MICROSECONDS * 1000);
 * do { */
    xTaskIncrementTick();

/*        prvTickCount++;
 *    } while (prvTickCount < xExpectedTicks);
 */

    #if ( configUSE_PREEMPTION == 1 )
        /* Select Next Task. */
        vTaskSwitchContext();

        pxThreadToResume = prvGetThreadFromTask( xTaskGetCurrentTaskHandle() );

        prvSwitchThread( pxThreadToResume, pxThreadToSuspend );
    #endif

    uxCriticalNesting--;
}
/*-----------------------------------------------------------*/

void vPortThreadDying( void * pxTaskToDelete,
                       volatile BaseType_t * pxPendYield )
{
    Thread_t * pxThread = prvGetThreadFromTask( pxTaskToDelete );

    ( void ) pxPendYield;

    pxThread->xDying = pdTRUE;
}

void vPortCancelThread( void * pxTaskToDelete )
{
    Thread_t * pxThreadToCancel = prvGetThreadFromTask( pxTaskToDelete );

    /* Remove the thread from xThreadList. */
    uxListRemove( &pxThreadToCancel->xThreadListItem );

    /*
     * The thread has already been suspended so it can be safely cancelled.
     */
    pthread_cancel( pxThreadToCancel->pthread );
    event_signal( pxThreadToCancel->ev );

    pthread_join( pxThreadToCancel->pthread, NULL );
    event_delete( pxThreadToCancel->ev );
}
/*-----------------------------------------------------------*/

static void * prvWaitForStart( void * pvParams )
{
    Thread_t * pxThread = pvParams;

    prvSuspendSelf( pxThread );

    /* Resumed for the first time, unblocks all signals. */
    uxCriticalNesting = 0;
    vPortEnableInterrupts();

    /* Call the task's entry point. */
    pxThread->pxCode( pxThread->pvParams );

    /* A function that implements a task must not exit or attempt to return to
     * its caller as there is nothing to return to. If a task wants to exit it
     * should instead call vTaskDelete( NULL ). Artificially force an assert()
     * to be triggered if configASSERT() is defined, so application writers can
     * catch the error. */
    configASSERT( pdFALSE );

    return NULL;
}
/*-----------------------------------------------------------*/

static void prvSwitchThread( Thread_t * pxThreadToResume,
                             Thread_t * pxThreadToSuspend )
{
    BaseType_t uxSavedCriticalNesting;

    if( pxThreadToSuspend != pxThreadToResume )
    {
        /*
         * Switch tasks.
         *
         * The critical section nesting is per-task, so save it on the
         * stack of the current (suspending thread), restoring it when
         * we switch back to this task.
         */
        uxSavedCriticalNesting = uxCriticalNesting;

        prvResumeThread( pxThreadToResume );

        if( pxThreadToSuspend->xDying == pdTRUE )
        {
            pthread_exit( NULL );
        }

        prvSuspendSelf( pxThreadToSuspend );

        uxCriticalNesting = uxSavedCriticalNesting;
    }
}
/*-----------------------------------------------------------*/

static void prvSuspendSelf( Thread_t * thread )
{
    /*
     * Suspend this thread by waiting for a pthread_cond_signal event.
     *
     * A suspended thread must not handle signals (interrupts) so
     * all signals must be blocked by calling this from:
     *
     * - Inside a critical section (vPortEnterCritical() /
     *   vPortExitCritical()).
     *
     * - From a signal handler that has all signals masked.
     *
     * - A thread with all signals blocked with pthread_sigmask().
     */
    event_wait( thread->ev );
    pthread_testcancel();
}

/*-----------------------------------------------------------*/

static void prvResumeThread( Thread_t * xThreadId )
{
    if( pthread_self() != xThreadId->pthread )
    {
        event_signal( xThreadId->ev );
    }
}
/*-----------------------------------------------------------*/

static void prvSetupSignalsAndSchedulerPolicy( void )
{
    struct sigaction sigtick;
    int iRet;

    hMainThread = pthread_self();

    /* Setup thread list to record all the task which are not deleted. */
    vListInitialise( &xThreadList );

    /* Initialise common signal masks. */
    sigfillset( &xAllSignals );

    /* Don't block SIGINT so this can be used to break into GDB while
     * in a critical section. */
    sigdelset( &xAllSignals, SIGINT );

    /*
     * Block all signals in this thread so all new threads
     * inherits this mask.
     *
     * When a thread is resumed for the first time, all signals
     * will be unblocked.
     */
    ( void ) pthread_sigmask( SIG_SETMASK,
                              &xAllSignals,
                              &xSchedulerOriginalSignalMask );

    sigtick.sa_flags = 0;
    sigtick.sa_handler = vPortSystemTickHandler;
    sigfillset( &sigtick.sa_mask );

    iRet = sigaction( SIGALRM, &sigtick, NULL );

    if( iRet == -1 )
    {
        prvFatalError( "sigaction", errno );
    }
}
/*-----------------------------------------------------------*/

uint32_t ulPortGetRunTime( void )
{
    struct tms xTimes;

    times( &xTimes );

    return ( uint32_t ) xTimes.tms_utime;
}
/*-----------------------------------------------------------*/<|MERGE_RESOLUTION|>--- conflicted
+++ resolved
@@ -266,27 +266,10 @@
     }
     xSchedulerEnd = pdFALSE;
 
-<<<<<<< HEAD
-    // asking timer thread to shut down
+    /* Asking timer thread to shut down. */
     timer_tick_thread_should_run = false;
-    pthread_join(timer_tick_thread, NULL);
-
-    // cancel and join any remaining pthreads
-    // to ensure their resources are freed
-    //
-    // https://stackoverflow.com/a/5612424
-    const size_t task_array_length = uxTaskGetNumberOfTasks();
-    TaskStatus_t pxTaskStatusArray[task_array_length];
-    configRUN_TIME_COUNTER_TYPE totalRunTime;
-    UBaseType_t ulNumThreads = uxTaskGetSystemState( pxTaskStatusArray,
-                                                     task_array_length,
-                                                     &totalRunTime);
-
-    for(UBaseType_t ulThreadNum = 0; ulThreadNum < ulNumThreads; ulThreadNum++)
-    {
-        Thread_t *pThread = prvGetThreadFromTask(pxTaskStatusArray[ulThreadNum].xHandle);
-        vPortCancelThread(pxTaskStatusArray[ulThreadNum].xHandle);
-=======
+    pthread_join( timer_tick_thread, NULL );
+
     /* Cancel all the running thread. */
     pxEndMarker = listGET_END_MARKER( &xThreadList );
     for( pxIterator = listGET_HEAD_ENTRY( &xThreadList ); pxIterator != pxEndMarker; pxIterator = listGET_NEXT( pxIterator ) )
@@ -298,7 +281,6 @@
 
         pthread_join( pxThread->pthread, NULL );
         event_delete( pxThread->ev );
->>>>>>> 641254e1
     }
 
     /* Restore original signal mask. */
@@ -310,12 +292,7 @@
 
 void vPortEndScheduler( void )
 {
-<<<<<<< HEAD
     Thread_t * xCurrentThread;
-=======
-    struct itimerval itimer;
-    struct sigaction sigtick;
->>>>>>> 641254e1
 
     /* Signal the scheduler to exit its loop. */
     xSchedulerEnd = pdTRUE;
