--- conflicted
+++ resolved
@@ -1,4 +1,3 @@
-<<<<<<< HEAD
 /*
  * FreeRTOS Kernel V10.4.3
  * Copyright (C) 2020 Amazon.com, Inc. or its affiliates.  All Rights Reserved.
@@ -259,157 +258,4 @@
         }
     #endif
 
-#endif /* PORTMACRO_H */
-=======
-/*
- * FreeRTOS Kernel V10.4.3
- * Copyright (C) 2020 Amazon.com, Inc. or its affiliates.  All Rights Reserved.
- * Copyright (c) 2021 Raspberry Pi (Trading) Ltd.
- *
- * SPDX-License-Identifier: MIT AND BSD-3-Clause
- *
- * Permission is hereby granted, free of charge, to any person obtaining a copy of
- * this software and associated documentation files (the "Software"), to deal in
- * the Software without restriction, including without limitation the rights to
- * use, copy, modify, merge, publish, distribute, sublicense, and/or sell copies of
- * the Software, and to permit persons to whom the Software is furnished to do so,
- * subject to the following conditions:
- *
- * The above copyright notice and this permission notice shall be included in all
- * copies or substantial portions of the Software.
- *
- * THE SOFTWARE IS PROVIDED "AS IS", WITHOUT WARRANTY OF ANY KIND, EXPRESS OR
- * IMPLIED, INCLUDING BUT NOT LIMITED TO THE WARRANTIES OF MERCHANTABILITY, FITNESS
- * FOR A PARTICULAR PURPOSE AND NONINFRINGEMENT. IN NO EVENT SHALL THE AUTHORS OR
- * COPYRIGHT HOLDERS BE LIABLE FOR ANY CLAIM, DAMAGES OR OTHER LIABILITY, WHETHER
- * IN AN ACTION OF CONTRACT, TORT OR OTHERWISE, ARISING FROM, OUT OF OR IN
- * CONNECTION WITH THE SOFTWARE OR THE USE OR OTHER DEALINGS IN THE SOFTWARE.
- *
- * https://www.FreeRTOS.org
- * https://github.com/FreeRTOS
- *
- */
-
-#ifndef PORTMACRO_H
-    #define PORTMACRO_H
-
-    #ifdef __cplusplus
-        extern "C" {
-    #endif
-
-    #include "pico.h"
-/*-----------------------------------------------------------
- * Port specific definitions.
- *
- * The settings in this file configure FreeRTOS correctly for the
- * given hardware and compiler.
- *
- * These settings should not be altered.
- *-----------------------------------------------------------
- */
-
-/* Type definitions. */
-    #define portCHAR          char
-    #define portFLOAT         float
-    #define portDOUBLE        double
-    #define portLONG          long
-    #define portSHORT         short
-    #define portSTACK_TYPE    uint32_t
-    #define portBASE_TYPE     long
-
-    typedef portSTACK_TYPE    StackType_t;
-    typedef int32_t           BaseType_t;
-    typedef uint32_t          UBaseType_t;
-
-    #if ( configUSE_16_BIT_TICKS == 1 )
-        typedef uint16_t     TickType_t;
-        #define portMAX_DELAY              ( TickType_t ) 0xffff
-    #else
-        typedef uint32_t     TickType_t;
-        #define portMAX_DELAY              ( TickType_t ) 0xffffffffUL
-
-/* 32-bit tick type on a 32-bit architecture, so reads of the tick count do
- * not need to be guarded with a critical section. */
-        #define portTICK_TYPE_IS_ATOMIC    1
-    #endif
-/*-----------------------------------------------------------*/
-
-/* Architecture specifics. */
-    #define portSTACK_GROWTH      ( -1 )
-    #define portTICK_PERIOD_MS    ( ( TickType_t ) 1000 / configTICK_RATE_HZ )
-    #define portBYTE_ALIGNMENT    8
-    #define portDONT_DISCARD      __attribute__( ( used ) )
-    /* We have to use PICO_DIVIDER_DISABLE_INTERRUPTS as the source of truth rathern than our config,
-     * as our FreeRTOSConfig.h header cannot be included by ASM code - which is what this affects in the SDK */
-    #define portUSE_DIVIDER_SAVE_RESTORE !PICO_DIVIDER_DISABLE_INTERRUPTS
-    #if portUSE_DIVIDER_SAVE_RESTORE
-    #define portSTACK_LIMIT_PADDING 4
-    #endif
-
-/*-----------------------------------------------------------*/
-
-
-/* Scheduler utilities. */
-    extern void vPortYield( void );
-    #define portNVIC_INT_CTRL_REG     ( *( ( volatile uint32_t * ) 0xe000ed04 ) )
-    #define portNVIC_PENDSVSET_BIT    ( 1UL << 28UL )
-    #define portYIELD()                                 vPortYield()
-    #define portEND_SWITCHING_ISR( xSwitchRequired )    if( xSwitchRequired ) portNVIC_INT_CTRL_REG = portNVIC_PENDSVSET_BIT
-    #define portYIELD_FROM_ISR( x )                     portEND_SWITCHING_ISR( x )
-
-/*-----------------------------------------------------------*/
-
-/* Exception handlers */
-    #if (configUSE_DYNAMIC_EXCEPTION_HANDLERS == 0)
-        /* We only need to override the SDK's weak functions if we want to replace them at compile time */
-        #define vPortSVCHandler isr_svcall
-        #define xPortPendSVHandler isr_pendsv
-        #define xPortSysTickHandler isr_systick
-    #endif
-
-    #define portCHECK_IF_IN_ISR() ({ \
-        uint32_t ulIPSR;                                                  \
-       __asm volatile ("mrs %0, IPSR" : "=r" (ulIPSR)::);             \
-       ((uint8_t)ulIPSR)>0;})
-
-/*-----------------------------------------------------------*/
-
-/* Critical section management. */
-    extern uint32_t ulSetInterruptMaskFromISR( void ) __attribute__( ( naked ) );
-    extern void vClearInterruptMaskFromISR( uint32_t ulMask )  __attribute__( ( naked ) );
-    #define portSET_INTERRUPT_MASK_FROM_ISR()         ulSetInterruptMaskFromISR()
-    #define portCLEAR_INTERRUPT_MASK_FROM_ISR( x )    vClearInterruptMaskFromISR( x )
-
-    #define portDISABLE_INTERRUPTS()                  __asm volatile ( " cpsid i " ::: "memory" )
-
-    extern void vPortEnableInterrupts();
-    #define portENABLE_INTERRUPTS()                   vPortEnableInterrupts()
-
-    extern void vPortEnterCritical( void );
-    extern void vPortExitCritical( void );
-    #define portENTER_CRITICAL()                      vPortEnterCritical()
-    #define portEXIT_CRITICAL()                       vPortExitCritical()
-
-/*-----------------------------------------------------------*/
-
-/* Tickless idle/low power functionality. */
-    #ifndef portSUPPRESS_TICKS_AND_SLEEP
-        extern void vPortSuppressTicksAndSleep( TickType_t xExpectedIdleTime );
-        #define portSUPPRESS_TICKS_AND_SLEEP( xExpectedIdleTime )    vPortSuppressTicksAndSleep( xExpectedIdleTime )
-    #endif
-/*-----------------------------------------------------------*/
-
-/* Task function macros as described on the FreeRTOS.org WEB site. */
-    #define portTASK_FUNCTION_PROTO( vFunction, pvParameters )    void vFunction( void * pvParameters )
-    #define portTASK_FUNCTION( vFunction, pvParameters )          void vFunction( void * pvParameters )
-
-    #define portNOP()
-
-    #define portMEMORY_BARRIER()    __asm volatile ( "" ::: "memory" )
-
-    #ifdef __cplusplus
-        }
-    #endif
-
-#endif /* PORTMACRO_H */
->>>>>>> 91927abc
+#endif /* PORTMACRO_H */