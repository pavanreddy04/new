/*
 * FreeRTOS Kernel V10.4.3
 * Copyright (C) 2020 Amazon.com, Inc. or its affiliates.  All Rights Reserved.
 * Copyright (c) 2021 Raspberry Pi (Trading) Ltd.
 *
 * SPDX-License-Identifier: MIT AND BSD-3-Clause
 *
 * Permission is hereby granted, free of charge, to any person obtaining a copy of
 * this software and associated documentation files (the "Software"), to deal in
 * the Software without restriction, including without limitation the rights to
 * use, copy, modify, merge, publish, distribute, sublicense, and/or sell copies of
 * the Software, and to permit persons to whom the Software is furnished to do so,
 * subject to the following conditions:
 *
 * The above copyright notice and this permission notice shall be included in all
 * copies or substantial portions of the Software.
 *
 * THE SOFTWARE IS PROVIDED "AS IS", WITHOUT WARRANTY OF ANY KIND, EXPRESS OR
 * IMPLIED, INCLUDING BUT NOT LIMITED TO THE WARRANTIES OF MERCHANTABILITY, FITNESS
 * FOR A PARTICULAR PURPOSE AND NONINFRINGEMENT. IN NO EVENT SHALL THE AUTHORS OR
 * COPYRIGHT HOLDERS BE LIABLE FOR ANY CLAIM, DAMAGES OR OTHER LIABILITY, WHETHER
 * IN AN ACTION OF CONTRACT, TORT OR OTHERWISE, ARISING FROM, OUT OF OR IN
 * CONNECTION WITH THE SOFTWARE OR THE USE OR OTHER DEALINGS IN THE SOFTWARE.
 *
 * https://www.FreeRTOS.org
 * https://github.com/FreeRTOS
 *
 */

/*----------------------------------------------------------------------
* Implementation of functions defined in portable.h for the RP2040 port.
*----------------------------------------------------------------------*/

#include "FreeRTOS.h"
#include "task.h"
#include "rp2040_config.h"
#include "hardware/clocks.h"
#include "hardware/exception.h"

/*
 * LIB_PICO_MULTICORE == 1, if we are linked with pico_multicore (note that
 * the non SMP FreeRTOS_Kernel is not linked with pico_multicore itself). We
 * use this flag to determine if we need multi-core functionality.
 */
#if ( LIB_PICO_MULTICORE == 1)
    #include "pico/multicore.h"
#endif /* LIB_PICO_MULTICORE */

/* TODO : consider to remove this macro. */
#define portRUNNING_ON_BOTH_CORES ( configNUM_CORES == portMAX_CORE_COUNT )

/* Constants required to manipulate the NVIC. */
#define portNVIC_SYSTICK_CTRL_REG             ( *( ( volatile uint32_t * ) 0xe000e010 ) )
#define portNVIC_SYSTICK_LOAD_REG             ( *( ( volatile uint32_t * ) 0xe000e014 ) )
#define portNVIC_SYSTICK_CURRENT_VALUE_REG    ( *( ( volatile uint32_t * ) 0xe000e018 ) )
#define portNVIC_INT_CTRL_REG                 ( *( ( volatile uint32_t * ) 0xe000ed04 ) )
#define portNVIC_SHPR3_REG                    ( *( ( volatile uint32_t * ) 0xe000ed20 ) )
#define portNVIC_SYSTICK_CLK_BIT              ( 1UL << 2UL )
#define portNVIC_SYSTICK_INT_BIT              ( 1UL << 1UL )
#define portNVIC_SYSTICK_ENABLE_BIT           ( 1UL << 0UL )
#define portNVIC_SYSTICK_COUNT_FLAG_BIT       ( 1UL << 16UL )
#define portNVIC_PENDSVSET_BIT                ( 1UL << 28UL )
#define portMIN_INTERRUPT_PRIORITY            ( 255UL )
#define portNVIC_PENDSV_PRI                   ( portMIN_INTERRUPT_PRIORITY << 16UL )
#define portNVIC_SYSTICK_PRI                  ( portMIN_INTERRUPT_PRIORITY << 24UL )

/* Constants required to set up the initial stack. */
#define portINITIAL_XPSR                      ( 0x01000000 )

/* The systick is a 24-bit counter. */
#define portMAX_24_BIT_NUMBER                 ( 0xffffffUL )

/* A fiddle factor to estimate the number of SysTick counts that would have
 * occurred while the SysTick counter is stopped during tickless idle
 * calculations. */
#ifndef portMISSED_COUNTS_FACTOR
    #define portMISSED_COUNTS_FACTOR    ( 45UL )
#endif

/* Let the user override the pre-loading of the initial LR with the address of
 * prvTaskExitError() in case it messes up unwinding of the stack in the
 * debugger. */
#ifdef configTASK_RETURN_ADDRESS
    #define portTASK_RETURN_ADDRESS    configTASK_RETURN_ADDRESS
#else
    #define portTASK_RETURN_ADDRESS    prvTaskExitError
#endif

/*
 * Setup the timer to generate the tick interrupts.  The implementation in this
 * file is weak to allow application writers to change the timer used to
 * generate the tick interrupt.
 */
void vPortSetupTimerInterrupt( void );

/*
 * Exception handlers.
 */
void xPortPendSVHandler( void ) __attribute__( ( naked ) );
void xPortSysTickHandler( void );
void vPortSVCHandler( void );

/*
 * Start first task is a separate function so it can be tested in isolation.
 */
static void vPortStartFirstTask( void ) __attribute__( ( naked ) );

/*
 * Used to catch tasks that attempt to return from their implementing function.
 */
static void prvTaskExitError( void );

/*-----------------------------------------------------------*/

/* Each task maintains its own interrupt status in the critical nesting
 * variable. This is initialized to 0 to allow vPortEnter/ExitCritical
 * to be called before the scheduler is started */
static UBaseType_t uxCriticalNesting;

/*-----------------------------------------------------------*/

#if ( configSUPPORT_PICO_SYNC_INTEROP == 1 )
    #include "pico/lock_core.h"
    #include "hardware/irq.h"
    #include "event_groups.h"
    #if configSUPPORT_STATIC_ALLOCATION
        static StaticEventGroup_t xStaticEventGroup;
        #define pEventGroup (&xStaticEventGroup)
    #endif /* configSUPPORT_STATIC_ALLOCATION */
    static EventGroupHandle_t xEventGroup;
    #if ( portRUNNING_ON_BOTH_CORES == 0 )
        static EventBits_t uxCrossCoreEventBits;
        static spin_lock_t * pxCrossCoreSpinLock;
    #endif

    static spin_lock_t * pxYieldSpinLock[ configNUM_CORES ];
    static uint32_t ulYieldSpinLockSaveValue[ configNUM_CORES ];
#endif /* configSUPPORT_PICO_SYNC_INTEROP */

/*
 * The number of SysTick increments that make up one tick period.
 */
#if ( configUSE_TICKLESS_IDLE == 1 )
    static uint32_t ulTimerCountsForOneTick = 0;
#endif /* configUSE_TICKLESS_IDLE */

/*
 * The maximum number of tick periods that can be suppressed is limited by the
 * 24 bit resolution of the SysTick timer.
 */
#if ( configUSE_TICKLESS_IDLE == 1 )
    static uint32_t xMaximumPossibleSuppressedTicks = 0;
#endif /* configUSE_TICKLESS_IDLE */

/*
 * Compensate for the CPU cycles that pass while the SysTick is stopped (low
 * power functionality only.
 */
#if ( configUSE_TICKLESS_IDLE == 1 )
    static uint32_t ulStoppedTimerCompensation = 0;
#endif /* configUSE_TICKLESS_IDLE */

/*-----------------------------------------------------------*/

#define INVALID_PRIMARY_CORE_NUM 0xffu
/* The primary core number (the own which has the SysTick handler) */
static uint8_t ucPrimaryCoreNum = INVALID_PRIMARY_CORE_NUM;

/* Note: portIS_FREE_RTOS_CORE() also returns false until the scheduler is started */
#if ( portRUNNING_ON_BOTH_CORES == 1 )
    #define portIS_FREE_RTOS_CORE() (ucPrimaryCoreNum != INVALID_PRIMARY_CORE_NUM)
#else
    #define portIS_FREE_RTOS_CORE() (ucPrimaryCoreNum == get_core_num())
#endif

/*
 * See header file for description.
 */
StackType_t * pxPortInitialiseStack( StackType_t * pxTopOfStack,
                                     TaskFunction_t pxCode,
                                     void * pvParameters )
{
    /* Simulate the stack frame as it would be created by a context switch
     * interrupt. */
    pxTopOfStack--;                                          /* Offset added to account for the way the MCU uses the stack on entry/exit of interrupts. */
    *pxTopOfStack = portINITIAL_XPSR;                        /* xPSR */
    pxTopOfStack--;
    *pxTopOfStack = ( StackType_t ) pxCode;                  /* PC */
    pxTopOfStack--;
    *pxTopOfStack = ( StackType_t ) portTASK_RETURN_ADDRESS; /* LR */
    pxTopOfStack -= 5;                                       /* R12, R3, R2 and R1. */
    *pxTopOfStack = ( StackType_t ) pvParameters;            /* R0 */
    pxTopOfStack -= 8;                                       /* R11..R4. */

    return pxTopOfStack;
}
/*-----------------------------------------------------------*/

static void prvTaskExitError( void )
{
    /* A function that implements a task must not exit or attempt to return to
     * its caller as there is nothing to return to.  If a task wants to exit it
     * should instead call vTaskDelete( NULL ). */
    panic_unsupported();
}
/*-----------------------------------------------------------*/

void vPortSVCHandler( void )
{
    /* This function is no longer used, but retained for backward
     * compatibility. */
}
/*-----------------------------------------------------------*/

void vPortStartFirstTask( void )
{
#if ( configNUM_CORES == 1 )
    __asm volatile (
        "   .syntax unified             \n"
        "   ldr  r2, pxCurrentTCBConst1 \n"/* Obtain location of pxCurrentTCB. */
        "   ldr  r3, [r2]               \n"
        "   ldr  r0, [r3]               \n"/* The first item in pxCurrentTCB is the task top of stack. */
        "   adds r0, #32                \n"/* Discard everything up to r0. */
        "   msr  psp, r0                \n"/* This is now the new top of stack to use in the task. */
        "   movs r0, #2                 \n"/* Switch to the psp stack. */
        "   msr  CONTROL, r0            \n"
        "   isb                         \n"
        "   pop  {r0-r5}                \n"/* Pop the registers that are saved automatically. */
        "   mov  lr, r5                 \n"/* lr is now in r5. */
        "   pop  {r3}                   \n"/* Return address is now in r3. */
        "   pop  {r2}                   \n"/* Pop and discard XPSR. */
        "   cpsie i                     \n"/* The first task has its context and interrupts can be enabled. */
        "   bx   r3                     \n"/* Finally, jump to the user defined task code. */
	"   .align 4                       \n"
	"pxCurrentTCBConst1: .word pxCurrentTCB\n"
    );
#else
    __asm volatile (
        "    .syntax unified                    \n"
        #if configRESET_STACK_POINTER
            "   ldr  r0, =0xE000ED08            \n" /* Use the NVIC offset register to locate the stack. */
            "   ldr r0, [r0]                    \n"
            "   ldr r0, [r0]                    \n"
            "   msr msp, r0                     \n" /* Set the msp back to the start of the stack. */
        #endif /* configRESET_STACK_POINTER */
        #if portRUNNING_ON_BOTH_CORES
            "   adr r1, ulAsmLocals             \n"/* Get the location of the current TCB for the current core. */
            "   ldmia r1!, {r2, r3}             \n"
            "   ldr r2, [r2]                    \n"/* r2 = Core number */
            "   lsls r2, #2                     \n"
            "   ldr r3, [r3, r2]                \n"/* r3 = pxCurrentTCBs[get_core_num()] */
        #else
            "   ldr r3, =pxCurrentTCBs          \n"
            "   ldr r3, [r3]                    \n" /* r3 = pxCurrentTCBs[0] */
        #endif /* portRUNNING_ON_BOTH_CORES */
        "    ldr  r0, [r3]                       \n"/* The first item in pxCurrentTCB is the task top of stack. */
        "    adds r0, #32                        \n"/* Discard everything up to r0. */
        "    msr  psp, r0                        \n"/* This is now the new top of stack to use in the task. */
        "    movs r0, #2                         \n"/* Switch to the psp stack. */
        "    msr  CONTROL, r0                    \n"
        "    isb                                 \n"
        "    pop  {r0-r5}                        \n"/* Pop the registers that are saved automatically. */
        "    mov  lr, r5                         \n"/* lr is now in r5. */
        "    pop  {r3}                           \n"/* Return address is now in r3. */
        "    pop  {r2}                           \n"/* Pop and discard XPSR. */
        "    cpsie i                             \n"/* The first task has its context and interrupts can be enabled. */
        "    bx   r3                             \n"/* Finally, jump to the user defined task code. */
        #if portRUNNING_ON_BOTH_CORES
            "                                   \n"
            "     .align 4                      \n"
            "ulAsmLocals:                       \n"
            "    .word 0xD0000000               \n"/* SIO */
            "    .word pxCurrentTCBs            \n"
        #endif /* portRUNNING_ON_BOTH_CORES */
    );
#endif
}
/*-----------------------------------------------------------*/

#if ( LIB_PICO_MULTICORE == 1 ) && ( configSUPPORT_PICO_SYNC_INTEROP == 1)
    static void prvFIFOInterruptHandler()
    {
        /* We must remove the contents (which we don't care about)
         * to clear the IRQ */
        multicore_fifo_drain();

        /* And explicitly clear any other IRQ flags. */
        multicore_fifo_clear_irq();

        #if ( portRUNNING_ON_BOTH_CORES == 1 )
            portYIELD_FROM_ISR( pdTRUE );
        #elif ( configSUPPORT_PICO_SYNC_INTEROP == 1 )
            BaseType_t xHigherPriorityTaskWoken = pdFALSE;
            uint32_t ulSave = spin_lock_blocking( pxCrossCoreSpinLock );
            EventBits_t ulBits = uxCrossCoreEventBits;
            uxCrossCoreEventBits &= ~ulBits;
            spin_unlock( pxCrossCoreSpinLock, ulSave );
            xEventGroupSetBitsFromISR( xEventGroup, ulBits, &xHigherPriorityTaskWoken );
            portYIELD_FROM_ISR( xHigherPriorityTaskWoken );
        #endif /* portRUNNING_ON_BOTH_CORES */
    }
#endif

#if ( configNUM_CORES > 1 )
    /*
     * See header file for description.
     */
    static BaseType_t xPortStartSchedulerOnCore()
    {
        if( ucPrimaryCoreNum == get_core_num())
        {
            /* Start the timer that generates the tick ISR.  Interrupts are disabled
             * here already. */
            vPortSetupTimerInterrupt();

            /* Make PendSV, CallSV and SysTick the same priority as the kernel. */
            portNVIC_SHPR3_REG |= portNVIC_SYSTICK_PRI;
            #if ( configUSE_DYNAMIC_EXCEPTION_HANDLERS == 1 )
                exception_set_exclusive_handler( SYSTICK_EXCEPTION, xPortSysTickHandler );
            #endif
        }

        portNVIC_SHPR3_REG |= portNVIC_PENDSV_PRI;

        #if ( configUSE_DYNAMIC_EXCEPTION_HANDLERS == 1 )
            exception_set_exclusive_handler( PENDSV_EXCEPTION, xPortPendSVHandler );
            exception_set_exclusive_handler( SVCALL_EXCEPTION, vPortSVCHandler );
        #endif

        /* Install FIFO handler to receive interrupt from other core */
        multicore_fifo_clear_irq();
        multicore_fifo_drain();
        uint32_t ulIRQNum = SIO_IRQ_PROC0 + get_core_num();
        irq_set_priority( ulIRQNum, portMIN_INTERRUPT_PRIORITY );
        irq_set_exclusive_handler( ulIRQNum, prvFIFOInterruptHandler );
        irq_set_enabled( ulIRQNum, 1 );

        /* Start the first task. */
        vPortStartFirstTask();

        /* Should never get here as the tasks will now be executing!  Call the task
         * exit error function to prevent compiler warnings about a static function
         * not being called in the case that the application writer overrides this
         * functionality by defining configTASK_RETURN_ADDRESS.  Call
         * vTaskSwitchContext() so link time optimisation does not remove the
         * symbol. */
        vTaskSwitchContext( portGET_CORE_ID() );
        prvTaskExitError();

        /* Should not get here! */
        return 0;
    }

    #if portRUNNING_ON_BOTH_CORES
        static void prvDisableInterruptsAndPortStartSchedulerOnCore( void )
        {
            portDISABLE_INTERRUPTS();
            xPortStartSchedulerOnCore();
        }
    #endif

    /*
     * See header file for description.
     */
    BaseType_t xPortStartScheduler( void )
    {
        configASSERT( ucPrimaryCoreNum == INVALID_PRIMARY_CORE_NUM );

        /* No one else should use these! */
        spin_lock_claim( configSMP_SPINLOCK_0 );
        spin_lock_claim( configSMP_SPINLOCK_1 );

        #if portRUNNING_ON_BOTH_CORES
            ucPrimaryCoreNum = configTICK_CORE;
            configASSERT( get_core_num() == 0) ; // we must be started on core 0
            multicore_launch_core1( prvDisableInterruptsAndPortStartSchedulerOnCore );
        #else
            ucPrimaryCoreNum = get_core_num();
        #endif
        xPortStartSchedulerOnCore();

        /* Should not get here! */
        return 0;
    }

#else
    /*
     * See header file for description.
     */
    BaseType_t xPortStartScheduler( void )
    {
        /* Make PendSV, CallSV and SysTick the same priority as the kernel. */
        portNVIC_SHPR3_REG |= portNVIC_PENDSV_PRI;
        portNVIC_SHPR3_REG |= portNVIC_SYSTICK_PRI;

        #if (configUSE_DYNAMIC_EXCEPTION_HANDLERS == 1)
            exception_set_exclusive_handler( PENDSV_EXCEPTION, xPortPendSVHandler );
            exception_set_exclusive_handler( SYSTICK_EXCEPTION, xPortSysTickHandler );
            exception_set_exclusive_handler( SVCALL_EXCEPTION, vPortSVCHandler );
        #endif

        /* Start the timer that generates the tick ISR.  Interrupts are disabled
         * here already. */
        vPortSetupTimerInterrupt();

        /* Initialise the critical nesting count ready for the first task. */
        uxCriticalNesting = 0;

        ucPrimaryCoreNum = get_core_num();
        #if (LIB_PICO_MULTICORE == 1)
            #if ( configSUPPORT_PICO_SYNC_INTEROP == 1)
                multicore_fifo_clear_irq();
                multicore_fifo_drain();
                uint32_t irq_num = 15 + get_core_num();
                irq_set_priority( irq_num, portMIN_INTERRUPT_PRIORITY );
                irq_set_exclusive_handler( irq_num, prvFIFOInterruptHandler );
                irq_set_enabled( irq_num, 1 );
            #endif
        #endif

        /* Start the first task. */
        vPortStartFirstTask();

        /* Should never get here as the tasks will now be executing!  Call the task
         * exit error function to prevent compiler warnings about a static function
         * not being called in the case that the application writer overrides this
         * functionality by defining configTASK_RETURN_ADDRESS.  Call
         * vTaskSwitchContext() so link time optimisation does not remove the
         * symbol. */
        vTaskSwitchContext();
        prvTaskExitError();

        /* Should not get here! */
        return 0;
    }
#endif

/*-----------------------------------------------------------*/

void vPortEndScheduler( void )
{
    /* Not implemented in ports where there is nothing to return to. */
    panic_unsupported();
}
/*-----------------------------------------------------------*/

void vPortYield( void )
{
    #if ( configSUPPORT_PICO_SYNC_INTEROP == 1 )
        /* We are not in an ISR, and pxYieldSpinLock is always dealt with and
         * cleared when interrupts are re-enabled, so should be NULL */
        configASSERT( pxYieldSpinLock[ portGET_CORE_ID() ] == NULL );
    #endif /* configSUPPORT_PICO_SYNC_INTEROP */

    /* Set a PendSV to request a context switch. */
    portNVIC_INT_CTRL_REG = portNVIC_PENDSVSET_BIT;

    /* Barriers are normally not required but do ensure the code is completely
     * within the specified behaviour for the architecture. */
    __asm volatile ( "dsb" ::: "memory" );
    __asm volatile ( "isb" );
}

/*-----------------------------------------------------------*/

void vPortEnterCritical( void )
{
    portDISABLE_INTERRUPTS();
    uxCriticalNesting++;
    __asm volatile ( "dsb" ::: "memory" );
    __asm volatile ( "isb" );
}
/*-----------------------------------------------------------*/

void vPortExitCritical( void )
{
    configASSERT( uxCriticalNesting );
    uxCriticalNesting--;
    if( uxCriticalNesting == 0 )
    {
        portENABLE_INTERRUPTS();
    }
}

void vPortEnableInterrupts( void )
{
    #if ( configSUPPORT_PICO_SYNC_INTEROP == 1 )
        int xCoreID = portGET_CORE_ID();
        if( pxYieldSpinLock[xCoreID] )
        {
            spin_lock_t* const pxTmpLock = pxYieldSpinLock[xCoreID];
            pxYieldSpinLock[xCoreID] = NULL;
            spin_unlock( pxTmpLock, ulYieldSpinLockSaveValue[xCoreID] );
        }
    #endif
    __asm volatile ( " cpsie i " ::: "memory" );
}

/*-----------------------------------------------------------*/

uint32_t ulSetInterruptMaskFromISR( void )
{
    __asm volatile (
        " mrs r0, PRIMASK    \n"
        " cpsid i            \n"
        " bx lr                "
        ::: "memory"
        );
}
/*-----------------------------------------------------------*/

void vClearInterruptMaskFromISR( __attribute__( ( unused ) ) uint32_t ulMask )
{
    __asm volatile (
        " msr PRIMASK, r0    \n"
        " bx lr                "
        ::: "memory"
        );
}

/*-----------------------------------------------------------*/

void vYieldCore( int xCoreID )
{
    configASSERT(xCoreID != portGET_CORE_ID());
    #if portRUNNING_ON_BOTH_CORES
        /* Non blocking, will cause interrupt on other core if the queue isn't already full,
        in which case an IRQ must be pending */
        sio_hw->fifo_wr = 0;
    #endif
}

/*-----------------------------------------------------------*/

void xPortPendSVHandler( void )
{
    /* This is a naked function. */
#if ( configNUM_CORES == 1 )
    __asm volatile
    (
        "   .syntax unified                     \n"
        "   mrs r0, psp                         \n"
        "                                       \n"
        "   ldr r3, pxCurrentTCBConst2          \n"/* Get the location of the current TCB. */
        "   ldr r2, [r3]                        \n"
        "                                       \n"
        "   subs r0, r0, #32                    \n"/* Make space for the remaining low registers. */
        "   str r0, [r2]                        \n"/* Save the new top of stack. */
        "   stmia r0!, {r4-r7}                  \n"/* Store the low registers that are not saved automatically. */
        "   mov r4, r8                          \n"/* Store the high registers. */
        "   mov r5, r9                          \n"
        "   mov r6, r10                         \n"
        "   mov r7, r11                         \n"
        "   stmia r0!, {r4-r7}                  \n"
        #if portUSE_DIVIDER_SAVE_RESTORE
            "   movs r2, #0xd                   \n"/* Store the divider state. */
            "   lsls r2, #28                    \n"
            /* We expect that the divider is ready at this point (which is
             * necessary to safely save/restore), because:
             * a) if we have not been interrupted since we entered this method,
             *    then >8 cycles have clearly passed, so the divider is done
             * b) if we were interrupted in the interim, then any "safe" - i.e.
             *    does the right thing in an IRQ - use of the divider should
             *    have waited for any in-process divide to complete, saved and
             *    then fully restored the result, thus the result is ready in
             *    that case too. */
            "   ldr r4, [r2, #0x60]             \n"/* SIO_DIV_UDIVIDEND_OFFSET */
            "   ldr r5, [r2, #0x64]             \n"/* SIO_DIV_UDIVISOR_OFFSET */
            "   ldr r6, [r2, #0x74]             \n"/* SIO_DIV_REMAINDER_OFFSET */
            "   ldr r7, [r2, #0x70]             \n"/* SIO_DIV_QUOTIENT_OFFSET */
            /* We actually save the divider state in the 4 words below
             * our recorded stack pointer, so as not to disrupt the stack
             * frame expected by debuggers - this is addressed by
             * portEXTRA_STACK_SIZE */
            "   subs r0, r0, #48                \n"
            "   stmia r0!, {r4-r7}              \n"
        #endif /* portUSE_DIVIDER_SAVE_RESTORE */
        "   push {r3, r14}                      \n"
        "   cpsid i                             \n"
        "   bl vTaskSwitchContext               \n"
        "   cpsie i                             \n"
        "   pop {r2, r3}                        \n"/* lr goes in r3. r2 now holds tcb pointer. */
        "                                       \n"
        "   ldr r1, [r2]                        \n"
        "   ldr r0, [r1]                        \n"/* The first item in pxCurrentTCB is the task top of stack. */
        "   adds r0, r0, #16                    \n"/* Move to the high registers. */
        "   ldmia r0!, {r4-r7}                  \n"/* Pop the high registers. */
        "   mov r8, r4                          \n"
        "   mov r9, r5                          \n"
        "   mov r10, r6                         \n"
        "   mov r11, r7                         \n"
        "                                       \n"
        "   msr psp, r0                         \n"/* Remember the new top of stack for the task. */
        "                                       \n"
        #if portUSE_DIVIDER_SAVE_RESTORE
        "   movs r2, #0xd                       \n"/* Pop the divider state. */
        "   lsls r2, #28                        \n"
        "   subs r0, r0, #48                    \n"/* Go back for the divider state */
        "   ldmia r0!, {r4-r7}                  \n"/* Pop the divider state. */
        /* Note always restore via SIO_DIV_UDIVI*, because we will overwrite the
         * results stopping the calculation anyway, however the sign of results
         * is adjusted by the h/w at read time based on whether the last started
         * division was signed and the inputs' signs differed */
        "   str r4, [r2, #0x60]                 \n"/* SIO_DIV_UDIVIDEND_OFFSET */
        "   str r5, [r2, #0x64]                 \n"/* SIO_DIV_UDIVISOR_OFFSET */
        "   str r6, [r2, #0x74]                 \n"/* SIO_DIV_REMAINDER_OFFSET */
        "   str r7, [r2, #0x70]                 \n"/* SIO_DIV_QUOTIENT_OFFSET */
        #else
        "   subs r0, r0, #32                    \n"/* Go back for the low registers that are not automatically restored. */
        #endif /* portUSE_DIVIDER_SAVE_RESTORE */
        "   ldmia r0!, {r4-r7}                  \n"/* Pop low registers.  */
        "                                       \n"
        "   bx r3                               \n"
	"   .align 4                            \n"
	"pxCurrentTCBConst2: .word pxCurrentTCB \n"
    );
#else
    __asm volatile
    (
        "   .syntax unified                     \n"
        "   mrs r1, psp                         \n"
        "                                       \n"
        "   adr    r0, ulAsmLocals2             \n"/* Get the location of the current TCB for the current core. */
        "   ldmia r0!, {r2, r3}                 \n"
        #if portRUNNING_ON_BOTH_CORES
            "   ldr r0, [r2]                    \n"/* r0 = Core number */
            "   lsls r0, r0, #2                 \n"
            "   adds r3, r0                     \n"/* r3 = &pxCurrentTCBs[get_core_num()] */
        #else
            "                                   \n"/* r3 = &pxCurrentTCBs[0] */
        #endif /* portRUNNING_ON_BOTH_CORES */
        "   ldr    r0, [r3]                     \n"/* r0 = pxCurrentTCB */
        "                                       \n"
        "   subs r1, r1, #32                    \n"/* Make space for the remaining low registers. */
        "   str r1, [r0]                        \n"/* Save the new top of stack. */
        "   stmia r1!, {r4-r7}                  \n"/* Store the low registers that are not saved automatically. */
        "   mov r4, r8                          \n"/* Store the high registers. */
        "   mov r5, r9                          \n"
        "   mov r6, r10                         \n"
        "   mov r7, r11                         \n"
        "   stmia r1!, {r4-r7}                  \n"
        #if portUSE_DIVIDER_SAVE_RESTORE
            /* We expect that the divider is ready at this point (which is
             * necessary to safely save/restore), because:
             * a) if we have not been interrupted since we entered this method,
             *    then >8 cycles have clearly passed, so the divider is done
             * b) if we were interrupted in the interim, then any "safe" - i.e.
             *    does the right thing in an IRQ - use of the divider should
             *    have waited for any in-process divide to complete, saved and
             *    then fully restored the result, thus the result is ready in
             *    that case too. */
            "   ldr r4, [r2, #0x60]             \n"/* SIO_DIV_UDIVIDEND_OFFSET */
            "   ldr r5, [r2, #0x64]             \n"/* SIO_DIV_UDIVISOR_OFFSET */
            "   ldr r6, [r2, #0x74]             \n"/* SIO_DIV_REMAINDER_OFFSET */
            "   ldr r7, [r2, #0x70]             \n"/* SIO_DIV_QUOTIENT_OFFSET */
            /* We actually save the divider state in the 4 words below
             * our recorded stack pointer, so as not to disrupt the stack
             * frame expected by debuggers - this is addressed by
             * portEXTRA_STACK_SIZE */
            "   subs r1, r1, #48                \n"
            "   stmia r1!, {r4-r7}              \n"
        #endif /* portUSE_DIVIDER_SAVE_RESTORE */
        #if portRUNNING_ON_BOTH_CORES
            "   ldr r0, [r2]                    \n"/* r0 = Core number */
        #else
            "   movs r0, #0                     \n"
        #endif /* portRUNNING_ON_BOTH_CORES */
        "   push {r3, r14}                      \n"
        "   cpsid i                             \n"
        "   bl vTaskSwitchContext               \n"
        "   cpsie i                             \n"
        "   pop {r2, r3}                        \n"/* lr goes in r3. r2 now holds tcb pointer. */
        "                                       \n"
        "   ldr r1, [r2]                        \n"
        "   ldr r0, [r1]                        \n"/* The first item in pxCurrentTCB is the task top of stack. */
        "   adds r0, r0, #16                    \n"/* Move to the high registers. */
        "   ldmia r0!, {r4-r7}                  \n"/* Pop the high registers. */
        "    mov r8, r4                         \n"
        "    mov r9, r5                         \n"
        "    mov r10, r6                        \n"
        "    mov r11, r7                        \n"
        "                                       \n"
        "   msr psp, r0                         \n"/* Remember the new top of stack for the task. */
        "                                       \n"
        #if portUSE_DIVIDER_SAVE_RESTORE
        "   movs r2, #0xd                       \n"/* Pop the divider state. */
        "   lsls r2, #28                        \n"
        "   subs r0, r0, #48                    \n"/* Go back for the divider state */
        "   ldmia r0!, {r4-r7}                  \n"/* Pop the divider state. */
        /* Note always restore via SIO_DIV_UDIVI*, because we will overwrite the
         * results stopping the calculation anyway, however the sign of results
         * is adjusted by the h/w at read time based on whether the last started
         * division was signed and the inputs' signs differed */
        "   str r4, [r2, #0x60]                \n"/* SIO_DIV_UDIVIDEND_OFFSET */
        "   str r5, [r2, #0x64]                \n"/* SIO_DIV_UDIVISOR_OFFSET */
        "   str r6, [r2, #0x74]                \n"/* SIO_DIV_REMAINDER_OFFSET */
        "   str r7, [r2, #0x70]                \n"/* SIO_DIV_QUOTIENT_OFFSET */
        #else
        "   subs r0, r0, #32                   \n"/* Go back for the low registers that are not automatically restored. */
        #endif /* portUSE_DIVIDER_SAVE_RESTORE */
        "   ldmia r0!, {r4-r7}                 \n"/* Pop low registers.  */
        "                                      \n"
        "   bx r3                              \n"
        "                                      \n"
        "   .align 4                           \n"
        "ulAsmLocals2:                         \n"
        "   .word 0xD0000000                   \n"/* SIO */
        "   .word pxCurrentTCBs                \n"
    );
#endif
}
/*-----------------------------------------------------------*/

void xPortSysTickHandler( void )
{
    uint32_t ulPreviousMask;

    ulPreviousMask = portSET_INTERRUPT_MASK_FROM_ISR();
    {
        /* Increment the RTOS tick. */
        if( xTaskIncrementTick() != pdFALSE )
        {
            /* Pend a context switch. */
            portNVIC_INT_CTRL_REG = portNVIC_PENDSVSET_BIT;
        }
    }
    portCLEAR_INTERRUPT_MASK_FROM_ISR( ulPreviousMask );
}
/*-----------------------------------------------------------*/

/*
 * Setup the systick timer to generate the tick interrupts at the required
 * frequency.
 */
__attribute__( ( weak ) ) void vPortSetupTimerInterrupt( void )
{
    /* Calculate the constants required to configure the tick interrupt. */
    #if ( configUSE_TICKLESS_IDLE == 1 )
        {
            ulTimerCountsForOneTick = ( clock_get_hz(clk_sys) / configTICK_RATE_HZ );
            xMaximumPossibleSuppressedTicks = portMAX_24_BIT_NUMBER / ulTimerCountsForOneTick;
            ulStoppedTimerCompensation = portMISSED_COUNTS_FACTOR;
        }
    #endif /* configUSE_TICKLESS_IDLE */

    /* Stop and reset the SysTick. */
    portNVIC_SYSTICK_CTRL_REG = 0UL;
    portNVIC_SYSTICK_CURRENT_VALUE_REG = 0UL;

    /* Configure SysTick to interrupt at the requested rate. */
    portNVIC_SYSTICK_LOAD_REG = ( clock_get_hz( clk_sys ) / configTICK_RATE_HZ ) - 1UL;
    portNVIC_SYSTICK_CTRL_REG = portNVIC_SYSTICK_CLK_BIT | portNVIC_SYSTICK_INT_BIT | portNVIC_SYSTICK_ENABLE_BIT;
}
/*-----------------------------------------------------------*/

#if ( configUSE_TICKLESS_IDLE == 1 )

    __attribute__( ( weak ) ) void vPortSuppressTicksAndSleep( TickType_t xExpectedIdleTime )
    {
        uint32_t ulReloadValue, ulCompleteTickPeriods, ulCompletedSysTickDecrements;
        TickType_t xModifiableIdleTime;

        /* Make sure the SysTick reload value does not overflow the counter. */
        if( xExpectedIdleTime > xMaximumPossibleSuppressedTicks )
        {
            xExpectedIdleTime = xMaximumPossibleSuppressedTicks;
        }

        /* Stop the SysTick momentarily.  The time the SysTick is stopped for
         * is accounted for as best it can be, but using the tickless mode will
         * inevitably result in some tiny drift of the time maintained by the
         * kernel with respect to calendar time. */
        portNVIC_SYSTICK_CTRL_REG &= ~portNVIC_SYSTICK_ENABLE_BIT;

        /* Calculate the reload value required to wait xExpectedIdleTime
         * tick periods.  -1 is used because this code will execute part way
         * through one of the tick periods. */
        ulReloadValue = portNVIC_SYSTICK_CURRENT_VALUE_REG + ( ulTimerCountsForOneTick * ( xExpectedIdleTime - 1UL ) );

        if( ulReloadValue > ulStoppedTimerCompensation )
        {
            ulReloadValue -= ulStoppedTimerCompensation;
        }

        /* Enter a critical section but don't use the taskENTER_CRITICAL()
         * method as that will mask interrupts that should exit sleep mode. */
        __asm volatile ( "cpsid i" ::: "memory" );
        __asm volatile ( "dsb" );
        __asm volatile ( "isb" );

        /* If a context switch is pending or a task is waiting for the scheduler
         * to be unsuspended then abandon the low power entry. */
        if( eTaskConfirmSleepModeStatus() == eAbortSleep )
        {
            /* Restart from whatever is left in the count register to complete
             * this tick period. */
            portNVIC_SYSTICK_LOAD_REG = portNVIC_SYSTICK_CURRENT_VALUE_REG;

            /* Restart SysTick. */
            portNVIC_SYSTICK_CTRL_REG |= portNVIC_SYSTICK_ENABLE_BIT;

            /* Reset the reload register to the value required for normal tick
             * periods. */
            portNVIC_SYSTICK_LOAD_REG = ulTimerCountsForOneTick - 1UL;

            /* Re-enable interrupts - see comments above the cpsid instruction()
             * above. */
            __asm volatile ( "cpsie i" ::: "memory" );
        }
        else
        {
            /* Set the new reload value. */
            portNVIC_SYSTICK_LOAD_REG = ulReloadValue;

            /* Clear the SysTick count flag and set the count value back to
             * zero. */
            portNVIC_SYSTICK_CURRENT_VALUE_REG = 0UL;

            /* Restart SysTick. */
            portNVIC_SYSTICK_CTRL_REG |= portNVIC_SYSTICK_ENABLE_BIT;

            /* Sleep until something happens.  configPRE_SLEEP_PROCESSING() can
             * set its parameter to 0 to indicate that its implementation contains
             * its own wait for interrupt or wait for event instruction, and so wfi
             * should not be executed again.  However, the original expected idle
             * time variable must remain unmodified, so a copy is taken. */
            xModifiableIdleTime = xExpectedIdleTime;
            configPRE_SLEEP_PROCESSING( xModifiableIdleTime );

            if( xModifiableIdleTime > 0 )
            {
                __asm volatile ( "dsb" ::: "memory" );
                __asm volatile ( "wfi" );
                __asm volatile ( "isb" );
            }

            configPOST_SLEEP_PROCESSING( xExpectedIdleTime );

            /* Re-enable interrupts to allow the interrupt that brought the MCU
             * out of sleep mode to execute immediately.  see comments above
             * __disable_interrupt() call above. */
            __asm volatile ( "cpsie i" ::: "memory" );
            __asm volatile ( "dsb" );
            __asm volatile ( "isb" );

            /* Disable interrupts again because the clock is about to be stopped
             * and interrupts that execute while the clock is stopped will increase
             * any slippage between the time maintained by the RTOS and calendar
             * time. */
            __asm volatile ( "cpsid i" ::: "memory" );
            __asm volatile ( "dsb" );
            __asm volatile ( "isb" );

            /* Disable the SysTick clock without reading the
             * portNVIC_SYSTICK_CTRL_REG register to ensure the
             * portNVIC_SYSTICK_COUNT_FLAG_BIT is not cleared if it is set.  Again,
             * the time the SysTick is stopped for is accounted for as best it can
             * be, but using the tickless mode will inevitably result in some tiny
             * drift of the time maintained by the kernel with respect to calendar
             * time*/
            portNVIC_SYSTICK_CTRL_REG = ( portNVIC_SYSTICK_CLK_BIT | portNVIC_SYSTICK_INT_BIT );

            /* Determine if the SysTick clock has already counted to zero and
             * been set back to the current reload value (the reload back being
             * correct for the entire expected idle time) or if the SysTick is yet
             * to count to zero (in which case an interrupt other than the SysTick
             * must have brought the system out of sleep mode). */
            if( ( portNVIC_SYSTICK_CTRL_REG & portNVIC_SYSTICK_COUNT_FLAG_BIT ) != 0 )
            {
                uint32_t ulCalculatedLoadValue;

                /* The tick interrupt is already pending, and the SysTick count
                 * reloaded with ulReloadValue.  Reset the
                 * portNVIC_SYSTICK_LOAD_REG with whatever remains of this tick
                 * period. */
                ulCalculatedLoadValue = ( ulTimerCountsForOneTick - 1UL ) - ( ulReloadValue - portNVIC_SYSTICK_CURRENT_VALUE_REG );

                /* Don't allow a tiny value, or values that have somehow
                 * underflowed because the post sleep hook did something
                 * that took too long. */
                if( ( ulCalculatedLoadValue < ulStoppedTimerCompensation ) || ( ulCalculatedLoadValue > ulTimerCountsForOneTick ) )
                {
                    ulCalculatedLoadValue = ( ulTimerCountsForOneTick - 1UL );
                }

                portNVIC_SYSTICK_LOAD_REG = ulCalculatedLoadValue;

                /* As the pending tick will be processed as soon as this
                 * function exits, the tick value maintained by the tick is stepped
                 * forward by one less than the time spent waiting. */
                ulCompleteTickPeriods = xExpectedIdleTime - 1UL;
            }
            else
            {
                /* Something other than the tick interrupt ended the sleep.
                 * Work out how long the sleep lasted rounded to complete tick
                 * periods (not the ulReload value which accounted for part
                 * ticks). */
                ulCompletedSysTickDecrements = ( xExpectedIdleTime * ulTimerCountsForOneTick ) - portNVIC_SYSTICK_CURRENT_VALUE_REG;

                /* How many complete tick periods passed while the processor
                 * was waiting? */
                ulCompleteTickPeriods = ulCompletedSysTickDecrements / ulTimerCountsForOneTick;

                /* The reload value is set to whatever fraction of a single tick
                 * period remains. */
                portNVIC_SYSTICK_LOAD_REG = ( ( ulCompleteTickPeriods + 1UL ) * ulTimerCountsForOneTick ) - ulCompletedSysTickDecrements;
            }

            /* Restart SysTick so it runs from portNVIC_SYSTICK_LOAD_REG
             * again, then set portNVIC_SYSTICK_LOAD_REG back to its standard
             * value. */
            portNVIC_SYSTICK_CURRENT_VALUE_REG = 0UL;
            portNVIC_SYSTICK_CTRL_REG |= portNVIC_SYSTICK_ENABLE_BIT;
            vTaskStepTick( ulCompleteTickPeriods );
            portNVIC_SYSTICK_LOAD_REG = ulTimerCountsForOneTick - 1UL;

            /* Exit with interrupts enabled. */
            __asm volatile ( "cpsie i" ::: "memory" );
        }
    }

#endif /* configUSE_TICKLESS_IDLE */

#if ( configSUPPORT_PICO_SYNC_INTEROP == 1 ) || ( configSUPPORT_PICO_TIME_INTEROP == 1 )
    static TickType_t prvGetTicksToWaitBefore( absolute_time_t t )
    {
        int64_t xDelay = absolute_time_diff_us(get_absolute_time(), t);
        const uint32_t ulTickPeriod = 1000000 / configTICK_RATE_HZ;
        xDelay -= ulTickPeriod;
        if( xDelay >= ulTickPeriod )
        {
            return xDelay / ulTickPeriod;
        }
        return 0;
    }
#endif

#if ( configSUPPORT_PICO_SYNC_INTEROP == 1 )
    uint32_t ulPortLockGetCurrentOwnerId()
    {
        if( portIS_FREE_RTOS_CORE())
        {
            uint32_t exception = __get_current_exception();
            if( !exception )
            {
                return ( uintptr_t ) xTaskGetCurrentTaskHandle();
            }
            /* Note: since ROM as at 0x00000000, these can't be confused with
             * valid task handles (pointers) in RAM */
            /* We make all exception handler/core combinations distinct owners */
            return get_core_num() + exception * 2;
        }
        /* Note: since ROM as at 0x00000000, this can't be confused with
         * valid task handles (pointers) in RAM */
        return get_core_num();
    }

    static inline EventBits_t prvGetEventGroupBit( spin_lock_t * spinLock )
    {
        uint32_t ulBit;
        #if ( configUSE_16_BIT_TICKS == 1 )
            ulBit = 1u << (spin_lock_get_num(spinLock) & 0x7u);
        #else
            ulBit = 1u << spin_lock_get_num(spinLock);
            /* reduce to range 0-24 */
            ulBit |= ulBit << 8u;
            ulBit >>= 8u;
        #endif /* configUSE_16_BIT_TICKS */
        return ( EventBits_t ) ulBit;
    }

    static inline EventBits_t prvGetAllEventGroupBits()
    {
        #if ( configUSE_16_BIT_TICKS == 1 )
            return (EventBits_t) 0xffu;
        #else
            return ( EventBits_t ) 0xffffffu;
        #endif /* configUSE_16_BIT_TICKS */
    }

    void vPortLockInternalSpinUnlockWithWait( struct lock_core * pxLock, uint32_t ulSave )
    {
        configASSERT( !portCHECK_IF_IN_ISR() );
        // note no need to check LIB_PICO_MULTICORE, as this is always returns true if that is not defined
        if( !portIS_FREE_RTOS_CORE() )
        {
            spin_unlock(pxLock->spin_lock, ulSave );
            __wfe();
        }
        else
        {
            configASSERT( pxYieldSpinLock[ portGET_CORE_ID() ] == NULL );

            // we want to hold the lock until the event bits have been set; since interrupts are currently disabled
            // by the spinlock, we can defer until portENABLE_INTERRUPTS is called which is always called when
            // the scheduler is unlocked during this call
            configASSERT(pxLock->spin_lock);
            int xCoreID = portGET_CORE_ID();
            pxYieldSpinLock[xCoreID] = pxLock->spin_lock;
            ulYieldSpinLockSaveValue[xCoreID] = ulSave;
            xEventGroupWaitBits( xEventGroup, prvGetEventGroupBit(pxLock->spin_lock),
                                 pdTRUE, pdFALSE, portMAX_DELAY);
<<<<<<< HEAD

=======
>>>>>>> 1072988d
        }
    }

    void vPortLockInternalSpinUnlockWithNotify( struct lock_core *pxLock, uint32_t ulSave ) {
        EventBits_t uxBits = prvGetEventGroupBit(pxLock->spin_lock );
        if (portIS_FREE_RTOS_CORE()) {
            #if LIB_PICO_MULTICORE
                /* signal an event in case a regular core is waiting */
                __sev();
            #endif
            spin_unlock(pxLock->spin_lock, ulSave );
            if( !portCHECK_IF_IN_ISR() )
            {
                xEventGroupSetBits( xEventGroup, uxBits );
            }
            else
            {
                BaseType_t xHigherPriorityTaskWoken = pdFALSE;
                xEventGroupSetBitsFromISR( xEventGroup, uxBits, &xHigherPriorityTaskWoken );
                portYIELD_FROM_ISR( xHigherPriorityTaskWoken );
            }
        }
        else
        {
            __sev();
            #if ( portRUNNING_ON_BOTH_CORES == 0 )
                /* We could sent the bits across the FIFO which would have required us to block here if the FIFO was full,
                 * or we could have just set all bits on the other side, however it seems reasonable instead to take
                 * the hit of another spin lock to protect an accurate bit set. */
                if( pxCrossCoreSpinLock != pxLock->spin_lock )
                {
                    spin_lock_unsafe_blocking(pxCrossCoreSpinLock);
                    uxCrossCoreEventBits |= uxBits;
                    spin_unlock_unsafe(pxCrossCoreSpinLock);
                }
                else
                {
                    uxCrossCoreEventBits |= uxBits;
                }
                /* This causes fifo irq on the other (FreeRTOS) core which will do the set the event bits */
                sio_hw->fifo_wr = 0;
            #endif /* portRUNNING_ON_BOTH_CORES == 0 */
            spin_unlock(pxLock->spin_lock, ulSave);
        }
    }

    bool xPortLockInternalSpinUnlockWithBestEffortWaitOrTimeout( struct lock_core * pxLock, uint32_t ulSave, absolute_time_t uxUntil )
    {
        configASSERT( !portCHECK_IF_IN_ISR() );
        // note no need to check LIB_PICO_MULTICORE, as this is always returns true if that is not defined
        if( !portIS_FREE_RTOS_CORE() )
        {
            spin_unlock(pxLock->spin_lock, ulSave);
            return best_effort_wfe_or_timeout(uxUntil);
        }
        else
        {
            configASSERT( portIS_FREE_RTOS_CORE() );
            configASSERT( pxYieldSpinLock[ portGET_CORE_ID() ] == NULL );

            TickType_t uxTicksToWait = prvGetTicksToWaitBefore( uxUntil );
            if( uxTicksToWait )
            {
                /* We want to hold the lock until the event bits have been set; since interrupts are currently disabled
                 * by the spinlock, we can defer until portENABLE_INTERRUPTS is called which is always called when
                 * the scheduler is unlocked during this call */
                configASSERT(pxLock->spin_lock);
                int xCoreID = portGET_CORE_ID();
                pxYieldSpinLock[xCoreID] = pxLock->spin_lock;
                ulYieldSpinLockSaveValue[xCoreID] = ulSave;
                xEventGroupWaitBits( xEventGroup,
                                     prvGetEventGroupBit(pxLock->spin_lock), pdTRUE,
                                     pdFALSE, uxTicksToWait );
            }
            else
            {
                spin_unlock( pxLock->spin_lock, ulSave );
            }
            if ( time_reached( uxUntil ) )
            {
                return true;
            }
            else
            {
                /* We do not want to hog the core */
                portYIELD();
                /* We aren't sure if we've reached the timeout yet; the caller will check */
                return false;
            }
        }
    }

    #if ( configSUPPORT_PICO_SYNC_INTEROP == 1)
        /* runs before main */
        static void __attribute__((constructor)) prvRuntimeInitializer( void )
        {
            /* This must be done even before the scheduler is started, as the spin lock
             * is used by the overrides of the SDK wait/notify primitives */
            #if ( portRUNNING_ON_BOTH_CORES == 0 )
                pxCrossCoreSpinLock = spin_lock_instance( next_striped_spin_lock_num() );
            #endif /* portRUNNING_ON_BOTH_CORES */

            /* The event group is not used prior to scheduler init, but is initialized
             * here to since it logically belongs with the spin lock */
            #if ( configSUPPORT_STATIC_ALLOCATION == 1 )
                xEventGroup = xEventGroupCreateStatic(&xStaticEventGroup);
            #else
                /* Note that it is slightly dubious calling this here before the scheduler is initialized,
                 * however the only thing it touches is the allocator which then calls vPortEnterCritical
                 * and vPortExitCritical, and allocating here saves us checking the one time initialized variable in
                 * some rather critical code paths */
                xEventGroup = xEventGroupCreate();
            #endif /* configSUPPORT_STATIC_ALLOCATION */
        }
    #endif
#endif /* configSUPPORT_PICO_SYNC_INTEROP */

#if ( configSUPPORT_PICO_TIME_INTEROP == 1 )
    void xPortSyncInternalYieldUntilBefore( absolute_time_t t )
    {
        TickType_t uxTicksToWait = prvGetTicksToWaitBefore(t);
        if( uxTicksToWait )
        {
            vTaskDelay(uxTicksToWait);
        }
    }
#endif /* configSUPPORT_PICO_TIME_INTEROP */
<|MERGE_RESOLUTION|>--- conflicted
+++ resolved
@@ -1,525 +1,525 @@
-/*
- * FreeRTOS Kernel V10.4.3
- * Copyright (C) 2020 Amazon.com, Inc. or its affiliates.  All Rights Reserved.
- * Copyright (c) 2021 Raspberry Pi (Trading) Ltd.
- *
- * SPDX-License-Identifier: MIT AND BSD-3-Clause
- *
- * Permission is hereby granted, free of charge, to any person obtaining a copy of
- * this software and associated documentation files (the "Software"), to deal in
- * the Software without restriction, including without limitation the rights to
- * use, copy, modify, merge, publish, distribute, sublicense, and/or sell copies of
- * the Software, and to permit persons to whom the Software is furnished to do so,
- * subject to the following conditions:
- *
- * The above copyright notice and this permission notice shall be included in all
- * copies or substantial portions of the Software.
- *
- * THE SOFTWARE IS PROVIDED "AS IS", WITHOUT WARRANTY OF ANY KIND, EXPRESS OR
- * IMPLIED, INCLUDING BUT NOT LIMITED TO THE WARRANTIES OF MERCHANTABILITY, FITNESS
- * FOR A PARTICULAR PURPOSE AND NONINFRINGEMENT. IN NO EVENT SHALL THE AUTHORS OR
- * COPYRIGHT HOLDERS BE LIABLE FOR ANY CLAIM, DAMAGES OR OTHER LIABILITY, WHETHER
- * IN AN ACTION OF CONTRACT, TORT OR OTHERWISE, ARISING FROM, OUT OF OR IN
- * CONNECTION WITH THE SOFTWARE OR THE USE OR OTHER DEALINGS IN THE SOFTWARE.
- *
- * https://www.FreeRTOS.org
- * https://github.com/FreeRTOS
- *
- */
-
-/*----------------------------------------------------------------------
-* Implementation of functions defined in portable.h for the RP2040 port.
-*----------------------------------------------------------------------*/
-
-#include "FreeRTOS.h"
-#include "task.h"
-#include "rp2040_config.h"
-#include "hardware/clocks.h"
-#include "hardware/exception.h"
-
-/*
- * LIB_PICO_MULTICORE == 1, if we are linked with pico_multicore (note that
- * the non SMP FreeRTOS_Kernel is not linked with pico_multicore itself). We
- * use this flag to determine if we need multi-core functionality.
- */
-#if ( LIB_PICO_MULTICORE == 1)
-    #include "pico/multicore.h"
-#endif /* LIB_PICO_MULTICORE */
-
-/* TODO : consider to remove this macro. */
-#define portRUNNING_ON_BOTH_CORES ( configNUM_CORES == portMAX_CORE_COUNT )
-
-/* Constants required to manipulate the NVIC. */
-#define portNVIC_SYSTICK_CTRL_REG             ( *( ( volatile uint32_t * ) 0xe000e010 ) )
-#define portNVIC_SYSTICK_LOAD_REG             ( *( ( volatile uint32_t * ) 0xe000e014 ) )
-#define portNVIC_SYSTICK_CURRENT_VALUE_REG    ( *( ( volatile uint32_t * ) 0xe000e018 ) )
-#define portNVIC_INT_CTRL_REG                 ( *( ( volatile uint32_t * ) 0xe000ed04 ) )
-#define portNVIC_SHPR3_REG                    ( *( ( volatile uint32_t * ) 0xe000ed20 ) )
-#define portNVIC_SYSTICK_CLK_BIT              ( 1UL << 2UL )
-#define portNVIC_SYSTICK_INT_BIT              ( 1UL << 1UL )
-#define portNVIC_SYSTICK_ENABLE_BIT           ( 1UL << 0UL )
-#define portNVIC_SYSTICK_COUNT_FLAG_BIT       ( 1UL << 16UL )
-#define portNVIC_PENDSVSET_BIT                ( 1UL << 28UL )
-#define portMIN_INTERRUPT_PRIORITY            ( 255UL )
-#define portNVIC_PENDSV_PRI                   ( portMIN_INTERRUPT_PRIORITY << 16UL )
-#define portNVIC_SYSTICK_PRI                  ( portMIN_INTERRUPT_PRIORITY << 24UL )
-
-/* Constants required to set up the initial stack. */
-#define portINITIAL_XPSR                      ( 0x01000000 )
-
-/* The systick is a 24-bit counter. */
-#define portMAX_24_BIT_NUMBER                 ( 0xffffffUL )
-
-/* A fiddle factor to estimate the number of SysTick counts that would have
- * occurred while the SysTick counter is stopped during tickless idle
- * calculations. */
-#ifndef portMISSED_COUNTS_FACTOR
-    #define portMISSED_COUNTS_FACTOR    ( 45UL )
-#endif
-
-/* Let the user override the pre-loading of the initial LR with the address of
- * prvTaskExitError() in case it messes up unwinding of the stack in the
- * debugger. */
-#ifdef configTASK_RETURN_ADDRESS
-    #define portTASK_RETURN_ADDRESS    configTASK_RETURN_ADDRESS
-#else
-    #define portTASK_RETURN_ADDRESS    prvTaskExitError
-#endif
-
-/*
- * Setup the timer to generate the tick interrupts.  The implementation in this
- * file is weak to allow application writers to change the timer used to
- * generate the tick interrupt.
- */
-void vPortSetupTimerInterrupt( void );
-
-/*
- * Exception handlers.
- */
-void xPortPendSVHandler( void ) __attribute__( ( naked ) );
-void xPortSysTickHandler( void );
-void vPortSVCHandler( void );
-
-/*
- * Start first task is a separate function so it can be tested in isolation.
- */
-static void vPortStartFirstTask( void ) __attribute__( ( naked ) );
-
-/*
- * Used to catch tasks that attempt to return from their implementing function.
- */
-static void prvTaskExitError( void );
-
-/*-----------------------------------------------------------*/
-
-/* Each task maintains its own interrupt status in the critical nesting
- * variable. This is initialized to 0 to allow vPortEnter/ExitCritical
- * to be called before the scheduler is started */
-static UBaseType_t uxCriticalNesting;
-
-/*-----------------------------------------------------------*/
-
-#if ( configSUPPORT_PICO_SYNC_INTEROP == 1 )
-    #include "pico/lock_core.h"
-    #include "hardware/irq.h"
-    #include "event_groups.h"
-    #if configSUPPORT_STATIC_ALLOCATION
-        static StaticEventGroup_t xStaticEventGroup;
-        #define pEventGroup (&xStaticEventGroup)
-    #endif /* configSUPPORT_STATIC_ALLOCATION */
-    static EventGroupHandle_t xEventGroup;
-    #if ( portRUNNING_ON_BOTH_CORES == 0 )
-        static EventBits_t uxCrossCoreEventBits;
-        static spin_lock_t * pxCrossCoreSpinLock;
-    #endif
-
-    static spin_lock_t * pxYieldSpinLock[ configNUM_CORES ];
-    static uint32_t ulYieldSpinLockSaveValue[ configNUM_CORES ];
-#endif /* configSUPPORT_PICO_SYNC_INTEROP */
-
-/*
- * The number of SysTick increments that make up one tick period.
- */
-#if ( configUSE_TICKLESS_IDLE == 1 )
-    static uint32_t ulTimerCountsForOneTick = 0;
-#endif /* configUSE_TICKLESS_IDLE */
-
-/*
- * The maximum number of tick periods that can be suppressed is limited by the
- * 24 bit resolution of the SysTick timer.
- */
-#if ( configUSE_TICKLESS_IDLE == 1 )
-    static uint32_t xMaximumPossibleSuppressedTicks = 0;
-#endif /* configUSE_TICKLESS_IDLE */
-
-/*
- * Compensate for the CPU cycles that pass while the SysTick is stopped (low
- * power functionality only.
- */
-#if ( configUSE_TICKLESS_IDLE == 1 )
-    static uint32_t ulStoppedTimerCompensation = 0;
-#endif /* configUSE_TICKLESS_IDLE */
-
-/*-----------------------------------------------------------*/
-
-#define INVALID_PRIMARY_CORE_NUM 0xffu
-/* The primary core number (the own which has the SysTick handler) */
-static uint8_t ucPrimaryCoreNum = INVALID_PRIMARY_CORE_NUM;
-
-/* Note: portIS_FREE_RTOS_CORE() also returns false until the scheduler is started */
-#if ( portRUNNING_ON_BOTH_CORES == 1 )
-    #define portIS_FREE_RTOS_CORE() (ucPrimaryCoreNum != INVALID_PRIMARY_CORE_NUM)
-#else
-    #define portIS_FREE_RTOS_CORE() (ucPrimaryCoreNum == get_core_num())
-#endif
-
-/*
- * See header file for description.
- */
-StackType_t * pxPortInitialiseStack( StackType_t * pxTopOfStack,
-                                     TaskFunction_t pxCode,
-                                     void * pvParameters )
-{
-    /* Simulate the stack frame as it would be created by a context switch
-     * interrupt. */
-    pxTopOfStack--;                                          /* Offset added to account for the way the MCU uses the stack on entry/exit of interrupts. */
-    *pxTopOfStack = portINITIAL_XPSR;                        /* xPSR */
-    pxTopOfStack--;
-    *pxTopOfStack = ( StackType_t ) pxCode;                  /* PC */
-    pxTopOfStack--;
-    *pxTopOfStack = ( StackType_t ) portTASK_RETURN_ADDRESS; /* LR */
-    pxTopOfStack -= 5;                                       /* R12, R3, R2 and R1. */
-    *pxTopOfStack = ( StackType_t ) pvParameters;            /* R0 */
-    pxTopOfStack -= 8;                                       /* R11..R4. */
-
-    return pxTopOfStack;
-}
-/*-----------------------------------------------------------*/
-
-static void prvTaskExitError( void )
-{
-    /* A function that implements a task must not exit or attempt to return to
-     * its caller as there is nothing to return to.  If a task wants to exit it
-     * should instead call vTaskDelete( NULL ). */
-    panic_unsupported();
-}
-/*-----------------------------------------------------------*/
-
-void vPortSVCHandler( void )
-{
-    /* This function is no longer used, but retained for backward
-     * compatibility. */
-}
-/*-----------------------------------------------------------*/
-
-void vPortStartFirstTask( void )
-{
-#if ( configNUM_CORES == 1 )
-    __asm volatile (
-        "   .syntax unified             \n"
-        "   ldr  r2, pxCurrentTCBConst1 \n"/* Obtain location of pxCurrentTCB. */
-        "   ldr  r3, [r2]               \n"
-        "   ldr  r0, [r3]               \n"/* The first item in pxCurrentTCB is the task top of stack. */
-        "   adds r0, #32                \n"/* Discard everything up to r0. */
-        "   msr  psp, r0                \n"/* This is now the new top of stack to use in the task. */
-        "   movs r0, #2                 \n"/* Switch to the psp stack. */
-        "   msr  CONTROL, r0            \n"
-        "   isb                         \n"
-        "   pop  {r0-r5}                \n"/* Pop the registers that are saved automatically. */
-        "   mov  lr, r5                 \n"/* lr is now in r5. */
-        "   pop  {r3}                   \n"/* Return address is now in r3. */
-        "   pop  {r2}                   \n"/* Pop and discard XPSR. */
-        "   cpsie i                     \n"/* The first task has its context and interrupts can be enabled. */
-        "   bx   r3                     \n"/* Finally, jump to the user defined task code. */
-	"   .align 4                       \n"
-	"pxCurrentTCBConst1: .word pxCurrentTCB\n"
-    );
-#else
-    __asm volatile (
-        "    .syntax unified                    \n"
-        #if configRESET_STACK_POINTER
-            "   ldr  r0, =0xE000ED08            \n" /* Use the NVIC offset register to locate the stack. */
-            "   ldr r0, [r0]                    \n"
-            "   ldr r0, [r0]                    \n"
-            "   msr msp, r0                     \n" /* Set the msp back to the start of the stack. */
-        #endif /* configRESET_STACK_POINTER */
-        #if portRUNNING_ON_BOTH_CORES
-            "   adr r1, ulAsmLocals             \n"/* Get the location of the current TCB for the current core. */
-            "   ldmia r1!, {r2, r3}             \n"
-            "   ldr r2, [r2]                    \n"/* r2 = Core number */
-            "   lsls r2, #2                     \n"
-            "   ldr r3, [r3, r2]                \n"/* r3 = pxCurrentTCBs[get_core_num()] */
-        #else
-            "   ldr r3, =pxCurrentTCBs          \n"
-            "   ldr r3, [r3]                    \n" /* r3 = pxCurrentTCBs[0] */
-        #endif /* portRUNNING_ON_BOTH_CORES */
-        "    ldr  r0, [r3]                       \n"/* The first item in pxCurrentTCB is the task top of stack. */
-        "    adds r0, #32                        \n"/* Discard everything up to r0. */
-        "    msr  psp, r0                        \n"/* This is now the new top of stack to use in the task. */
-        "    movs r0, #2                         \n"/* Switch to the psp stack. */
-        "    msr  CONTROL, r0                    \n"
-        "    isb                                 \n"
-        "    pop  {r0-r5}                        \n"/* Pop the registers that are saved automatically. */
-        "    mov  lr, r5                         \n"/* lr is now in r5. */
-        "    pop  {r3}                           \n"/* Return address is now in r3. */
-        "    pop  {r2}                           \n"/* Pop and discard XPSR. */
-        "    cpsie i                             \n"/* The first task has its context and interrupts can be enabled. */
-        "    bx   r3                             \n"/* Finally, jump to the user defined task code. */
-        #if portRUNNING_ON_BOTH_CORES
-            "                                   \n"
-            "     .align 4                      \n"
-            "ulAsmLocals:                       \n"
-            "    .word 0xD0000000               \n"/* SIO */
-            "    .word pxCurrentTCBs            \n"
-        #endif /* portRUNNING_ON_BOTH_CORES */
-    );
-#endif
-}
-/*-----------------------------------------------------------*/
-
-#if ( LIB_PICO_MULTICORE == 1 ) && ( configSUPPORT_PICO_SYNC_INTEROP == 1)
-    static void prvFIFOInterruptHandler()
-    {
-        /* We must remove the contents (which we don't care about)
-         * to clear the IRQ */
-        multicore_fifo_drain();
-
-        /* And explicitly clear any other IRQ flags. */
-        multicore_fifo_clear_irq();
-
-        #if ( portRUNNING_ON_BOTH_CORES == 1 )
-            portYIELD_FROM_ISR( pdTRUE );
-        #elif ( configSUPPORT_PICO_SYNC_INTEROP == 1 )
-            BaseType_t xHigherPriorityTaskWoken = pdFALSE;
-            uint32_t ulSave = spin_lock_blocking( pxCrossCoreSpinLock );
-            EventBits_t ulBits = uxCrossCoreEventBits;
-            uxCrossCoreEventBits &= ~ulBits;
-            spin_unlock( pxCrossCoreSpinLock, ulSave );
-            xEventGroupSetBitsFromISR( xEventGroup, ulBits, &xHigherPriorityTaskWoken );
-            portYIELD_FROM_ISR( xHigherPriorityTaskWoken );
-        #endif /* portRUNNING_ON_BOTH_CORES */
-    }
-#endif
-
-#if ( configNUM_CORES > 1 )
-    /*
-     * See header file for description.
-     */
-    static BaseType_t xPortStartSchedulerOnCore()
-    {
-        if( ucPrimaryCoreNum == get_core_num())
-        {
-            /* Start the timer that generates the tick ISR.  Interrupts are disabled
-             * here already. */
-            vPortSetupTimerInterrupt();
-
-            /* Make PendSV, CallSV and SysTick the same priority as the kernel. */
-            portNVIC_SHPR3_REG |= portNVIC_SYSTICK_PRI;
-            #if ( configUSE_DYNAMIC_EXCEPTION_HANDLERS == 1 )
-                exception_set_exclusive_handler( SYSTICK_EXCEPTION, xPortSysTickHandler );
-            #endif
-        }
-
-        portNVIC_SHPR3_REG |= portNVIC_PENDSV_PRI;
-
-        #if ( configUSE_DYNAMIC_EXCEPTION_HANDLERS == 1 )
-            exception_set_exclusive_handler( PENDSV_EXCEPTION, xPortPendSVHandler );
-            exception_set_exclusive_handler( SVCALL_EXCEPTION, vPortSVCHandler );
-        #endif
-
-        /* Install FIFO handler to receive interrupt from other core */
-        multicore_fifo_clear_irq();
-        multicore_fifo_drain();
-        uint32_t ulIRQNum = SIO_IRQ_PROC0 + get_core_num();
-        irq_set_priority( ulIRQNum, portMIN_INTERRUPT_PRIORITY );
-        irq_set_exclusive_handler( ulIRQNum, prvFIFOInterruptHandler );
-        irq_set_enabled( ulIRQNum, 1 );
-
-        /* Start the first task. */
-        vPortStartFirstTask();
-
-        /* Should never get here as the tasks will now be executing!  Call the task
-         * exit error function to prevent compiler warnings about a static function
-         * not being called in the case that the application writer overrides this
-         * functionality by defining configTASK_RETURN_ADDRESS.  Call
-         * vTaskSwitchContext() so link time optimisation does not remove the
-         * symbol. */
-        vTaskSwitchContext( portGET_CORE_ID() );
-        prvTaskExitError();
-
-        /* Should not get here! */
-        return 0;
-    }
-
-    #if portRUNNING_ON_BOTH_CORES
-        static void prvDisableInterruptsAndPortStartSchedulerOnCore( void )
-        {
-            portDISABLE_INTERRUPTS();
-            xPortStartSchedulerOnCore();
-        }
-    #endif
-
-    /*
-     * See header file for description.
-     */
-    BaseType_t xPortStartScheduler( void )
-    {
-        configASSERT( ucPrimaryCoreNum == INVALID_PRIMARY_CORE_NUM );
-
-        /* No one else should use these! */
-        spin_lock_claim( configSMP_SPINLOCK_0 );
-        spin_lock_claim( configSMP_SPINLOCK_1 );
-
-        #if portRUNNING_ON_BOTH_CORES
-            ucPrimaryCoreNum = configTICK_CORE;
-            configASSERT( get_core_num() == 0) ; // we must be started on core 0
-            multicore_launch_core1( prvDisableInterruptsAndPortStartSchedulerOnCore );
-        #else
-            ucPrimaryCoreNum = get_core_num();
-        #endif
-        xPortStartSchedulerOnCore();
-
-        /* Should not get here! */
-        return 0;
-    }
-
-#else
-    /*
-     * See header file for description.
-     */
-    BaseType_t xPortStartScheduler( void )
-    {
-        /* Make PendSV, CallSV and SysTick the same priority as the kernel. */
-        portNVIC_SHPR3_REG |= portNVIC_PENDSV_PRI;
-        portNVIC_SHPR3_REG |= portNVIC_SYSTICK_PRI;
-
-        #if (configUSE_DYNAMIC_EXCEPTION_HANDLERS == 1)
-            exception_set_exclusive_handler( PENDSV_EXCEPTION, xPortPendSVHandler );
-            exception_set_exclusive_handler( SYSTICK_EXCEPTION, xPortSysTickHandler );
-            exception_set_exclusive_handler( SVCALL_EXCEPTION, vPortSVCHandler );
-        #endif
-
-        /* Start the timer that generates the tick ISR.  Interrupts are disabled
-         * here already. */
-        vPortSetupTimerInterrupt();
-
-        /* Initialise the critical nesting count ready for the first task. */
-        uxCriticalNesting = 0;
-
-        ucPrimaryCoreNum = get_core_num();
-        #if (LIB_PICO_MULTICORE == 1)
-            #if ( configSUPPORT_PICO_SYNC_INTEROP == 1)
-                multicore_fifo_clear_irq();
-                multicore_fifo_drain();
-                uint32_t irq_num = 15 + get_core_num();
-                irq_set_priority( irq_num, portMIN_INTERRUPT_PRIORITY );
-                irq_set_exclusive_handler( irq_num, prvFIFOInterruptHandler );
-                irq_set_enabled( irq_num, 1 );
-            #endif
-        #endif
-
-        /* Start the first task. */
-        vPortStartFirstTask();
-
-        /* Should never get here as the tasks will now be executing!  Call the task
-         * exit error function to prevent compiler warnings about a static function
-         * not being called in the case that the application writer overrides this
-         * functionality by defining configTASK_RETURN_ADDRESS.  Call
-         * vTaskSwitchContext() so link time optimisation does not remove the
-         * symbol. */
-        vTaskSwitchContext();
-        prvTaskExitError();
-
-        /* Should not get here! */
-        return 0;
-    }
-#endif
-
-/*-----------------------------------------------------------*/
-
-void vPortEndScheduler( void )
-{
-    /* Not implemented in ports where there is nothing to return to. */
-    panic_unsupported();
-}
-/*-----------------------------------------------------------*/
-
-void vPortYield( void )
-{
-    #if ( configSUPPORT_PICO_SYNC_INTEROP == 1 )
-        /* We are not in an ISR, and pxYieldSpinLock is always dealt with and
-         * cleared when interrupts are re-enabled, so should be NULL */
-        configASSERT( pxYieldSpinLock[ portGET_CORE_ID() ] == NULL );
-    #endif /* configSUPPORT_PICO_SYNC_INTEROP */
-
-    /* Set a PendSV to request a context switch. */
-    portNVIC_INT_CTRL_REG = portNVIC_PENDSVSET_BIT;
-
-    /* Barriers are normally not required but do ensure the code is completely
-     * within the specified behaviour for the architecture. */
-    __asm volatile ( "dsb" ::: "memory" );
-    __asm volatile ( "isb" );
-}
-
-/*-----------------------------------------------------------*/
-
-void vPortEnterCritical( void )
-{
-    portDISABLE_INTERRUPTS();
-    uxCriticalNesting++;
-    __asm volatile ( "dsb" ::: "memory" );
-    __asm volatile ( "isb" );
-}
-/*-----------------------------------------------------------*/
-
-void vPortExitCritical( void )
-{
-    configASSERT( uxCriticalNesting );
-    uxCriticalNesting--;
-    if( uxCriticalNesting == 0 )
-    {
-        portENABLE_INTERRUPTS();
-    }
-}
-
-void vPortEnableInterrupts( void )
-{
-    #if ( configSUPPORT_PICO_SYNC_INTEROP == 1 )
-        int xCoreID = portGET_CORE_ID();
-        if( pxYieldSpinLock[xCoreID] )
-        {
-            spin_lock_t* const pxTmpLock = pxYieldSpinLock[xCoreID];
-            pxYieldSpinLock[xCoreID] = NULL;
-            spin_unlock( pxTmpLock, ulYieldSpinLockSaveValue[xCoreID] );
-        }
-    #endif
-    __asm volatile ( " cpsie i " ::: "memory" );
-}
-
-/*-----------------------------------------------------------*/
-
-uint32_t ulSetInterruptMaskFromISR( void )
-{
-    __asm volatile (
-        " mrs r0, PRIMASK    \n"
-        " cpsid i            \n"
-        " bx lr                "
-        ::: "memory"
-        );
-}
-/*-----------------------------------------------------------*/
-
-void vClearInterruptMaskFromISR( __attribute__( ( unused ) ) uint32_t ulMask )
-{
-    __asm volatile (
-        " msr PRIMASK, r0    \n"
-        " bx lr                "
-        ::: "memory"
-        );
-}
-
-/*-----------------------------------------------------------*/
-
+/*
+ * FreeRTOS Kernel V10.4.3
+ * Copyright (C) 2020 Amazon.com, Inc. or its affiliates.  All Rights Reserved.
+ * Copyright (c) 2021 Raspberry Pi (Trading) Ltd.
+ *
+ * SPDX-License-Identifier: MIT AND BSD-3-Clause
+ *
+ * Permission is hereby granted, free of charge, to any person obtaining a copy of
+ * this software and associated documentation files (the "Software"), to deal in
+ * the Software without restriction, including without limitation the rights to
+ * use, copy, modify, merge, publish, distribute, sublicense, and/or sell copies of
+ * the Software, and to permit persons to whom the Software is furnished to do so,
+ * subject to the following conditions:
+ *
+ * The above copyright notice and this permission notice shall be included in all
+ * copies or substantial portions of the Software.
+ *
+ * THE SOFTWARE IS PROVIDED "AS IS", WITHOUT WARRANTY OF ANY KIND, EXPRESS OR
+ * IMPLIED, INCLUDING BUT NOT LIMITED TO THE WARRANTIES OF MERCHANTABILITY, FITNESS
+ * FOR A PARTICULAR PURPOSE AND NONINFRINGEMENT. IN NO EVENT SHALL THE AUTHORS OR
+ * COPYRIGHT HOLDERS BE LIABLE FOR ANY CLAIM, DAMAGES OR OTHER LIABILITY, WHETHER
+ * IN AN ACTION OF CONTRACT, TORT OR OTHERWISE, ARISING FROM, OUT OF OR IN
+ * CONNECTION WITH THE SOFTWARE OR THE USE OR OTHER DEALINGS IN THE SOFTWARE.
+ *
+ * https://www.FreeRTOS.org
+ * https://github.com/FreeRTOS
+ *
+ */
+
+/*----------------------------------------------------------------------
+* Implementation of functions defined in portable.h for the RP2040 port.
+*----------------------------------------------------------------------*/
+
+#include "FreeRTOS.h"
+#include "task.h"
+#include "rp2040_config.h"
+#include "hardware/clocks.h"
+#include "hardware/exception.h"
+
+/*
+ * LIB_PICO_MULTICORE == 1, if we are linked with pico_multicore (note that
+ * the non SMP FreeRTOS_Kernel is not linked with pico_multicore itself). We
+ * use this flag to determine if we need multi-core functionality.
+ */
+#if ( LIB_PICO_MULTICORE == 1)
+    #include "pico/multicore.h"
+#endif /* LIB_PICO_MULTICORE */
+
+/* TODO : consider to remove this macro. */
+#define portRUNNING_ON_BOTH_CORES ( configNUM_CORES == portMAX_CORE_COUNT )
+
+/* Constants required to manipulate the NVIC. */
+#define portNVIC_SYSTICK_CTRL_REG             ( *( ( volatile uint32_t * ) 0xe000e010 ) )
+#define portNVIC_SYSTICK_LOAD_REG             ( *( ( volatile uint32_t * ) 0xe000e014 ) )
+#define portNVIC_SYSTICK_CURRENT_VALUE_REG    ( *( ( volatile uint32_t * ) 0xe000e018 ) )
+#define portNVIC_INT_CTRL_REG                 ( *( ( volatile uint32_t * ) 0xe000ed04 ) )
+#define portNVIC_SHPR3_REG                    ( *( ( volatile uint32_t * ) 0xe000ed20 ) )
+#define portNVIC_SYSTICK_CLK_BIT              ( 1UL << 2UL )
+#define portNVIC_SYSTICK_INT_BIT              ( 1UL << 1UL )
+#define portNVIC_SYSTICK_ENABLE_BIT           ( 1UL << 0UL )
+#define portNVIC_SYSTICK_COUNT_FLAG_BIT       ( 1UL << 16UL )
+#define portNVIC_PENDSVSET_BIT                ( 1UL << 28UL )
+#define portMIN_INTERRUPT_PRIORITY            ( 255UL )
+#define portNVIC_PENDSV_PRI                   ( portMIN_INTERRUPT_PRIORITY << 16UL )
+#define portNVIC_SYSTICK_PRI                  ( portMIN_INTERRUPT_PRIORITY << 24UL )
+
+/* Constants required to set up the initial stack. */
+#define portINITIAL_XPSR                      ( 0x01000000 )
+
+/* The systick is a 24-bit counter. */
+#define portMAX_24_BIT_NUMBER                 ( 0xffffffUL )
+
+/* A fiddle factor to estimate the number of SysTick counts that would have
+ * occurred while the SysTick counter is stopped during tickless idle
+ * calculations. */
+#ifndef portMISSED_COUNTS_FACTOR
+    #define portMISSED_COUNTS_FACTOR    ( 45UL )
+#endif
+
+/* Let the user override the pre-loading of the initial LR with the address of
+ * prvTaskExitError() in case it messes up unwinding of the stack in the
+ * debugger. */
+#ifdef configTASK_RETURN_ADDRESS
+    #define portTASK_RETURN_ADDRESS    configTASK_RETURN_ADDRESS
+#else
+    #define portTASK_RETURN_ADDRESS    prvTaskExitError
+#endif
+
+/*
+ * Setup the timer to generate the tick interrupts.  The implementation in this
+ * file is weak to allow application writers to change the timer used to
+ * generate the tick interrupt.
+ */
+void vPortSetupTimerInterrupt( void );
+
+/*
+ * Exception handlers.
+ */
+void xPortPendSVHandler( void ) __attribute__( ( naked ) );
+void xPortSysTickHandler( void );
+void vPortSVCHandler( void );
+
+/*
+ * Start first task is a separate function so it can be tested in isolation.
+ */
+static void vPortStartFirstTask( void ) __attribute__( ( naked ) );
+
+/*
+ * Used to catch tasks that attempt to return from their implementing function.
+ */
+static void prvTaskExitError( void );
+
+/*-----------------------------------------------------------*/
+
+/* Each task maintains its own interrupt status in the critical nesting
+ * variable. This is initialized to 0 to allow vPortEnter/ExitCritical
+ * to be called before the scheduler is started */
+static UBaseType_t uxCriticalNesting;
+
+/*-----------------------------------------------------------*/
+
+#if ( configSUPPORT_PICO_SYNC_INTEROP == 1 )
+    #include "pico/lock_core.h"
+    #include "hardware/irq.h"
+    #include "event_groups.h"
+    #if configSUPPORT_STATIC_ALLOCATION
+        static StaticEventGroup_t xStaticEventGroup;
+        #define pEventGroup (&xStaticEventGroup)
+    #endif /* configSUPPORT_STATIC_ALLOCATION */
+    static EventGroupHandle_t xEventGroup;
+    #if ( portRUNNING_ON_BOTH_CORES == 0 )
+        static EventBits_t uxCrossCoreEventBits;
+        static spin_lock_t * pxCrossCoreSpinLock;
+    #endif
+
+    static spin_lock_t * pxYieldSpinLock[ configNUM_CORES ];
+    static uint32_t ulYieldSpinLockSaveValue[ configNUM_CORES ];
+#endif /* configSUPPORT_PICO_SYNC_INTEROP */
+
+/*
+ * The number of SysTick increments that make up one tick period.
+ */
+#if ( configUSE_TICKLESS_IDLE == 1 )
+    static uint32_t ulTimerCountsForOneTick = 0;
+#endif /* configUSE_TICKLESS_IDLE */
+
+/*
+ * The maximum number of tick periods that can be suppressed is limited by the
+ * 24 bit resolution of the SysTick timer.
+ */
+#if ( configUSE_TICKLESS_IDLE == 1 )
+    static uint32_t xMaximumPossibleSuppressedTicks = 0;
+#endif /* configUSE_TICKLESS_IDLE */
+
+/*
+ * Compensate for the CPU cycles that pass while the SysTick is stopped (low
+ * power functionality only.
+ */
+#if ( configUSE_TICKLESS_IDLE == 1 )
+    static uint32_t ulStoppedTimerCompensation = 0;
+#endif /* configUSE_TICKLESS_IDLE */
+
+/*-----------------------------------------------------------*/
+
+#define INVALID_PRIMARY_CORE_NUM 0xffu
+/* The primary core number (the own which has the SysTick handler) */
+static uint8_t ucPrimaryCoreNum = INVALID_PRIMARY_CORE_NUM;
+
+/* Note: portIS_FREE_RTOS_CORE() also returns false until the scheduler is started */
+#if ( portRUNNING_ON_BOTH_CORES == 1 )
+    #define portIS_FREE_RTOS_CORE() (ucPrimaryCoreNum != INVALID_PRIMARY_CORE_NUM)
+#else
+    #define portIS_FREE_RTOS_CORE() (ucPrimaryCoreNum == get_core_num())
+#endif
+
+/*
+ * See header file for description.
+ */
+StackType_t * pxPortInitialiseStack( StackType_t * pxTopOfStack,
+                                     TaskFunction_t pxCode,
+                                     void * pvParameters )
+{
+    /* Simulate the stack frame as it would be created by a context switch
+     * interrupt. */
+    pxTopOfStack--;                                          /* Offset added to account for the way the MCU uses the stack on entry/exit of interrupts. */
+    *pxTopOfStack = portINITIAL_XPSR;                        /* xPSR */
+    pxTopOfStack--;
+    *pxTopOfStack = ( StackType_t ) pxCode;                  /* PC */
+    pxTopOfStack--;
+    *pxTopOfStack = ( StackType_t ) portTASK_RETURN_ADDRESS; /* LR */
+    pxTopOfStack -= 5;                                       /* R12, R3, R2 and R1. */
+    *pxTopOfStack = ( StackType_t ) pvParameters;            /* R0 */
+    pxTopOfStack -= 8;                                       /* R11..R4. */
+
+    return pxTopOfStack;
+}
+/*-----------------------------------------------------------*/
+
+static void prvTaskExitError( void )
+{
+    /* A function that implements a task must not exit or attempt to return to
+     * its caller as there is nothing to return to.  If a task wants to exit it
+     * should instead call vTaskDelete( NULL ). */
+    panic_unsupported();
+}
+/*-----------------------------------------------------------*/
+
+void vPortSVCHandler( void )
+{
+    /* This function is no longer used, but retained for backward
+     * compatibility. */
+}
+/*-----------------------------------------------------------*/
+
+void vPortStartFirstTask( void )
+{
+#if ( configNUM_CORES == 1 )
+    __asm volatile (
+        "   .syntax unified             \n"
+        "   ldr  r2, pxCurrentTCBConst1 \n"/* Obtain location of pxCurrentTCB. */
+        "   ldr  r3, [r2]               \n"
+        "   ldr  r0, [r3]               \n"/* The first item in pxCurrentTCB is the task top of stack. */
+        "   adds r0, #32                \n"/* Discard everything up to r0. */
+        "   msr  psp, r0                \n"/* This is now the new top of stack to use in the task. */
+        "   movs r0, #2                 \n"/* Switch to the psp stack. */
+        "   msr  CONTROL, r0            \n"
+        "   isb                         \n"
+        "   pop  {r0-r5}                \n"/* Pop the registers that are saved automatically. */
+        "   mov  lr, r5                 \n"/* lr is now in r5. */
+        "   pop  {r3}                   \n"/* Return address is now in r3. */
+        "   pop  {r2}                   \n"/* Pop and discard XPSR. */
+        "   cpsie i                     \n"/* The first task has its context and interrupts can be enabled. */
+        "   bx   r3                     \n"/* Finally, jump to the user defined task code. */
+	"   .align 4                       \n"
+	"pxCurrentTCBConst1: .word pxCurrentTCB\n"
+    );
+#else
+    __asm volatile (
+        "    .syntax unified                    \n"
+        #if configRESET_STACK_POINTER
+            "   ldr  r0, =0xE000ED08            \n" /* Use the NVIC offset register to locate the stack. */
+            "   ldr r0, [r0]                    \n"
+            "   ldr r0, [r0]                    \n"
+            "   msr msp, r0                     \n" /* Set the msp back to the start of the stack. */
+        #endif /* configRESET_STACK_POINTER */
+        #if portRUNNING_ON_BOTH_CORES
+            "   adr r1, ulAsmLocals             \n"/* Get the location of the current TCB for the current core. */
+            "   ldmia r1!, {r2, r3}             \n"
+            "   ldr r2, [r2]                    \n"/* r2 = Core number */
+            "   lsls r2, #2                     \n"
+            "   ldr r3, [r3, r2]                \n"/* r3 = pxCurrentTCBs[get_core_num()] */
+        #else
+            "   ldr r3, =pxCurrentTCBs          \n"
+            "   ldr r3, [r3]                    \n" /* r3 = pxCurrentTCBs[0] */
+        #endif /* portRUNNING_ON_BOTH_CORES */
+        "    ldr  r0, [r3]                       \n"/* The first item in pxCurrentTCB is the task top of stack. */
+        "    adds r0, #32                        \n"/* Discard everything up to r0. */
+        "    msr  psp, r0                        \n"/* This is now the new top of stack to use in the task. */
+        "    movs r0, #2                         \n"/* Switch to the psp stack. */
+        "    msr  CONTROL, r0                    \n"
+        "    isb                                 \n"
+        "    pop  {r0-r5}                        \n"/* Pop the registers that are saved automatically. */
+        "    mov  lr, r5                         \n"/* lr is now in r5. */
+        "    pop  {r3}                           \n"/* Return address is now in r3. */
+        "    pop  {r2}                           \n"/* Pop and discard XPSR. */
+        "    cpsie i                             \n"/* The first task has its context and interrupts can be enabled. */
+        "    bx   r3                             \n"/* Finally, jump to the user defined task code. */
+        #if portRUNNING_ON_BOTH_CORES
+            "                                   \n"
+            "     .align 4                      \n"
+            "ulAsmLocals:                       \n"
+            "    .word 0xD0000000               \n"/* SIO */
+            "    .word pxCurrentTCBs            \n"
+        #endif /* portRUNNING_ON_BOTH_CORES */
+    );
+#endif
+}
+/*-----------------------------------------------------------*/
+
+#if ( LIB_PICO_MULTICORE == 1 ) && ( configSUPPORT_PICO_SYNC_INTEROP == 1)
+    static void prvFIFOInterruptHandler()
+    {
+        /* We must remove the contents (which we don't care about)
+         * to clear the IRQ */
+        multicore_fifo_drain();
+
+        /* And explicitly clear any other IRQ flags. */
+        multicore_fifo_clear_irq();
+
+        #if ( portRUNNING_ON_BOTH_CORES == 1 )
+            portYIELD_FROM_ISR( pdTRUE );
+        #elif ( configSUPPORT_PICO_SYNC_INTEROP == 1 )
+            BaseType_t xHigherPriorityTaskWoken = pdFALSE;
+            uint32_t ulSave = spin_lock_blocking( pxCrossCoreSpinLock );
+            EventBits_t ulBits = uxCrossCoreEventBits;
+            uxCrossCoreEventBits &= ~ulBits;
+            spin_unlock( pxCrossCoreSpinLock, ulSave );
+            xEventGroupSetBitsFromISR( xEventGroup, ulBits, &xHigherPriorityTaskWoken );
+            portYIELD_FROM_ISR( xHigherPriorityTaskWoken );
+        #endif /* portRUNNING_ON_BOTH_CORES */
+    }
+#endif
+
+#if ( configNUM_CORES > 1 )
+    /*
+     * See header file for description.
+     */
+    static BaseType_t xPortStartSchedulerOnCore()
+    {
+        if( ucPrimaryCoreNum == get_core_num())
+        {
+            /* Start the timer that generates the tick ISR.  Interrupts are disabled
+             * here already. */
+            vPortSetupTimerInterrupt();
+
+            /* Make PendSV, CallSV and SysTick the same priority as the kernel. */
+            portNVIC_SHPR3_REG |= portNVIC_SYSTICK_PRI;
+            #if ( configUSE_DYNAMIC_EXCEPTION_HANDLERS == 1 )
+                exception_set_exclusive_handler( SYSTICK_EXCEPTION, xPortSysTickHandler );
+            #endif
+        }
+
+        portNVIC_SHPR3_REG |= portNVIC_PENDSV_PRI;
+
+        #if ( configUSE_DYNAMIC_EXCEPTION_HANDLERS == 1 )
+            exception_set_exclusive_handler( PENDSV_EXCEPTION, xPortPendSVHandler );
+            exception_set_exclusive_handler( SVCALL_EXCEPTION, vPortSVCHandler );
+        #endif
+
+        /* Install FIFO handler to receive interrupt from other core */
+        multicore_fifo_clear_irq();
+        multicore_fifo_drain();
+        uint32_t ulIRQNum = SIO_IRQ_PROC0 + get_core_num();
+        irq_set_priority( ulIRQNum, portMIN_INTERRUPT_PRIORITY );
+        irq_set_exclusive_handler( ulIRQNum, prvFIFOInterruptHandler );
+        irq_set_enabled( ulIRQNum, 1 );
+
+        /* Start the first task. */
+        vPortStartFirstTask();
+
+        /* Should never get here as the tasks will now be executing!  Call the task
+         * exit error function to prevent compiler warnings about a static function
+         * not being called in the case that the application writer overrides this
+         * functionality by defining configTASK_RETURN_ADDRESS.  Call
+         * vTaskSwitchContext() so link time optimisation does not remove the
+         * symbol. */
+        vTaskSwitchContext( portGET_CORE_ID() );
+        prvTaskExitError();
+
+        /* Should not get here! */
+        return 0;
+    }
+
+    #if portRUNNING_ON_BOTH_CORES
+        static void prvDisableInterruptsAndPortStartSchedulerOnCore( void )
+        {
+            portDISABLE_INTERRUPTS();
+            xPortStartSchedulerOnCore();
+        }
+    #endif
+
+    /*
+     * See header file for description.
+     */
+    BaseType_t xPortStartScheduler( void )
+    {
+        configASSERT( ucPrimaryCoreNum == INVALID_PRIMARY_CORE_NUM );
+
+        /* No one else should use these! */
+        spin_lock_claim( configSMP_SPINLOCK_0 );
+        spin_lock_claim( configSMP_SPINLOCK_1 );
+
+        #if portRUNNING_ON_BOTH_CORES
+            ucPrimaryCoreNum = configTICK_CORE;
+            configASSERT( get_core_num() == 0) ; // we must be started on core 0
+            multicore_launch_core1( prvDisableInterruptsAndPortStartSchedulerOnCore );
+        #else
+            ucPrimaryCoreNum = get_core_num();
+        #endif
+        xPortStartSchedulerOnCore();
+
+        /* Should not get here! */
+        return 0;
+    }
+
+#else
+    /*
+     * See header file for description.
+     */
+    BaseType_t xPortStartScheduler( void )
+    {
+        /* Make PendSV, CallSV and SysTick the same priority as the kernel. */
+        portNVIC_SHPR3_REG |= portNVIC_PENDSV_PRI;
+        portNVIC_SHPR3_REG |= portNVIC_SYSTICK_PRI;
+
+        #if (configUSE_DYNAMIC_EXCEPTION_HANDLERS == 1)
+            exception_set_exclusive_handler( PENDSV_EXCEPTION, xPortPendSVHandler );
+            exception_set_exclusive_handler( SYSTICK_EXCEPTION, xPortSysTickHandler );
+            exception_set_exclusive_handler( SVCALL_EXCEPTION, vPortSVCHandler );
+        #endif
+
+        /* Start the timer that generates the tick ISR.  Interrupts are disabled
+         * here already. */
+        vPortSetupTimerInterrupt();
+
+        /* Initialise the critical nesting count ready for the first task. */
+        uxCriticalNesting = 0;
+
+        ucPrimaryCoreNum = get_core_num();
+        #if (LIB_PICO_MULTICORE == 1)
+            #if ( configSUPPORT_PICO_SYNC_INTEROP == 1)
+                multicore_fifo_clear_irq();
+                multicore_fifo_drain();
+                uint32_t irq_num = 15 + get_core_num();
+                irq_set_priority( irq_num, portMIN_INTERRUPT_PRIORITY );
+                irq_set_exclusive_handler( irq_num, prvFIFOInterruptHandler );
+                irq_set_enabled( irq_num, 1 );
+            #endif
+        #endif
+
+        /* Start the first task. */
+        vPortStartFirstTask();
+
+        /* Should never get here as the tasks will now be executing!  Call the task
+         * exit error function to prevent compiler warnings about a static function
+         * not being called in the case that the application writer overrides this
+         * functionality by defining configTASK_RETURN_ADDRESS.  Call
+         * vTaskSwitchContext() so link time optimisation does not remove the
+         * symbol. */
+        vTaskSwitchContext();
+        prvTaskExitError();
+
+        /* Should not get here! */
+        return 0;
+    }
+#endif
+
+/*-----------------------------------------------------------*/
+
+void vPortEndScheduler( void )
+{
+    /* Not implemented in ports where there is nothing to return to. */
+    panic_unsupported();
+}
+/*-----------------------------------------------------------*/
+
+void vPortYield( void )
+{
+    #if ( configSUPPORT_PICO_SYNC_INTEROP == 1 )
+        /* We are not in an ISR, and pxYieldSpinLock is always dealt with and
+         * cleared when interrupts are re-enabled, so should be NULL */
+        configASSERT( pxYieldSpinLock[ portGET_CORE_ID() ] == NULL );
+    #endif /* configSUPPORT_PICO_SYNC_INTEROP */
+
+    /* Set a PendSV to request a context switch. */
+    portNVIC_INT_CTRL_REG = portNVIC_PENDSVSET_BIT;
+
+    /* Barriers are normally not required but do ensure the code is completely
+     * within the specified behaviour for the architecture. */
+    __asm volatile ( "dsb" ::: "memory" );
+    __asm volatile ( "isb" );
+}
+
+/*-----------------------------------------------------------*/
+
+void vPortEnterCritical( void )
+{
+    portDISABLE_INTERRUPTS();
+    uxCriticalNesting++;
+    __asm volatile ( "dsb" ::: "memory" );
+    __asm volatile ( "isb" );
+}
+/*-----------------------------------------------------------*/
+
+void vPortExitCritical( void )
+{
+    configASSERT( uxCriticalNesting );
+    uxCriticalNesting--;
+    if( uxCriticalNesting == 0 )
+    {
+        portENABLE_INTERRUPTS();
+    }
+}
+
+void vPortEnableInterrupts( void )
+{
+    #if ( configSUPPORT_PICO_SYNC_INTEROP == 1 )
+        int xCoreID = portGET_CORE_ID();
+        if( pxYieldSpinLock[xCoreID] )
+        {
+            spin_lock_t* const pxTmpLock = pxYieldSpinLock[xCoreID];
+            pxYieldSpinLock[xCoreID] = NULL;
+            spin_unlock( pxTmpLock, ulYieldSpinLockSaveValue[xCoreID] );
+        }
+    #endif
+    __asm volatile ( " cpsie i " ::: "memory" );
+}
+
+/*-----------------------------------------------------------*/
+
+uint32_t ulSetInterruptMaskFromISR( void )
+{
+    __asm volatile (
+        " mrs r0, PRIMASK    \n"
+        " cpsid i            \n"
+        " bx lr                "
+        ::: "memory"
+        );
+}
+/*-----------------------------------------------------------*/
+
+void vClearInterruptMaskFromISR( __attribute__( ( unused ) ) uint32_t ulMask )
+{
+    __asm volatile (
+        " msr PRIMASK, r0    \n"
+        " bx lr                "
+        ::: "memory"
+        );
+}
+
+/*-----------------------------------------------------------*/
+
 void vYieldCore( int xCoreID )
 {
     configASSERT(xCoreID != portGET_CORE_ID());
@@ -528,607 +528,603 @@
         in which case an IRQ must be pending */
         sio_hw->fifo_wr = 0;
     #endif
-}
-
-/*-----------------------------------------------------------*/
-
-void xPortPendSVHandler( void )
-{
-    /* This is a naked function. */
-#if ( configNUM_CORES == 1 )
-    __asm volatile
-    (
-        "   .syntax unified                     \n"
-        "   mrs r0, psp                         \n"
-        "                                       \n"
-        "   ldr r3, pxCurrentTCBConst2          \n"/* Get the location of the current TCB. */
-        "   ldr r2, [r3]                        \n"
-        "                                       \n"
-        "   subs r0, r0, #32                    \n"/* Make space for the remaining low registers. */
-        "   str r0, [r2]                        \n"/* Save the new top of stack. */
-        "   stmia r0!, {r4-r7}                  \n"/* Store the low registers that are not saved automatically. */
-        "   mov r4, r8                          \n"/* Store the high registers. */
-        "   mov r5, r9                          \n"
-        "   mov r6, r10                         \n"
-        "   mov r7, r11                         \n"
-        "   stmia r0!, {r4-r7}                  \n"
-        #if portUSE_DIVIDER_SAVE_RESTORE
-            "   movs r2, #0xd                   \n"/* Store the divider state. */
-            "   lsls r2, #28                    \n"
-            /* We expect that the divider is ready at this point (which is
-             * necessary to safely save/restore), because:
-             * a) if we have not been interrupted since we entered this method,
-             *    then >8 cycles have clearly passed, so the divider is done
-             * b) if we were interrupted in the interim, then any "safe" - i.e.
-             *    does the right thing in an IRQ - use of the divider should
-             *    have waited for any in-process divide to complete, saved and
-             *    then fully restored the result, thus the result is ready in
-             *    that case too. */
-            "   ldr r4, [r2, #0x60]             \n"/* SIO_DIV_UDIVIDEND_OFFSET */
-            "   ldr r5, [r2, #0x64]             \n"/* SIO_DIV_UDIVISOR_OFFSET */
-            "   ldr r6, [r2, #0x74]             \n"/* SIO_DIV_REMAINDER_OFFSET */
-            "   ldr r7, [r2, #0x70]             \n"/* SIO_DIV_QUOTIENT_OFFSET */
-            /* We actually save the divider state in the 4 words below
-             * our recorded stack pointer, so as not to disrupt the stack
-             * frame expected by debuggers - this is addressed by
-             * portEXTRA_STACK_SIZE */
-            "   subs r0, r0, #48                \n"
-            "   stmia r0!, {r4-r7}              \n"
-        #endif /* portUSE_DIVIDER_SAVE_RESTORE */
-        "   push {r3, r14}                      \n"
-        "   cpsid i                             \n"
-        "   bl vTaskSwitchContext               \n"
-        "   cpsie i                             \n"
-        "   pop {r2, r3}                        \n"/* lr goes in r3. r2 now holds tcb pointer. */
-        "                                       \n"
-        "   ldr r1, [r2]                        \n"
-        "   ldr r0, [r1]                        \n"/* The first item in pxCurrentTCB is the task top of stack. */
-        "   adds r0, r0, #16                    \n"/* Move to the high registers. */
-        "   ldmia r0!, {r4-r7}                  \n"/* Pop the high registers. */
-        "   mov r8, r4                          \n"
-        "   mov r9, r5                          \n"
-        "   mov r10, r6                         \n"
-        "   mov r11, r7                         \n"
-        "                                       \n"
-        "   msr psp, r0                         \n"/* Remember the new top of stack for the task. */
-        "                                       \n"
-        #if portUSE_DIVIDER_SAVE_RESTORE
-        "   movs r2, #0xd                       \n"/* Pop the divider state. */
-        "   lsls r2, #28                        \n"
-        "   subs r0, r0, #48                    \n"/* Go back for the divider state */
-        "   ldmia r0!, {r4-r7}                  \n"/* Pop the divider state. */
-        /* Note always restore via SIO_DIV_UDIVI*, because we will overwrite the
-         * results stopping the calculation anyway, however the sign of results
-         * is adjusted by the h/w at read time based on whether the last started
-         * division was signed and the inputs' signs differed */
-        "   str r4, [r2, #0x60]                 \n"/* SIO_DIV_UDIVIDEND_OFFSET */
-        "   str r5, [r2, #0x64]                 \n"/* SIO_DIV_UDIVISOR_OFFSET */
-        "   str r6, [r2, #0x74]                 \n"/* SIO_DIV_REMAINDER_OFFSET */
-        "   str r7, [r2, #0x70]                 \n"/* SIO_DIV_QUOTIENT_OFFSET */
-        #else
-        "   subs r0, r0, #32                    \n"/* Go back for the low registers that are not automatically restored. */
-        #endif /* portUSE_DIVIDER_SAVE_RESTORE */
-        "   ldmia r0!, {r4-r7}                  \n"/* Pop low registers.  */
-        "                                       \n"
-        "   bx r3                               \n"
-	"   .align 4                            \n"
-	"pxCurrentTCBConst2: .word pxCurrentTCB \n"
-    );
-#else
-    __asm volatile
-    (
-        "   .syntax unified                     \n"
-        "   mrs r1, psp                         \n"
-        "                                       \n"
-        "   adr    r0, ulAsmLocals2             \n"/* Get the location of the current TCB for the current core. */
-        "   ldmia r0!, {r2, r3}                 \n"
-        #if portRUNNING_ON_BOTH_CORES
-            "   ldr r0, [r2]                    \n"/* r0 = Core number */
-            "   lsls r0, r0, #2                 \n"
-            "   adds r3, r0                     \n"/* r3 = &pxCurrentTCBs[get_core_num()] */
-        #else
-            "                                   \n"/* r3 = &pxCurrentTCBs[0] */
-        #endif /* portRUNNING_ON_BOTH_CORES */
-        "   ldr    r0, [r3]                     \n"/* r0 = pxCurrentTCB */
-        "                                       \n"
-        "   subs r1, r1, #32                    \n"/* Make space for the remaining low registers. */
-        "   str r1, [r0]                        \n"/* Save the new top of stack. */
-        "   stmia r1!, {r4-r7}                  \n"/* Store the low registers that are not saved automatically. */
-        "   mov r4, r8                          \n"/* Store the high registers. */
-        "   mov r5, r9                          \n"
-        "   mov r6, r10                         \n"
-        "   mov r7, r11                         \n"
-        "   stmia r1!, {r4-r7}                  \n"
-        #if portUSE_DIVIDER_SAVE_RESTORE
-            /* We expect that the divider is ready at this point (which is
-             * necessary to safely save/restore), because:
-             * a) if we have not been interrupted since we entered this method,
-             *    then >8 cycles have clearly passed, so the divider is done
-             * b) if we were interrupted in the interim, then any "safe" - i.e.
-             *    does the right thing in an IRQ - use of the divider should
-             *    have waited for any in-process divide to complete, saved and
-             *    then fully restored the result, thus the result is ready in
-             *    that case too. */
-            "   ldr r4, [r2, #0x60]             \n"/* SIO_DIV_UDIVIDEND_OFFSET */
-            "   ldr r5, [r2, #0x64]             \n"/* SIO_DIV_UDIVISOR_OFFSET */
-            "   ldr r6, [r2, #0x74]             \n"/* SIO_DIV_REMAINDER_OFFSET */
-            "   ldr r7, [r2, #0x70]             \n"/* SIO_DIV_QUOTIENT_OFFSET */
-            /* We actually save the divider state in the 4 words below
-             * our recorded stack pointer, so as not to disrupt the stack
-             * frame expected by debuggers - this is addressed by
-             * portEXTRA_STACK_SIZE */
-            "   subs r1, r1, #48                \n"
-            "   stmia r1!, {r4-r7}              \n"
-        #endif /* portUSE_DIVIDER_SAVE_RESTORE */
-        #if portRUNNING_ON_BOTH_CORES
-            "   ldr r0, [r2]                    \n"/* r0 = Core number */
-        #else
-            "   movs r0, #0                     \n"
-        #endif /* portRUNNING_ON_BOTH_CORES */
-        "   push {r3, r14}                      \n"
-        "   cpsid i                             \n"
-        "   bl vTaskSwitchContext               \n"
-        "   cpsie i                             \n"
-        "   pop {r2, r3}                        \n"/* lr goes in r3. r2 now holds tcb pointer. */
-        "                                       \n"
-        "   ldr r1, [r2]                        \n"
-        "   ldr r0, [r1]                        \n"/* The first item in pxCurrentTCB is the task top of stack. */
-        "   adds r0, r0, #16                    \n"/* Move to the high registers. */
-        "   ldmia r0!, {r4-r7}                  \n"/* Pop the high registers. */
-        "    mov r8, r4                         \n"
-        "    mov r9, r5                         \n"
-        "    mov r10, r6                        \n"
-        "    mov r11, r7                        \n"
-        "                                       \n"
-        "   msr psp, r0                         \n"/* Remember the new top of stack for the task. */
-        "                                       \n"
-        #if portUSE_DIVIDER_SAVE_RESTORE
-        "   movs r2, #0xd                       \n"/* Pop the divider state. */
-        "   lsls r2, #28                        \n"
-        "   subs r0, r0, #48                    \n"/* Go back for the divider state */
-        "   ldmia r0!, {r4-r7}                  \n"/* Pop the divider state. */
-        /* Note always restore via SIO_DIV_UDIVI*, because we will overwrite the
-         * results stopping the calculation anyway, however the sign of results
-         * is adjusted by the h/w at read time based on whether the last started
-         * division was signed and the inputs' signs differed */
-        "   str r4, [r2, #0x60]                \n"/* SIO_DIV_UDIVIDEND_OFFSET */
-        "   str r5, [r2, #0x64]                \n"/* SIO_DIV_UDIVISOR_OFFSET */
-        "   str r6, [r2, #0x74]                \n"/* SIO_DIV_REMAINDER_OFFSET */
-        "   str r7, [r2, #0x70]                \n"/* SIO_DIV_QUOTIENT_OFFSET */
-        #else
-        "   subs r0, r0, #32                   \n"/* Go back for the low registers that are not automatically restored. */
-        #endif /* portUSE_DIVIDER_SAVE_RESTORE */
-        "   ldmia r0!, {r4-r7}                 \n"/* Pop low registers.  */
-        "                                      \n"
-        "   bx r3                              \n"
-        "                                      \n"
-        "   .align 4                           \n"
-        "ulAsmLocals2:                         \n"
-        "   .word 0xD0000000                   \n"/* SIO */
-        "   .word pxCurrentTCBs                \n"
-    );
-#endif
-}
-/*-----------------------------------------------------------*/
-
-void xPortSysTickHandler( void )
-{
-    uint32_t ulPreviousMask;
-
-    ulPreviousMask = portSET_INTERRUPT_MASK_FROM_ISR();
-    {
-        /* Increment the RTOS tick. */
-        if( xTaskIncrementTick() != pdFALSE )
-        {
-            /* Pend a context switch. */
-            portNVIC_INT_CTRL_REG = portNVIC_PENDSVSET_BIT;
-        }
-    }
-    portCLEAR_INTERRUPT_MASK_FROM_ISR( ulPreviousMask );
-}
-/*-----------------------------------------------------------*/
-
-/*
- * Setup the systick timer to generate the tick interrupts at the required
- * frequency.
- */
-__attribute__( ( weak ) ) void vPortSetupTimerInterrupt( void )
-{
-    /* Calculate the constants required to configure the tick interrupt. */
-    #if ( configUSE_TICKLESS_IDLE == 1 )
-        {
-            ulTimerCountsForOneTick = ( clock_get_hz(clk_sys) / configTICK_RATE_HZ );
-            xMaximumPossibleSuppressedTicks = portMAX_24_BIT_NUMBER / ulTimerCountsForOneTick;
-            ulStoppedTimerCompensation = portMISSED_COUNTS_FACTOR;
-        }
-    #endif /* configUSE_TICKLESS_IDLE */
-
-    /* Stop and reset the SysTick. */
-    portNVIC_SYSTICK_CTRL_REG = 0UL;
-    portNVIC_SYSTICK_CURRENT_VALUE_REG = 0UL;
-
-    /* Configure SysTick to interrupt at the requested rate. */
-    portNVIC_SYSTICK_LOAD_REG = ( clock_get_hz( clk_sys ) / configTICK_RATE_HZ ) - 1UL;
-    portNVIC_SYSTICK_CTRL_REG = portNVIC_SYSTICK_CLK_BIT | portNVIC_SYSTICK_INT_BIT | portNVIC_SYSTICK_ENABLE_BIT;
-}
-/*-----------------------------------------------------------*/
-
-#if ( configUSE_TICKLESS_IDLE == 1 )
-
-    __attribute__( ( weak ) ) void vPortSuppressTicksAndSleep( TickType_t xExpectedIdleTime )
-    {
-        uint32_t ulReloadValue, ulCompleteTickPeriods, ulCompletedSysTickDecrements;
-        TickType_t xModifiableIdleTime;
-
-        /* Make sure the SysTick reload value does not overflow the counter. */
-        if( xExpectedIdleTime > xMaximumPossibleSuppressedTicks )
-        {
-            xExpectedIdleTime = xMaximumPossibleSuppressedTicks;
-        }
-
-        /* Stop the SysTick momentarily.  The time the SysTick is stopped for
-         * is accounted for as best it can be, but using the tickless mode will
-         * inevitably result in some tiny drift of the time maintained by the
-         * kernel with respect to calendar time. */
-        portNVIC_SYSTICK_CTRL_REG &= ~portNVIC_SYSTICK_ENABLE_BIT;
-
-        /* Calculate the reload value required to wait xExpectedIdleTime
-         * tick periods.  -1 is used because this code will execute part way
-         * through one of the tick periods. */
-        ulReloadValue = portNVIC_SYSTICK_CURRENT_VALUE_REG + ( ulTimerCountsForOneTick * ( xExpectedIdleTime - 1UL ) );
-
-        if( ulReloadValue > ulStoppedTimerCompensation )
-        {
-            ulReloadValue -= ulStoppedTimerCompensation;
-        }
-
-        /* Enter a critical section but don't use the taskENTER_CRITICAL()
-         * method as that will mask interrupts that should exit sleep mode. */
-        __asm volatile ( "cpsid i" ::: "memory" );
-        __asm volatile ( "dsb" );
-        __asm volatile ( "isb" );
-
-        /* If a context switch is pending or a task is waiting for the scheduler
-         * to be unsuspended then abandon the low power entry. */
-        if( eTaskConfirmSleepModeStatus() == eAbortSleep )
-        {
-            /* Restart from whatever is left in the count register to complete
-             * this tick period. */
-            portNVIC_SYSTICK_LOAD_REG = portNVIC_SYSTICK_CURRENT_VALUE_REG;
-
-            /* Restart SysTick. */
-            portNVIC_SYSTICK_CTRL_REG |= portNVIC_SYSTICK_ENABLE_BIT;
-
-            /* Reset the reload register to the value required for normal tick
-             * periods. */
-            portNVIC_SYSTICK_LOAD_REG = ulTimerCountsForOneTick - 1UL;
-
-            /* Re-enable interrupts - see comments above the cpsid instruction()
-             * above. */
-            __asm volatile ( "cpsie i" ::: "memory" );
-        }
-        else
-        {
-            /* Set the new reload value. */
-            portNVIC_SYSTICK_LOAD_REG = ulReloadValue;
-
-            /* Clear the SysTick count flag and set the count value back to
-             * zero. */
-            portNVIC_SYSTICK_CURRENT_VALUE_REG = 0UL;
-
-            /* Restart SysTick. */
-            portNVIC_SYSTICK_CTRL_REG |= portNVIC_SYSTICK_ENABLE_BIT;
-
-            /* Sleep until something happens.  configPRE_SLEEP_PROCESSING() can
-             * set its parameter to 0 to indicate that its implementation contains
-             * its own wait for interrupt or wait for event instruction, and so wfi
-             * should not be executed again.  However, the original expected idle
-             * time variable must remain unmodified, so a copy is taken. */
-            xModifiableIdleTime = xExpectedIdleTime;
-            configPRE_SLEEP_PROCESSING( xModifiableIdleTime );
-
-            if( xModifiableIdleTime > 0 )
-            {
-                __asm volatile ( "dsb" ::: "memory" );
-                __asm volatile ( "wfi" );
-                __asm volatile ( "isb" );
-            }
-
-            configPOST_SLEEP_PROCESSING( xExpectedIdleTime );
-
-            /* Re-enable interrupts to allow the interrupt that brought the MCU
-             * out of sleep mode to execute immediately.  see comments above
-             * __disable_interrupt() call above. */
-            __asm volatile ( "cpsie i" ::: "memory" );
-            __asm volatile ( "dsb" );
-            __asm volatile ( "isb" );
-
-            /* Disable interrupts again because the clock is about to be stopped
-             * and interrupts that execute while the clock is stopped will increase
-             * any slippage between the time maintained by the RTOS and calendar
-             * time. */
-            __asm volatile ( "cpsid i" ::: "memory" );
-            __asm volatile ( "dsb" );
-            __asm volatile ( "isb" );
-
-            /* Disable the SysTick clock without reading the
-             * portNVIC_SYSTICK_CTRL_REG register to ensure the
-             * portNVIC_SYSTICK_COUNT_FLAG_BIT is not cleared if it is set.  Again,
-             * the time the SysTick is stopped for is accounted for as best it can
-             * be, but using the tickless mode will inevitably result in some tiny
-             * drift of the time maintained by the kernel with respect to calendar
-             * time*/
-            portNVIC_SYSTICK_CTRL_REG = ( portNVIC_SYSTICK_CLK_BIT | portNVIC_SYSTICK_INT_BIT );
-
-            /* Determine if the SysTick clock has already counted to zero and
-             * been set back to the current reload value (the reload back being
-             * correct for the entire expected idle time) or if the SysTick is yet
-             * to count to zero (in which case an interrupt other than the SysTick
-             * must have brought the system out of sleep mode). */
-            if( ( portNVIC_SYSTICK_CTRL_REG & portNVIC_SYSTICK_COUNT_FLAG_BIT ) != 0 )
-            {
-                uint32_t ulCalculatedLoadValue;
-
-                /* The tick interrupt is already pending, and the SysTick count
-                 * reloaded with ulReloadValue.  Reset the
-                 * portNVIC_SYSTICK_LOAD_REG with whatever remains of this tick
-                 * period. */
-                ulCalculatedLoadValue = ( ulTimerCountsForOneTick - 1UL ) - ( ulReloadValue - portNVIC_SYSTICK_CURRENT_VALUE_REG );
-
-                /* Don't allow a tiny value, or values that have somehow
-                 * underflowed because the post sleep hook did something
-                 * that took too long. */
-                if( ( ulCalculatedLoadValue < ulStoppedTimerCompensation ) || ( ulCalculatedLoadValue > ulTimerCountsForOneTick ) )
-                {
-                    ulCalculatedLoadValue = ( ulTimerCountsForOneTick - 1UL );
-                }
-
-                portNVIC_SYSTICK_LOAD_REG = ulCalculatedLoadValue;
-
-                /* As the pending tick will be processed as soon as this
-                 * function exits, the tick value maintained by the tick is stepped
-                 * forward by one less than the time spent waiting. */
-                ulCompleteTickPeriods = xExpectedIdleTime - 1UL;
-            }
-            else
-            {
-                /* Something other than the tick interrupt ended the sleep.
-                 * Work out how long the sleep lasted rounded to complete tick
-                 * periods (not the ulReload value which accounted for part
-                 * ticks). */
-                ulCompletedSysTickDecrements = ( xExpectedIdleTime * ulTimerCountsForOneTick ) - portNVIC_SYSTICK_CURRENT_VALUE_REG;
-
-                /* How many complete tick periods passed while the processor
-                 * was waiting? */
-                ulCompleteTickPeriods = ulCompletedSysTickDecrements / ulTimerCountsForOneTick;
-
-                /* The reload value is set to whatever fraction of a single tick
-                 * period remains. */
-                portNVIC_SYSTICK_LOAD_REG = ( ( ulCompleteTickPeriods + 1UL ) * ulTimerCountsForOneTick ) - ulCompletedSysTickDecrements;
-            }
-
-            /* Restart SysTick so it runs from portNVIC_SYSTICK_LOAD_REG
-             * again, then set portNVIC_SYSTICK_LOAD_REG back to its standard
-             * value. */
-            portNVIC_SYSTICK_CURRENT_VALUE_REG = 0UL;
-            portNVIC_SYSTICK_CTRL_REG |= portNVIC_SYSTICK_ENABLE_BIT;
-            vTaskStepTick( ulCompleteTickPeriods );
-            portNVIC_SYSTICK_LOAD_REG = ulTimerCountsForOneTick - 1UL;
-
-            /* Exit with interrupts enabled. */
-            __asm volatile ( "cpsie i" ::: "memory" );
-        }
-    }
-
-#endif /* configUSE_TICKLESS_IDLE */
-
-#if ( configSUPPORT_PICO_SYNC_INTEROP == 1 ) || ( configSUPPORT_PICO_TIME_INTEROP == 1 )
-    static TickType_t prvGetTicksToWaitBefore( absolute_time_t t )
-    {
-        int64_t xDelay = absolute_time_diff_us(get_absolute_time(), t);
-        const uint32_t ulTickPeriod = 1000000 / configTICK_RATE_HZ;
-        xDelay -= ulTickPeriod;
-        if( xDelay >= ulTickPeriod )
-        {
-            return xDelay / ulTickPeriod;
-        }
-        return 0;
-    }
-#endif
-
-#if ( configSUPPORT_PICO_SYNC_INTEROP == 1 )
-    uint32_t ulPortLockGetCurrentOwnerId()
-    {
-        if( portIS_FREE_RTOS_CORE())
-        {
-            uint32_t exception = __get_current_exception();
-            if( !exception )
-            {
-                return ( uintptr_t ) xTaskGetCurrentTaskHandle();
-            }
-            /* Note: since ROM as at 0x00000000, these can't be confused with
-             * valid task handles (pointers) in RAM */
-            /* We make all exception handler/core combinations distinct owners */
-            return get_core_num() + exception * 2;
-        }
-        /* Note: since ROM as at 0x00000000, this can't be confused with
-         * valid task handles (pointers) in RAM */
-        return get_core_num();
-    }
-
-    static inline EventBits_t prvGetEventGroupBit( spin_lock_t * spinLock )
-    {
-        uint32_t ulBit;
-        #if ( configUSE_16_BIT_TICKS == 1 )
-            ulBit = 1u << (spin_lock_get_num(spinLock) & 0x7u);
-        #else
-            ulBit = 1u << spin_lock_get_num(spinLock);
-            /* reduce to range 0-24 */
-            ulBit |= ulBit << 8u;
-            ulBit >>= 8u;
-        #endif /* configUSE_16_BIT_TICKS */
-        return ( EventBits_t ) ulBit;
-    }
-
-    static inline EventBits_t prvGetAllEventGroupBits()
-    {
-        #if ( configUSE_16_BIT_TICKS == 1 )
-            return (EventBits_t) 0xffu;
-        #else
-            return ( EventBits_t ) 0xffffffu;
-        #endif /* configUSE_16_BIT_TICKS */
-    }
-
-    void vPortLockInternalSpinUnlockWithWait( struct lock_core * pxLock, uint32_t ulSave )
-    {
-        configASSERT( !portCHECK_IF_IN_ISR() );
-        // note no need to check LIB_PICO_MULTICORE, as this is always returns true if that is not defined
-        if( !portIS_FREE_RTOS_CORE() )
-        {
-            spin_unlock(pxLock->spin_lock, ulSave );
-            __wfe();
-        }
-        else
-        {
-            configASSERT( pxYieldSpinLock[ portGET_CORE_ID() ] == NULL );
-
-            // we want to hold the lock until the event bits have been set; since interrupts are currently disabled
-            // by the spinlock, we can defer until portENABLE_INTERRUPTS is called which is always called when
-            // the scheduler is unlocked during this call
-            configASSERT(pxLock->spin_lock);
-            int xCoreID = portGET_CORE_ID();
-            pxYieldSpinLock[xCoreID] = pxLock->spin_lock;
-            ulYieldSpinLockSaveValue[xCoreID] = ulSave;
-            xEventGroupWaitBits( xEventGroup, prvGetEventGroupBit(pxLock->spin_lock),
-                                 pdTRUE, pdFALSE, portMAX_DELAY);
-<<<<<<< HEAD
-
-=======
->>>>>>> 1072988d
-        }
-    }
-
-    void vPortLockInternalSpinUnlockWithNotify( struct lock_core *pxLock, uint32_t ulSave ) {
-        EventBits_t uxBits = prvGetEventGroupBit(pxLock->spin_lock );
-        if (portIS_FREE_RTOS_CORE()) {
-            #if LIB_PICO_MULTICORE
-                /* signal an event in case a regular core is waiting */
-                __sev();
-            #endif
-            spin_unlock(pxLock->spin_lock, ulSave );
-            if( !portCHECK_IF_IN_ISR() )
-            {
-                xEventGroupSetBits( xEventGroup, uxBits );
-            }
-            else
-            {
-                BaseType_t xHigherPriorityTaskWoken = pdFALSE;
-                xEventGroupSetBitsFromISR( xEventGroup, uxBits, &xHigherPriorityTaskWoken );
-                portYIELD_FROM_ISR( xHigherPriorityTaskWoken );
-            }
-        }
-        else
-        {
-            __sev();
-            #if ( portRUNNING_ON_BOTH_CORES == 0 )
-                /* We could sent the bits across the FIFO which would have required us to block here if the FIFO was full,
-                 * or we could have just set all bits on the other side, however it seems reasonable instead to take
-                 * the hit of another spin lock to protect an accurate bit set. */
-                if( pxCrossCoreSpinLock != pxLock->spin_lock )
-                {
-                    spin_lock_unsafe_blocking(pxCrossCoreSpinLock);
-                    uxCrossCoreEventBits |= uxBits;
-                    spin_unlock_unsafe(pxCrossCoreSpinLock);
-                }
-                else
-                {
-                    uxCrossCoreEventBits |= uxBits;
-                }
-                /* This causes fifo irq on the other (FreeRTOS) core which will do the set the event bits */
-                sio_hw->fifo_wr = 0;
-            #endif /* portRUNNING_ON_BOTH_CORES == 0 */
-            spin_unlock(pxLock->spin_lock, ulSave);
-        }
-    }
-
-    bool xPortLockInternalSpinUnlockWithBestEffortWaitOrTimeout( struct lock_core * pxLock, uint32_t ulSave, absolute_time_t uxUntil )
-    {
-        configASSERT( !portCHECK_IF_IN_ISR() );
-        // note no need to check LIB_PICO_MULTICORE, as this is always returns true if that is not defined
-        if( !portIS_FREE_RTOS_CORE() )
-        {
-            spin_unlock(pxLock->spin_lock, ulSave);
-            return best_effort_wfe_or_timeout(uxUntil);
-        }
-        else
-        {
-            configASSERT( portIS_FREE_RTOS_CORE() );
-            configASSERT( pxYieldSpinLock[ portGET_CORE_ID() ] == NULL );
-
-            TickType_t uxTicksToWait = prvGetTicksToWaitBefore( uxUntil );
-            if( uxTicksToWait )
-            {
-                /* We want to hold the lock until the event bits have been set; since interrupts are currently disabled
-                 * by the spinlock, we can defer until portENABLE_INTERRUPTS is called which is always called when
-                 * the scheduler is unlocked during this call */
-                configASSERT(pxLock->spin_lock);
-                int xCoreID = portGET_CORE_ID();
-                pxYieldSpinLock[xCoreID] = pxLock->spin_lock;
-                ulYieldSpinLockSaveValue[xCoreID] = ulSave;
-                xEventGroupWaitBits( xEventGroup,
-                                     prvGetEventGroupBit(pxLock->spin_lock), pdTRUE,
-                                     pdFALSE, uxTicksToWait );
-            }
-            else
-            {
-                spin_unlock( pxLock->spin_lock, ulSave );
-            }
-            if ( time_reached( uxUntil ) )
-            {
-                return true;
-            }
-            else
-            {
-                /* We do not want to hog the core */
-                portYIELD();
-                /* We aren't sure if we've reached the timeout yet; the caller will check */
-                return false;
-            }
-        }
-    }
-
-    #if ( configSUPPORT_PICO_SYNC_INTEROP == 1)
-        /* runs before main */
-        static void __attribute__((constructor)) prvRuntimeInitializer( void )
-        {
-            /* This must be done even before the scheduler is started, as the spin lock
-             * is used by the overrides of the SDK wait/notify primitives */
-            #if ( portRUNNING_ON_BOTH_CORES == 0 )
-                pxCrossCoreSpinLock = spin_lock_instance( next_striped_spin_lock_num() );
-            #endif /* portRUNNING_ON_BOTH_CORES */
-
-            /* The event group is not used prior to scheduler init, but is initialized
-             * here to since it logically belongs with the spin lock */
-            #if ( configSUPPORT_STATIC_ALLOCATION == 1 )
-                xEventGroup = xEventGroupCreateStatic(&xStaticEventGroup);
-            #else
-                /* Note that it is slightly dubious calling this here before the scheduler is initialized,
-                 * however the only thing it touches is the allocator which then calls vPortEnterCritical
-                 * and vPortExitCritical, and allocating here saves us checking the one time initialized variable in
-                 * some rather critical code paths */
-                xEventGroup = xEventGroupCreate();
-            #endif /* configSUPPORT_STATIC_ALLOCATION */
-        }
-    #endif
-#endif /* configSUPPORT_PICO_SYNC_INTEROP */
-
-#if ( configSUPPORT_PICO_TIME_INTEROP == 1 )
-    void xPortSyncInternalYieldUntilBefore( absolute_time_t t )
-    {
-        TickType_t uxTicksToWait = prvGetTicksToWaitBefore(t);
-        if( uxTicksToWait )
-        {
-            vTaskDelay(uxTicksToWait);
-        }
-    }
-#endif /* configSUPPORT_PICO_TIME_INTEROP */
+}
+
+/*-----------------------------------------------------------*/
+
+void xPortPendSVHandler( void )
+{
+    /* This is a naked function. */
+#if ( configNUM_CORES == 1 )
+    __asm volatile
+    (
+        "   .syntax unified                     \n"
+        "   mrs r0, psp                         \n"
+        "                                       \n"
+        "   ldr r3, pxCurrentTCBConst2          \n"/* Get the location of the current TCB. */
+        "   ldr r2, [r3]                        \n"
+        "                                       \n"
+        "   subs r0, r0, #32                    \n"/* Make space for the remaining low registers. */
+        "   str r0, [r2]                        \n"/* Save the new top of stack. */
+        "   stmia r0!, {r4-r7}                  \n"/* Store the low registers that are not saved automatically. */
+        "   mov r4, r8                          \n"/* Store the high registers. */
+        "   mov r5, r9                          \n"
+        "   mov r6, r10                         \n"
+        "   mov r7, r11                         \n"
+        "   stmia r0!, {r4-r7}                  \n"
+        #if portUSE_DIVIDER_SAVE_RESTORE
+            "   movs r2, #0xd                   \n"/* Store the divider state. */
+            "   lsls r2, #28                    \n"
+            /* We expect that the divider is ready at this point (which is
+             * necessary to safely save/restore), because:
+             * a) if we have not been interrupted since we entered this method,
+             *    then >8 cycles have clearly passed, so the divider is done
+             * b) if we were interrupted in the interim, then any "safe" - i.e.
+             *    does the right thing in an IRQ - use of the divider should
+             *    have waited for any in-process divide to complete, saved and
+             *    then fully restored the result, thus the result is ready in
+             *    that case too. */
+            "   ldr r4, [r2, #0x60]             \n"/* SIO_DIV_UDIVIDEND_OFFSET */
+            "   ldr r5, [r2, #0x64]             \n"/* SIO_DIV_UDIVISOR_OFFSET */
+            "   ldr r6, [r2, #0x74]             \n"/* SIO_DIV_REMAINDER_OFFSET */
+            "   ldr r7, [r2, #0x70]             \n"/* SIO_DIV_QUOTIENT_OFFSET */
+            /* We actually save the divider state in the 4 words below
+             * our recorded stack pointer, so as not to disrupt the stack
+             * frame expected by debuggers - this is addressed by
+             * portEXTRA_STACK_SIZE */
+            "   subs r0, r0, #48                \n"
+            "   stmia r0!, {r4-r7}              \n"
+        #endif /* portUSE_DIVIDER_SAVE_RESTORE */
+        "   push {r3, r14}                      \n"
+        "   cpsid i                             \n"
+        "   bl vTaskSwitchContext               \n"
+        "   cpsie i                             \n"
+        "   pop {r2, r3}                        \n"/* lr goes in r3. r2 now holds tcb pointer. */
+        "                                       \n"
+        "   ldr r1, [r2]                        \n"
+        "   ldr r0, [r1]                        \n"/* The first item in pxCurrentTCB is the task top of stack. */
+        "   adds r0, r0, #16                    \n"/* Move to the high registers. */
+        "   ldmia r0!, {r4-r7}                  \n"/* Pop the high registers. */
+        "   mov r8, r4                          \n"
+        "   mov r9, r5                          \n"
+        "   mov r10, r6                         \n"
+        "   mov r11, r7                         \n"
+        "                                       \n"
+        "   msr psp, r0                         \n"/* Remember the new top of stack for the task. */
+        "                                       \n"
+        #if portUSE_DIVIDER_SAVE_RESTORE
+        "   movs r2, #0xd                       \n"/* Pop the divider state. */
+        "   lsls r2, #28                        \n"
+        "   subs r0, r0, #48                    \n"/* Go back for the divider state */
+        "   ldmia r0!, {r4-r7}                  \n"/* Pop the divider state. */
+        /* Note always restore via SIO_DIV_UDIVI*, because we will overwrite the
+         * results stopping the calculation anyway, however the sign of results
+         * is adjusted by the h/w at read time based on whether the last started
+         * division was signed and the inputs' signs differed */
+        "   str r4, [r2, #0x60]                 \n"/* SIO_DIV_UDIVIDEND_OFFSET */
+        "   str r5, [r2, #0x64]                 \n"/* SIO_DIV_UDIVISOR_OFFSET */
+        "   str r6, [r2, #0x74]                 \n"/* SIO_DIV_REMAINDER_OFFSET */
+        "   str r7, [r2, #0x70]                 \n"/* SIO_DIV_QUOTIENT_OFFSET */
+        #else
+        "   subs r0, r0, #32                    \n"/* Go back for the low registers that are not automatically restored. */
+        #endif /* portUSE_DIVIDER_SAVE_RESTORE */
+        "   ldmia r0!, {r4-r7}                  \n"/* Pop low registers.  */
+        "                                       \n"
+        "   bx r3                               \n"
+	"   .align 4                            \n"
+	"pxCurrentTCBConst2: .word pxCurrentTCB \n"
+    );
+#else
+    __asm volatile
+    (
+        "   .syntax unified                     \n"
+        "   mrs r1, psp                         \n"
+        "                                       \n"
+        "   adr    r0, ulAsmLocals2             \n"/* Get the location of the current TCB for the current core. */
+        "   ldmia r0!, {r2, r3}                 \n"
+        #if portRUNNING_ON_BOTH_CORES
+            "   ldr r0, [r2]                    \n"/* r0 = Core number */
+            "   lsls r0, r0, #2                 \n"
+            "   adds r3, r0                     \n"/* r3 = &pxCurrentTCBs[get_core_num()] */
+        #else
+            "                                   \n"/* r3 = &pxCurrentTCBs[0] */
+        #endif /* portRUNNING_ON_BOTH_CORES */
+        "   ldr    r0, [r3]                     \n"/* r0 = pxCurrentTCB */
+        "                                       \n"
+        "   subs r1, r1, #32                    \n"/* Make space for the remaining low registers. */
+        "   str r1, [r0]                        \n"/* Save the new top of stack. */
+        "   stmia r1!, {r4-r7}                  \n"/* Store the low registers that are not saved automatically. */
+        "   mov r4, r8                          \n"/* Store the high registers. */
+        "   mov r5, r9                          \n"
+        "   mov r6, r10                         \n"
+        "   mov r7, r11                         \n"
+        "   stmia r1!, {r4-r7}                  \n"
+        #if portUSE_DIVIDER_SAVE_RESTORE
+            /* We expect that the divider is ready at this point (which is
+             * necessary to safely save/restore), because:
+             * a) if we have not been interrupted since we entered this method,
+             *    then >8 cycles have clearly passed, so the divider is done
+             * b) if we were interrupted in the interim, then any "safe" - i.e.
+             *    does the right thing in an IRQ - use of the divider should
+             *    have waited for any in-process divide to complete, saved and
+             *    then fully restored the result, thus the result is ready in
+             *    that case too. */
+            "   ldr r4, [r2, #0x60]             \n"/* SIO_DIV_UDIVIDEND_OFFSET */
+            "   ldr r5, [r2, #0x64]             \n"/* SIO_DIV_UDIVISOR_OFFSET */
+            "   ldr r6, [r2, #0x74]             \n"/* SIO_DIV_REMAINDER_OFFSET */
+            "   ldr r7, [r2, #0x70]             \n"/* SIO_DIV_QUOTIENT_OFFSET */
+            /* We actually save the divider state in the 4 words below
+             * our recorded stack pointer, so as not to disrupt the stack
+             * frame expected by debuggers - this is addressed by
+             * portEXTRA_STACK_SIZE */
+            "   subs r1, r1, #48                \n"
+            "   stmia r1!, {r4-r7}              \n"
+        #endif /* portUSE_DIVIDER_SAVE_RESTORE */
+        #if portRUNNING_ON_BOTH_CORES
+            "   ldr r0, [r2]                    \n"/* r0 = Core number */
+        #else
+            "   movs r0, #0                     \n"
+        #endif /* portRUNNING_ON_BOTH_CORES */
+        "   push {r3, r14}                      \n"
+        "   cpsid i                             \n"
+        "   bl vTaskSwitchContext               \n"
+        "   cpsie i                             \n"
+        "   pop {r2, r3}                        \n"/* lr goes in r3. r2 now holds tcb pointer. */
+        "                                       \n"
+        "   ldr r1, [r2]                        \n"
+        "   ldr r0, [r1]                        \n"/* The first item in pxCurrentTCB is the task top of stack. */
+        "   adds r0, r0, #16                    \n"/* Move to the high registers. */
+        "   ldmia r0!, {r4-r7}                  \n"/* Pop the high registers. */
+        "    mov r8, r4                         \n"
+        "    mov r9, r5                         \n"
+        "    mov r10, r6                        \n"
+        "    mov r11, r7                        \n"
+        "                                       \n"
+        "   msr psp, r0                         \n"/* Remember the new top of stack for the task. */
+        "                                       \n"
+        #if portUSE_DIVIDER_SAVE_RESTORE
+        "   movs r2, #0xd                       \n"/* Pop the divider state. */
+        "   lsls r2, #28                        \n"
+        "   subs r0, r0, #48                    \n"/* Go back for the divider state */
+        "   ldmia r0!, {r4-r7}                  \n"/* Pop the divider state. */
+        /* Note always restore via SIO_DIV_UDIVI*, because we will overwrite the
+         * results stopping the calculation anyway, however the sign of results
+         * is adjusted by the h/w at read time based on whether the last started
+         * division was signed and the inputs' signs differed */
+        "   str r4, [r2, #0x60]                \n"/* SIO_DIV_UDIVIDEND_OFFSET */
+        "   str r5, [r2, #0x64]                \n"/* SIO_DIV_UDIVISOR_OFFSET */
+        "   str r6, [r2, #0x74]                \n"/* SIO_DIV_REMAINDER_OFFSET */
+        "   str r7, [r2, #0x70]                \n"/* SIO_DIV_QUOTIENT_OFFSET */
+        #else
+        "   subs r0, r0, #32                   \n"/* Go back for the low registers that are not automatically restored. */
+        #endif /* portUSE_DIVIDER_SAVE_RESTORE */
+        "   ldmia r0!, {r4-r7}                 \n"/* Pop low registers.  */
+        "                                      \n"
+        "   bx r3                              \n"
+        "                                      \n"
+        "   .align 4                           \n"
+        "ulAsmLocals2:                         \n"
+        "   .word 0xD0000000                   \n"/* SIO */
+        "   .word pxCurrentTCBs                \n"
+    );
+#endif
+}
+/*-----------------------------------------------------------*/
+
+void xPortSysTickHandler( void )
+{
+    uint32_t ulPreviousMask;
+
+    ulPreviousMask = portSET_INTERRUPT_MASK_FROM_ISR();
+    {
+        /* Increment the RTOS tick. */
+        if( xTaskIncrementTick() != pdFALSE )
+        {
+            /* Pend a context switch. */
+            portNVIC_INT_CTRL_REG = portNVIC_PENDSVSET_BIT;
+        }
+    }
+    portCLEAR_INTERRUPT_MASK_FROM_ISR( ulPreviousMask );
+}
+/*-----------------------------------------------------------*/
+
+/*
+ * Setup the systick timer to generate the tick interrupts at the required
+ * frequency.
+ */
+__attribute__( ( weak ) ) void vPortSetupTimerInterrupt( void )
+{
+    /* Calculate the constants required to configure the tick interrupt. */
+    #if ( configUSE_TICKLESS_IDLE == 1 )
+        {
+            ulTimerCountsForOneTick = ( clock_get_hz(clk_sys) / configTICK_RATE_HZ );
+            xMaximumPossibleSuppressedTicks = portMAX_24_BIT_NUMBER / ulTimerCountsForOneTick;
+            ulStoppedTimerCompensation = portMISSED_COUNTS_FACTOR;
+        }
+    #endif /* configUSE_TICKLESS_IDLE */
+
+    /* Stop and reset the SysTick. */
+    portNVIC_SYSTICK_CTRL_REG = 0UL;
+    portNVIC_SYSTICK_CURRENT_VALUE_REG = 0UL;
+
+    /* Configure SysTick to interrupt at the requested rate. */
+    portNVIC_SYSTICK_LOAD_REG = ( clock_get_hz( clk_sys ) / configTICK_RATE_HZ ) - 1UL;
+    portNVIC_SYSTICK_CTRL_REG = portNVIC_SYSTICK_CLK_BIT | portNVIC_SYSTICK_INT_BIT | portNVIC_SYSTICK_ENABLE_BIT;
+}
+/*-----------------------------------------------------------*/
+
+#if ( configUSE_TICKLESS_IDLE == 1 )
+
+    __attribute__( ( weak ) ) void vPortSuppressTicksAndSleep( TickType_t xExpectedIdleTime )
+    {
+        uint32_t ulReloadValue, ulCompleteTickPeriods, ulCompletedSysTickDecrements;
+        TickType_t xModifiableIdleTime;
+
+        /* Make sure the SysTick reload value does not overflow the counter. */
+        if( xExpectedIdleTime > xMaximumPossibleSuppressedTicks )
+        {
+            xExpectedIdleTime = xMaximumPossibleSuppressedTicks;
+        }
+
+        /* Stop the SysTick momentarily.  The time the SysTick is stopped for
+         * is accounted for as best it can be, but using the tickless mode will
+         * inevitably result in some tiny drift of the time maintained by the
+         * kernel with respect to calendar time. */
+        portNVIC_SYSTICK_CTRL_REG &= ~portNVIC_SYSTICK_ENABLE_BIT;
+
+        /* Calculate the reload value required to wait xExpectedIdleTime
+         * tick periods.  -1 is used because this code will execute part way
+         * through one of the tick periods. */
+        ulReloadValue = portNVIC_SYSTICK_CURRENT_VALUE_REG + ( ulTimerCountsForOneTick * ( xExpectedIdleTime - 1UL ) );
+
+        if( ulReloadValue > ulStoppedTimerCompensation )
+        {
+            ulReloadValue -= ulStoppedTimerCompensation;
+        }
+
+        /* Enter a critical section but don't use the taskENTER_CRITICAL()
+         * method as that will mask interrupts that should exit sleep mode. */
+        __asm volatile ( "cpsid i" ::: "memory" );
+        __asm volatile ( "dsb" );
+        __asm volatile ( "isb" );
+
+        /* If a context switch is pending or a task is waiting for the scheduler
+         * to be unsuspended then abandon the low power entry. */
+        if( eTaskConfirmSleepModeStatus() == eAbortSleep )
+        {
+            /* Restart from whatever is left in the count register to complete
+             * this tick period. */
+            portNVIC_SYSTICK_LOAD_REG = portNVIC_SYSTICK_CURRENT_VALUE_REG;
+
+            /* Restart SysTick. */
+            portNVIC_SYSTICK_CTRL_REG |= portNVIC_SYSTICK_ENABLE_BIT;
+
+            /* Reset the reload register to the value required for normal tick
+             * periods. */
+            portNVIC_SYSTICK_LOAD_REG = ulTimerCountsForOneTick - 1UL;
+
+            /* Re-enable interrupts - see comments above the cpsid instruction()
+             * above. */
+            __asm volatile ( "cpsie i" ::: "memory" );
+        }
+        else
+        {
+            /* Set the new reload value. */
+            portNVIC_SYSTICK_LOAD_REG = ulReloadValue;
+
+            /* Clear the SysTick count flag and set the count value back to
+             * zero. */
+            portNVIC_SYSTICK_CURRENT_VALUE_REG = 0UL;
+
+            /* Restart SysTick. */
+            portNVIC_SYSTICK_CTRL_REG |= portNVIC_SYSTICK_ENABLE_BIT;
+
+            /* Sleep until something happens.  configPRE_SLEEP_PROCESSING() can
+             * set its parameter to 0 to indicate that its implementation contains
+             * its own wait for interrupt or wait for event instruction, and so wfi
+             * should not be executed again.  However, the original expected idle
+             * time variable must remain unmodified, so a copy is taken. */
+            xModifiableIdleTime = xExpectedIdleTime;
+            configPRE_SLEEP_PROCESSING( xModifiableIdleTime );
+
+            if( xModifiableIdleTime > 0 )
+            {
+                __asm volatile ( "dsb" ::: "memory" );
+                __asm volatile ( "wfi" );
+                __asm volatile ( "isb" );
+            }
+
+            configPOST_SLEEP_PROCESSING( xExpectedIdleTime );
+
+            /* Re-enable interrupts to allow the interrupt that brought the MCU
+             * out of sleep mode to execute immediately.  see comments above
+             * __disable_interrupt() call above. */
+            __asm volatile ( "cpsie i" ::: "memory" );
+            __asm volatile ( "dsb" );
+            __asm volatile ( "isb" );
+
+            /* Disable interrupts again because the clock is about to be stopped
+             * and interrupts that execute while the clock is stopped will increase
+             * any slippage between the time maintained by the RTOS and calendar
+             * time. */
+            __asm volatile ( "cpsid i" ::: "memory" );
+            __asm volatile ( "dsb" );
+            __asm volatile ( "isb" );
+
+            /* Disable the SysTick clock without reading the
+             * portNVIC_SYSTICK_CTRL_REG register to ensure the
+             * portNVIC_SYSTICK_COUNT_FLAG_BIT is not cleared if it is set.  Again,
+             * the time the SysTick is stopped for is accounted for as best it can
+             * be, but using the tickless mode will inevitably result in some tiny
+             * drift of the time maintained by the kernel with respect to calendar
+             * time*/
+            portNVIC_SYSTICK_CTRL_REG = ( portNVIC_SYSTICK_CLK_BIT | portNVIC_SYSTICK_INT_BIT );
+
+            /* Determine if the SysTick clock has already counted to zero and
+             * been set back to the current reload value (the reload back being
+             * correct for the entire expected idle time) or if the SysTick is yet
+             * to count to zero (in which case an interrupt other than the SysTick
+             * must have brought the system out of sleep mode). */
+            if( ( portNVIC_SYSTICK_CTRL_REG & portNVIC_SYSTICK_COUNT_FLAG_BIT ) != 0 )
+            {
+                uint32_t ulCalculatedLoadValue;
+
+                /* The tick interrupt is already pending, and the SysTick count
+                 * reloaded with ulReloadValue.  Reset the
+                 * portNVIC_SYSTICK_LOAD_REG with whatever remains of this tick
+                 * period. */
+                ulCalculatedLoadValue = ( ulTimerCountsForOneTick - 1UL ) - ( ulReloadValue - portNVIC_SYSTICK_CURRENT_VALUE_REG );
+
+                /* Don't allow a tiny value, or values that have somehow
+                 * underflowed because the post sleep hook did something
+                 * that took too long. */
+                if( ( ulCalculatedLoadValue < ulStoppedTimerCompensation ) || ( ulCalculatedLoadValue > ulTimerCountsForOneTick ) )
+                {
+                    ulCalculatedLoadValue = ( ulTimerCountsForOneTick - 1UL );
+                }
+
+                portNVIC_SYSTICK_LOAD_REG = ulCalculatedLoadValue;
+
+                /* As the pending tick will be processed as soon as this
+                 * function exits, the tick value maintained by the tick is stepped
+                 * forward by one less than the time spent waiting. */
+                ulCompleteTickPeriods = xExpectedIdleTime - 1UL;
+            }
+            else
+            {
+                /* Something other than the tick interrupt ended the sleep.
+                 * Work out how long the sleep lasted rounded to complete tick
+                 * periods (not the ulReload value which accounted for part
+                 * ticks). */
+                ulCompletedSysTickDecrements = ( xExpectedIdleTime * ulTimerCountsForOneTick ) - portNVIC_SYSTICK_CURRENT_VALUE_REG;
+
+                /* How many complete tick periods passed while the processor
+                 * was waiting? */
+                ulCompleteTickPeriods = ulCompletedSysTickDecrements / ulTimerCountsForOneTick;
+
+                /* The reload value is set to whatever fraction of a single tick
+                 * period remains. */
+                portNVIC_SYSTICK_LOAD_REG = ( ( ulCompleteTickPeriods + 1UL ) * ulTimerCountsForOneTick ) - ulCompletedSysTickDecrements;
+            }
+
+            /* Restart SysTick so it runs from portNVIC_SYSTICK_LOAD_REG
+             * again, then set portNVIC_SYSTICK_LOAD_REG back to its standard
+             * value. */
+            portNVIC_SYSTICK_CURRENT_VALUE_REG = 0UL;
+            portNVIC_SYSTICK_CTRL_REG |= portNVIC_SYSTICK_ENABLE_BIT;
+            vTaskStepTick( ulCompleteTickPeriods );
+            portNVIC_SYSTICK_LOAD_REG = ulTimerCountsForOneTick - 1UL;
+
+            /* Exit with interrupts enabled. */
+            __asm volatile ( "cpsie i" ::: "memory" );
+        }
+    }
+
+#endif /* configUSE_TICKLESS_IDLE */
+
+#if ( configSUPPORT_PICO_SYNC_INTEROP == 1 ) || ( configSUPPORT_PICO_TIME_INTEROP == 1 )
+    static TickType_t prvGetTicksToWaitBefore( absolute_time_t t )
+    {
+        int64_t xDelay = absolute_time_diff_us(get_absolute_time(), t);
+        const uint32_t ulTickPeriod = 1000000 / configTICK_RATE_HZ;
+        xDelay -= ulTickPeriod;
+        if( xDelay >= ulTickPeriod )
+        {
+            return xDelay / ulTickPeriod;
+        }
+        return 0;
+    }
+#endif
+
+#if ( configSUPPORT_PICO_SYNC_INTEROP == 1 )
+    uint32_t ulPortLockGetCurrentOwnerId()
+    {
+        if( portIS_FREE_RTOS_CORE())
+        {
+            uint32_t exception = __get_current_exception();
+            if( !exception )
+            {
+                return ( uintptr_t ) xTaskGetCurrentTaskHandle();
+            }
+            /* Note: since ROM as at 0x00000000, these can't be confused with
+             * valid task handles (pointers) in RAM */
+            /* We make all exception handler/core combinations distinct owners */
+            return get_core_num() + exception * 2;
+        }
+        /* Note: since ROM as at 0x00000000, this can't be confused with
+         * valid task handles (pointers) in RAM */
+        return get_core_num();
+    }
+
+    static inline EventBits_t prvGetEventGroupBit( spin_lock_t * spinLock )
+    {
+        uint32_t ulBit;
+        #if ( configUSE_16_BIT_TICKS == 1 )
+            ulBit = 1u << (spin_lock_get_num(spinLock) & 0x7u);
+        #else
+            ulBit = 1u << spin_lock_get_num(spinLock);
+            /* reduce to range 0-24 */
+            ulBit |= ulBit << 8u;
+            ulBit >>= 8u;
+        #endif /* configUSE_16_BIT_TICKS */
+        return ( EventBits_t ) ulBit;
+    }
+
+    static inline EventBits_t prvGetAllEventGroupBits()
+    {
+        #if ( configUSE_16_BIT_TICKS == 1 )
+            return (EventBits_t) 0xffu;
+        #else
+            return ( EventBits_t ) 0xffffffu;
+        #endif /* configUSE_16_BIT_TICKS */
+    }
+
+    void vPortLockInternalSpinUnlockWithWait( struct lock_core * pxLock, uint32_t ulSave )
+    {
+        configASSERT( !portCHECK_IF_IN_ISR() );
+        // note no need to check LIB_PICO_MULTICORE, as this is always returns true if that is not defined
+        if( !portIS_FREE_RTOS_CORE() )
+        {
+            spin_unlock(pxLock->spin_lock, ulSave );
+            __wfe();
+        }
+        else
+        {
+            configASSERT( pxYieldSpinLock[ portGET_CORE_ID() ] == NULL );
+
+            // we want to hold the lock until the event bits have been set; since interrupts are currently disabled
+            // by the spinlock, we can defer until portENABLE_INTERRUPTS is called which is always called when
+            // the scheduler is unlocked during this call
+            configASSERT(pxLock->spin_lock);
+            int xCoreID = portGET_CORE_ID();
+            pxYieldSpinLock[xCoreID] = pxLock->spin_lock;
+            ulYieldSpinLockSaveValue[xCoreID] = ulSave;
+            xEventGroupWaitBits( xEventGroup, prvGetEventGroupBit(pxLock->spin_lock),
+                                 pdTRUE, pdFALSE, portMAX_DELAY);
+        }
+    }
+
+    void vPortLockInternalSpinUnlockWithNotify( struct lock_core *pxLock, uint32_t ulSave ) {
+        EventBits_t uxBits = prvGetEventGroupBit(pxLock->spin_lock );
+        if (portIS_FREE_RTOS_CORE()) {
+            #if LIB_PICO_MULTICORE
+                /* signal an event in case a regular core is waiting */
+                __sev();
+            #endif
+            spin_unlock(pxLock->spin_lock, ulSave );
+            if( !portCHECK_IF_IN_ISR() )
+            {
+                xEventGroupSetBits( xEventGroup, uxBits );
+            }
+            else
+            {
+                BaseType_t xHigherPriorityTaskWoken = pdFALSE;
+                xEventGroupSetBitsFromISR( xEventGroup, uxBits, &xHigherPriorityTaskWoken );
+                portYIELD_FROM_ISR( xHigherPriorityTaskWoken );
+            }
+        }
+        else
+        {
+            __sev();
+            #if ( portRUNNING_ON_BOTH_CORES == 0 )
+                /* We could sent the bits across the FIFO which would have required us to block here if the FIFO was full,
+                 * or we could have just set all bits on the other side, however it seems reasonable instead to take
+                 * the hit of another spin lock to protect an accurate bit set. */
+                if( pxCrossCoreSpinLock != pxLock->spin_lock )
+                {
+                    spin_lock_unsafe_blocking(pxCrossCoreSpinLock);
+                    uxCrossCoreEventBits |= uxBits;
+                    spin_unlock_unsafe(pxCrossCoreSpinLock);
+                }
+                else
+                {
+                    uxCrossCoreEventBits |= uxBits;
+                }
+                /* This causes fifo irq on the other (FreeRTOS) core which will do the set the event bits */
+                sio_hw->fifo_wr = 0;
+            #endif /* portRUNNING_ON_BOTH_CORES == 0 */
+            spin_unlock(pxLock->spin_lock, ulSave);
+        }
+    }
+
+    bool xPortLockInternalSpinUnlockWithBestEffortWaitOrTimeout( struct lock_core * pxLock, uint32_t ulSave, absolute_time_t uxUntil )
+    {
+        configASSERT( !portCHECK_IF_IN_ISR() );
+        // note no need to check LIB_PICO_MULTICORE, as this is always returns true if that is not defined
+        if( !portIS_FREE_RTOS_CORE() )
+        {
+            spin_unlock(pxLock->spin_lock, ulSave);
+            return best_effort_wfe_or_timeout(uxUntil);
+        }
+        else
+        {
+            configASSERT( portIS_FREE_RTOS_CORE() );
+            configASSERT( pxYieldSpinLock[ portGET_CORE_ID() ] == NULL );
+
+            TickType_t uxTicksToWait = prvGetTicksToWaitBefore( uxUntil );
+            if( uxTicksToWait )
+            {
+                /* We want to hold the lock until the event bits have been set; since interrupts are currently disabled
+                 * by the spinlock, we can defer until portENABLE_INTERRUPTS is called which is always called when
+                 * the scheduler is unlocked during this call */
+                configASSERT(pxLock->spin_lock);
+                int xCoreID = portGET_CORE_ID();
+                pxYieldSpinLock[xCoreID] = pxLock->spin_lock;
+                ulYieldSpinLockSaveValue[xCoreID] = ulSave;
+                xEventGroupWaitBits( xEventGroup,
+                                     prvGetEventGroupBit(pxLock->spin_lock), pdTRUE,
+                                     pdFALSE, uxTicksToWait );
+            }
+            else
+            {
+                spin_unlock( pxLock->spin_lock, ulSave );
+            }
+            if ( time_reached( uxUntil ) )
+            {
+                return true;
+            }
+            else
+            {
+                /* We do not want to hog the core */
+                portYIELD();
+                /* We aren't sure if we've reached the timeout yet; the caller will check */
+                return false;
+            }
+        }
+    }
+
+    #if ( configSUPPORT_PICO_SYNC_INTEROP == 1)
+        /* runs before main */
+        static void __attribute__((constructor)) prvRuntimeInitializer( void )
+        {
+            /* This must be done even before the scheduler is started, as the spin lock
+             * is used by the overrides of the SDK wait/notify primitives */
+            #if ( portRUNNING_ON_BOTH_CORES == 0 )
+                pxCrossCoreSpinLock = spin_lock_instance( next_striped_spin_lock_num() );
+            #endif /* portRUNNING_ON_BOTH_CORES */
+
+            /* The event group is not used prior to scheduler init, but is initialized
+             * here to since it logically belongs with the spin lock */
+            #if ( configSUPPORT_STATIC_ALLOCATION == 1 )
+                xEventGroup = xEventGroupCreateStatic(&xStaticEventGroup);
+            #else
+                /* Note that it is slightly dubious calling this here before the scheduler is initialized,
+                 * however the only thing it touches is the allocator which then calls vPortEnterCritical
+                 * and vPortExitCritical, and allocating here saves us checking the one time initialized variable in
+                 * some rather critical code paths */
+                xEventGroup = xEventGroupCreate();
+            #endif /* configSUPPORT_STATIC_ALLOCATION */
+        }
+    #endif
+#endif /* configSUPPORT_PICO_SYNC_INTEROP */
+
+#if ( configSUPPORT_PICO_TIME_INTEROP == 1 )
+    void xPortSyncInternalYieldUntilBefore( absolute_time_t t )
+    {
+        TickType_t uxTicksToWait = prvGetTicksToWaitBefore(t);
+        if( uxTicksToWait )
+        {
+            vTaskDelay(uxTicksToWait);
+        }
+    }
+#endif /* configSUPPORT_PICO_TIME_INTEROP */