<<<<<<< HEAD
/*
 * FreeRTOS Kernel <DEVELOPMENT BRANCH>
 * Copyright (C) 2021 Amazon.com, Inc. or its affiliates.  All Rights Reserved.
 *
 * SPDX-License-Identifier: MIT
 *
 * Permission is hereby granted, free of charge, to any person obtaining a copy of
 * this software and associated documentation files (the "Software"), to deal in
 * the Software without restriction, including without limitation the rights to
 * use, copy, modify, merge, publish, distribute, sublicense, and/or sell copies of
 * the Software, and to permit persons to whom the Software is furnished to do so,
 * subject to the following conditions:
 *
 * The above copyright notice and this permission notice shall be included in all
 * copies or substantial portions of the Software.
 *
 * THE SOFTWARE IS PROVIDED "AS IS", WITHOUT WARRANTY OF ANY KIND, EXPRESS OR
 * IMPLIED, INCLUDING BUT NOT LIMITED TO THE WARRANTIES OF MERCHANTABILITY, FITNESS
 * FOR A PARTICULAR PURPOSE AND NONINFRINGEMENT. IN NO EVENT SHALL THE AUTHORS OR
 * COPYRIGHT HOLDERS BE LIABLE FOR ANY CLAIM, DAMAGES OR OTHER LIABILITY, WHETHER
 * IN AN ACTION OF CONTRACT, TORT OR OTHERWISE, ARISING FROM, OUT OF OR IN
 * CONNECTION WITH THE SOFTWARE OR THE USE OR OTHER DEALINGS IN THE SOFTWARE.
 *
 * https://www.FreeRTOS.org
 * https://github.com/FreeRTOS
 *
 */

/* Defining MPU_WRAPPERS_INCLUDED_FROM_API_FILE prevents task.h from redefining
 * all the API functions to use the MPU wrappers. That should only be done when
 * task.h is included from an application file. */
#define MPU_WRAPPERS_INCLUDED_FROM_API_FILE

/* Scheduler includes. */
#include "FreeRTOS.h"
#include "task.h"

/* MPU wrappers includes. */
#include "mpu_wrappers.h"

/* Portasm includes. */
#include "portasm.h"

#if ( configENABLE_TRUSTZONE == 1 )
    /* Secure components includes. */
    #include "secure_context.h"
    #include "secure_init.h"
#endif /* configENABLE_TRUSTZONE */

#undef MPU_WRAPPERS_INCLUDED_FROM_API_FILE

/**
 * The FreeRTOS Cortex M33 port can be configured to run on the Secure Side only
 * i.e. the processor boots as secure and never jumps to the non-secure side.
 * The Trust Zone support in the port must be disabled in order to run FreeRTOS
 * on the secure side. The following are the valid configuration seetings:
 *
 * 1. Run FreeRTOS on the Secure Side:
 *    configRUN_FREERTOS_SECURE_ONLY = 1 and configENABLE_TRUSTZONE = 0
 *
 * 2. Run FreeRTOS on the Non-Secure Side with Secure Side function call support:
 *    configRUN_FREERTOS_SECURE_ONLY = 0 and configENABLE_TRUSTZONE = 1
 *
 * 3. Run FreeRTOS on the Non-Secure Side only i.e. no Secure Side function call support:
 *    configRUN_FREERTOS_SECURE_ONLY = 0 and configENABLE_TRUSTZONE = 0
 */
#if ( ( configRUN_FREERTOS_SECURE_ONLY == 1 ) && ( configENABLE_TRUSTZONE == 1 ) )
    #error TrustZone needs to be disabled in order to run FreeRTOS on the Secure Side.
#endif
/*-----------------------------------------------------------*/

/**
 * @brief Constants required to manipulate the NVIC.
 */
#define portNVIC_SYSTICK_CTRL_REG             ( *( ( volatile uint32_t * ) 0xe000e010 ) )
#define portNVIC_SYSTICK_LOAD_REG             ( *( ( volatile uint32_t * ) 0xe000e014 ) )
#define portNVIC_SYSTICK_CURRENT_VALUE_REG    ( *( ( volatile uint32_t * ) 0xe000e018 ) )
#define portNVIC_SHPR3_REG                    ( *( ( volatile uint32_t * ) 0xe000ed20 ) )
#define portNVIC_SYSTICK_ENABLE_BIT           ( 1UL << 0UL )
#define portNVIC_SYSTICK_INT_BIT              ( 1UL << 1UL )
#define portNVIC_SYSTICK_CLK_BIT              ( 1UL << 2UL )
#define portNVIC_SYSTICK_COUNT_FLAG_BIT       ( 1UL << 16UL )
#define portNVIC_PEND_SYSTICK_CLEAR_BIT       ( 1UL << 25UL )
#define portNVIC_PEND_SYSTICK_SET_BIT         ( 1UL << 26UL )
#define portMIN_INTERRUPT_PRIORITY            ( 255UL )
#define portNVIC_PENDSV_PRI                   ( portMIN_INTERRUPT_PRIORITY << 16UL )
#define portNVIC_SYSTICK_PRI                  ( portMIN_INTERRUPT_PRIORITY << 24UL )
/*-----------------------------------------------------------*/

/**
 * @brief Constants required to manipulate the SCB.
 */
#define portSCB_SYS_HANDLER_CTRL_STATE_REG    ( *( volatile uint32_t * ) 0xe000ed24 )
#define portSCB_MEM_FAULT_ENABLE_BIT          ( 1UL << 16UL )
/*-----------------------------------------------------------*/

/**
 * @brief Constants required to manipulate the FPU.
 */
#define portCPACR               ( ( volatile uint32_t * ) 0xe000ed88 )              /* Coprocessor Access Control Register. */
#define portCPACR_CP10_VALUE    ( 3UL )
#define portCPACR_CP11_VALUE    portCPACR_CP10_VALUE
#define portCPACR_CP10_POS      ( 20UL )
#define portCPACR_CP11_POS      ( 22UL )

#define portFPCCR               ( ( volatile uint32_t * ) 0xe000ef34 )              /* Floating Point Context Control Register. */
#define portFPCCR_ASPEN_POS     ( 31UL )
#define portFPCCR_ASPEN_MASK    ( 1UL << portFPCCR_ASPEN_POS )
#define portFPCCR_LSPEN_POS     ( 30UL )
#define portFPCCR_LSPEN_MASK    ( 1UL << portFPCCR_LSPEN_POS )
/*-----------------------------------------------------------*/

/**
 * @brief Constants required to manipulate the MPU.
 */
#define portMPU_TYPE_REG                      ( *( ( volatile uint32_t * ) 0xe000ed90 ) )
#define portMPU_CTRL_REG                      ( *( ( volatile uint32_t * ) 0xe000ed94 ) )
#define portMPU_RNR_REG                       ( *( ( volatile uint32_t * ) 0xe000ed98 ) )

#define portMPU_RBAR_REG                      ( *( ( volatile uint32_t * ) 0xe000ed9c ) )
#define portMPU_RLAR_REG                      ( *( ( volatile uint32_t * ) 0xe000eda0 ) )

#define portMPU_RBAR_A1_REG                   ( *( ( volatile uint32_t * ) 0xe000eda4 ) )
#define portMPU_RLAR_A1_REG                   ( *( ( volatile uint32_t * ) 0xe000eda8 ) )

#define portMPU_RBAR_A2_REG                   ( *( ( volatile uint32_t * ) 0xe000edac ) )
#define portMPU_RLAR_A2_REG                   ( *( ( volatile uint32_t * ) 0xe000edb0 ) )

#define portMPU_RBAR_A3_REG                   ( *( ( volatile uint32_t * ) 0xe000edb4 ) )
#define portMPU_RLAR_A3_REG                   ( *( ( volatile uint32_t * ) 0xe000edb8 ) )

#define portMPU_MAIR0_REG                     ( *( ( volatile uint32_t * ) 0xe000edc0 ) )
#define portMPU_MAIR1_REG                     ( *( ( volatile uint32_t * ) 0xe000edc4 ) )

#define portMPU_RBAR_ADDRESS_MASK             ( 0xffffffe0 ) /* Must be 32-byte aligned. */
#define portMPU_RLAR_ADDRESS_MASK             ( 0xffffffe0 ) /* Must be 32-byte aligned. */

#define portMPU_MAIR_ATTR0_POS                ( 0UL )
#define portMPU_MAIR_ATTR0_MASK               ( 0x000000ff )

#define portMPU_MAIR_ATTR1_POS                ( 8UL )
#define portMPU_MAIR_ATTR1_MASK               ( 0x0000ff00 )

#define portMPU_MAIR_ATTR2_POS                ( 16UL )
#define portMPU_MAIR_ATTR2_MASK               ( 0x00ff0000 )

#define portMPU_MAIR_ATTR3_POS                ( 24UL )
#define portMPU_MAIR_ATTR3_MASK               ( 0xff000000 )

#define portMPU_MAIR_ATTR4_POS                ( 0UL )
#define portMPU_MAIR_ATTR4_MASK               ( 0x000000ff )

#define portMPU_MAIR_ATTR5_POS                ( 8UL )
#define portMPU_MAIR_ATTR5_MASK               ( 0x0000ff00 )

#define portMPU_MAIR_ATTR6_POS                ( 16UL )
#define portMPU_MAIR_ATTR6_MASK               ( 0x00ff0000 )

#define portMPU_MAIR_ATTR7_POS                ( 24UL )
#define portMPU_MAIR_ATTR7_MASK               ( 0xff000000 )

#define portMPU_RLAR_ATTR_INDEX0              ( 0UL << 1UL )
#define portMPU_RLAR_ATTR_INDEX1              ( 1UL << 1UL )
#define portMPU_RLAR_ATTR_INDEX2              ( 2UL << 1UL )
#define portMPU_RLAR_ATTR_INDEX3              ( 3UL << 1UL )
#define portMPU_RLAR_ATTR_INDEX4              ( 4UL << 1UL )
#define portMPU_RLAR_ATTR_INDEX5              ( 5UL << 1UL )
#define portMPU_RLAR_ATTR_INDEX6              ( 6UL << 1UL )
#define portMPU_RLAR_ATTR_INDEX7              ( 7UL << 1UL )

#define portMPU_RLAR_REGION_ENABLE            ( 1UL )

/* Enable privileged access to unmapped region. */
#define portMPU_PRIV_BACKGROUND_ENABLE_BIT    ( 1UL << 2UL )

/* Enable MPU. */
#define portMPU_ENABLE_BIT                    ( 1UL << 0UL )

/* Expected value of the portMPU_TYPE register. */
#define portEXPECTED_MPU_TYPE_VALUE           ( 8UL << 8UL ) /* 8 regions, unified. */
/*-----------------------------------------------------------*/

/**
 * @brief The maximum 24-bit number.
 *
 * It is needed because the systick is a 24-bit counter.
 */
#define portMAX_24_BIT_NUMBER       ( 0xffffffUL )

/**
 * @brief A fiddle factor to estimate the number of SysTick counts that would
 * have occurred while the SysTick counter is stopped during tickless idle
 * calculations.
 */
#define portMISSED_COUNTS_FACTOR    ( 94UL )
/*-----------------------------------------------------------*/

/**
 * @brief Constants required to set up the initial stack.
 */
#define portINITIAL_XPSR    ( 0x01000000 )

#if ( configRUN_FREERTOS_SECURE_ONLY == 1 )

/**
 * @brief Initial EXC_RETURN value.
 *
 *     FF         FF         FF         FD
 * 1111 1111  1111 1111  1111 1111  1111 1101
 *
 * Bit[6] - 1 --> The exception was taken from the Secure state.
 * Bit[5] - 1 --> Do not skip stacking of additional state context.
 * Bit[4] - 1 --> The PE did not allocate space on the stack for FP context.
 * Bit[3] - 1 --> Return to the Thread mode.
 * Bit[2] - 1 --> Restore registers from the process stack.
 * Bit[1] - 0 --> Reserved, 0.
 * Bit[0] - 1 --> The exception was taken to the Secure state.
 */
    #define portINITIAL_EXC_RETURN    ( 0xfffffffd )
#else

/**
 * @brief Initial EXC_RETURN value.
 *
 *     FF         FF         FF         BC
 * 1111 1111  1111 1111  1111 1111  1011 1100
 *
 * Bit[6] - 0 --> The exception was taken from the Non-Secure state.
 * Bit[5] - 1 --> Do not skip stacking of additional state context.
 * Bit[4] - 1 --> The PE did not allocate space on the stack for FP context.
 * Bit[3] - 1 --> Return to the Thread mode.
 * Bit[2] - 1 --> Restore registers from the process stack.
 * Bit[1] - 0 --> Reserved, 0.
 * Bit[0] - 0 --> The exception was taken to the Non-Secure state.
 */
    #define portINITIAL_EXC_RETURN    ( 0xffffffbc )
#endif /* configRUN_FREERTOS_SECURE_ONLY */

/**
 * @brief CONTROL register privileged bit mask.
 *
 * Bit[0] in CONTROL register tells the privilege:
 *  Bit[0] = 0 ==> The task is privileged.
 *  Bit[0] = 1 ==> The task is not privileged.
 */
#define portCONTROL_PRIVILEGED_MASK         ( 1UL << 0UL )

/**
 * @brief Initial CONTROL register values.
 */
#define portINITIAL_CONTROL_UNPRIVILEGED    ( 0x3 )
#define portINITIAL_CONTROL_PRIVILEGED      ( 0x2 )

/**
 * @brief Let the user override the default SysTick clock rate.  If defined by the
 * user, this symbol must equal the SysTick clock rate when the CLK bit is 0 in the
 * configuration register.
 */
#ifndef configSYSTICK_CLOCK_HZ
    #define configSYSTICK_CLOCK_HZ             ( configCPU_CLOCK_HZ )
    /* Ensure the SysTick is clocked at the same frequency as the core. */
    #define portNVIC_SYSTICK_CLK_BIT_CONFIG    ( portNVIC_SYSTICK_CLK_BIT )
#else
    /* Select the option to clock SysTick not at the same frequency as the core. */
    #define portNVIC_SYSTICK_CLK_BIT_CONFIG    ( 0 )
#endif

/**
 * @brief Let the user override the pre-loading of the initial LR with the
 * address of prvTaskExitError() in case it messes up unwinding of the stack
 * in the debugger.
 */
#ifdef configTASK_RETURN_ADDRESS
    #define portTASK_RETURN_ADDRESS    configTASK_RETURN_ADDRESS
#else
    #define portTASK_RETURN_ADDRESS    prvTaskExitError
#endif

/**
 * @brief If portPRELOAD_REGISTERS then registers will be given an initial value
 * when a task is created. This helps in debugging at the cost of code size.
 */
#define portPRELOAD_REGISTERS    1

/**
 * @brief A task is created without a secure context, and must call
 * portALLOCATE_SECURE_CONTEXT() to give itself a secure context before it makes
 * any secure calls.
 */
#define portNO_SECURE_CONTEXT    0
/*-----------------------------------------------------------*/

/**
 * @brief Used to catch tasks that attempt to return from their implementing
 * function.
 */
static void prvTaskExitError( void );

#if ( configENABLE_MPU == 1 )

/**
 * @brief Setup the Memory Protection Unit (MPU).
 */
    static void prvSetupMPU( void ) PRIVILEGED_FUNCTION;
#endif /* configENABLE_MPU */

#if ( configENABLE_FPU == 1 )

/**
 * @brief Setup the Floating Point Unit (FPU).
 */
    static void prvSetupFPU( void ) PRIVILEGED_FUNCTION;
#endif /* configENABLE_FPU */

/**
 * @brief Setup the timer to generate the tick interrupts.
 *
 * The implementation in this file is weak to allow application writers to
 * change the timer used to generate the tick interrupt.
 */
void vPortSetupTimerInterrupt( void ) PRIVILEGED_FUNCTION;

/**
 * @brief Checks whether the current execution context is interrupt.
 *
 * @return pdTRUE if the current execution context is interrupt, pdFALSE
 * otherwise.
 */
BaseType_t xPortIsInsideInterrupt( void );

/**
 * @brief Yield the processor.
 */
void vPortYield( void ) PRIVILEGED_FUNCTION;

/**
 * @brief Enter critical section.
 */
void vPortEnterCritical( void ) PRIVILEGED_FUNCTION;

/**
 * @brief Exit from critical section.
 */
void vPortExitCritical( void ) PRIVILEGED_FUNCTION;

/**
 * @brief SysTick handler.
 */
void SysTick_Handler( void ) PRIVILEGED_FUNCTION;

/**
 * @brief C part of SVC handler.
 */
portDONT_DISCARD void vPortSVCHandler_C( uint32_t * pulCallerStackAddress ) PRIVILEGED_FUNCTION;
/*-----------------------------------------------------------*/

/**
 * @brief Each task maintains its own interrupt status in the critical nesting
 * variable.
 */
PRIVILEGED_DATA static volatile uint32_t ulCriticalNesting = 0xaaaaaaaaUL;

#if ( configENABLE_TRUSTZONE == 1 )

/**
 * @brief Saved as part of the task context to indicate which context the
 * task is using on the secure side.
 */
    PRIVILEGED_DATA portDONT_DISCARD volatile SecureContextHandle_t xSecureContext = portNO_SECURE_CONTEXT;
#endif /* configENABLE_TRUSTZONE */

#if ( configUSE_TICKLESS_IDLE == 1 )

/**
 * @brief The number of SysTick increments that make up one tick period.
 */
    PRIVILEGED_DATA static uint32_t ulTimerCountsForOneTick = 0;

/**
 * @brief The maximum number of tick periods that can be suppressed is
 * limited by the 24 bit resolution of the SysTick timer.
 */
    PRIVILEGED_DATA static uint32_t xMaximumPossibleSuppressedTicks = 0;

/**
 * @brief Compensate for the CPU cycles that pass while the SysTick is
 * stopped (low power functionality only).
 */
    PRIVILEGED_DATA static uint32_t ulStoppedTimerCompensation = 0;
#endif /* configUSE_TICKLESS_IDLE */
/*-----------------------------------------------------------*/

#if ( configUSE_TICKLESS_IDLE == 1 )
    __attribute__( ( weak ) ) void vPortSuppressTicksAndSleep( TickType_t xExpectedIdleTime )
    {
        uint32_t ulReloadValue, ulCompleteTickPeriods, ulCompletedSysTickDecrements, ulSysTickDecrementsLeft;
        TickType_t xModifiableIdleTime;

        /* Make sure the SysTick reload value does not overflow the counter. */
        if( xExpectedIdleTime > xMaximumPossibleSuppressedTicks )
        {
            xExpectedIdleTime = xMaximumPossibleSuppressedTicks;
        }

        /* Enter a critical section but don't use the taskENTER_CRITICAL()
         * method as that will mask interrupts that should exit sleep mode. */
        __asm volatile ( "cpsid i" ::: "memory" );
        __asm volatile ( "dsb" );
        __asm volatile ( "isb" );

        /* If a context switch is pending or a task is waiting for the scheduler
         * to be unsuspended then abandon the low power entry. */
        if( eTaskConfirmSleepModeStatus() == eAbortSleep )
        {
            /* Re-enable interrupts - see comments above the cpsid instruction
             * above. */
            __asm volatile ( "cpsie i" ::: "memory" );
        }
        else
        {
            /* Stop the SysTick momentarily.  The time the SysTick is stopped for
             * is accounted for as best it can be, but using the tickless mode will
             * inevitably result in some tiny drift of the time maintained by the
             * kernel with respect to calendar time. */
            portNVIC_SYSTICK_CTRL_REG = ( portNVIC_SYSTICK_CLK_BIT_CONFIG | portNVIC_SYSTICK_INT_BIT );

            /* Use the SysTick current-value register to determine the number of
             * SysTick decrements remaining until the next tick interrupt.  If the
             * current-value register is zero, then there are actually
             * ulTimerCountsForOneTick decrements remaining, not zero, because the
             * SysTick requests the interrupt when decrementing from 1 to 0. */
            ulSysTickDecrementsLeft = portNVIC_SYSTICK_CURRENT_VALUE_REG;

            if( ulSysTickDecrementsLeft == 0 )
            {
                ulSysTickDecrementsLeft = ulTimerCountsForOneTick;
            }

            /* Calculate the reload value required to wait xExpectedIdleTime
             * tick periods.  -1 is used because this code normally executes part
             * way through the first tick period.  But if the SysTick IRQ is now
             * pending, then clear the IRQ, suppressing the first tick, and correct
             * the reload value to reflect that the second tick period is already
             * underway.  The expected idle time is always at least two ticks. */
            ulReloadValue = ulSysTickDecrementsLeft + ( ulTimerCountsForOneTick * ( xExpectedIdleTime - 1UL ) );

            if( ( portNVIC_INT_CTRL_REG & portNVIC_PEND_SYSTICK_SET_BIT ) != 0 )
            {
                portNVIC_INT_CTRL_REG = portNVIC_PEND_SYSTICK_CLEAR_BIT;
                ulReloadValue -= ulTimerCountsForOneTick;
            }

            if( ulReloadValue > ulStoppedTimerCompensation )
            {
                ulReloadValue -= ulStoppedTimerCompensation;
            }

            /* Set the new reload value. */
            portNVIC_SYSTICK_LOAD_REG = ulReloadValue;

            /* Clear the SysTick count flag and set the count value back to
             * zero. */
            portNVIC_SYSTICK_CURRENT_VALUE_REG = 0UL;

            /* Restart SysTick. */
            portNVIC_SYSTICK_CTRL_REG |= portNVIC_SYSTICK_ENABLE_BIT;

            /* Sleep until something happens.  configPRE_SLEEP_PROCESSING() can
             * set its parameter to 0 to indicate that its implementation contains
             * its own wait for interrupt or wait for event instruction, and so wfi
             * should not be executed again.  However, the original expected idle
             * time variable must remain unmodified, so a copy is taken. */
            xModifiableIdleTime = xExpectedIdleTime;
            configPRE_SLEEP_PROCESSING( xModifiableIdleTime );

            if( xModifiableIdleTime > 0 )
            {
                __asm volatile ( "dsb" ::: "memory" );
                __asm volatile ( "wfi" );
                __asm volatile ( "isb" );
            }

            configPOST_SLEEP_PROCESSING( xExpectedIdleTime );

            /* Re-enable interrupts to allow the interrupt that brought the MCU
             * out of sleep mode to execute immediately.  See comments above
             * the cpsid instruction above. */
            __asm volatile ( "cpsie i" ::: "memory" );
            __asm volatile ( "dsb" );
            __asm volatile ( "isb" );

            /* Disable interrupts again because the clock is about to be stopped
             * and interrupts that execute while the clock is stopped will increase
             * any slippage between the time maintained by the RTOS and calendar
             * time. */
            __asm volatile ( "cpsid i" ::: "memory" );
            __asm volatile ( "dsb" );
            __asm volatile ( "isb" );

            /* Disable the SysTick clock without reading the
             * portNVIC_SYSTICK_CTRL_REG register to ensure the
             * portNVIC_SYSTICK_COUNT_FLAG_BIT is not cleared if it is set.  Again,
             * the time the SysTick is stopped for is accounted for as best it can
             * be, but using the tickless mode will inevitably result in some tiny
             * drift of the time maintained by the kernel with respect to calendar
             * time*/
            portNVIC_SYSTICK_CTRL_REG = ( portNVIC_SYSTICK_CLK_BIT_CONFIG | portNVIC_SYSTICK_INT_BIT );

            /* Determine whether the SysTick has already counted to zero. */
            if( ( portNVIC_SYSTICK_CTRL_REG & portNVIC_SYSTICK_COUNT_FLAG_BIT ) != 0 )
            {
                uint32_t ulCalculatedLoadValue;

                /* The tick interrupt ended the sleep (or is now pending), and
                 * a new tick period has started.  Reset portNVIC_SYSTICK_LOAD_REG
                 * with whatever remains of the new tick period. */
                ulCalculatedLoadValue = ( ulTimerCountsForOneTick - 1UL ) - ( ulReloadValue - portNVIC_SYSTICK_CURRENT_VALUE_REG );

                /* Don't allow a tiny value, or values that have somehow
                 * underflowed because the post sleep hook did something
                 * that took too long or because the SysTick current-value register
                 * is zero. */
                if( ( ulCalculatedLoadValue <= ulStoppedTimerCompensation ) || ( ulCalculatedLoadValue > ulTimerCountsForOneTick ) )
                {
                    ulCalculatedLoadValue = ( ulTimerCountsForOneTick - 1UL );
                }

                portNVIC_SYSTICK_LOAD_REG = ulCalculatedLoadValue;

                /* As the pending tick will be processed as soon as this
                 * function exits, the tick value maintained by the tick is stepped
                 * forward by one less than the time spent waiting. */
                ulCompleteTickPeriods = xExpectedIdleTime - 1UL;
            }
            else
            {
                /* Something other than the tick interrupt ended the sleep. */

                /* Use the SysTick current-value register to determine the
                 * number of SysTick decrements remaining until the expected idle
                 * time would have ended. */
                ulSysTickDecrementsLeft = portNVIC_SYSTICK_CURRENT_VALUE_REG;
                #if ( portNVIC_SYSTICK_CLK_BIT_CONFIG != portNVIC_SYSTICK_CLK_BIT )
                {
                    /* If the SysTick is not using the core clock, the current-
                     * value register might still be zero here.  In that case, the
                     * SysTick didn't load from the reload register, and there are
                     * ulReloadValue decrements remaining in the expected idle
                     * time, not zero. */
                    if( ulSysTickDecrementsLeft == 0 )
                    {
                        ulSysTickDecrementsLeft = ulReloadValue;
                    }
                }
                #endif /* portNVIC_SYSTICK_CLK_BIT_CONFIG */

                /* Work out how long the sleep lasted rounded to complete tick
                 * periods (not the ulReload value which accounted for part
                 * ticks). */
                ulCompletedSysTickDecrements = ( xExpectedIdleTime * ulTimerCountsForOneTick ) - ulSysTickDecrementsLeft;

                /* How many complete tick periods passed while the processor
                 * was waiting? */
                ulCompleteTickPeriods = ulCompletedSysTickDecrements / ulTimerCountsForOneTick;

                /* The reload value is set to whatever fraction of a single tick
                 * period remains. */
                portNVIC_SYSTICK_LOAD_REG = ( ( ulCompleteTickPeriods + 1UL ) * ulTimerCountsForOneTick ) - ulCompletedSysTickDecrements;
            }

            /* Restart SysTick so it runs from portNVIC_SYSTICK_LOAD_REG again,
             * then set portNVIC_SYSTICK_LOAD_REG back to its standard value.  If
             * the SysTick is not using the core clock, temporarily configure it to
             * use the core clock.  This configuration forces the SysTick to load
             * from portNVIC_SYSTICK_LOAD_REG immediately instead of at the next
             * cycle of the other clock.  Then portNVIC_SYSTICK_LOAD_REG is ready
             * to receive the standard value immediately. */
            portNVIC_SYSTICK_CURRENT_VALUE_REG = 0UL;
            portNVIC_SYSTICK_CTRL_REG = portNVIC_SYSTICK_CLK_BIT | portNVIC_SYSTICK_INT_BIT | portNVIC_SYSTICK_ENABLE_BIT;
            #if ( portNVIC_SYSTICK_CLK_BIT_CONFIG == portNVIC_SYSTICK_CLK_BIT )
            {
                portNVIC_SYSTICK_LOAD_REG = ulTimerCountsForOneTick - 1UL;
            }
            #else
            {
                /* The temporary usage of the core clock has served its purpose,
                 * as described above.  Resume usage of the other clock. */
                portNVIC_SYSTICK_CTRL_REG = portNVIC_SYSTICK_CLK_BIT | portNVIC_SYSTICK_INT_BIT;

                if( ( portNVIC_SYSTICK_CTRL_REG & portNVIC_SYSTICK_COUNT_FLAG_BIT ) != 0 )
                {
                    /* The partial tick period already ended.  Be sure the SysTick
                     * counts it only once. */
                    portNVIC_SYSTICK_CURRENT_VALUE_REG = 0;
                }

                portNVIC_SYSTICK_LOAD_REG = ulTimerCountsForOneTick - 1UL;
                portNVIC_SYSTICK_CTRL_REG = portNVIC_SYSTICK_CLK_BIT_CONFIG | portNVIC_SYSTICK_INT_BIT | portNVIC_SYSTICK_ENABLE_BIT;
            }
            #endif /* portNVIC_SYSTICK_CLK_BIT_CONFIG */

            /* Step the tick to account for any tick periods that elapsed. */
            vTaskStepTick( ulCompleteTickPeriods );

            /* Exit with interrupts enabled. */
            __asm volatile ( "cpsie i" ::: "memory" );
        }
    }
#endif /* configUSE_TICKLESS_IDLE */
/*-----------------------------------------------------------*/

__attribute__( ( weak ) ) void vPortSetupTimerInterrupt( void ) /* PRIVILEGED_FUNCTION */
{
    /* Calculate the constants required to configure the tick interrupt. */
    #if ( configUSE_TICKLESS_IDLE == 1 )
    {
        ulTimerCountsForOneTick = ( configSYSTICK_CLOCK_HZ / configTICK_RATE_HZ );
        xMaximumPossibleSuppressedTicks = portMAX_24_BIT_NUMBER / ulTimerCountsForOneTick;
        ulStoppedTimerCompensation = portMISSED_COUNTS_FACTOR / ( configCPU_CLOCK_HZ / configSYSTICK_CLOCK_HZ );
    }
    #endif /* configUSE_TICKLESS_IDLE */

    /* Stop and reset the SysTick. */
    portNVIC_SYSTICK_CTRL_REG = 0UL;
    portNVIC_SYSTICK_CURRENT_VALUE_REG = 0UL;

    /* Configure SysTick to interrupt at the requested rate. */
    portNVIC_SYSTICK_LOAD_REG = ( configSYSTICK_CLOCK_HZ / configTICK_RATE_HZ ) - 1UL;
    portNVIC_SYSTICK_CTRL_REG = portNVIC_SYSTICK_CLK_BIT_CONFIG | portNVIC_SYSTICK_INT_BIT | portNVIC_SYSTICK_ENABLE_BIT;
}
/*-----------------------------------------------------------*/

static void prvTaskExitError( void )
{
    volatile uint32_t ulDummy = 0UL;

    /* A function that implements a task must not exit or attempt to return to
     * its caller as there is nothing to return to. If a task wants to exit it
     * should instead call vTaskDelete( NULL ). Artificially force an assert()
     * to be triggered if configASSERT() is defined, then stop here so
     * application writers can catch the error. */
    configASSERT( ulCriticalNesting == ~0UL );
    portDISABLE_INTERRUPTS();

    while( ulDummy == 0 )
    {
        /* This file calls prvTaskExitError() after the scheduler has been
         * started to remove a compiler warning about the function being
         * defined but never called.  ulDummy is used purely to quieten other
         * warnings about code appearing after this function is called - making
         * ulDummy volatile makes the compiler think the function could return
         * and therefore not output an 'unreachable code' warning for code that
         * appears after it. */
    }
}
/*-----------------------------------------------------------*/

#if ( configENABLE_MPU == 1 )
    static void prvSetupMPU( void ) /* PRIVILEGED_FUNCTION */
    {
        #if defined( __ARMCC_VERSION )

            /* Declaration when these variable are defined in code instead of being
             * exported from linker scripts. */
            extern uint32_t * __privileged_functions_start__;
            extern uint32_t * __privileged_functions_end__;
            extern uint32_t * __syscalls_flash_start__;
            extern uint32_t * __syscalls_flash_end__;
            extern uint32_t * __unprivileged_flash_start__;
            extern uint32_t * __unprivileged_flash_end__;
            extern uint32_t * __privileged_sram_start__;
            extern uint32_t * __privileged_sram_end__;
        #else /* if defined( __ARMCC_VERSION ) */
            /* Declaration when these variable are exported from linker scripts. */
            extern uint32_t __privileged_functions_start__[];
            extern uint32_t __privileged_functions_end__[];
            extern uint32_t __syscalls_flash_start__[];
            extern uint32_t __syscalls_flash_end__[];
            extern uint32_t __unprivileged_flash_start__[];
            extern uint32_t __unprivileged_flash_end__[];
            extern uint32_t __privileged_sram_start__[];
            extern uint32_t __privileged_sram_end__[];
        #endif /* defined( __ARMCC_VERSION ) */

        /* Check that the MPU is present. */
        if( portMPU_TYPE_REG == portEXPECTED_MPU_TYPE_VALUE )
        {
            /* MAIR0 - Index 0. */
            portMPU_MAIR0_REG |= ( ( portMPU_NORMAL_MEMORY_BUFFERABLE_CACHEABLE << portMPU_MAIR_ATTR0_POS ) & portMPU_MAIR_ATTR0_MASK );
            /* MAIR0 - Index 1. */
            portMPU_MAIR0_REG |= ( ( portMPU_DEVICE_MEMORY_nGnRE << portMPU_MAIR_ATTR1_POS ) & portMPU_MAIR_ATTR1_MASK );

            /* Setup privileged flash as Read Only so that privileged tasks can
             * read it but not modify. */
            portMPU_RNR_REG = portPRIVILEGED_FLASH_REGION;
            portMPU_RBAR_REG = ( ( ( uint32_t ) __privileged_functions_start__ ) & portMPU_RBAR_ADDRESS_MASK ) |
                               ( portMPU_REGION_NON_SHAREABLE ) |
                               ( portMPU_REGION_PRIVILEGED_READ_ONLY );
            portMPU_RLAR_REG = ( ( ( uint32_t ) __privileged_functions_end__ ) & portMPU_RLAR_ADDRESS_MASK ) |
                               ( portMPU_RLAR_ATTR_INDEX0 ) |
                               ( portMPU_RLAR_REGION_ENABLE );

            /* Setup unprivileged flash as Read Only by both privileged and
             * unprivileged tasks. All tasks can read it but no-one can modify. */
            portMPU_RNR_REG = portUNPRIVILEGED_FLASH_REGION;
            portMPU_RBAR_REG = ( ( ( uint32_t ) __unprivileged_flash_start__ ) & portMPU_RBAR_ADDRESS_MASK ) |
                               ( portMPU_REGION_NON_SHAREABLE ) |
                               ( portMPU_REGION_READ_ONLY );
            portMPU_RLAR_REG = ( ( ( uint32_t ) __unprivileged_flash_end__ ) & portMPU_RLAR_ADDRESS_MASK ) |
                               ( portMPU_RLAR_ATTR_INDEX0 ) |
                               ( portMPU_RLAR_REGION_ENABLE );

            /* Setup unprivileged syscalls flash as Read Only by both privileged
             * and unprivileged tasks. All tasks can read it but no-one can modify. */
            portMPU_RNR_REG = portUNPRIVILEGED_SYSCALLS_REGION;
            portMPU_RBAR_REG = ( ( ( uint32_t ) __syscalls_flash_start__ ) & portMPU_RBAR_ADDRESS_MASK ) |
                               ( portMPU_REGION_NON_SHAREABLE ) |
                               ( portMPU_REGION_READ_ONLY );
            portMPU_RLAR_REG = ( ( ( uint32_t ) __syscalls_flash_end__ ) & portMPU_RLAR_ADDRESS_MASK ) |
                               ( portMPU_RLAR_ATTR_INDEX0 ) |
                               ( portMPU_RLAR_REGION_ENABLE );

            /* Setup RAM containing kernel data for privileged access only. */
            portMPU_RNR_REG = portPRIVILEGED_RAM_REGION;
            portMPU_RBAR_REG = ( ( ( uint32_t ) __privileged_sram_start__ ) & portMPU_RBAR_ADDRESS_MASK ) |
                               ( portMPU_REGION_NON_SHAREABLE ) |
                               ( portMPU_REGION_PRIVILEGED_READ_WRITE ) |
                               ( portMPU_REGION_EXECUTE_NEVER );
            portMPU_RLAR_REG = ( ( ( uint32_t ) __privileged_sram_end__ ) & portMPU_RLAR_ADDRESS_MASK ) |
                               ( portMPU_RLAR_ATTR_INDEX0 ) |
                               ( portMPU_RLAR_REGION_ENABLE );

            /* Enable mem fault. */
            portSCB_SYS_HANDLER_CTRL_STATE_REG |= portSCB_MEM_FAULT_ENABLE_BIT;

            /* Enable MPU with privileged background access i.e. unmapped
             * regions have privileged access. */
            portMPU_CTRL_REG |= ( portMPU_PRIV_BACKGROUND_ENABLE_BIT | portMPU_ENABLE_BIT );
        }
    }
#endif /* configENABLE_MPU */
/*-----------------------------------------------------------*/

#if ( configENABLE_FPU == 1 )
    static void prvSetupFPU( void ) /* PRIVILEGED_FUNCTION */
    {
        #if ( configENABLE_TRUSTZONE == 1 )
        {
            /* Enable non-secure access to the FPU. */
            SecureInit_EnableNSFPUAccess();
        }
        #endif /* configENABLE_TRUSTZONE */

        /* CP10 = 11 ==> Full access to FPU i.e. both privileged and
         * unprivileged code should be able to access FPU. CP11 should be
         * programmed to the same value as CP10. */
        *( portCPACR ) |= ( ( portCPACR_CP10_VALUE << portCPACR_CP10_POS ) |
                            ( portCPACR_CP11_VALUE << portCPACR_CP11_POS )
                            );

        /* ASPEN = 1 ==> Hardware should automatically preserve floating point
         * context on exception entry and restore on exception return.
         * LSPEN = 1 ==> Enable lazy context save of FP state. */
        *( portFPCCR ) |= ( portFPCCR_ASPEN_MASK | portFPCCR_LSPEN_MASK );
    }
#endif /* configENABLE_FPU */
/*-----------------------------------------------------------*/

void vPortYield( void ) /* PRIVILEGED_FUNCTION */
{
    /* Set a PendSV to request a context switch. */
    portNVIC_INT_CTRL_REG = portNVIC_PENDSVSET_BIT;

    /* Barriers are normally not required but do ensure the code is
     * completely within the specified behaviour for the architecture. */
    __asm volatile ( "dsb" ::: "memory" );
    __asm volatile ( "isb" );
}
/*-----------------------------------------------------------*/

void vPortEnterCritical( void ) /* PRIVILEGED_FUNCTION */
{
    portDISABLE_INTERRUPTS();
    ulCriticalNesting++;

    /* Barriers are normally not required but do ensure the code is
     * completely within the specified behaviour for the architecture. */
    __asm volatile ( "dsb" ::: "memory" );
    __asm volatile ( "isb" );
}
/*-----------------------------------------------------------*/

void vPortExitCritical( void ) /* PRIVILEGED_FUNCTION */
{
    configASSERT( ulCriticalNesting );
    ulCriticalNesting--;

    if( ulCriticalNesting == 0 )
    {
        portENABLE_INTERRUPTS();
    }
}
/*-----------------------------------------------------------*/

void SysTick_Handler( void ) /* PRIVILEGED_FUNCTION */
{
    uint32_t ulPreviousMask;

    ulPreviousMask = portSET_INTERRUPT_MASK_FROM_ISR();
    {
        /* Increment the RTOS tick. */
        if( xTaskIncrementTick() != pdFALSE )
        {
            /* Pend a context switch. */
            portNVIC_INT_CTRL_REG = portNVIC_PENDSVSET_BIT;
        }
    }
    portCLEAR_INTERRUPT_MASK_FROM_ISR( ulPreviousMask );
}
/*-----------------------------------------------------------*/

void vPortSVCHandler_C( uint32_t * pulCallerStackAddress ) /* PRIVILEGED_FUNCTION portDONT_DISCARD */
{
    #if ( configENABLE_MPU == 1 )
        #if defined( __ARMCC_VERSION )

            /* Declaration when these variable are defined in code instead of being
             * exported from linker scripts. */
            extern uint32_t * __syscalls_flash_start__;
            extern uint32_t * __syscalls_flash_end__;
        #else
            /* Declaration when these variable are exported from linker scripts. */
            extern uint32_t __syscalls_flash_start__[];
            extern uint32_t __syscalls_flash_end__[];
        #endif /* defined( __ARMCC_VERSION ) */
    #endif /* configENABLE_MPU */

    uint32_t ulPC;

    #if ( configENABLE_TRUSTZONE == 1 )
        uint32_t ulR0, ulR1;
        extern TaskHandle_t pxCurrentTCB;
        #if ( configENABLE_MPU == 1 )
            uint32_t ulControl, ulIsTaskPrivileged;
        #endif /* configENABLE_MPU */
    #endif /* configENABLE_TRUSTZONE */
    uint8_t ucSVCNumber;

    /* Register are stored on the stack in the following order - R0, R1, R2, R3,
     * R12, LR, PC, xPSR. */
    ulPC = pulCallerStackAddress[ 6 ];
    ucSVCNumber = ( ( uint8_t * ) ulPC )[ -2 ];

    switch( ucSVCNumber )
    {
        #if ( configENABLE_TRUSTZONE == 1 )
            case portSVC_ALLOCATE_SECURE_CONTEXT:

                /* R0 contains the stack size passed as parameter to the
                 * vPortAllocateSecureContext function. */
                ulR0 = pulCallerStackAddress[ 0 ];

                #if ( configENABLE_MPU == 1 )
                {
                    /* Read the CONTROL register value. */
                    __asm volatile ( "mrs %0, control"  : "=r" ( ulControl ) );

                    /* The task that raised the SVC is privileged if Bit[0]
                     * in the CONTROL register is 0. */
                    ulIsTaskPrivileged = ( ( ulControl & portCONTROL_PRIVILEGED_MASK ) == 0 );

                    /* Allocate and load a context for the secure task. */
                    xSecureContext = SecureContext_AllocateContext( ulR0, ulIsTaskPrivileged, pxCurrentTCB );
                }
                #else /* if ( configENABLE_MPU == 1 ) */
                {
                    /* Allocate and load a context for the secure task. */
                    xSecureContext = SecureContext_AllocateContext( ulR0, pxCurrentTCB );
                }
                #endif /* configENABLE_MPU */

                configASSERT( xSecureContext != securecontextINVALID_CONTEXT_ID );
                SecureContext_LoadContext( xSecureContext, pxCurrentTCB );
                break;

            case portSVC_FREE_SECURE_CONTEXT:

                /* R0 contains TCB being freed and R1 contains the secure
                 * context handle to be freed. */
                ulR0 = pulCallerStackAddress[ 0 ];
                ulR1 = pulCallerStackAddress[ 1 ];

                /* Free the secure context. */
                SecureContext_FreeContext( ( SecureContextHandle_t ) ulR1, ( void * ) ulR0 );
                break;
        #endif /* configENABLE_TRUSTZONE */

        case portSVC_START_SCHEDULER:
            #if ( configENABLE_TRUSTZONE == 1 )
            {
                /* De-prioritize the non-secure exceptions so that the
                 * non-secure pendSV runs at the lowest priority. */
                SecureInit_DePrioritizeNSExceptions();

                /* Initialize the secure context management system. */
                SecureContext_Init();
            }
            #endif /* configENABLE_TRUSTZONE */

            #if ( configENABLE_FPU == 1 )
            {
                /* Setup the Floating Point Unit (FPU). */
                prvSetupFPU();
            }
            #endif /* configENABLE_FPU */

            /* Setup the context of the first task so that the first task starts
             * executing. */
            vRestoreContextOfFirstTask();
            break;

            #if ( configENABLE_MPU == 1 )
                case portSVC_RAISE_PRIVILEGE:

                    /* Only raise the privilege, if the svc was raised from any of
                     * the system calls. */
                    if( ( ulPC >= ( uint32_t ) __syscalls_flash_start__ ) &&
                        ( ulPC <= ( uint32_t ) __syscalls_flash_end__ ) )
                    {
                        vRaisePrivilege();
                    }
                    break;
            #endif /* configENABLE_MPU */

        default:
            /* Incorrect SVC call. */
            configASSERT( pdFALSE );
    }
}
/*-----------------------------------------------------------*/
/* *INDENT-OFF* */
#if ( configENABLE_MPU == 1 )
    StackType_t * pxPortInitialiseStack( StackType_t * pxTopOfStack,
                                         StackType_t * pxEndOfStack,
                                         TaskFunction_t pxCode,
                                         void * pvParameters,
                                         BaseType_t xRunPrivileged ) /* PRIVILEGED_FUNCTION */
#else
    StackType_t * pxPortInitialiseStack( StackType_t * pxTopOfStack,
                                         StackType_t * pxEndOfStack,
                                         TaskFunction_t pxCode,
                                         void * pvParameters ) /* PRIVILEGED_FUNCTION */
#endif /* configENABLE_MPU */
/* *INDENT-ON* */
{
    /* Simulate the stack frame as it would be created by a context switch
     * interrupt. */
    #if ( portPRELOAD_REGISTERS == 0 )
    {
        pxTopOfStack--;                                          /* Offset added to account for the way the MCU uses the stack on entry/exit of interrupts. */
        *pxTopOfStack = portINITIAL_XPSR;                        /* xPSR */
        pxTopOfStack--;
        *pxTopOfStack = ( StackType_t ) pxCode;                  /* PC */
        pxTopOfStack--;
        *pxTopOfStack = ( StackType_t ) portTASK_RETURN_ADDRESS; /* LR */
        pxTopOfStack -= 5;                                       /* R12, R3, R2 and R1. */
        *pxTopOfStack = ( StackType_t ) pvParameters;            /* R0 */
        pxTopOfStack -= 9;                                       /* R11..R4, EXC_RETURN. */
        *pxTopOfStack = portINITIAL_EXC_RETURN;

        #if ( configENABLE_MPU == 1 )
        {
            pxTopOfStack--;

            if( xRunPrivileged == pdTRUE )
            {
                *pxTopOfStack = portINITIAL_CONTROL_PRIVILEGED; /* Slot used to hold this task's CONTROL value. */
            }
            else
            {
                *pxTopOfStack = portINITIAL_CONTROL_UNPRIVILEGED; /* Slot used to hold this task's CONTROL value. */
            }
        }
        #endif /* configENABLE_MPU */

        pxTopOfStack--;
        *pxTopOfStack = ( StackType_t ) pxEndOfStack; /* Slot used to hold this task's PSPLIM value. */

        #if ( configENABLE_TRUSTZONE == 1 )
        {
            pxTopOfStack--;
            *pxTopOfStack = portNO_SECURE_CONTEXT; /* Slot used to hold this task's xSecureContext value. */
        }
        #endif /* configENABLE_TRUSTZONE */
    }
    #else /* portPRELOAD_REGISTERS */
    {
        pxTopOfStack--;                                          /* Offset added to account for the way the MCU uses the stack on entry/exit of interrupts. */
        *pxTopOfStack = portINITIAL_XPSR;                        /* xPSR */
        pxTopOfStack--;
        *pxTopOfStack = ( StackType_t ) pxCode;                  /* PC */
        pxTopOfStack--;
        *pxTopOfStack = ( StackType_t ) portTASK_RETURN_ADDRESS; /* LR */
        pxTopOfStack--;
        *pxTopOfStack = ( StackType_t ) 0x12121212UL;            /* R12 */
        pxTopOfStack--;
        *pxTopOfStack = ( StackType_t ) 0x03030303UL;            /* R3 */
        pxTopOfStack--;
        *pxTopOfStack = ( StackType_t ) 0x02020202UL;            /* R2 */
        pxTopOfStack--;
        *pxTopOfStack = ( StackType_t ) 0x01010101UL;            /* R1 */
        pxTopOfStack--;
        *pxTopOfStack = ( StackType_t ) pvParameters;            /* R0 */
        pxTopOfStack--;
        *pxTopOfStack = ( StackType_t ) 0x11111111UL;            /* R11 */
        pxTopOfStack--;
        *pxTopOfStack = ( StackType_t ) 0x10101010UL;            /* R10 */
        pxTopOfStack--;
        *pxTopOfStack = ( StackType_t ) 0x09090909UL;            /* R09 */
        pxTopOfStack--;
        *pxTopOfStack = ( StackType_t ) 0x08080808UL;            /* R08 */
        pxTopOfStack--;
        *pxTopOfStack = ( StackType_t ) 0x07070707UL;            /* R07 */
        pxTopOfStack--;
        *pxTopOfStack = ( StackType_t ) 0x06060606UL;            /* R06 */
        pxTopOfStack--;
        *pxTopOfStack = ( StackType_t ) 0x05050505UL;            /* R05 */
        pxTopOfStack--;
        *pxTopOfStack = ( StackType_t ) 0x04040404UL;            /* R04 */
        pxTopOfStack--;
        *pxTopOfStack = portINITIAL_EXC_RETURN;                  /* EXC_RETURN */

        #if ( configENABLE_MPU == 1 )
        {
            pxTopOfStack--;

            if( xRunPrivileged == pdTRUE )
            {
                *pxTopOfStack = portINITIAL_CONTROL_PRIVILEGED; /* Slot used to hold this task's CONTROL value. */
            }
            else
            {
                *pxTopOfStack = portINITIAL_CONTROL_UNPRIVILEGED; /* Slot used to hold this task's CONTROL value. */
            }
        }
        #endif /* configENABLE_MPU */

        pxTopOfStack--;
        *pxTopOfStack = ( StackType_t ) pxEndOfStack; /* Slot used to hold this task's PSPLIM value. */

        #if ( configENABLE_TRUSTZONE == 1 )
        {
            pxTopOfStack--;
            *pxTopOfStack = portNO_SECURE_CONTEXT; /* Slot used to hold this task's xSecureContext value. */
        }
        #endif /* configENABLE_TRUSTZONE */
    }
    #endif /* portPRELOAD_REGISTERS */

    return pxTopOfStack;
}
/*-----------------------------------------------------------*/

BaseType_t xPortStartScheduler( void ) /* PRIVILEGED_FUNCTION */
{
    /* Make PendSV, CallSV and SysTick the same priority as the kernel. */
    portNVIC_SHPR3_REG |= portNVIC_PENDSV_PRI;
    portNVIC_SHPR3_REG |= portNVIC_SYSTICK_PRI;

    #if ( configENABLE_MPU == 1 )
    {
        /* Setup the Memory Protection Unit (MPU). */
        prvSetupMPU();
    }
    #endif /* configENABLE_MPU */

    /* Start the timer that generates the tick ISR. Interrupts are disabled
     * here already. */
    vPortSetupTimerInterrupt();

    /* Initialize the critical nesting count ready for the first task. */
    ulCriticalNesting = 0;

    /* Start the first task. */
    vStartFirstTask();

    /* Should never get here as the tasks will now be executing. Call the task
     * exit error function to prevent compiler warnings about a static function
     * not being called in the case that the application writer overrides this
     * functionality by defining configTASK_RETURN_ADDRESS. Call
     * vTaskSwitchContext() so link time optimization does not remove the
     * symbol. */
    vTaskSwitchContext();
    prvTaskExitError();

    /* Should not get here. */
    return 0;
}
/*-----------------------------------------------------------*/

void vPortEndScheduler( void ) /* PRIVILEGED_FUNCTION */
{
    /* Not implemented in ports where there is nothing to return to.
     * Artificially force an assert. */
    configASSERT( ulCriticalNesting == 1000UL );
}
/*-----------------------------------------------------------*/

#if ( configENABLE_MPU == 1 )
    void vPortStoreTaskMPUSettings( xMPU_SETTINGS * xMPUSettings,
                                    const struct xMEMORY_REGION * const xRegions,
                                    StackType_t * pxBottomOfStack,
                                    uint32_t ulStackDepth )
    {
        uint32_t ulRegionStartAddress, ulRegionEndAddress, ulRegionNumber;
        int32_t lIndex = 0;

        #if defined( __ARMCC_VERSION )

            /* Declaration when these variable are defined in code instead of being
             * exported from linker scripts. */
            extern uint32_t * __privileged_sram_start__;
            extern uint32_t * __privileged_sram_end__;
        #else
            /* Declaration when these variable are exported from linker scripts. */
            extern uint32_t __privileged_sram_start__[];
            extern uint32_t __privileged_sram_end__[];
        #endif /* defined( __ARMCC_VERSION ) */

        /* Setup MAIR0. */
        xMPUSettings->ulMAIR0 = ( ( portMPU_NORMAL_MEMORY_BUFFERABLE_CACHEABLE << portMPU_MAIR_ATTR0_POS ) & portMPU_MAIR_ATTR0_MASK );
        xMPUSettings->ulMAIR0 |= ( ( portMPU_DEVICE_MEMORY_nGnRE << portMPU_MAIR_ATTR1_POS ) & portMPU_MAIR_ATTR1_MASK );

        /* This function is called automatically when the task is created - in
         * which case the stack region parameters will be valid.  At all other
         * times the stack parameters will not be valid and it is assumed that
         * the stack region has already been configured. */
        if( ulStackDepth > 0 )
        {
            ulRegionStartAddress = ( uint32_t ) pxBottomOfStack;
            ulRegionEndAddress = ( uint32_t ) pxBottomOfStack + ( ulStackDepth * ( uint32_t ) sizeof( StackType_t ) ) - 1;

            /* If the stack is within the privileged SRAM, do not protect it
             * using a separate MPU region. This is needed because privileged
             * SRAM is already protected using an MPU region and ARMv8-M does
             * not allow overlapping MPU regions. */
            if( ( ulRegionStartAddress >= ( uint32_t ) __privileged_sram_start__ ) &&
                ( ulRegionEndAddress <= ( uint32_t ) __privileged_sram_end__ ) )
            {
                xMPUSettings->xRegionsSettings[ 0 ].ulRBAR = 0;
                xMPUSettings->xRegionsSettings[ 0 ].ulRLAR = 0;
            }
            else
            {
                /* Define the region that allows access to the stack. */
                ulRegionStartAddress &= portMPU_RBAR_ADDRESS_MASK;
                ulRegionEndAddress &= portMPU_RLAR_ADDRESS_MASK;

                xMPUSettings->xRegionsSettings[ 0 ].ulRBAR = ( ulRegionStartAddress ) |
                                                             ( portMPU_REGION_NON_SHAREABLE ) |
                                                             ( portMPU_REGION_READ_WRITE ) |
                                                             ( portMPU_REGION_EXECUTE_NEVER );

                xMPUSettings->xRegionsSettings[ 0 ].ulRLAR = ( ulRegionEndAddress ) |
                                                             ( portMPU_RLAR_ATTR_INDEX0 ) |
                                                             ( portMPU_RLAR_REGION_ENABLE );
            }
        }

        /* User supplied configurable regions. */
        for( ulRegionNumber = 1; ulRegionNumber <= portNUM_CONFIGURABLE_REGIONS; ulRegionNumber++ )
        {
            /* If xRegions is NULL i.e. the task has not specified any MPU
             * region, the else part ensures that all the configurable MPU
             * regions are invalidated. */
            if( ( xRegions != NULL ) && ( xRegions[ lIndex ].ulLengthInBytes > 0UL ) )
            {
                /* Translate the generic region definition contained in xRegions
                 * into the ARMv8 specific MPU settings that are then stored in
                 * xMPUSettings. */
                ulRegionStartAddress = ( ( uint32_t ) xRegions[ lIndex ].pvBaseAddress ) & portMPU_RBAR_ADDRESS_MASK;
                ulRegionEndAddress = ( uint32_t ) xRegions[ lIndex ].pvBaseAddress + xRegions[ lIndex ].ulLengthInBytes - 1;
                ulRegionEndAddress &= portMPU_RLAR_ADDRESS_MASK;

                /* Start address. */
                xMPUSettings->xRegionsSettings[ ulRegionNumber ].ulRBAR = ( ulRegionStartAddress ) |
                                                                          ( portMPU_REGION_NON_SHAREABLE );

                /* RO/RW. */
                if( ( xRegions[ lIndex ].ulParameters & tskMPU_REGION_READ_ONLY ) != 0 )
                {
                    xMPUSettings->xRegionsSettings[ ulRegionNumber ].ulRBAR |= ( portMPU_REGION_READ_ONLY );
                }
                else
                {
                    xMPUSettings->xRegionsSettings[ ulRegionNumber ].ulRBAR |= ( portMPU_REGION_READ_WRITE );
                }

                /* XN. */
                if( ( xRegions[ lIndex ].ulParameters & tskMPU_REGION_EXECUTE_NEVER ) != 0 )
                {
                    xMPUSettings->xRegionsSettings[ ulRegionNumber ].ulRBAR |= ( portMPU_REGION_EXECUTE_NEVER );
                }

                /* End Address. */
                xMPUSettings->xRegionsSettings[ ulRegionNumber ].ulRLAR = ( ulRegionEndAddress ) |
                                                                          ( portMPU_RLAR_REGION_ENABLE );

                /* Normal memory/ Device memory. */
                if( ( xRegions[ lIndex ].ulParameters & tskMPU_REGION_DEVICE_MEMORY ) != 0 )
                {
                    /* Attr1 in MAIR0 is configured as device memory. */
                    xMPUSettings->xRegionsSettings[ ulRegionNumber ].ulRLAR |= portMPU_RLAR_ATTR_INDEX1;
                }
                else
                {
                    /* Attr1 in MAIR0 is configured as normal memory. */
                    xMPUSettings->xRegionsSettings[ ulRegionNumber ].ulRLAR |= portMPU_RLAR_ATTR_INDEX0;
                }
            }
            else
            {
                /* Invalidate the region. */
                xMPUSettings->xRegionsSettings[ ulRegionNumber ].ulRBAR = 0UL;
                xMPUSettings->xRegionsSettings[ ulRegionNumber ].ulRLAR = 0UL;
            }

            lIndex++;
        }
    }
#endif /* configENABLE_MPU */
/*-----------------------------------------------------------*/

BaseType_t xPortIsInsideInterrupt( void )
{
    uint32_t ulCurrentInterrupt;
    BaseType_t xReturn;

    /* Obtain the number of the currently executing interrupt. Interrupt Program
     * Status Register (IPSR) holds the exception number of the currently-executing
     * exception or zero for Thread mode.*/
    __asm volatile ( "mrs %0, ipsr" : "=r" ( ulCurrentInterrupt )::"memory" );

    if( ulCurrentInterrupt == 0 )
    {
        xReturn = pdFALSE;
    }
    else
    {
        xReturn = pdTRUE;
    }

    return xReturn;
}
/*-----------------------------------------------------------*/
=======
/*
 * FreeRTOS Kernel <DEVELOPMENT BRANCH>
 * Copyright (C) 2021 Amazon.com, Inc. or its affiliates.  All Rights Reserved.
 *
 * SPDX-License-Identifier: MIT
 *
 * Permission is hereby granted, free of charge, to any person obtaining a copy of
 * this software and associated documentation files (the "Software"), to deal in
 * the Software without restriction, including without limitation the rights to
 * use, copy, modify, merge, publish, distribute, sublicense, and/or sell copies of
 * the Software, and to permit persons to whom the Software is furnished to do so,
 * subject to the following conditions:
 *
 * The above copyright notice and this permission notice shall be included in all
 * copies or substantial portions of the Software.
 *
 * THE SOFTWARE IS PROVIDED "AS IS", WITHOUT WARRANTY OF ANY KIND, EXPRESS OR
 * IMPLIED, INCLUDING BUT NOT LIMITED TO THE WARRANTIES OF MERCHANTABILITY, FITNESS
 * FOR A PARTICULAR PURPOSE AND NONINFRINGEMENT. IN NO EVENT SHALL THE AUTHORS OR
 * COPYRIGHT HOLDERS BE LIABLE FOR ANY CLAIM, DAMAGES OR OTHER LIABILITY, WHETHER
 * IN AN ACTION OF CONTRACT, TORT OR OTHERWISE, ARISING FROM, OUT OF OR IN
 * CONNECTION WITH THE SOFTWARE OR THE USE OR OTHER DEALINGS IN THE SOFTWARE.
 *
 * https://www.FreeRTOS.org
 * https://github.com/FreeRTOS
 *
 */

/* Defining MPU_WRAPPERS_INCLUDED_FROM_API_FILE prevents task.h from redefining
 * all the API functions to use the MPU wrappers. That should only be done when
 * task.h is included from an application file. */
#define MPU_WRAPPERS_INCLUDED_FROM_API_FILE

/* Scheduler includes. */
#include "FreeRTOS.h"
#include "task.h"

/* MPU wrappers includes. */
#include "mpu_wrappers.h"

/* Portasm includes. */
#include "portasm.h"

#if ( configENABLE_TRUSTZONE == 1 )
    /* Secure components includes. */
    #include "secure_context.h"
    #include "secure_init.h"
#endif /* configENABLE_TRUSTZONE */

#undef MPU_WRAPPERS_INCLUDED_FROM_API_FILE

/**
 * The FreeRTOS Cortex M33 port can be configured to run on the Secure Side only
 * i.e. the processor boots as secure and never jumps to the non-secure side.
 * The Trust Zone support in the port must be disabled in order to run FreeRTOS
 * on the secure side. The following are the valid configuration seetings:
 *
 * 1. Run FreeRTOS on the Secure Side:
 *    configRUN_FREERTOS_SECURE_ONLY = 1 and configENABLE_TRUSTZONE = 0
 *
 * 2. Run FreeRTOS on the Non-Secure Side with Secure Side function call support:
 *    configRUN_FREERTOS_SECURE_ONLY = 0 and configENABLE_TRUSTZONE = 1
 *
 * 3. Run FreeRTOS on the Non-Secure Side only i.e. no Secure Side function call support:
 *    configRUN_FREERTOS_SECURE_ONLY = 0 and configENABLE_TRUSTZONE = 0
 */
#if ( ( configRUN_FREERTOS_SECURE_ONLY == 1 ) && ( configENABLE_TRUSTZONE == 1 ) )
    #error TrustZone needs to be disabled in order to run FreeRTOS on the Secure Side.
#endif
/*-----------------------------------------------------------*/

/**
 * @brief Constants required to manipulate the NVIC.
 */
#define portNVIC_SYSTICK_CTRL_REG             ( *( ( volatile uint32_t * ) 0xe000e010 ) )
#define portNVIC_SYSTICK_LOAD_REG             ( *( ( volatile uint32_t * ) 0xe000e014 ) )
#define portNVIC_SYSTICK_CURRENT_VALUE_REG    ( *( ( volatile uint32_t * ) 0xe000e018 ) )
#define portNVIC_SHPR3_REG                    ( *( ( volatile uint32_t * ) 0xe000ed20 ) )
#define portNVIC_SYSTICK_ENABLE_BIT           ( 1UL << 0UL )
#define portNVIC_SYSTICK_INT_BIT              ( 1UL << 1UL )
#define portNVIC_SYSTICK_COUNT_FLAG_BIT       ( 1UL << 16UL )
#define portMIN_INTERRUPT_PRIORITY            ( 255UL )
#define portNVIC_PENDSV_PRI                   ( portMIN_INTERRUPT_PRIORITY << 16UL )
#define portNVIC_SYSTICK_PRI                  ( portMIN_INTERRUPT_PRIORITY << 24UL )
#ifndef configSYSTICK_CLOCK_HZ
    #define configSYSTICK_CLOCK_HZ            configCPU_CLOCK_HZ
    /* Ensure the SysTick is clocked at the same frequency as the core. */
    #define portNVIC_SYSTICK_CLK_BIT          ( 1UL << 2UL )
#else

/* The way the SysTick is clocked is not modified in case it is not the
 * same a the core. */
    #define portNVIC_SYSTICK_CLK_BIT    ( 0 )
#endif
/*-----------------------------------------------------------*/

/**
 * @brief Constants required to manipulate the SCB.
 */
#define portSCB_SYS_HANDLER_CTRL_STATE_REG    ( *( volatile uint32_t * ) 0xe000ed24 )
#define portSCB_MEM_FAULT_ENABLE_BIT          ( 1UL << 16UL )
/*-----------------------------------------------------------*/

/**
 * @brief Constants required to manipulate the FPU.
 */
#define portCPACR               ( ( volatile uint32_t * ) 0xe000ed88 )              /* Coprocessor Access Control Register. */
#define portCPACR_CP10_VALUE    ( 3UL )
#define portCPACR_CP11_VALUE    portCPACR_CP10_VALUE
#define portCPACR_CP10_POS      ( 20UL )
#define portCPACR_CP11_POS      ( 22UL )

#define portFPCCR               ( ( volatile uint32_t * ) 0xe000ef34 )              /* Floating Point Context Control Register. */
#define portFPCCR_ASPEN_POS     ( 31UL )
#define portFPCCR_ASPEN_MASK    ( 1UL << portFPCCR_ASPEN_POS )
#define portFPCCR_LSPEN_POS     ( 30UL )
#define portFPCCR_LSPEN_MASK    ( 1UL << portFPCCR_LSPEN_POS )
/*-----------------------------------------------------------*/

/**
 * @brief Constants required to manipulate the MPU.
 */
#define portMPU_TYPE_REG                      ( *( ( volatile uint32_t * ) 0xe000ed90 ) )
#define portMPU_CTRL_REG                      ( *( ( volatile uint32_t * ) 0xe000ed94 ) )
#define portMPU_RNR_REG                       ( *( ( volatile uint32_t * ) 0xe000ed98 ) )

#define portMPU_RBAR_REG                      ( *( ( volatile uint32_t * ) 0xe000ed9c ) )
#define portMPU_RLAR_REG                      ( *( ( volatile uint32_t * ) 0xe000eda0 ) )

#define portMPU_RBAR_A1_REG                   ( *( ( volatile uint32_t * ) 0xe000eda4 ) )
#define portMPU_RLAR_A1_REG                   ( *( ( volatile uint32_t * ) 0xe000eda8 ) )

#define portMPU_RBAR_A2_REG                   ( *( ( volatile uint32_t * ) 0xe000edac ) )
#define portMPU_RLAR_A2_REG                   ( *( ( volatile uint32_t * ) 0xe000edb0 ) )

#define portMPU_RBAR_A3_REG                   ( *( ( volatile uint32_t * ) 0xe000edb4 ) )
#define portMPU_RLAR_A3_REG                   ( *( ( volatile uint32_t * ) 0xe000edb8 ) )

#define portMPU_MAIR0_REG                     ( *( ( volatile uint32_t * ) 0xe000edc0 ) )
#define portMPU_MAIR1_REG                     ( *( ( volatile uint32_t * ) 0xe000edc4 ) )

#define portMPU_RBAR_ADDRESS_MASK             ( 0xffffffe0 ) /* Must be 32-byte aligned. */
#define portMPU_RLAR_ADDRESS_MASK             ( 0xffffffe0 ) /* Must be 32-byte aligned. */

#define portMPU_MAIR_ATTR0_POS                ( 0UL )
#define portMPU_MAIR_ATTR0_MASK               ( 0x000000ff )

#define portMPU_MAIR_ATTR1_POS                ( 8UL )
#define portMPU_MAIR_ATTR1_MASK               ( 0x0000ff00 )

#define portMPU_MAIR_ATTR2_POS                ( 16UL )
#define portMPU_MAIR_ATTR2_MASK               ( 0x00ff0000 )

#define portMPU_MAIR_ATTR3_POS                ( 24UL )
#define portMPU_MAIR_ATTR3_MASK               ( 0xff000000 )

#define portMPU_MAIR_ATTR4_POS                ( 0UL )
#define portMPU_MAIR_ATTR4_MASK               ( 0x000000ff )

#define portMPU_MAIR_ATTR5_POS                ( 8UL )
#define portMPU_MAIR_ATTR5_MASK               ( 0x0000ff00 )

#define portMPU_MAIR_ATTR6_POS                ( 16UL )
#define portMPU_MAIR_ATTR6_MASK               ( 0x00ff0000 )

#define portMPU_MAIR_ATTR7_POS                ( 24UL )
#define portMPU_MAIR_ATTR7_MASK               ( 0xff000000 )

#define portMPU_RLAR_ATTR_INDEX0              ( 0UL << 1UL )
#define portMPU_RLAR_ATTR_INDEX1              ( 1UL << 1UL )
#define portMPU_RLAR_ATTR_INDEX2              ( 2UL << 1UL )
#define portMPU_RLAR_ATTR_INDEX3              ( 3UL << 1UL )
#define portMPU_RLAR_ATTR_INDEX4              ( 4UL << 1UL )
#define portMPU_RLAR_ATTR_INDEX5              ( 5UL << 1UL )
#define portMPU_RLAR_ATTR_INDEX6              ( 6UL << 1UL )
#define portMPU_RLAR_ATTR_INDEX7              ( 7UL << 1UL )

#define portMPU_RLAR_REGION_ENABLE            ( 1UL )

/* Enable privileged access to unmapped region. */
#define portMPU_PRIV_BACKGROUND_ENABLE_BIT    ( 1UL << 2UL )

/* Enable MPU. */
#define portMPU_ENABLE_BIT                    ( 1UL << 0UL )

/* Expected value of the portMPU_TYPE register. */
#define portEXPECTED_MPU_TYPE_VALUE           ( configTOTAL_MPU_REGIONS << 8UL )
/*-----------------------------------------------------------*/

/**
 * @brief The maximum 24-bit number.
 *
 * It is needed because the systick is a 24-bit counter.
 */
#define portMAX_24_BIT_NUMBER       ( 0xffffffUL )

/**
 * @brief A fiddle factor to estimate the number of SysTick counts that would
 * have occurred while the SysTick counter is stopped during tickless idle
 * calculations.
 */
#define portMISSED_COUNTS_FACTOR    ( 45UL )
/*-----------------------------------------------------------*/

/**
 * @brief Constants required to set up the initial stack.
 */
#define portINITIAL_XPSR    ( 0x01000000 )

#if ( configRUN_FREERTOS_SECURE_ONLY == 1 )

/**
 * @brief Initial EXC_RETURN value.
 *
 *     FF         FF         FF         FD
 * 1111 1111  1111 1111  1111 1111  1111 1101
 *
 * Bit[6] - 1 --> The exception was taken from the Secure state.
 * Bit[5] - 1 --> Do not skip stacking of additional state context.
 * Bit[4] - 1 --> The PE did not allocate space on the stack for FP context.
 * Bit[3] - 1 --> Return to the Thread mode.
 * Bit[2] - 1 --> Restore registers from the process stack.
 * Bit[1] - 0 --> Reserved, 0.
 * Bit[0] - 1 --> The exception was taken to the Secure state.
 */
    #define portINITIAL_EXC_RETURN    ( 0xfffffffd )
#else

/**
 * @brief Initial EXC_RETURN value.
 *
 *     FF         FF         FF         BC
 * 1111 1111  1111 1111  1111 1111  1011 1100
 *
 * Bit[6] - 0 --> The exception was taken from the Non-Secure state.
 * Bit[5] - 1 --> Do not skip stacking of additional state context.
 * Bit[4] - 1 --> The PE did not allocate space on the stack for FP context.
 * Bit[3] - 1 --> Return to the Thread mode.
 * Bit[2] - 1 --> Restore registers from the process stack.
 * Bit[1] - 0 --> Reserved, 0.
 * Bit[0] - 0 --> The exception was taken to the Non-Secure state.
 */
    #define portINITIAL_EXC_RETURN    ( 0xffffffbc )
#endif /* configRUN_FREERTOS_SECURE_ONLY */

/**
 * @brief CONTROL register privileged bit mask.
 *
 * Bit[0] in CONTROL register tells the privilege:
 *  Bit[0] = 0 ==> The task is privileged.
 *  Bit[0] = 1 ==> The task is not privileged.
 */
#define portCONTROL_PRIVILEGED_MASK         ( 1UL << 0UL )

/**
 * @brief Initial CONTROL register values.
 */
#define portINITIAL_CONTROL_UNPRIVILEGED    ( 0x3 )
#define portINITIAL_CONTROL_PRIVILEGED      ( 0x2 )

/**
 * @brief Let the user override the pre-loading of the initial LR with the
 * address of prvTaskExitError() in case it messes up unwinding of the stack
 * in the debugger.
 */
#ifdef configTASK_RETURN_ADDRESS
    #define portTASK_RETURN_ADDRESS    configTASK_RETURN_ADDRESS
#else
    #define portTASK_RETURN_ADDRESS    prvTaskExitError
#endif

/**
 * @brief If portPRELOAD_REGISTERS then registers will be given an initial value
 * when a task is created. This helps in debugging at the cost of code size.
 */
#define portPRELOAD_REGISTERS    1

/**
 * @brief A task is created without a secure context, and must call
 * portALLOCATE_SECURE_CONTEXT() to give itself a secure context before it makes
 * any secure calls.
 */
#define portNO_SECURE_CONTEXT    0
/*-----------------------------------------------------------*/

/**
 * @brief Used to catch tasks that attempt to return from their implementing
 * function.
 */
static void prvTaskExitError( void );

#if ( configENABLE_MPU == 1 )

/**
 * @brief Setup the Memory Protection Unit (MPU).
 */
    static void prvSetupMPU( void ) PRIVILEGED_FUNCTION;
#endif /* configENABLE_MPU */

#if ( configENABLE_FPU == 1 )

/**
 * @brief Setup the Floating Point Unit (FPU).
 */
    static void prvSetupFPU( void ) PRIVILEGED_FUNCTION;
#endif /* configENABLE_FPU */

/**
 * @brief Setup the timer to generate the tick interrupts.
 *
 * The implementation in this file is weak to allow application writers to
 * change the timer used to generate the tick interrupt.
 */
void vPortSetupTimerInterrupt( void ) PRIVILEGED_FUNCTION;

/**
 * @brief Checks whether the current execution context is interrupt.
 *
 * @return pdTRUE if the current execution context is interrupt, pdFALSE
 * otherwise.
 */
BaseType_t xPortIsInsideInterrupt( void );

/**
 * @brief Yield the processor.
 */
void vPortYield( void ) PRIVILEGED_FUNCTION;

/**
 * @brief Enter critical section.
 */
void vPortEnterCritical( void ) PRIVILEGED_FUNCTION;

/**
 * @brief Exit from critical section.
 */
void vPortExitCritical( void ) PRIVILEGED_FUNCTION;

/**
 * @brief SysTick handler.
 */
void SysTick_Handler( void ) PRIVILEGED_FUNCTION;

/**
 * @brief C part of SVC handler.
 */
portDONT_DISCARD void vPortSVCHandler_C( uint32_t * pulCallerStackAddress ) PRIVILEGED_FUNCTION;
/*-----------------------------------------------------------*/

/**
 * @brief Each task maintains its own interrupt status in the critical nesting
 * variable.
 */
PRIVILEGED_DATA static volatile uint32_t ulCriticalNesting = 0xaaaaaaaaUL;

#if ( configENABLE_TRUSTZONE == 1 )

/**
 * @brief Saved as part of the task context to indicate which context the
 * task is using on the secure side.
 */
    PRIVILEGED_DATA portDONT_DISCARD volatile SecureContextHandle_t xSecureContext = portNO_SECURE_CONTEXT;
#endif /* configENABLE_TRUSTZONE */

#if ( configUSE_TICKLESS_IDLE == 1 )

/**
 * @brief The number of SysTick increments that make up one tick period.
 */
    PRIVILEGED_DATA static uint32_t ulTimerCountsForOneTick = 0;

/**
 * @brief The maximum number of tick periods that can be suppressed is
 * limited by the 24 bit resolution of the SysTick timer.
 */
    PRIVILEGED_DATA static uint32_t xMaximumPossibleSuppressedTicks = 0;

/**
 * @brief Compensate for the CPU cycles that pass while the SysTick is
 * stopped (low power functionality only).
 */
    PRIVILEGED_DATA static uint32_t ulStoppedTimerCompensation = 0;
#endif /* configUSE_TICKLESS_IDLE */
/*-----------------------------------------------------------*/

#if ( configUSE_TICKLESS_IDLE == 1 )
    __attribute__( ( weak ) ) void vPortSuppressTicksAndSleep( TickType_t xExpectedIdleTime )
    {
        uint32_t ulReloadValue, ulCompleteTickPeriods, ulCompletedSysTickDecrements;
        TickType_t xModifiableIdleTime;

        /* Make sure the SysTick reload value does not overflow the counter. */
        if( xExpectedIdleTime > xMaximumPossibleSuppressedTicks )
        {
            xExpectedIdleTime = xMaximumPossibleSuppressedTicks;
        }

        /* Stop the SysTick momentarily. The time the SysTick is stopped for is
         * accounted for as best it can be, but using the tickless mode will
         * inevitably result in some tiny drift of the time maintained by the
         * kernel with respect to calendar time. */
        portNVIC_SYSTICK_CTRL_REG &= ~portNVIC_SYSTICK_ENABLE_BIT;

        /* Calculate the reload value required to wait xExpectedIdleTime
         * tick periods. -1 is used because this code will execute part way
         * through one of the tick periods. */
        ulReloadValue = portNVIC_SYSTICK_CURRENT_VALUE_REG + ( ulTimerCountsForOneTick * ( xExpectedIdleTime - 1UL ) );

        if( ulReloadValue > ulStoppedTimerCompensation )
        {
            ulReloadValue -= ulStoppedTimerCompensation;
        }

        /* Enter a critical section but don't use the taskENTER_CRITICAL()
         * method as that will mask interrupts that should exit sleep mode. */
        __asm volatile ( "cpsid i" ::: "memory" );
        __asm volatile ( "dsb" );
        __asm volatile ( "isb" );

        /* If a context switch is pending or a task is waiting for the scheduler
         * to be un-suspended then abandon the low power entry. */
        if( eTaskConfirmSleepModeStatus() == eAbortSleep )
        {
            /* Restart from whatever is left in the count register to complete
             * this tick period. */
            portNVIC_SYSTICK_LOAD_REG = portNVIC_SYSTICK_CURRENT_VALUE_REG;

            /* Restart SysTick. */
            portNVIC_SYSTICK_CTRL_REG |= portNVIC_SYSTICK_ENABLE_BIT;

            /* Reset the reload register to the value required for normal tick
             * periods. */
            portNVIC_SYSTICK_LOAD_REG = ulTimerCountsForOneTick - 1UL;

            /* Re-enable interrupts - see comments above the cpsid instruction()
             * above. */
            __asm volatile ( "cpsie i" ::: "memory" );
        }
        else
        {
            /* Set the new reload value. */
            portNVIC_SYSTICK_LOAD_REG = ulReloadValue;

            /* Clear the SysTick count flag and set the count value back to
             * zero. */
            portNVIC_SYSTICK_CURRENT_VALUE_REG = 0UL;

            /* Restart SysTick. */
            portNVIC_SYSTICK_CTRL_REG |= portNVIC_SYSTICK_ENABLE_BIT;

            /* Sleep until something happens. configPRE_SLEEP_PROCESSING() can
             * set its parameter to 0 to indicate that its implementation
             * contains its own wait for interrupt or wait for event
             * instruction, and so wfi should not be executed again. However,
             * the original expected idle time variable must remain unmodified,
             * so a copy is taken. */
            xModifiableIdleTime = xExpectedIdleTime;
            configPRE_SLEEP_PROCESSING( xModifiableIdleTime );

            if( xModifiableIdleTime > 0 )
            {
                __asm volatile ( "dsb" ::: "memory" );
                __asm volatile ( "wfi" );
                __asm volatile ( "isb" );
            }

            configPOST_SLEEP_PROCESSING( xExpectedIdleTime );

            /* Re-enable interrupts to allow the interrupt that brought the MCU
             * out of sleep mode to execute immediately. See comments above
             * the cpsid instruction above. */
            __asm volatile ( "cpsie i" ::: "memory" );
            __asm volatile ( "dsb" );
            __asm volatile ( "isb" );

            /* Disable interrupts again because the clock is about to be stopped
             * and interrupts that execute while the clock is stopped will
             * increase any slippage between the time maintained by the RTOS and
             * calendar time. */
            __asm volatile ( "cpsid i" ::: "memory" );
            __asm volatile ( "dsb" );
            __asm volatile ( "isb" );

            /* Disable the SysTick clock without reading the
             * portNVIC_SYSTICK_CTRL_REG register to ensure the
             * portNVIC_SYSTICK_COUNT_FLAG_BIT is not cleared if it is set.
             * Again, the time the SysTick is stopped for is accounted for as
             * best it can be, but using the tickless mode will inevitably
             * result in some tiny drift of the time maintained by the kernel
             * with respect to calendar time*/
            portNVIC_SYSTICK_CTRL_REG = ( portNVIC_SYSTICK_CLK_BIT | portNVIC_SYSTICK_INT_BIT );

            /* Determine if the SysTick clock has already counted to zero and
             * been set back to the current reload value (the reload back being
             * correct for the entire expected idle time) or if the SysTick is
             * yet to count to zero (in which case an interrupt other than the
             * SysTick must have brought the system out of sleep mode). */
            if( ( portNVIC_SYSTICK_CTRL_REG & portNVIC_SYSTICK_COUNT_FLAG_BIT ) != 0 )
            {
                uint32_t ulCalculatedLoadValue;

                /* The tick interrupt is already pending, and the SysTick count
                 * reloaded with ulReloadValue.  Reset the
                 * portNVIC_SYSTICK_LOAD_REG with whatever remains of this tick
                 * period. */
                ulCalculatedLoadValue = ( ulTimerCountsForOneTick - 1UL ) - ( ulReloadValue - portNVIC_SYSTICK_CURRENT_VALUE_REG );

                /* Don't allow a tiny value, or values that have somehow
                 * underflowed because the post sleep hook did something
                 * that took too long. */
                if( ( ulCalculatedLoadValue < ulStoppedTimerCompensation ) || ( ulCalculatedLoadValue > ulTimerCountsForOneTick ) )
                {
                    ulCalculatedLoadValue = ( ulTimerCountsForOneTick - 1UL );
                }

                portNVIC_SYSTICK_LOAD_REG = ulCalculatedLoadValue;

                /* As the pending tick will be processed as soon as this
                 * function exits, the tick value maintained by the tick is
                 * stepped forward by one less than the time spent waiting. */
                ulCompleteTickPeriods = xExpectedIdleTime - 1UL;
            }
            else
            {
                /* Something other than the tick interrupt ended the sleep.
                 * Work out how long the sleep lasted rounded to complete tick
                 * periods (not the ulReload value which accounted for part
                 * ticks). */
                ulCompletedSysTickDecrements = ( xExpectedIdleTime * ulTimerCountsForOneTick ) - portNVIC_SYSTICK_CURRENT_VALUE_REG;

                /* How many complete tick periods passed while the processor
                 * was waiting? */
                ulCompleteTickPeriods = ulCompletedSysTickDecrements / ulTimerCountsForOneTick;

                /* The reload value is set to whatever fraction of a single tick
                 * period remains. */
                portNVIC_SYSTICK_LOAD_REG = ( ( ulCompleteTickPeriods + 1UL ) * ulTimerCountsForOneTick ) - ulCompletedSysTickDecrements;
            }

            /* Restart SysTick so it runs from portNVIC_SYSTICK_LOAD_REG
             * again, then set portNVIC_SYSTICK_LOAD_REG back to its standard
             * value. */
            portNVIC_SYSTICK_CURRENT_VALUE_REG = 0UL;
            portNVIC_SYSTICK_CTRL_REG |= portNVIC_SYSTICK_ENABLE_BIT;
            vTaskStepTick( ulCompleteTickPeriods );
            portNVIC_SYSTICK_LOAD_REG = ulTimerCountsForOneTick - 1UL;

            /* Exit with interrupts enabled. */
            __asm volatile ( "cpsie i" ::: "memory" );
        }
    }
#endif /* configUSE_TICKLESS_IDLE */
/*-----------------------------------------------------------*/

__attribute__( ( weak ) ) void vPortSetupTimerInterrupt( void ) /* PRIVILEGED_FUNCTION */
{
    /* Calculate the constants required to configure the tick interrupt. */
    #if ( configUSE_TICKLESS_IDLE == 1 )
        {
            ulTimerCountsForOneTick = ( configSYSTICK_CLOCK_HZ / configTICK_RATE_HZ );
            xMaximumPossibleSuppressedTicks = portMAX_24_BIT_NUMBER / ulTimerCountsForOneTick;
            ulStoppedTimerCompensation = portMISSED_COUNTS_FACTOR / ( configCPU_CLOCK_HZ / configSYSTICK_CLOCK_HZ );
        }
    #endif /* configUSE_TICKLESS_IDLE */

    /* Stop and reset the SysTick. */
    portNVIC_SYSTICK_CTRL_REG = 0UL;
    portNVIC_SYSTICK_CURRENT_VALUE_REG = 0UL;

    /* Configure SysTick to interrupt at the requested rate. */
    portNVIC_SYSTICK_LOAD_REG = ( configSYSTICK_CLOCK_HZ / configTICK_RATE_HZ ) - 1UL;
    portNVIC_SYSTICK_CTRL_REG = portNVIC_SYSTICK_CLK_BIT | portNVIC_SYSTICK_INT_BIT | portNVIC_SYSTICK_ENABLE_BIT;
}
/*-----------------------------------------------------------*/

static void prvTaskExitError( void )
{
    volatile uint32_t ulDummy = 0UL;

    /* A function that implements a task must not exit or attempt to return to
     * its caller as there is nothing to return to. If a task wants to exit it
     * should instead call vTaskDelete( NULL ). Artificially force an assert()
     * to be triggered if configASSERT() is defined, then stop here so
     * application writers can catch the error. */
    configASSERT( ulCriticalNesting == ~0UL );
    portDISABLE_INTERRUPTS();

    while( ulDummy == 0 )
    {
        /* This file calls prvTaskExitError() after the scheduler has been
         * started to remove a compiler warning about the function being
         * defined but never called.  ulDummy is used purely to quieten other
         * warnings about code appearing after this function is called - making
         * ulDummy volatile makes the compiler think the function could return
         * and therefore not output an 'unreachable code' warning for code that
         * appears after it. */
    }
}
/*-----------------------------------------------------------*/

#if ( configENABLE_MPU == 1 )
    static void prvSetupMPU( void ) /* PRIVILEGED_FUNCTION */
    {
        #if defined( __ARMCC_VERSION )

            /* Declaration when these variable are defined in code instead of being
             * exported from linker scripts. */
            extern uint32_t * __privileged_functions_start__;
            extern uint32_t * __privileged_functions_end__;
            extern uint32_t * __syscalls_flash_start__;
            extern uint32_t * __syscalls_flash_end__;
            extern uint32_t * __unprivileged_flash_start__;
            extern uint32_t * __unprivileged_flash_end__;
            extern uint32_t * __privileged_sram_start__;
            extern uint32_t * __privileged_sram_end__;
        #else /* if defined( __ARMCC_VERSION ) */
            /* Declaration when these variable are exported from linker scripts. */
            extern uint32_t __privileged_functions_start__[];
            extern uint32_t __privileged_functions_end__[];
            extern uint32_t __syscalls_flash_start__[];
            extern uint32_t __syscalls_flash_end__[];
            extern uint32_t __unprivileged_flash_start__[];
            extern uint32_t __unprivileged_flash_end__[];
            extern uint32_t __privileged_sram_start__[];
            extern uint32_t __privileged_sram_end__[];
        #endif /* defined( __ARMCC_VERSION ) */

        /* The only permitted number of regions are 8 or 16. */
        configASSERT( ( configTOTAL_MPU_REGIONS == 8 ) || ( configTOTAL_MPU_REGIONS == 16 ) );

        /* Ensure that the configTOTAL_MPU_REGIONS is configured correctly. */
        configASSERT( portMPU_TYPE_REG == portEXPECTED_MPU_TYPE_VALUE );

        /* Check that the MPU is present. */
        if( portMPU_TYPE_REG == portEXPECTED_MPU_TYPE_VALUE )
        {
            /* MAIR0 - Index 0. */
            portMPU_MAIR0_REG |= ( ( portMPU_NORMAL_MEMORY_BUFFERABLE_CACHEABLE << portMPU_MAIR_ATTR0_POS ) & portMPU_MAIR_ATTR0_MASK );
            /* MAIR0 - Index 1. */
            portMPU_MAIR0_REG |= ( ( portMPU_DEVICE_MEMORY_nGnRE << portMPU_MAIR_ATTR1_POS ) & portMPU_MAIR_ATTR1_MASK );

            /* Setup privileged flash as Read Only so that privileged tasks can
             * read it but not modify. */
            portMPU_RNR_REG = portPRIVILEGED_FLASH_REGION;
            portMPU_RBAR_REG = ( ( ( uint32_t ) __privileged_functions_start__ ) & portMPU_RBAR_ADDRESS_MASK ) |
                               ( portMPU_REGION_NON_SHAREABLE ) |
                               ( portMPU_REGION_PRIVILEGED_READ_ONLY );
            portMPU_RLAR_REG = ( ( ( uint32_t ) __privileged_functions_end__ ) & portMPU_RLAR_ADDRESS_MASK ) |
                               ( portMPU_RLAR_ATTR_INDEX0 ) |
                               ( portMPU_RLAR_REGION_ENABLE );

            /* Setup unprivileged flash as Read Only by both privileged and
             * unprivileged tasks. All tasks can read it but no-one can modify. */
            portMPU_RNR_REG = portUNPRIVILEGED_FLASH_REGION;
            portMPU_RBAR_REG = ( ( ( uint32_t ) __unprivileged_flash_start__ ) & portMPU_RBAR_ADDRESS_MASK ) |
                               ( portMPU_REGION_NON_SHAREABLE ) |
                               ( portMPU_REGION_READ_ONLY );
            portMPU_RLAR_REG = ( ( ( uint32_t ) __unprivileged_flash_end__ ) & portMPU_RLAR_ADDRESS_MASK ) |
                               ( portMPU_RLAR_ATTR_INDEX0 ) |
                               ( portMPU_RLAR_REGION_ENABLE );

            /* Setup unprivileged syscalls flash as Read Only by both privileged
             * and unprivileged tasks. All tasks can read it but no-one can modify. */
            portMPU_RNR_REG = portUNPRIVILEGED_SYSCALLS_REGION;
            portMPU_RBAR_REG = ( ( ( uint32_t ) __syscalls_flash_start__ ) & portMPU_RBAR_ADDRESS_MASK ) |
                               ( portMPU_REGION_NON_SHAREABLE ) |
                               ( portMPU_REGION_READ_ONLY );
            portMPU_RLAR_REG = ( ( ( uint32_t ) __syscalls_flash_end__ ) & portMPU_RLAR_ADDRESS_MASK ) |
                               ( portMPU_RLAR_ATTR_INDEX0 ) |
                               ( portMPU_RLAR_REGION_ENABLE );

            /* Setup RAM containing kernel data for privileged access only. */
            portMPU_RNR_REG = portPRIVILEGED_RAM_REGION;
            portMPU_RBAR_REG = ( ( ( uint32_t ) __privileged_sram_start__ ) & portMPU_RBAR_ADDRESS_MASK ) |
                               ( portMPU_REGION_NON_SHAREABLE ) |
                               ( portMPU_REGION_PRIVILEGED_READ_WRITE ) |
                               ( portMPU_REGION_EXECUTE_NEVER );
            portMPU_RLAR_REG = ( ( ( uint32_t ) __privileged_sram_end__ ) & portMPU_RLAR_ADDRESS_MASK ) |
                               ( portMPU_RLAR_ATTR_INDEX0 ) |
                               ( portMPU_RLAR_REGION_ENABLE );

            /* Enable mem fault. */
            portSCB_SYS_HANDLER_CTRL_STATE_REG |= portSCB_MEM_FAULT_ENABLE_BIT;

            /* Enable MPU with privileged background access i.e. unmapped
             * regions have privileged access. */
            portMPU_CTRL_REG |= ( portMPU_PRIV_BACKGROUND_ENABLE_BIT | portMPU_ENABLE_BIT );
        }
    }
#endif /* configENABLE_MPU */
/*-----------------------------------------------------------*/

#if ( configENABLE_FPU == 1 )
    static void prvSetupFPU( void ) /* PRIVILEGED_FUNCTION */
    {
        #if ( configENABLE_TRUSTZONE == 1 )
            {
                /* Enable non-secure access to the FPU. */
                SecureInit_EnableNSFPUAccess();
            }
        #endif /* configENABLE_TRUSTZONE */

        /* CP10 = 11 ==> Full access to FPU i.e. both privileged and
         * unprivileged code should be able to access FPU. CP11 should be
         * programmed to the same value as CP10. */
        *( portCPACR ) |= ( ( portCPACR_CP10_VALUE << portCPACR_CP10_POS ) |
                            ( portCPACR_CP11_VALUE << portCPACR_CP11_POS )
                            );

        /* ASPEN = 1 ==> Hardware should automatically preserve floating point
         * context on exception entry and restore on exception return.
         * LSPEN = 1 ==> Enable lazy context save of FP state. */
        *( portFPCCR ) |= ( portFPCCR_ASPEN_MASK | portFPCCR_LSPEN_MASK );
    }
#endif /* configENABLE_FPU */
/*-----------------------------------------------------------*/

void vPortYield( void ) /* PRIVILEGED_FUNCTION */
{
    /* Set a PendSV to request a context switch. */
    portNVIC_INT_CTRL_REG = portNVIC_PENDSVSET_BIT;

    /* Barriers are normally not required but do ensure the code is
     * completely within the specified behaviour for the architecture. */
    __asm volatile ( "dsb" ::: "memory" );
    __asm volatile ( "isb" );
}
/*-----------------------------------------------------------*/

void vPortEnterCritical( void ) /* PRIVILEGED_FUNCTION */
{
    portDISABLE_INTERRUPTS();
    ulCriticalNesting++;

    /* Barriers are normally not required but do ensure the code is
     * completely within the specified behaviour for the architecture. */
    __asm volatile ( "dsb" ::: "memory" );
    __asm volatile ( "isb" );
}
/*-----------------------------------------------------------*/

void vPortExitCritical( void ) /* PRIVILEGED_FUNCTION */
{
    configASSERT( ulCriticalNesting );
    ulCriticalNesting--;

    if( ulCriticalNesting == 0 )
    {
        portENABLE_INTERRUPTS();
    }
}
/*-----------------------------------------------------------*/

void SysTick_Handler( void ) /* PRIVILEGED_FUNCTION */
{
    uint32_t ulPreviousMask;

    ulPreviousMask = portSET_INTERRUPT_MASK_FROM_ISR();
    {
        /* Increment the RTOS tick. */
        if( xTaskIncrementTick() != pdFALSE )
        {
            /* Pend a context switch. */
            portNVIC_INT_CTRL_REG = portNVIC_PENDSVSET_BIT;
        }
    }
    portCLEAR_INTERRUPT_MASK_FROM_ISR( ulPreviousMask );
}
/*-----------------------------------------------------------*/

void vPortSVCHandler_C( uint32_t * pulCallerStackAddress ) /* PRIVILEGED_FUNCTION portDONT_DISCARD */
{
    #if ( configENABLE_MPU == 1 )
        #if defined( __ARMCC_VERSION )

            /* Declaration when these variable are defined in code instead of being
             * exported from linker scripts. */
            extern uint32_t * __syscalls_flash_start__;
            extern uint32_t * __syscalls_flash_end__;
        #else
            /* Declaration when these variable are exported from linker scripts. */
            extern uint32_t __syscalls_flash_start__[];
            extern uint32_t __syscalls_flash_end__[];
        #endif /* defined( __ARMCC_VERSION ) */
    #endif /* configENABLE_MPU */

    uint32_t ulPC;

    #if ( configENABLE_TRUSTZONE == 1 )
        uint32_t ulR0, ulR1;
        extern TaskHandle_t pxCurrentTCB;
        #if ( configENABLE_MPU == 1 )
            uint32_t ulControl, ulIsTaskPrivileged;
        #endif /* configENABLE_MPU */
    #endif /* configENABLE_TRUSTZONE */
    uint8_t ucSVCNumber;

    /* Register are stored on the stack in the following order - R0, R1, R2, R3,
     * R12, LR, PC, xPSR. */
    ulPC = pulCallerStackAddress[ 6 ];
    ucSVCNumber = ( ( uint8_t * ) ulPC )[ -2 ];

    switch( ucSVCNumber )
    {
        #if ( configENABLE_TRUSTZONE == 1 )
            case portSVC_ALLOCATE_SECURE_CONTEXT:

                /* R0 contains the stack size passed as parameter to the
                 * vPortAllocateSecureContext function. */
                ulR0 = pulCallerStackAddress[ 0 ];

                #if ( configENABLE_MPU == 1 )
                    {
                        /* Read the CONTROL register value. */
                        __asm volatile ( "mrs %0, control"  : "=r" ( ulControl ) );

                        /* The task that raised the SVC is privileged if Bit[0]
                         * in the CONTROL register is 0. */
                        ulIsTaskPrivileged = ( ( ulControl & portCONTROL_PRIVILEGED_MASK ) == 0 );

                        /* Allocate and load a context for the secure task. */
                        xSecureContext = SecureContext_AllocateContext( ulR0, ulIsTaskPrivileged, pxCurrentTCB );
                    }
                #else /* if ( configENABLE_MPU == 1 ) */
                    {
                        /* Allocate and load a context for the secure task. */
                        xSecureContext = SecureContext_AllocateContext( ulR0, pxCurrentTCB );
                    }
                #endif /* configENABLE_MPU */

                configASSERT( xSecureContext != securecontextINVALID_CONTEXT_ID );
                SecureContext_LoadContext( xSecureContext, pxCurrentTCB );
                break;

            case portSVC_FREE_SECURE_CONTEXT:
                /* R0 contains TCB being freed and R1 contains the secure
                 * context handle to be freed. */
                ulR0 = pulCallerStackAddress[ 0 ];
                ulR1 = pulCallerStackAddress[ 1 ];

                /* Free the secure context. */
                SecureContext_FreeContext( ( SecureContextHandle_t ) ulR1, ( void * ) ulR0 );
                break;
        #endif /* configENABLE_TRUSTZONE */

        case portSVC_START_SCHEDULER:
            #if ( configENABLE_TRUSTZONE == 1 )
                {
                    /* De-prioritize the non-secure exceptions so that the
                     * non-secure pendSV runs at the lowest priority. */
                    SecureInit_DePrioritizeNSExceptions();

                    /* Initialize the secure context management system. */
                    SecureContext_Init();
                }
            #endif /* configENABLE_TRUSTZONE */

            #if ( configENABLE_FPU == 1 )
                {
                    /* Setup the Floating Point Unit (FPU). */
                    prvSetupFPU();
                }
            #endif /* configENABLE_FPU */

            /* Setup the context of the first task so that the first task starts
             * executing. */
            vRestoreContextOfFirstTask();
            break;

            #if ( configENABLE_MPU == 1 )
                case portSVC_RAISE_PRIVILEGE:

                    /* Only raise the privilege, if the svc was raised from any of
                     * the system calls. */
                    if( ( ulPC >= ( uint32_t ) __syscalls_flash_start__ ) &&
                        ( ulPC <= ( uint32_t ) __syscalls_flash_end__ ) )
                    {
                        vRaisePrivilege();
                    }
                    break;
            #endif /* configENABLE_MPU */

        default:
            /* Incorrect SVC call. */
            configASSERT( pdFALSE );
    }
}
/*-----------------------------------------------------------*/
/* *INDENT-OFF* */
#if ( configENABLE_MPU == 1 )
    StackType_t * pxPortInitialiseStack( StackType_t * pxTopOfStack,
                                         StackType_t * pxEndOfStack,
                                         TaskFunction_t pxCode,
                                         void * pvParameters,
                                         BaseType_t xRunPrivileged ) /* PRIVILEGED_FUNCTION */
#else
    StackType_t * pxPortInitialiseStack( StackType_t * pxTopOfStack,
                                         StackType_t * pxEndOfStack,
                                         TaskFunction_t pxCode,
                                         void * pvParameters ) /* PRIVILEGED_FUNCTION */
#endif /* configENABLE_MPU */
/* *INDENT-ON* */
{
    /* Simulate the stack frame as it would be created by a context switch
     * interrupt. */
    #if ( portPRELOAD_REGISTERS == 0 )
        {
            pxTopOfStack--;                                          /* Offset added to account for the way the MCU uses the stack on entry/exit of interrupts. */
            *pxTopOfStack = portINITIAL_XPSR;                        /* xPSR */
            pxTopOfStack--;
            *pxTopOfStack = ( StackType_t ) pxCode;                  /* PC */
            pxTopOfStack--;
            *pxTopOfStack = ( StackType_t ) portTASK_RETURN_ADDRESS; /* LR */
            pxTopOfStack -= 5;                                       /* R12, R3, R2 and R1. */
            *pxTopOfStack = ( StackType_t ) pvParameters;            /* R0 */
            pxTopOfStack -= 9;                                       /* R11..R4, EXC_RETURN. */
            *pxTopOfStack = portINITIAL_EXC_RETURN;

            #if ( configENABLE_MPU == 1 )
                {
                    pxTopOfStack--;

                    if( xRunPrivileged == pdTRUE )
                    {
                        *pxTopOfStack = portINITIAL_CONTROL_PRIVILEGED; /* Slot used to hold this task's CONTROL value. */
                    }
                    else
                    {
                        *pxTopOfStack = portINITIAL_CONTROL_UNPRIVILEGED; /* Slot used to hold this task's CONTROL value. */
                    }
                }
            #endif /* configENABLE_MPU */

            pxTopOfStack--;
            *pxTopOfStack = ( StackType_t ) pxEndOfStack; /* Slot used to hold this task's PSPLIM value. */

            #if ( configENABLE_TRUSTZONE == 1 )
                {
                    pxTopOfStack--;
                    *pxTopOfStack = portNO_SECURE_CONTEXT; /* Slot used to hold this task's xSecureContext value. */
                }
            #endif /* configENABLE_TRUSTZONE */
        }
    #else /* portPRELOAD_REGISTERS */
        {
            pxTopOfStack--;                                          /* Offset added to account for the way the MCU uses the stack on entry/exit of interrupts. */
            *pxTopOfStack = portINITIAL_XPSR;                        /* xPSR */
            pxTopOfStack--;
            *pxTopOfStack = ( StackType_t ) pxCode;                  /* PC */
            pxTopOfStack--;
            *pxTopOfStack = ( StackType_t ) portTASK_RETURN_ADDRESS; /* LR */
            pxTopOfStack--;
            *pxTopOfStack = ( StackType_t ) 0x12121212UL;            /* R12 */
            pxTopOfStack--;
            *pxTopOfStack = ( StackType_t ) 0x03030303UL;            /* R3 */
            pxTopOfStack--;
            *pxTopOfStack = ( StackType_t ) 0x02020202UL;            /* R2 */
            pxTopOfStack--;
            *pxTopOfStack = ( StackType_t ) 0x01010101UL;            /* R1 */
            pxTopOfStack--;
            *pxTopOfStack = ( StackType_t ) pvParameters;            /* R0 */
            pxTopOfStack--;
            *pxTopOfStack = ( StackType_t ) 0x11111111UL;            /* R11 */
            pxTopOfStack--;
            *pxTopOfStack = ( StackType_t ) 0x10101010UL;            /* R10 */
            pxTopOfStack--;
            *pxTopOfStack = ( StackType_t ) 0x09090909UL;            /* R09 */
            pxTopOfStack--;
            *pxTopOfStack = ( StackType_t ) 0x08080808UL;            /* R08 */
            pxTopOfStack--;
            *pxTopOfStack = ( StackType_t ) 0x07070707UL;            /* R07 */
            pxTopOfStack--;
            *pxTopOfStack = ( StackType_t ) 0x06060606UL;            /* R06 */
            pxTopOfStack--;
            *pxTopOfStack = ( StackType_t ) 0x05050505UL;            /* R05 */
            pxTopOfStack--;
            *pxTopOfStack = ( StackType_t ) 0x04040404UL;            /* R04 */
            pxTopOfStack--;
            *pxTopOfStack = portINITIAL_EXC_RETURN;                  /* EXC_RETURN */

            #if ( configENABLE_MPU == 1 )
                {
                    pxTopOfStack--;

                    if( xRunPrivileged == pdTRUE )
                    {
                        *pxTopOfStack = portINITIAL_CONTROL_PRIVILEGED; /* Slot used to hold this task's CONTROL value. */
                    }
                    else
                    {
                        *pxTopOfStack = portINITIAL_CONTROL_UNPRIVILEGED; /* Slot used to hold this task's CONTROL value. */
                    }
                }
            #endif /* configENABLE_MPU */

            pxTopOfStack--;
            *pxTopOfStack = ( StackType_t ) pxEndOfStack; /* Slot used to hold this task's PSPLIM value. */

            #if ( configENABLE_TRUSTZONE == 1 )
                {
                    pxTopOfStack--;
                    *pxTopOfStack = portNO_SECURE_CONTEXT; /* Slot used to hold this task's xSecureContext value. */
                }
            #endif /* configENABLE_TRUSTZONE */
        }
    #endif /* portPRELOAD_REGISTERS */

    return pxTopOfStack;
}
/*-----------------------------------------------------------*/

BaseType_t xPortStartScheduler( void ) /* PRIVILEGED_FUNCTION */
{
    /* Make PendSV, CallSV and SysTick the same priority as the kernel. */
    portNVIC_SHPR3_REG |= portNVIC_PENDSV_PRI;
    portNVIC_SHPR3_REG |= portNVIC_SYSTICK_PRI;

    #if ( configENABLE_MPU == 1 )
        {
            /* Setup the Memory Protection Unit (MPU). */
            prvSetupMPU();
        }
    #endif /* configENABLE_MPU */

    /* Start the timer that generates the tick ISR. Interrupts are disabled
     * here already. */
    vPortSetupTimerInterrupt();

    /* Initialize the critical nesting count ready for the first task. */
    ulCriticalNesting = 0;

    /* Start the first task. */
    vStartFirstTask();

    /* Should never get here as the tasks will now be executing. Call the task
     * exit error function to prevent compiler warnings about a static function
     * not being called in the case that the application writer overrides this
     * functionality by defining configTASK_RETURN_ADDRESS. Call
     * vTaskSwitchContext() so link time optimization does not remove the
     * symbol. */
    vTaskSwitchContext();
    prvTaskExitError();

    /* Should not get here. */
    return 0;
}
/*-----------------------------------------------------------*/

void vPortEndScheduler( void ) /* PRIVILEGED_FUNCTION */
{
    /* Not implemented in ports where there is nothing to return to.
     * Artificially force an assert. */
    configASSERT( ulCriticalNesting == 1000UL );
}
/*-----------------------------------------------------------*/

#if ( configENABLE_MPU == 1 )
    void vPortStoreTaskMPUSettings( xMPU_SETTINGS * xMPUSettings,
                                    const struct xMEMORY_REGION * const xRegions,
                                    StackType_t * pxBottomOfStack,
                                    uint32_t ulStackDepth )
    {
        uint32_t ulRegionStartAddress, ulRegionEndAddress, ulRegionNumber;
        int32_t lIndex = 0;

        #if defined( __ARMCC_VERSION )

            /* Declaration when these variable are defined in code instead of being
             * exported from linker scripts. */
            extern uint32_t * __privileged_sram_start__;
            extern uint32_t * __privileged_sram_end__;
        #else
            /* Declaration when these variable are exported from linker scripts. */
            extern uint32_t __privileged_sram_start__[];
            extern uint32_t __privileged_sram_end__[];
        #endif /* defined( __ARMCC_VERSION ) */

        /* Setup MAIR0. */
        xMPUSettings->ulMAIR0 = ( ( portMPU_NORMAL_MEMORY_BUFFERABLE_CACHEABLE << portMPU_MAIR_ATTR0_POS ) & portMPU_MAIR_ATTR0_MASK );
        xMPUSettings->ulMAIR0 |= ( ( portMPU_DEVICE_MEMORY_nGnRE << portMPU_MAIR_ATTR1_POS ) & portMPU_MAIR_ATTR1_MASK );

        /* This function is called automatically when the task is created - in
         * which case the stack region parameters will be valid.  At all other
         * times the stack parameters will not be valid and it is assumed that
         * the stack region has already been configured. */
        if( ulStackDepth > 0 )
        {
            ulRegionStartAddress = ( uint32_t ) pxBottomOfStack;
            ulRegionEndAddress = ( uint32_t ) pxBottomOfStack + ( ulStackDepth * ( uint32_t ) sizeof( StackType_t ) ) - 1;

            /* If the stack is within the privileged SRAM, do not protect it
             * using a separate MPU region. This is needed because privileged
             * SRAM is already protected using an MPU region and ARMv8-M does
             * not allow overlapping MPU regions. */
            if( ( ulRegionStartAddress >= ( uint32_t ) __privileged_sram_start__ ) &&
                ( ulRegionEndAddress <= ( uint32_t ) __privileged_sram_end__ ) )
            {
                xMPUSettings->xRegionsSettings[ 0 ].ulRBAR = 0;
                xMPUSettings->xRegionsSettings[ 0 ].ulRLAR = 0;
            }
            else
            {
                /* Define the region that allows access to the stack. */
                ulRegionStartAddress &= portMPU_RBAR_ADDRESS_MASK;
                ulRegionEndAddress &= portMPU_RLAR_ADDRESS_MASK;

                xMPUSettings->xRegionsSettings[ 0 ].ulRBAR = ( ulRegionStartAddress ) |
                                                             ( portMPU_REGION_NON_SHAREABLE ) |
                                                             ( portMPU_REGION_READ_WRITE ) |
                                                             ( portMPU_REGION_EXECUTE_NEVER );

                xMPUSettings->xRegionsSettings[ 0 ].ulRLAR = ( ulRegionEndAddress ) |
                                                             ( portMPU_RLAR_ATTR_INDEX0 ) |
                                                             ( portMPU_RLAR_REGION_ENABLE );
            }
        }

        /* User supplied configurable regions. */
        for( ulRegionNumber = 1; ulRegionNumber <= portNUM_CONFIGURABLE_REGIONS; ulRegionNumber++ )
        {
            /* If xRegions is NULL i.e. the task has not specified any MPU
             * region, the else part ensures that all the configurable MPU
             * regions are invalidated. */
            if( ( xRegions != NULL ) && ( xRegions[ lIndex ].ulLengthInBytes > 0UL ) )
            {
                /* Translate the generic region definition contained in xRegions
                 * into the ARMv8 specific MPU settings that are then stored in
                 * xMPUSettings. */
                ulRegionStartAddress = ( ( uint32_t ) xRegions[ lIndex ].pvBaseAddress ) & portMPU_RBAR_ADDRESS_MASK;
                ulRegionEndAddress = ( uint32_t ) xRegions[ lIndex ].pvBaseAddress + xRegions[ lIndex ].ulLengthInBytes - 1;
                ulRegionEndAddress &= portMPU_RLAR_ADDRESS_MASK;

                /* Start address. */
                xMPUSettings->xRegionsSettings[ ulRegionNumber ].ulRBAR = ( ulRegionStartAddress ) |
                                                                          ( portMPU_REGION_NON_SHAREABLE );

                /* RO/RW. */
                if( ( xRegions[ lIndex ].ulParameters & tskMPU_REGION_READ_ONLY ) != 0 )
                {
                    xMPUSettings->xRegionsSettings[ ulRegionNumber ].ulRBAR |= ( portMPU_REGION_READ_ONLY );
                }
                else
                {
                    xMPUSettings->xRegionsSettings[ ulRegionNumber ].ulRBAR |= ( portMPU_REGION_READ_WRITE );
                }

                /* XN. */
                if( ( xRegions[ lIndex ].ulParameters & tskMPU_REGION_EXECUTE_NEVER ) != 0 )
                {
                    xMPUSettings->xRegionsSettings[ ulRegionNumber ].ulRBAR |= ( portMPU_REGION_EXECUTE_NEVER );
                }

                /* End Address. */
                xMPUSettings->xRegionsSettings[ ulRegionNumber ].ulRLAR = ( ulRegionEndAddress ) |
                                                                          ( portMPU_RLAR_REGION_ENABLE );

                /* Normal memory/ Device memory. */
                if( ( xRegions[ lIndex ].ulParameters & tskMPU_REGION_DEVICE_MEMORY ) != 0 )
                {
                    /* Attr1 in MAIR0 is configured as device memory. */
                    xMPUSettings->xRegionsSettings[ ulRegionNumber ].ulRLAR |= portMPU_RLAR_ATTR_INDEX1;
                }
                else
                {
                    /* Attr0 in MAIR0 is configured as normal memory. */
                    xMPUSettings->xRegionsSettings[ ulRegionNumber ].ulRLAR |= portMPU_RLAR_ATTR_INDEX0;
                }
            }
            else
            {
                /* Invalidate the region. */
                xMPUSettings->xRegionsSettings[ ulRegionNumber ].ulRBAR = 0UL;
                xMPUSettings->xRegionsSettings[ ulRegionNumber ].ulRLAR = 0UL;
            }

            lIndex++;
        }
    }
#endif /* configENABLE_MPU */
/*-----------------------------------------------------------*/

BaseType_t xPortIsInsideInterrupt( void )
{
    uint32_t ulCurrentInterrupt;
    BaseType_t xReturn;

    /* Obtain the number of the currently executing interrupt. Interrupt Program
     * Status Register (IPSR) holds the exception number of the currently-executing
     * exception or zero for Thread mode.*/
    __asm volatile ( "mrs %0, ipsr" : "=r" ( ulCurrentInterrupt )::"memory" );

    if( ulCurrentInterrupt == 0 )
    {
        xReturn = pdFALSE;
    }
    else
    {
        xReturn = pdTRUE;
    }

    return xReturn;
}
/*-----------------------------------------------------------*/
>>>>>>> cf248aec
<|MERGE_RESOLUTION|>--- conflicted
+++ resolved
@@ -1,4 +1,3 @@
-<<<<<<< HEAD
 /*
  * FreeRTOS Kernel <DEVELOPMENT BRANCH>
  * Copyright (C) 2021 Amazon.com, Inc. or its affiliates.  All Rights Reserved.
@@ -178,7 +177,7 @@
 #define portMPU_ENABLE_BIT                    ( 1UL << 0UL )
 
 /* Expected value of the portMPU_TYPE register. */
-#define portEXPECTED_MPU_TYPE_VALUE           ( 8UL << 8UL ) /* 8 regions, unified. */
+#define portEXPECTED_MPU_TYPE_VALUE           ( configTOTAL_MPU_REGIONS << 8UL )
 /*-----------------------------------------------------------*/
 
 /**
@@ -683,6 +682,12 @@
             extern uint32_t __privileged_sram_end__[];
         #endif /* defined( __ARMCC_VERSION ) */
 
+        /* The only permitted number of regions are 8 or 16. */
+        configASSERT( ( configTOTAL_MPU_REGIONS == 8 ) || ( configTOTAL_MPU_REGIONS == 16 ) );
+
+        /* Ensure that the configTOTAL_MPU_REGIONS is configured correctly. */
+        configASSERT( portMPU_TYPE_REG == portEXPECTED_MPU_TYPE_VALUE );
+
         /* Check that the MPU is present. */
         if( portMPU_TYPE_REG == portEXPECTED_MPU_TYPE_VALUE )
         {
@@ -1215,7 +1220,7 @@
                 }
                 else
                 {
-                    /* Attr1 in MAIR0 is configured as normal memory. */
+                    /* Attr0 in MAIR0 is configured as normal memory. */
                     xMPUSettings->xRegionsSettings[ ulRegionNumber ].ulRLAR |= portMPU_RLAR_ATTR_INDEX0;
                 }
             }
@@ -1253,1209 +1258,4 @@
 
     return xReturn;
 }
-/*-----------------------------------------------------------*/
-=======
-/*
- * FreeRTOS Kernel <DEVELOPMENT BRANCH>
- * Copyright (C) 2021 Amazon.com, Inc. or its affiliates.  All Rights Reserved.
- *
- * SPDX-License-Identifier: MIT
- *
- * Permission is hereby granted, free of charge, to any person obtaining a copy of
- * this software and associated documentation files (the "Software"), to deal in
- * the Software without restriction, including without limitation the rights to
- * use, copy, modify, merge, publish, distribute, sublicense, and/or sell copies of
- * the Software, and to permit persons to whom the Software is furnished to do so,
- * subject to the following conditions:
- *
- * The above copyright notice and this permission notice shall be included in all
- * copies or substantial portions of the Software.
- *
- * THE SOFTWARE IS PROVIDED "AS IS", WITHOUT WARRANTY OF ANY KIND, EXPRESS OR
- * IMPLIED, INCLUDING BUT NOT LIMITED TO THE WARRANTIES OF MERCHANTABILITY, FITNESS
- * FOR A PARTICULAR PURPOSE AND NONINFRINGEMENT. IN NO EVENT SHALL THE AUTHORS OR
- * COPYRIGHT HOLDERS BE LIABLE FOR ANY CLAIM, DAMAGES OR OTHER LIABILITY, WHETHER
- * IN AN ACTION OF CONTRACT, TORT OR OTHERWISE, ARISING FROM, OUT OF OR IN
- * CONNECTION WITH THE SOFTWARE OR THE USE OR OTHER DEALINGS IN THE SOFTWARE.
- *
- * https://www.FreeRTOS.org
- * https://github.com/FreeRTOS
- *
- */
-
-/* Defining MPU_WRAPPERS_INCLUDED_FROM_API_FILE prevents task.h from redefining
- * all the API functions to use the MPU wrappers. That should only be done when
- * task.h is included from an application file. */
-#define MPU_WRAPPERS_INCLUDED_FROM_API_FILE
-
-/* Scheduler includes. */
-#include "FreeRTOS.h"
-#include "task.h"
-
-/* MPU wrappers includes. */
-#include "mpu_wrappers.h"
-
-/* Portasm includes. */
-#include "portasm.h"
-
-#if ( configENABLE_TRUSTZONE == 1 )
-    /* Secure components includes. */
-    #include "secure_context.h"
-    #include "secure_init.h"
-#endif /* configENABLE_TRUSTZONE */
-
-#undef MPU_WRAPPERS_INCLUDED_FROM_API_FILE
-
-/**
- * The FreeRTOS Cortex M33 port can be configured to run on the Secure Side only
- * i.e. the processor boots as secure and never jumps to the non-secure side.
- * The Trust Zone support in the port must be disabled in order to run FreeRTOS
- * on the secure side. The following are the valid configuration seetings:
- *
- * 1. Run FreeRTOS on the Secure Side:
- *    configRUN_FREERTOS_SECURE_ONLY = 1 and configENABLE_TRUSTZONE = 0
- *
- * 2. Run FreeRTOS on the Non-Secure Side with Secure Side function call support:
- *    configRUN_FREERTOS_SECURE_ONLY = 0 and configENABLE_TRUSTZONE = 1
- *
- * 3. Run FreeRTOS on the Non-Secure Side only i.e. no Secure Side function call support:
- *    configRUN_FREERTOS_SECURE_ONLY = 0 and configENABLE_TRUSTZONE = 0
- */
-#if ( ( configRUN_FREERTOS_SECURE_ONLY == 1 ) && ( configENABLE_TRUSTZONE == 1 ) )
-    #error TrustZone needs to be disabled in order to run FreeRTOS on the Secure Side.
-#endif
-/*-----------------------------------------------------------*/
-
-/**
- * @brief Constants required to manipulate the NVIC.
- */
-#define portNVIC_SYSTICK_CTRL_REG             ( *( ( volatile uint32_t * ) 0xe000e010 ) )
-#define portNVIC_SYSTICK_LOAD_REG             ( *( ( volatile uint32_t * ) 0xe000e014 ) )
-#define portNVIC_SYSTICK_CURRENT_VALUE_REG    ( *( ( volatile uint32_t * ) 0xe000e018 ) )
-#define portNVIC_SHPR3_REG                    ( *( ( volatile uint32_t * ) 0xe000ed20 ) )
-#define portNVIC_SYSTICK_ENABLE_BIT           ( 1UL << 0UL )
-#define portNVIC_SYSTICK_INT_BIT              ( 1UL << 1UL )
-#define portNVIC_SYSTICK_COUNT_FLAG_BIT       ( 1UL << 16UL )
-#define portMIN_INTERRUPT_PRIORITY            ( 255UL )
-#define portNVIC_PENDSV_PRI                   ( portMIN_INTERRUPT_PRIORITY << 16UL )
-#define portNVIC_SYSTICK_PRI                  ( portMIN_INTERRUPT_PRIORITY << 24UL )
-#ifndef configSYSTICK_CLOCK_HZ
-    #define configSYSTICK_CLOCK_HZ            configCPU_CLOCK_HZ
-    /* Ensure the SysTick is clocked at the same frequency as the core. */
-    #define portNVIC_SYSTICK_CLK_BIT          ( 1UL << 2UL )
-#else
-
-/* The way the SysTick is clocked is not modified in case it is not the
- * same a the core. */
-    #define portNVIC_SYSTICK_CLK_BIT    ( 0 )
-#endif
-/*-----------------------------------------------------------*/
-
-/**
- * @brief Constants required to manipulate the SCB.
- */
-#define portSCB_SYS_HANDLER_CTRL_STATE_REG    ( *( volatile uint32_t * ) 0xe000ed24 )
-#define portSCB_MEM_FAULT_ENABLE_BIT          ( 1UL << 16UL )
-/*-----------------------------------------------------------*/
-
-/**
- * @brief Constants required to manipulate the FPU.
- */
-#define portCPACR               ( ( volatile uint32_t * ) 0xe000ed88 )              /* Coprocessor Access Control Register. */
-#define portCPACR_CP10_VALUE    ( 3UL )
-#define portCPACR_CP11_VALUE    portCPACR_CP10_VALUE
-#define portCPACR_CP10_POS      ( 20UL )
-#define portCPACR_CP11_POS      ( 22UL )
-
-#define portFPCCR               ( ( volatile uint32_t * ) 0xe000ef34 )              /* Floating Point Context Control Register. */
-#define portFPCCR_ASPEN_POS     ( 31UL )
-#define portFPCCR_ASPEN_MASK    ( 1UL << portFPCCR_ASPEN_POS )
-#define portFPCCR_LSPEN_POS     ( 30UL )
-#define portFPCCR_LSPEN_MASK    ( 1UL << portFPCCR_LSPEN_POS )
-/*-----------------------------------------------------------*/
-
-/**
- * @brief Constants required to manipulate the MPU.
- */
-#define portMPU_TYPE_REG                      ( *( ( volatile uint32_t * ) 0xe000ed90 ) )
-#define portMPU_CTRL_REG                      ( *( ( volatile uint32_t * ) 0xe000ed94 ) )
-#define portMPU_RNR_REG                       ( *( ( volatile uint32_t * ) 0xe000ed98 ) )
-
-#define portMPU_RBAR_REG                      ( *( ( volatile uint32_t * ) 0xe000ed9c ) )
-#define portMPU_RLAR_REG                      ( *( ( volatile uint32_t * ) 0xe000eda0 ) )
-
-#define portMPU_RBAR_A1_REG                   ( *( ( volatile uint32_t * ) 0xe000eda4 ) )
-#define portMPU_RLAR_A1_REG                   ( *( ( volatile uint32_t * ) 0xe000eda8 ) )
-
-#define portMPU_RBAR_A2_REG                   ( *( ( volatile uint32_t * ) 0xe000edac ) )
-#define portMPU_RLAR_A2_REG                   ( *( ( volatile uint32_t * ) 0xe000edb0 ) )
-
-#define portMPU_RBAR_A3_REG                   ( *( ( volatile uint32_t * ) 0xe000edb4 ) )
-#define portMPU_RLAR_A3_REG                   ( *( ( volatile uint32_t * ) 0xe000edb8 ) )
-
-#define portMPU_MAIR0_REG                     ( *( ( volatile uint32_t * ) 0xe000edc0 ) )
-#define portMPU_MAIR1_REG                     ( *( ( volatile uint32_t * ) 0xe000edc4 ) )
-
-#define portMPU_RBAR_ADDRESS_MASK             ( 0xffffffe0 ) /* Must be 32-byte aligned. */
-#define portMPU_RLAR_ADDRESS_MASK             ( 0xffffffe0 ) /* Must be 32-byte aligned. */
-
-#define portMPU_MAIR_ATTR0_POS                ( 0UL )
-#define portMPU_MAIR_ATTR0_MASK               ( 0x000000ff )
-
-#define portMPU_MAIR_ATTR1_POS                ( 8UL )
-#define portMPU_MAIR_ATTR1_MASK               ( 0x0000ff00 )
-
-#define portMPU_MAIR_ATTR2_POS                ( 16UL )
-#define portMPU_MAIR_ATTR2_MASK               ( 0x00ff0000 )
-
-#define portMPU_MAIR_ATTR3_POS                ( 24UL )
-#define portMPU_MAIR_ATTR3_MASK               ( 0xff000000 )
-
-#define portMPU_MAIR_ATTR4_POS                ( 0UL )
-#define portMPU_MAIR_ATTR4_MASK               ( 0x000000ff )
-
-#define portMPU_MAIR_ATTR5_POS                ( 8UL )
-#define portMPU_MAIR_ATTR5_MASK               ( 0x0000ff00 )
-
-#define portMPU_MAIR_ATTR6_POS                ( 16UL )
-#define portMPU_MAIR_ATTR6_MASK               ( 0x00ff0000 )
-
-#define portMPU_MAIR_ATTR7_POS                ( 24UL )
-#define portMPU_MAIR_ATTR7_MASK               ( 0xff000000 )
-
-#define portMPU_RLAR_ATTR_INDEX0              ( 0UL << 1UL )
-#define portMPU_RLAR_ATTR_INDEX1              ( 1UL << 1UL )
-#define portMPU_RLAR_ATTR_INDEX2              ( 2UL << 1UL )
-#define portMPU_RLAR_ATTR_INDEX3              ( 3UL << 1UL )
-#define portMPU_RLAR_ATTR_INDEX4              ( 4UL << 1UL )
-#define portMPU_RLAR_ATTR_INDEX5              ( 5UL << 1UL )
-#define portMPU_RLAR_ATTR_INDEX6              ( 6UL << 1UL )
-#define portMPU_RLAR_ATTR_INDEX7              ( 7UL << 1UL )
-
-#define portMPU_RLAR_REGION_ENABLE            ( 1UL )
-
-/* Enable privileged access to unmapped region. */
-#define portMPU_PRIV_BACKGROUND_ENABLE_BIT    ( 1UL << 2UL )
-
-/* Enable MPU. */
-#define portMPU_ENABLE_BIT                    ( 1UL << 0UL )
-
-/* Expected value of the portMPU_TYPE register. */
-#define portEXPECTED_MPU_TYPE_VALUE           ( configTOTAL_MPU_REGIONS << 8UL )
-/*-----------------------------------------------------------*/
-
-/**
- * @brief The maximum 24-bit number.
- *
- * It is needed because the systick is a 24-bit counter.
- */
-#define portMAX_24_BIT_NUMBER       ( 0xffffffUL )
-
-/**
- * @brief A fiddle factor to estimate the number of SysTick counts that would
- * have occurred while the SysTick counter is stopped during tickless idle
- * calculations.
- */
-#define portMISSED_COUNTS_FACTOR    ( 45UL )
-/*-----------------------------------------------------------*/
-
-/**
- * @brief Constants required to set up the initial stack.
- */
-#define portINITIAL_XPSR    ( 0x01000000 )
-
-#if ( configRUN_FREERTOS_SECURE_ONLY == 1 )
-
-/**
- * @brief Initial EXC_RETURN value.
- *
- *     FF         FF         FF         FD
- * 1111 1111  1111 1111  1111 1111  1111 1101
- *
- * Bit[6] - 1 --> The exception was taken from the Secure state.
- * Bit[5] - 1 --> Do not skip stacking of additional state context.
- * Bit[4] - 1 --> The PE did not allocate space on the stack for FP context.
- * Bit[3] - 1 --> Return to the Thread mode.
- * Bit[2] - 1 --> Restore registers from the process stack.
- * Bit[1] - 0 --> Reserved, 0.
- * Bit[0] - 1 --> The exception was taken to the Secure state.
- */
-    #define portINITIAL_EXC_RETURN    ( 0xfffffffd )
-#else
-
-/**
- * @brief Initial EXC_RETURN value.
- *
- *     FF         FF         FF         BC
- * 1111 1111  1111 1111  1111 1111  1011 1100
- *
- * Bit[6] - 0 --> The exception was taken from the Non-Secure state.
- * Bit[5] - 1 --> Do not skip stacking of additional state context.
- * Bit[4] - 1 --> The PE did not allocate space on the stack for FP context.
- * Bit[3] - 1 --> Return to the Thread mode.
- * Bit[2] - 1 --> Restore registers from the process stack.
- * Bit[1] - 0 --> Reserved, 0.
- * Bit[0] - 0 --> The exception was taken to the Non-Secure state.
- */
-    #define portINITIAL_EXC_RETURN    ( 0xffffffbc )
-#endif /* configRUN_FREERTOS_SECURE_ONLY */
-
-/**
- * @brief CONTROL register privileged bit mask.
- *
- * Bit[0] in CONTROL register tells the privilege:
- *  Bit[0] = 0 ==> The task is privileged.
- *  Bit[0] = 1 ==> The task is not privileged.
- */
-#define portCONTROL_PRIVILEGED_MASK         ( 1UL << 0UL )
-
-/**
- * @brief Initial CONTROL register values.
- */
-#define portINITIAL_CONTROL_UNPRIVILEGED    ( 0x3 )
-#define portINITIAL_CONTROL_PRIVILEGED      ( 0x2 )
-
-/**
- * @brief Let the user override the pre-loading of the initial LR with the
- * address of prvTaskExitError() in case it messes up unwinding of the stack
- * in the debugger.
- */
-#ifdef configTASK_RETURN_ADDRESS
-    #define portTASK_RETURN_ADDRESS    configTASK_RETURN_ADDRESS
-#else
-    #define portTASK_RETURN_ADDRESS    prvTaskExitError
-#endif
-
-/**
- * @brief If portPRELOAD_REGISTERS then registers will be given an initial value
- * when a task is created. This helps in debugging at the cost of code size.
- */
-#define portPRELOAD_REGISTERS    1
-
-/**
- * @brief A task is created without a secure context, and must call
- * portALLOCATE_SECURE_CONTEXT() to give itself a secure context before it makes
- * any secure calls.
- */
-#define portNO_SECURE_CONTEXT    0
-/*-----------------------------------------------------------*/
-
-/**
- * @brief Used to catch tasks that attempt to return from their implementing
- * function.
- */
-static void prvTaskExitError( void );
-
-#if ( configENABLE_MPU == 1 )
-
-/**
- * @brief Setup the Memory Protection Unit (MPU).
- */
-    static void prvSetupMPU( void ) PRIVILEGED_FUNCTION;
-#endif /* configENABLE_MPU */
-
-#if ( configENABLE_FPU == 1 )
-
-/**
- * @brief Setup the Floating Point Unit (FPU).
- */
-    static void prvSetupFPU( void ) PRIVILEGED_FUNCTION;
-#endif /* configENABLE_FPU */
-
-/**
- * @brief Setup the timer to generate the tick interrupts.
- *
- * The implementation in this file is weak to allow application writers to
- * change the timer used to generate the tick interrupt.
- */
-void vPortSetupTimerInterrupt( void ) PRIVILEGED_FUNCTION;
-
-/**
- * @brief Checks whether the current execution context is interrupt.
- *
- * @return pdTRUE if the current execution context is interrupt, pdFALSE
- * otherwise.
- */
-BaseType_t xPortIsInsideInterrupt( void );
-
-/**
- * @brief Yield the processor.
- */
-void vPortYield( void ) PRIVILEGED_FUNCTION;
-
-/**
- * @brief Enter critical section.
- */
-void vPortEnterCritical( void ) PRIVILEGED_FUNCTION;
-
-/**
- * @brief Exit from critical section.
- */
-void vPortExitCritical( void ) PRIVILEGED_FUNCTION;
-
-/**
- * @brief SysTick handler.
- */
-void SysTick_Handler( void ) PRIVILEGED_FUNCTION;
-
-/**
- * @brief C part of SVC handler.
- */
-portDONT_DISCARD void vPortSVCHandler_C( uint32_t * pulCallerStackAddress ) PRIVILEGED_FUNCTION;
-/*-----------------------------------------------------------*/
-
-/**
- * @brief Each task maintains its own interrupt status in the critical nesting
- * variable.
- */
-PRIVILEGED_DATA static volatile uint32_t ulCriticalNesting = 0xaaaaaaaaUL;
-
-#if ( configENABLE_TRUSTZONE == 1 )
-
-/**
- * @brief Saved as part of the task context to indicate which context the
- * task is using on the secure side.
- */
-    PRIVILEGED_DATA portDONT_DISCARD volatile SecureContextHandle_t xSecureContext = portNO_SECURE_CONTEXT;
-#endif /* configENABLE_TRUSTZONE */
-
-#if ( configUSE_TICKLESS_IDLE == 1 )
-
-/**
- * @brief The number of SysTick increments that make up one tick period.
- */
-    PRIVILEGED_DATA static uint32_t ulTimerCountsForOneTick = 0;
-
-/**
- * @brief The maximum number of tick periods that can be suppressed is
- * limited by the 24 bit resolution of the SysTick timer.
- */
-    PRIVILEGED_DATA static uint32_t xMaximumPossibleSuppressedTicks = 0;
-
-/**
- * @brief Compensate for the CPU cycles that pass while the SysTick is
- * stopped (low power functionality only).
- */
-    PRIVILEGED_DATA static uint32_t ulStoppedTimerCompensation = 0;
-#endif /* configUSE_TICKLESS_IDLE */
-/*-----------------------------------------------------------*/
-
-#if ( configUSE_TICKLESS_IDLE == 1 )
-    __attribute__( ( weak ) ) void vPortSuppressTicksAndSleep( TickType_t xExpectedIdleTime )
-    {
-        uint32_t ulReloadValue, ulCompleteTickPeriods, ulCompletedSysTickDecrements;
-        TickType_t xModifiableIdleTime;
-
-        /* Make sure the SysTick reload value does not overflow the counter. */
-        if( xExpectedIdleTime > xMaximumPossibleSuppressedTicks )
-        {
-            xExpectedIdleTime = xMaximumPossibleSuppressedTicks;
-        }
-
-        /* Stop the SysTick momentarily. The time the SysTick is stopped for is
-         * accounted for as best it can be, but using the tickless mode will
-         * inevitably result in some tiny drift of the time maintained by the
-         * kernel with respect to calendar time. */
-        portNVIC_SYSTICK_CTRL_REG &= ~portNVIC_SYSTICK_ENABLE_BIT;
-
-        /* Calculate the reload value required to wait xExpectedIdleTime
-         * tick periods. -1 is used because this code will execute part way
-         * through one of the tick periods. */
-        ulReloadValue = portNVIC_SYSTICK_CURRENT_VALUE_REG + ( ulTimerCountsForOneTick * ( xExpectedIdleTime - 1UL ) );
-
-        if( ulReloadValue > ulStoppedTimerCompensation )
-        {
-            ulReloadValue -= ulStoppedTimerCompensation;
-        }
-
-        /* Enter a critical section but don't use the taskENTER_CRITICAL()
-         * method as that will mask interrupts that should exit sleep mode. */
-        __asm volatile ( "cpsid i" ::: "memory" );
-        __asm volatile ( "dsb" );
-        __asm volatile ( "isb" );
-
-        /* If a context switch is pending or a task is waiting for the scheduler
-         * to be un-suspended then abandon the low power entry. */
-        if( eTaskConfirmSleepModeStatus() == eAbortSleep )
-        {
-            /* Restart from whatever is left in the count register to complete
-             * this tick period. */
-            portNVIC_SYSTICK_LOAD_REG = portNVIC_SYSTICK_CURRENT_VALUE_REG;
-
-            /* Restart SysTick. */
-            portNVIC_SYSTICK_CTRL_REG |= portNVIC_SYSTICK_ENABLE_BIT;
-
-            /* Reset the reload register to the value required for normal tick
-             * periods. */
-            portNVIC_SYSTICK_LOAD_REG = ulTimerCountsForOneTick - 1UL;
-
-            /* Re-enable interrupts - see comments above the cpsid instruction()
-             * above. */
-            __asm volatile ( "cpsie i" ::: "memory" );
-        }
-        else
-        {
-            /* Set the new reload value. */
-            portNVIC_SYSTICK_LOAD_REG = ulReloadValue;
-
-            /* Clear the SysTick count flag and set the count value back to
-             * zero. */
-            portNVIC_SYSTICK_CURRENT_VALUE_REG = 0UL;
-
-            /* Restart SysTick. */
-            portNVIC_SYSTICK_CTRL_REG |= portNVIC_SYSTICK_ENABLE_BIT;
-
-            /* Sleep until something happens. configPRE_SLEEP_PROCESSING() can
-             * set its parameter to 0 to indicate that its implementation
-             * contains its own wait for interrupt or wait for event
-             * instruction, and so wfi should not be executed again. However,
-             * the original expected idle time variable must remain unmodified,
-             * so a copy is taken. */
-            xModifiableIdleTime = xExpectedIdleTime;
-            configPRE_SLEEP_PROCESSING( xModifiableIdleTime );
-
-            if( xModifiableIdleTime > 0 )
-            {
-                __asm volatile ( "dsb" ::: "memory" );
-                __asm volatile ( "wfi" );
-                __asm volatile ( "isb" );
-            }
-
-            configPOST_SLEEP_PROCESSING( xExpectedIdleTime );
-
-            /* Re-enable interrupts to allow the interrupt that brought the MCU
-             * out of sleep mode to execute immediately. See comments above
-             * the cpsid instruction above. */
-            __asm volatile ( "cpsie i" ::: "memory" );
-            __asm volatile ( "dsb" );
-            __asm volatile ( "isb" );
-
-            /* Disable interrupts again because the clock is about to be stopped
-             * and interrupts that execute while the clock is stopped will
-             * increase any slippage between the time maintained by the RTOS and
-             * calendar time. */
-            __asm volatile ( "cpsid i" ::: "memory" );
-            __asm volatile ( "dsb" );
-            __asm volatile ( "isb" );
-
-            /* Disable the SysTick clock without reading the
-             * portNVIC_SYSTICK_CTRL_REG register to ensure the
-             * portNVIC_SYSTICK_COUNT_FLAG_BIT is not cleared if it is set.
-             * Again, the time the SysTick is stopped for is accounted for as
-             * best it can be, but using the tickless mode will inevitably
-             * result in some tiny drift of the time maintained by the kernel
-             * with respect to calendar time*/
-            portNVIC_SYSTICK_CTRL_REG = ( portNVIC_SYSTICK_CLK_BIT | portNVIC_SYSTICK_INT_BIT );
-
-            /* Determine if the SysTick clock has already counted to zero and
-             * been set back to the current reload value (the reload back being
-             * correct for the entire expected idle time) or if the SysTick is
-             * yet to count to zero (in which case an interrupt other than the
-             * SysTick must have brought the system out of sleep mode). */
-            if( ( portNVIC_SYSTICK_CTRL_REG & portNVIC_SYSTICK_COUNT_FLAG_BIT ) != 0 )
-            {
-                uint32_t ulCalculatedLoadValue;
-
-                /* The tick interrupt is already pending, and the SysTick count
-                 * reloaded with ulReloadValue.  Reset the
-                 * portNVIC_SYSTICK_LOAD_REG with whatever remains of this tick
-                 * period. */
-                ulCalculatedLoadValue = ( ulTimerCountsForOneTick - 1UL ) - ( ulReloadValue - portNVIC_SYSTICK_CURRENT_VALUE_REG );
-
-                /* Don't allow a tiny value, or values that have somehow
-                 * underflowed because the post sleep hook did something
-                 * that took too long. */
-                if( ( ulCalculatedLoadValue < ulStoppedTimerCompensation ) || ( ulCalculatedLoadValue > ulTimerCountsForOneTick ) )
-                {
-                    ulCalculatedLoadValue = ( ulTimerCountsForOneTick - 1UL );
-                }
-
-                portNVIC_SYSTICK_LOAD_REG = ulCalculatedLoadValue;
-
-                /* As the pending tick will be processed as soon as this
-                 * function exits, the tick value maintained by the tick is
-                 * stepped forward by one less than the time spent waiting. */
-                ulCompleteTickPeriods = xExpectedIdleTime - 1UL;
-            }
-            else
-            {
-                /* Something other than the tick interrupt ended the sleep.
-                 * Work out how long the sleep lasted rounded to complete tick
-                 * periods (not the ulReload value which accounted for part
-                 * ticks). */
-                ulCompletedSysTickDecrements = ( xExpectedIdleTime * ulTimerCountsForOneTick ) - portNVIC_SYSTICK_CURRENT_VALUE_REG;
-
-                /* How many complete tick periods passed while the processor
-                 * was waiting? */
-                ulCompleteTickPeriods = ulCompletedSysTickDecrements / ulTimerCountsForOneTick;
-
-                /* The reload value is set to whatever fraction of a single tick
-                 * period remains. */
-                portNVIC_SYSTICK_LOAD_REG = ( ( ulCompleteTickPeriods + 1UL ) * ulTimerCountsForOneTick ) - ulCompletedSysTickDecrements;
-            }
-
-            /* Restart SysTick so it runs from portNVIC_SYSTICK_LOAD_REG
-             * again, then set portNVIC_SYSTICK_LOAD_REG back to its standard
-             * value. */
-            portNVIC_SYSTICK_CURRENT_VALUE_REG = 0UL;
-            portNVIC_SYSTICK_CTRL_REG |= portNVIC_SYSTICK_ENABLE_BIT;
-            vTaskStepTick( ulCompleteTickPeriods );
-            portNVIC_SYSTICK_LOAD_REG = ulTimerCountsForOneTick - 1UL;
-
-            /* Exit with interrupts enabled. */
-            __asm volatile ( "cpsie i" ::: "memory" );
-        }
-    }
-#endif /* configUSE_TICKLESS_IDLE */
-/*-----------------------------------------------------------*/
-
-__attribute__( ( weak ) ) void vPortSetupTimerInterrupt( void ) /* PRIVILEGED_FUNCTION */
-{
-    /* Calculate the constants required to configure the tick interrupt. */
-    #if ( configUSE_TICKLESS_IDLE == 1 )
-        {
-            ulTimerCountsForOneTick = ( configSYSTICK_CLOCK_HZ / configTICK_RATE_HZ );
-            xMaximumPossibleSuppressedTicks = portMAX_24_BIT_NUMBER / ulTimerCountsForOneTick;
-            ulStoppedTimerCompensation = portMISSED_COUNTS_FACTOR / ( configCPU_CLOCK_HZ / configSYSTICK_CLOCK_HZ );
-        }
-    #endif /* configUSE_TICKLESS_IDLE */
-
-    /* Stop and reset the SysTick. */
-    portNVIC_SYSTICK_CTRL_REG = 0UL;
-    portNVIC_SYSTICK_CURRENT_VALUE_REG = 0UL;
-
-    /* Configure SysTick to interrupt at the requested rate. */
-    portNVIC_SYSTICK_LOAD_REG = ( configSYSTICK_CLOCK_HZ / configTICK_RATE_HZ ) - 1UL;
-    portNVIC_SYSTICK_CTRL_REG = portNVIC_SYSTICK_CLK_BIT | portNVIC_SYSTICK_INT_BIT | portNVIC_SYSTICK_ENABLE_BIT;
-}
-/*-----------------------------------------------------------*/
-
-static void prvTaskExitError( void )
-{
-    volatile uint32_t ulDummy = 0UL;
-
-    /* A function that implements a task must not exit or attempt to return to
-     * its caller as there is nothing to return to. If a task wants to exit it
-     * should instead call vTaskDelete( NULL ). Artificially force an assert()
-     * to be triggered if configASSERT() is defined, then stop here so
-     * application writers can catch the error. */
-    configASSERT( ulCriticalNesting == ~0UL );
-    portDISABLE_INTERRUPTS();
-
-    while( ulDummy == 0 )
-    {
-        /* This file calls prvTaskExitError() after the scheduler has been
-         * started to remove a compiler warning about the function being
-         * defined but never called.  ulDummy is used purely to quieten other
-         * warnings about code appearing after this function is called - making
-         * ulDummy volatile makes the compiler think the function could return
-         * and therefore not output an 'unreachable code' warning for code that
-         * appears after it. */
-    }
-}
-/*-----------------------------------------------------------*/
-
-#if ( configENABLE_MPU == 1 )
-    static void prvSetupMPU( void ) /* PRIVILEGED_FUNCTION */
-    {
-        #if defined( __ARMCC_VERSION )
-
-            /* Declaration when these variable are defined in code instead of being
-             * exported from linker scripts. */
-            extern uint32_t * __privileged_functions_start__;
-            extern uint32_t * __privileged_functions_end__;
-            extern uint32_t * __syscalls_flash_start__;
-            extern uint32_t * __syscalls_flash_end__;
-            extern uint32_t * __unprivileged_flash_start__;
-            extern uint32_t * __unprivileged_flash_end__;
-            extern uint32_t * __privileged_sram_start__;
-            extern uint32_t * __privileged_sram_end__;
-        #else /* if defined( __ARMCC_VERSION ) */
-            /* Declaration when these variable are exported from linker scripts. */
-            extern uint32_t __privileged_functions_start__[];
-            extern uint32_t __privileged_functions_end__[];
-            extern uint32_t __syscalls_flash_start__[];
-            extern uint32_t __syscalls_flash_end__[];
-            extern uint32_t __unprivileged_flash_start__[];
-            extern uint32_t __unprivileged_flash_end__[];
-            extern uint32_t __privileged_sram_start__[];
-            extern uint32_t __privileged_sram_end__[];
-        #endif /* defined( __ARMCC_VERSION ) */
-
-        /* The only permitted number of regions are 8 or 16. */
-        configASSERT( ( configTOTAL_MPU_REGIONS == 8 ) || ( configTOTAL_MPU_REGIONS == 16 ) );
-
-        /* Ensure that the configTOTAL_MPU_REGIONS is configured correctly. */
-        configASSERT( portMPU_TYPE_REG == portEXPECTED_MPU_TYPE_VALUE );
-
-        /* Check that the MPU is present. */
-        if( portMPU_TYPE_REG == portEXPECTED_MPU_TYPE_VALUE )
-        {
-            /* MAIR0 - Index 0. */
-            portMPU_MAIR0_REG |= ( ( portMPU_NORMAL_MEMORY_BUFFERABLE_CACHEABLE << portMPU_MAIR_ATTR0_POS ) & portMPU_MAIR_ATTR0_MASK );
-            /* MAIR0 - Index 1. */
-            portMPU_MAIR0_REG |= ( ( portMPU_DEVICE_MEMORY_nGnRE << portMPU_MAIR_ATTR1_POS ) & portMPU_MAIR_ATTR1_MASK );
-
-            /* Setup privileged flash as Read Only so that privileged tasks can
-             * read it but not modify. */
-            portMPU_RNR_REG = portPRIVILEGED_FLASH_REGION;
-            portMPU_RBAR_REG = ( ( ( uint32_t ) __privileged_functions_start__ ) & portMPU_RBAR_ADDRESS_MASK ) |
-                               ( portMPU_REGION_NON_SHAREABLE ) |
-                               ( portMPU_REGION_PRIVILEGED_READ_ONLY );
-            portMPU_RLAR_REG = ( ( ( uint32_t ) __privileged_functions_end__ ) & portMPU_RLAR_ADDRESS_MASK ) |
-                               ( portMPU_RLAR_ATTR_INDEX0 ) |
-                               ( portMPU_RLAR_REGION_ENABLE );
-
-            /* Setup unprivileged flash as Read Only by both privileged and
-             * unprivileged tasks. All tasks can read it but no-one can modify. */
-            portMPU_RNR_REG = portUNPRIVILEGED_FLASH_REGION;
-            portMPU_RBAR_REG = ( ( ( uint32_t ) __unprivileged_flash_start__ ) & portMPU_RBAR_ADDRESS_MASK ) |
-                               ( portMPU_REGION_NON_SHAREABLE ) |
-                               ( portMPU_REGION_READ_ONLY );
-            portMPU_RLAR_REG = ( ( ( uint32_t ) __unprivileged_flash_end__ ) & portMPU_RLAR_ADDRESS_MASK ) |
-                               ( portMPU_RLAR_ATTR_INDEX0 ) |
-                               ( portMPU_RLAR_REGION_ENABLE );
-
-            /* Setup unprivileged syscalls flash as Read Only by both privileged
-             * and unprivileged tasks. All tasks can read it but no-one can modify. */
-            portMPU_RNR_REG = portUNPRIVILEGED_SYSCALLS_REGION;
-            portMPU_RBAR_REG = ( ( ( uint32_t ) __syscalls_flash_start__ ) & portMPU_RBAR_ADDRESS_MASK ) |
-                               ( portMPU_REGION_NON_SHAREABLE ) |
-                               ( portMPU_REGION_READ_ONLY );
-            portMPU_RLAR_REG = ( ( ( uint32_t ) __syscalls_flash_end__ ) & portMPU_RLAR_ADDRESS_MASK ) |
-                               ( portMPU_RLAR_ATTR_INDEX0 ) |
-                               ( portMPU_RLAR_REGION_ENABLE );
-
-            /* Setup RAM containing kernel data for privileged access only. */
-            portMPU_RNR_REG = portPRIVILEGED_RAM_REGION;
-            portMPU_RBAR_REG = ( ( ( uint32_t ) __privileged_sram_start__ ) & portMPU_RBAR_ADDRESS_MASK ) |
-                               ( portMPU_REGION_NON_SHAREABLE ) |
-                               ( portMPU_REGION_PRIVILEGED_READ_WRITE ) |
-                               ( portMPU_REGION_EXECUTE_NEVER );
-            portMPU_RLAR_REG = ( ( ( uint32_t ) __privileged_sram_end__ ) & portMPU_RLAR_ADDRESS_MASK ) |
-                               ( portMPU_RLAR_ATTR_INDEX0 ) |
-                               ( portMPU_RLAR_REGION_ENABLE );
-
-            /* Enable mem fault. */
-            portSCB_SYS_HANDLER_CTRL_STATE_REG |= portSCB_MEM_FAULT_ENABLE_BIT;
-
-            /* Enable MPU with privileged background access i.e. unmapped
-             * regions have privileged access. */
-            portMPU_CTRL_REG |= ( portMPU_PRIV_BACKGROUND_ENABLE_BIT | portMPU_ENABLE_BIT );
-        }
-    }
-#endif /* configENABLE_MPU */
-/*-----------------------------------------------------------*/
-
-#if ( configENABLE_FPU == 1 )
-    static void prvSetupFPU( void ) /* PRIVILEGED_FUNCTION */
-    {
-        #if ( configENABLE_TRUSTZONE == 1 )
-            {
-                /* Enable non-secure access to the FPU. */
-                SecureInit_EnableNSFPUAccess();
-            }
-        #endif /* configENABLE_TRUSTZONE */
-
-        /* CP10 = 11 ==> Full access to FPU i.e. both privileged and
-         * unprivileged code should be able to access FPU. CP11 should be
-         * programmed to the same value as CP10. */
-        *( portCPACR ) |= ( ( portCPACR_CP10_VALUE << portCPACR_CP10_POS ) |
-                            ( portCPACR_CP11_VALUE << portCPACR_CP11_POS )
-                            );
-
-        /* ASPEN = 1 ==> Hardware should automatically preserve floating point
-         * context on exception entry and restore on exception return.
-         * LSPEN = 1 ==> Enable lazy context save of FP state. */
-        *( portFPCCR ) |= ( portFPCCR_ASPEN_MASK | portFPCCR_LSPEN_MASK );
-    }
-#endif /* configENABLE_FPU */
-/*-----------------------------------------------------------*/
-
-void vPortYield( void ) /* PRIVILEGED_FUNCTION */
-{
-    /* Set a PendSV to request a context switch. */
-    portNVIC_INT_CTRL_REG = portNVIC_PENDSVSET_BIT;
-
-    /* Barriers are normally not required but do ensure the code is
-     * completely within the specified behaviour for the architecture. */
-    __asm volatile ( "dsb" ::: "memory" );
-    __asm volatile ( "isb" );
-}
-/*-----------------------------------------------------------*/
-
-void vPortEnterCritical( void ) /* PRIVILEGED_FUNCTION */
-{
-    portDISABLE_INTERRUPTS();
-    ulCriticalNesting++;
-
-    /* Barriers are normally not required but do ensure the code is
-     * completely within the specified behaviour for the architecture. */
-    __asm volatile ( "dsb" ::: "memory" );
-    __asm volatile ( "isb" );
-}
-/*-----------------------------------------------------------*/
-
-void vPortExitCritical( void ) /* PRIVILEGED_FUNCTION */
-{
-    configASSERT( ulCriticalNesting );
-    ulCriticalNesting--;
-
-    if( ulCriticalNesting == 0 )
-    {
-        portENABLE_INTERRUPTS();
-    }
-}
-/*-----------------------------------------------------------*/
-
-void SysTick_Handler( void ) /* PRIVILEGED_FUNCTION */
-{
-    uint32_t ulPreviousMask;
-
-    ulPreviousMask = portSET_INTERRUPT_MASK_FROM_ISR();
-    {
-        /* Increment the RTOS tick. */
-        if( xTaskIncrementTick() != pdFALSE )
-        {
-            /* Pend a context switch. */
-            portNVIC_INT_CTRL_REG = portNVIC_PENDSVSET_BIT;
-        }
-    }
-    portCLEAR_INTERRUPT_MASK_FROM_ISR( ulPreviousMask );
-}
-/*-----------------------------------------------------------*/
-
-void vPortSVCHandler_C( uint32_t * pulCallerStackAddress ) /* PRIVILEGED_FUNCTION portDONT_DISCARD */
-{
-    #if ( configENABLE_MPU == 1 )
-        #if defined( __ARMCC_VERSION )
-
-            /* Declaration when these variable are defined in code instead of being
-             * exported from linker scripts. */
-            extern uint32_t * __syscalls_flash_start__;
-            extern uint32_t * __syscalls_flash_end__;
-        #else
-            /* Declaration when these variable are exported from linker scripts. */
-            extern uint32_t __syscalls_flash_start__[];
-            extern uint32_t __syscalls_flash_end__[];
-        #endif /* defined( __ARMCC_VERSION ) */
-    #endif /* configENABLE_MPU */
-
-    uint32_t ulPC;
-
-    #if ( configENABLE_TRUSTZONE == 1 )
-        uint32_t ulR0, ulR1;
-        extern TaskHandle_t pxCurrentTCB;
-        #if ( configENABLE_MPU == 1 )
-            uint32_t ulControl, ulIsTaskPrivileged;
-        #endif /* configENABLE_MPU */
-    #endif /* configENABLE_TRUSTZONE */
-    uint8_t ucSVCNumber;
-
-    /* Register are stored on the stack in the following order - R0, R1, R2, R3,
-     * R12, LR, PC, xPSR. */
-    ulPC = pulCallerStackAddress[ 6 ];
-    ucSVCNumber = ( ( uint8_t * ) ulPC )[ -2 ];
-
-    switch( ucSVCNumber )
-    {
-        #if ( configENABLE_TRUSTZONE == 1 )
-            case portSVC_ALLOCATE_SECURE_CONTEXT:
-
-                /* R0 contains the stack size passed as parameter to the
-                 * vPortAllocateSecureContext function. */
-                ulR0 = pulCallerStackAddress[ 0 ];
-
-                #if ( configENABLE_MPU == 1 )
-                    {
-                        /* Read the CONTROL register value. */
-                        __asm volatile ( "mrs %0, control"  : "=r" ( ulControl ) );
-
-                        /* The task that raised the SVC is privileged if Bit[0]
-                         * in the CONTROL register is 0. */
-                        ulIsTaskPrivileged = ( ( ulControl & portCONTROL_PRIVILEGED_MASK ) == 0 );
-
-                        /* Allocate and load a context for the secure task. */
-                        xSecureContext = SecureContext_AllocateContext( ulR0, ulIsTaskPrivileged, pxCurrentTCB );
-                    }
-                #else /* if ( configENABLE_MPU == 1 ) */
-                    {
-                        /* Allocate and load a context for the secure task. */
-                        xSecureContext = SecureContext_AllocateContext( ulR0, pxCurrentTCB );
-                    }
-                #endif /* configENABLE_MPU */
-
-                configASSERT( xSecureContext != securecontextINVALID_CONTEXT_ID );
-                SecureContext_LoadContext( xSecureContext, pxCurrentTCB );
-                break;
-
-            case portSVC_FREE_SECURE_CONTEXT:
-                /* R0 contains TCB being freed and R1 contains the secure
-                 * context handle to be freed. */
-                ulR0 = pulCallerStackAddress[ 0 ];
-                ulR1 = pulCallerStackAddress[ 1 ];
-
-                /* Free the secure context. */
-                SecureContext_FreeContext( ( SecureContextHandle_t ) ulR1, ( void * ) ulR0 );
-                break;
-        #endif /* configENABLE_TRUSTZONE */
-
-        case portSVC_START_SCHEDULER:
-            #if ( configENABLE_TRUSTZONE == 1 )
-                {
-                    /* De-prioritize the non-secure exceptions so that the
-                     * non-secure pendSV runs at the lowest priority. */
-                    SecureInit_DePrioritizeNSExceptions();
-
-                    /* Initialize the secure context management system. */
-                    SecureContext_Init();
-                }
-            #endif /* configENABLE_TRUSTZONE */
-
-            #if ( configENABLE_FPU == 1 )
-                {
-                    /* Setup the Floating Point Unit (FPU). */
-                    prvSetupFPU();
-                }
-            #endif /* configENABLE_FPU */
-
-            /* Setup the context of the first task so that the first task starts
-             * executing. */
-            vRestoreContextOfFirstTask();
-            break;
-
-            #if ( configENABLE_MPU == 1 )
-                case portSVC_RAISE_PRIVILEGE:
-
-                    /* Only raise the privilege, if the svc was raised from any of
-                     * the system calls. */
-                    if( ( ulPC >= ( uint32_t ) __syscalls_flash_start__ ) &&
-                        ( ulPC <= ( uint32_t ) __syscalls_flash_end__ ) )
-                    {
-                        vRaisePrivilege();
-                    }
-                    break;
-            #endif /* configENABLE_MPU */
-
-        default:
-            /* Incorrect SVC call. */
-            configASSERT( pdFALSE );
-    }
-}
-/*-----------------------------------------------------------*/
-/* *INDENT-OFF* */
-#if ( configENABLE_MPU == 1 )
-    StackType_t * pxPortInitialiseStack( StackType_t * pxTopOfStack,
-                                         StackType_t * pxEndOfStack,
-                                         TaskFunction_t pxCode,
-                                         void * pvParameters,
-                                         BaseType_t xRunPrivileged ) /* PRIVILEGED_FUNCTION */
-#else
-    StackType_t * pxPortInitialiseStack( StackType_t * pxTopOfStack,
-                                         StackType_t * pxEndOfStack,
-                                         TaskFunction_t pxCode,
-                                         void * pvParameters ) /* PRIVILEGED_FUNCTION */
-#endif /* configENABLE_MPU */
-/* *INDENT-ON* */
-{
-    /* Simulate the stack frame as it would be created by a context switch
-     * interrupt. */
-    #if ( portPRELOAD_REGISTERS == 0 )
-        {
-            pxTopOfStack--;                                          /* Offset added to account for the way the MCU uses the stack on entry/exit of interrupts. */
-            *pxTopOfStack = portINITIAL_XPSR;                        /* xPSR */
-            pxTopOfStack--;
-            *pxTopOfStack = ( StackType_t ) pxCode;                  /* PC */
-            pxTopOfStack--;
-            *pxTopOfStack = ( StackType_t ) portTASK_RETURN_ADDRESS; /* LR */
-            pxTopOfStack -= 5;                                       /* R12, R3, R2 and R1. */
-            *pxTopOfStack = ( StackType_t ) pvParameters;            /* R0 */
-            pxTopOfStack -= 9;                                       /* R11..R4, EXC_RETURN. */
-            *pxTopOfStack = portINITIAL_EXC_RETURN;
-
-            #if ( configENABLE_MPU == 1 )
-                {
-                    pxTopOfStack--;
-
-                    if( xRunPrivileged == pdTRUE )
-                    {
-                        *pxTopOfStack = portINITIAL_CONTROL_PRIVILEGED; /* Slot used to hold this task's CONTROL value. */
-                    }
-                    else
-                    {
-                        *pxTopOfStack = portINITIAL_CONTROL_UNPRIVILEGED; /* Slot used to hold this task's CONTROL value. */
-                    }
-                }
-            #endif /* configENABLE_MPU */
-
-            pxTopOfStack--;
-            *pxTopOfStack = ( StackType_t ) pxEndOfStack; /* Slot used to hold this task's PSPLIM value. */
-
-            #if ( configENABLE_TRUSTZONE == 1 )
-                {
-                    pxTopOfStack--;
-                    *pxTopOfStack = portNO_SECURE_CONTEXT; /* Slot used to hold this task's xSecureContext value. */
-                }
-            #endif /* configENABLE_TRUSTZONE */
-        }
-    #else /* portPRELOAD_REGISTERS */
-        {
-            pxTopOfStack--;                                          /* Offset added to account for the way the MCU uses the stack on entry/exit of interrupts. */
-            *pxTopOfStack = portINITIAL_XPSR;                        /* xPSR */
-            pxTopOfStack--;
-            *pxTopOfStack = ( StackType_t ) pxCode;                  /* PC */
-            pxTopOfStack--;
-            *pxTopOfStack = ( StackType_t ) portTASK_RETURN_ADDRESS; /* LR */
-            pxTopOfStack--;
-            *pxTopOfStack = ( StackType_t ) 0x12121212UL;            /* R12 */
-            pxTopOfStack--;
-            *pxTopOfStack = ( StackType_t ) 0x03030303UL;            /* R3 */
-            pxTopOfStack--;
-            *pxTopOfStack = ( StackType_t ) 0x02020202UL;            /* R2 */
-            pxTopOfStack--;
-            *pxTopOfStack = ( StackType_t ) 0x01010101UL;            /* R1 */
-            pxTopOfStack--;
-            *pxTopOfStack = ( StackType_t ) pvParameters;            /* R0 */
-            pxTopOfStack--;
-            *pxTopOfStack = ( StackType_t ) 0x11111111UL;            /* R11 */
-            pxTopOfStack--;
-            *pxTopOfStack = ( StackType_t ) 0x10101010UL;            /* R10 */
-            pxTopOfStack--;
-            *pxTopOfStack = ( StackType_t ) 0x09090909UL;            /* R09 */
-            pxTopOfStack--;
-            *pxTopOfStack = ( StackType_t ) 0x08080808UL;            /* R08 */
-            pxTopOfStack--;
-            *pxTopOfStack = ( StackType_t ) 0x07070707UL;            /* R07 */
-            pxTopOfStack--;
-            *pxTopOfStack = ( StackType_t ) 0x06060606UL;            /* R06 */
-            pxTopOfStack--;
-            *pxTopOfStack = ( StackType_t ) 0x05050505UL;            /* R05 */
-            pxTopOfStack--;
-            *pxTopOfStack = ( StackType_t ) 0x04040404UL;            /* R04 */
-            pxTopOfStack--;
-            *pxTopOfStack = portINITIAL_EXC_RETURN;                  /* EXC_RETURN */
-
-            #if ( configENABLE_MPU == 1 )
-                {
-                    pxTopOfStack--;
-
-                    if( xRunPrivileged == pdTRUE )
-                    {
-                        *pxTopOfStack = portINITIAL_CONTROL_PRIVILEGED; /* Slot used to hold this task's CONTROL value. */
-                    }
-                    else
-                    {
-                        *pxTopOfStack = portINITIAL_CONTROL_UNPRIVILEGED; /* Slot used to hold this task's CONTROL value. */
-                    }
-                }
-            #endif /* configENABLE_MPU */
-
-            pxTopOfStack--;
-            *pxTopOfStack = ( StackType_t ) pxEndOfStack; /* Slot used to hold this task's PSPLIM value. */
-
-            #if ( configENABLE_TRUSTZONE == 1 )
-                {
-                    pxTopOfStack--;
-                    *pxTopOfStack = portNO_SECURE_CONTEXT; /* Slot used to hold this task's xSecureContext value. */
-                }
-            #endif /* configENABLE_TRUSTZONE */
-        }
-    #endif /* portPRELOAD_REGISTERS */
-
-    return pxTopOfStack;
-}
-/*-----------------------------------------------------------*/
-
-BaseType_t xPortStartScheduler( void ) /* PRIVILEGED_FUNCTION */
-{
-    /* Make PendSV, CallSV and SysTick the same priority as the kernel. */
-    portNVIC_SHPR3_REG |= portNVIC_PENDSV_PRI;
-    portNVIC_SHPR3_REG |= portNVIC_SYSTICK_PRI;
-
-    #if ( configENABLE_MPU == 1 )
-        {
-            /* Setup the Memory Protection Unit (MPU). */
-            prvSetupMPU();
-        }
-    #endif /* configENABLE_MPU */
-
-    /* Start the timer that generates the tick ISR. Interrupts are disabled
-     * here already. */
-    vPortSetupTimerInterrupt();
-
-    /* Initialize the critical nesting count ready for the first task. */
-    ulCriticalNesting = 0;
-
-    /* Start the first task. */
-    vStartFirstTask();
-
-    /* Should never get here as the tasks will now be executing. Call the task
-     * exit error function to prevent compiler warnings about a static function
-     * not being called in the case that the application writer overrides this
-     * functionality by defining configTASK_RETURN_ADDRESS. Call
-     * vTaskSwitchContext() so link time optimization does not remove the
-     * symbol. */
-    vTaskSwitchContext();
-    prvTaskExitError();
-
-    /* Should not get here. */
-    return 0;
-}
-/*-----------------------------------------------------------*/
-
-void vPortEndScheduler( void ) /* PRIVILEGED_FUNCTION */
-{
-    /* Not implemented in ports where there is nothing to return to.
-     * Artificially force an assert. */
-    configASSERT( ulCriticalNesting == 1000UL );
-}
-/*-----------------------------------------------------------*/
-
-#if ( configENABLE_MPU == 1 )
-    void vPortStoreTaskMPUSettings( xMPU_SETTINGS * xMPUSettings,
-                                    const struct xMEMORY_REGION * const xRegions,
-                                    StackType_t * pxBottomOfStack,
-                                    uint32_t ulStackDepth )
-    {
-        uint32_t ulRegionStartAddress, ulRegionEndAddress, ulRegionNumber;
-        int32_t lIndex = 0;
-
-        #if defined( __ARMCC_VERSION )
-
-            /* Declaration when these variable are defined in code instead of being
-             * exported from linker scripts. */
-            extern uint32_t * __privileged_sram_start__;
-            extern uint32_t * __privileged_sram_end__;
-        #else
-            /* Declaration when these variable are exported from linker scripts. */
-            extern uint32_t __privileged_sram_start__[];
-            extern uint32_t __privileged_sram_end__[];
-        #endif /* defined( __ARMCC_VERSION ) */
-
-        /* Setup MAIR0. */
-        xMPUSettings->ulMAIR0 = ( ( portMPU_NORMAL_MEMORY_BUFFERABLE_CACHEABLE << portMPU_MAIR_ATTR0_POS ) & portMPU_MAIR_ATTR0_MASK );
-        xMPUSettings->ulMAIR0 |= ( ( portMPU_DEVICE_MEMORY_nGnRE << portMPU_MAIR_ATTR1_POS ) & portMPU_MAIR_ATTR1_MASK );
-
-        /* This function is called automatically when the task is created - in
-         * which case the stack region parameters will be valid.  At all other
-         * times the stack parameters will not be valid and it is assumed that
-         * the stack region has already been configured. */
-        if( ulStackDepth > 0 )
-        {
-            ulRegionStartAddress = ( uint32_t ) pxBottomOfStack;
-            ulRegionEndAddress = ( uint32_t ) pxBottomOfStack + ( ulStackDepth * ( uint32_t ) sizeof( StackType_t ) ) - 1;
-
-            /* If the stack is within the privileged SRAM, do not protect it
-             * using a separate MPU region. This is needed because privileged
-             * SRAM is already protected using an MPU region and ARMv8-M does
-             * not allow overlapping MPU regions. */
-            if( ( ulRegionStartAddress >= ( uint32_t ) __privileged_sram_start__ ) &&
-                ( ulRegionEndAddress <= ( uint32_t ) __privileged_sram_end__ ) )
-            {
-                xMPUSettings->xRegionsSettings[ 0 ].ulRBAR = 0;
-                xMPUSettings->xRegionsSettings[ 0 ].ulRLAR = 0;
-            }
-            else
-            {
-                /* Define the region that allows access to the stack. */
-                ulRegionStartAddress &= portMPU_RBAR_ADDRESS_MASK;
-                ulRegionEndAddress &= portMPU_RLAR_ADDRESS_MASK;
-
-                xMPUSettings->xRegionsSettings[ 0 ].ulRBAR = ( ulRegionStartAddress ) |
-                                                             ( portMPU_REGION_NON_SHAREABLE ) |
-                                                             ( portMPU_REGION_READ_WRITE ) |
-                                                             ( portMPU_REGION_EXECUTE_NEVER );
-
-                xMPUSettings->xRegionsSettings[ 0 ].ulRLAR = ( ulRegionEndAddress ) |
-                                                             ( portMPU_RLAR_ATTR_INDEX0 ) |
-                                                             ( portMPU_RLAR_REGION_ENABLE );
-            }
-        }
-
-        /* User supplied configurable regions. */
-        for( ulRegionNumber = 1; ulRegionNumber <= portNUM_CONFIGURABLE_REGIONS; ulRegionNumber++ )
-        {
-            /* If xRegions is NULL i.e. the task has not specified any MPU
-             * region, the else part ensures that all the configurable MPU
-             * regions are invalidated. */
-            if( ( xRegions != NULL ) && ( xRegions[ lIndex ].ulLengthInBytes > 0UL ) )
-            {
-                /* Translate the generic region definition contained in xRegions
-                 * into the ARMv8 specific MPU settings that are then stored in
-                 * xMPUSettings. */
-                ulRegionStartAddress = ( ( uint32_t ) xRegions[ lIndex ].pvBaseAddress ) & portMPU_RBAR_ADDRESS_MASK;
-                ulRegionEndAddress = ( uint32_t ) xRegions[ lIndex ].pvBaseAddress + xRegions[ lIndex ].ulLengthInBytes - 1;
-                ulRegionEndAddress &= portMPU_RLAR_ADDRESS_MASK;
-
-                /* Start address. */
-                xMPUSettings->xRegionsSettings[ ulRegionNumber ].ulRBAR = ( ulRegionStartAddress ) |
-                                                                          ( portMPU_REGION_NON_SHAREABLE );
-
-                /* RO/RW. */
-                if( ( xRegions[ lIndex ].ulParameters & tskMPU_REGION_READ_ONLY ) != 0 )
-                {
-                    xMPUSettings->xRegionsSettings[ ulRegionNumber ].ulRBAR |= ( portMPU_REGION_READ_ONLY );
-                }
-                else
-                {
-                    xMPUSettings->xRegionsSettings[ ulRegionNumber ].ulRBAR |= ( portMPU_REGION_READ_WRITE );
-                }
-
-                /* XN. */
-                if( ( xRegions[ lIndex ].ulParameters & tskMPU_REGION_EXECUTE_NEVER ) != 0 )
-                {
-                    xMPUSettings->xRegionsSettings[ ulRegionNumber ].ulRBAR |= ( portMPU_REGION_EXECUTE_NEVER );
-                }
-
-                /* End Address. */
-                xMPUSettings->xRegionsSettings[ ulRegionNumber ].ulRLAR = ( ulRegionEndAddress ) |
-                                                                          ( portMPU_RLAR_REGION_ENABLE );
-
-                /* Normal memory/ Device memory. */
-                if( ( xRegions[ lIndex ].ulParameters & tskMPU_REGION_DEVICE_MEMORY ) != 0 )
-                {
-                    /* Attr1 in MAIR0 is configured as device memory. */
-                    xMPUSettings->xRegionsSettings[ ulRegionNumber ].ulRLAR |= portMPU_RLAR_ATTR_INDEX1;
-                }
-                else
-                {
-                    /* Attr0 in MAIR0 is configured as normal memory. */
-                    xMPUSettings->xRegionsSettings[ ulRegionNumber ].ulRLAR |= portMPU_RLAR_ATTR_INDEX0;
-                }
-            }
-            else
-            {
-                /* Invalidate the region. */
-                xMPUSettings->xRegionsSettings[ ulRegionNumber ].ulRBAR = 0UL;
-                xMPUSettings->xRegionsSettings[ ulRegionNumber ].ulRLAR = 0UL;
-            }
-
-            lIndex++;
-        }
-    }
-#endif /* configENABLE_MPU */
-/*-----------------------------------------------------------*/
-
-BaseType_t xPortIsInsideInterrupt( void )
-{
-    uint32_t ulCurrentInterrupt;
-    BaseType_t xReturn;
-
-    /* Obtain the number of the currently executing interrupt. Interrupt Program
-     * Status Register (IPSR) holds the exception number of the currently-executing
-     * exception or zero for Thread mode.*/
-    __asm volatile ( "mrs %0, ipsr" : "=r" ( ulCurrentInterrupt )::"memory" );
-
-    if( ulCurrentInterrupt == 0 )
-    {
-        xReturn = pdFALSE;
-    }
-    else
-    {
-        xReturn = pdTRUE;
-    }
-
-    return xReturn;
-}
-/*-----------------------------------------------------------*/
->>>>>>> cf248aec
+/*-----------------------------------------------------------*/