--- conflicted
+++ resolved
@@ -1,552 +1,540 @@
-/*
- * FreeRTOS Kernel <DEVELOPMENT BRANCH>
- * Copyright (C) 2021 Amazon.com, Inc. or its affiliates.  All Rights Reserved.
- *
- * SPDX-License-Identifier: MIT
- *
- * Permission is hereby granted, free of charge, to any person obtaining a copy of
- * this software and associated documentation files (the "Software"), to deal in
- * the Software without restriction, including without limitation the rights to
- * use, copy, modify, merge, publish, distribute, sublicense, and/or sell copies of
- * the Software, and to permit persons to whom the Software is furnished to do so,
- * subject to the following conditions:
- *
- * The above copyright notice and this permission notice shall be included in all
- * copies or substantial portions of the Software.
- *
- * THE SOFTWARE IS PROVIDED "AS IS", WITHOUT WARRANTY OF ANY KIND, EXPRESS OR
- * IMPLIED, INCLUDING BUT NOT LIMITED TO THE WARRANTIES OF MERCHANTABILITY, FITNESS
- * FOR A PARTICULAR PURPOSE AND NONINFRINGEMENT. IN NO EVENT SHALL THE AUTHORS OR
- * COPYRIGHT HOLDERS BE LIABLE FOR ANY CLAIM, DAMAGES OR OTHER LIABILITY, WHETHER
- * IN AN ACTION OF CONTRACT, TORT OR OTHERWISE, ARISING FROM, OUT OF OR IN
- * CONNECTION WITH THE SOFTWARE OR THE USE OR OTHER DEALINGS IN THE SOFTWARE.
- *
- * https://www.FreeRTOS.org
- * https://github.com/FreeRTOS
- *
- */
-
-/*-----------------------------------------------------------
- * Implementation of functions defined in portable.h for the MicroBlaze port.
- *----------------------------------------------------------*/
-
-
-/* Scheduler includes. */
-#include "FreeRTOS.h"
-#include "task.h"
-
-/* Standard includes. */
-#include <string.h>
-
-/* Hardware includes. */
-#include <xintc_i.h>
-#include <xil_exception.h>
-#include <microblaze_exceptions_g.h>
-#include <microblaze_instructions.h>
-
-/* Tasks are started with a critical section nesting of 0 - however, prior to
-the scheduler being commenced interrupts should not be enabled, so the critical
-nesting variable is initialised to a non-zero value. */
-#define portINITIAL_NESTING_VALUE	( 0xff )
-
-/* The bit within the MSR register that enabled/disables interrupts and
-exceptions respectively. */
-#define portMSR_IE					( 0x02U )
-#define portMSR_EE					( 0x100U )
-
-/* If the floating point unit is included in the MicroBlaze build, then the
-FSR register is saved as part of the task context.  portINITIAL_FSR is the value
-given to the FSR register when the initial context is set up for a task being
-created. */
-#define portINITIAL_FSR				( 0U )
-/*
- * Global counter used for calculation of run time statistics of tasks.
- * Defined only when the relevant option is turned on
- */
-#if (configGENERATE_RUN_TIME_STATS==1)
-volatile uint32_t ulHighFrequencyTimerTicks;
-#endif
-
-/*-----------------------------------------------------------*/
-
-/*
- * Initialise the interrupt controller instance.
- */
-static int32_t prvInitialiseInterruptController( void );
-
-/* Ensure the interrupt controller instance variable is initialised before it is
- * used, and that the initialisation only happens once.
- */
-static int32_t prvEnsureInterruptControllerIsInitialised( void );
-
-/*-----------------------------------------------------------*/
-
-/* Counts the nesting depth of calls to portENTER_CRITICAL().  Each task
-maintains its own count, so this variable is saved as part of the task
-context. */
-volatile UBaseType_t uxCriticalNesting = portINITIAL_NESTING_VALUE;
-
-/* This port uses a separate stack for interrupts.  This prevents the stack of
-every task needing to be large enough to hold an entire interrupt stack on top
-of the task stack. */
-UINTPTR *pulISRStack;
-
-/* If an interrupt requests a context switch, then ulTaskSwitchRequested will
-get set to 1.  ulTaskSwitchRequested is inspected just before the main interrupt
-handler exits.  If, at that time, ulTaskSwitchRequested is set to 1, the kernel
-will call vTaskSwitchContext() to ensure the task that runs immediately after
-the interrupt exists is the highest priority task that is able to run.  This is
-an unusual mechanism, but is used for this port because a single interrupt can
-cause the servicing of multiple peripherals - and it is inefficient to call
-vTaskSwitchContext() multiple times as each peripheral is serviced. */
-volatile uint32_t ulTaskSwitchRequested = 0UL;
-
-/* The instance of the interrupt controller used by this port.  This is required
-by the Xilinx library API functions. */
-static XIntc xInterruptControllerInstance;
-
-/*-----------------------------------------------------------*/
-
-/*
- * Initialise the stack of a task to look exactly as if a call to
- * portSAVE_CONTEXT had been made.
- *
- * See the portable.h header file.
- */
-#if ( portHAS_STACK_OVERFLOW_CHECKING == 1 )
-StackType_t *pxPortInitialiseStack( StackType_t *pxTopOfStack, StackType_t *pxEndOfStack, TaskFunction_t pxCode, void *pvParameters )
-#else
-StackType_t *pxPortInitialiseStack( StackType_t *pxTopOfStack, TaskFunction_t pxCode, void *pvParameters )
-#endif
-{
-<<<<<<< HEAD
-extern void *_SDA2_BASE_, *_SDA_BASE_;
-const UINTPTR ulR2 = ( UINTPTR ) &_SDA2_BASE_;
-const UINTPTR ulR13 = ( UINTPTR ) &_SDA_BASE_;
-=======
-extern void * _SDA2_BASE_;
-extern void * _SDA_BASE_;
-const uint32_t ulR2 = ( uint32_t ) &_SDA2_BASE_;
-const uint32_t ulR13 = ( uint32_t ) &_SDA_BASE_;
->>>>>>> 44e02bff
-extern void _start1( void );
-
-	/* Place a few bytes of known values on the bottom of the stack.
-	This is essential for the Microblaze port and these lines must
-	not be omitted. */
-	*pxTopOfStack = ( StackType_t ) 0x00000000;
-	pxTopOfStack--;
-	*pxTopOfStack = ( StackType_t ) 0x00000000;
-	pxTopOfStack--;
-	*pxTopOfStack = ( StackType_t ) 0x00000000;
-	pxTopOfStack--;
-
-	#if ( portHAS_STACK_OVERFLOW_CHECKING == 1 )
-		/* Store the stack limits. */
-		*pxTopOfStack = (StackType_t) (pxTopOfStack + 3);
-		pxTopOfStack--;
-		*pxTopOfStack = (StackType_t) pxEndOfStack;
-		pxTopOfStack--;
-	#endif
-
-	#if( XPAR_MICROBLAZE_USE_FPU != 0 )
-		/* The FSR value placed in the initial task context is just 0. */
-		*pxTopOfStack = portINITIAL_FSR;
-		pxTopOfStack--;
-	#endif
-
-	/* The MSR value placed in the initial task context should have interrupts
-	disabled.  Each task will enable interrupts automatically when it enters
-	the running state for the first time. */
-	*pxTopOfStack = mfmsr() & ~portMSR_IE;
-
-	#if( MICROBLAZE_EXCEPTIONS_ENABLED == 1 )
-	{
-		/* Ensure exceptions are enabled for the task. */
-		*pxTopOfStack |= portMSR_EE;
-	}
-	#endif
-
-	pxTopOfStack--;
-
-	/* First stack an initial value for the critical section nesting.  This
-	is initialised to zero. */
-	*pxTopOfStack = ( StackType_t ) 0x00;
-
-	/* R0 is always zero. */
-	/* R1 is the SP. */
-
-	/* Place an initial value for all the general purpose registers. */
-	pxTopOfStack--;
-	*pxTopOfStack = ( StackType_t ) ulR2;	/* R2 - read only small data area. */
-	pxTopOfStack--;
-	*pxTopOfStack = ( StackType_t ) 0x03;	/* R3 - return values and temporaries. */
-	pxTopOfStack--;
-	*pxTopOfStack = ( StackType_t ) 0x04;	/* R4 - return values and temporaries. */
-	pxTopOfStack--;
-	*pxTopOfStack = ( StackType_t ) pvParameters;/* R5 contains the function call parameters. */
-
-	#ifdef portPRE_LOAD_STACK_FOR_DEBUGGING
-		pxTopOfStack--;
-		*pxTopOfStack = ( StackType_t ) 0x06;	/* R6 - other parameters and temporaries. */
-		pxTopOfStack--;
-		*pxTopOfStack = ( StackType_t ) 0x07;	/* R7 - other parameters and temporaries. */
-		pxTopOfStack--;
-		*pxTopOfStack = ( StackType_t ) NULL;	/* R8 - other parameters and temporaries. */
-		pxTopOfStack--;
-		*pxTopOfStack = ( StackType_t ) 0x09;	/* R9 - other parameters and temporaries. */
-		pxTopOfStack--;
-		*pxTopOfStack = ( StackType_t ) 0x0a;	/* R10 - other parameters and temporaries. */
-		pxTopOfStack--;
-		*pxTopOfStack = ( StackType_t ) 0x0b;	/* R11 - temporaries. */
-		pxTopOfStack--;
-		*pxTopOfStack = ( StackType_t ) 0x0c;	/* R12 - temporaries. */
-		pxTopOfStack--;
-	#else
-		pxTopOfStack-= 8;
-	#endif
-
-	*pxTopOfStack = ( StackType_t ) ulR13;	/* R13 - read/write small data area. */
-	pxTopOfStack--;
-	*pxTopOfStack = ( StackType_t ) pxCode;	/* R14 - return address for interrupt. */
-	pxTopOfStack--;
-	*pxTopOfStack = ( StackType_t ) _start1;	/* R15 - return address for subroutine. */
-
-	#ifdef portPRE_LOAD_STACK_FOR_DEBUGGING
-		pxTopOfStack--;
-		*pxTopOfStack = ( StackType_t ) 0x10;	/* R16 - return address for trap (debugger). */
-		pxTopOfStack--;
-		*pxTopOfStack = ( StackType_t ) 0x11;	/* R17 - return address for exceptions, if configured. */
-		pxTopOfStack--;
-		*pxTopOfStack = ( StackType_t ) 0x12;	/* R18 - reserved for assembler and compiler temporaries. */
-		pxTopOfStack--;
-	#else
-		pxTopOfStack -= 4;
-	#endif
-
-	*pxTopOfStack = ( StackType_t ) 0x00;	/* R19 - must be saved across function calls. Callee-save.  Seems to be interpreted as the frame pointer. */
-
-	#ifdef portPRE_LOAD_STACK_FOR_DEBUGGING
-		pxTopOfStack--;
-		*pxTopOfStack = ( StackType_t ) 0x14;	/* R20 - reserved for storing a pointer to the Global Offset Table (GOT) in Position Independent Code (PIC). Non-volatile in non-PIC code. Must be saved across function calls. Callee-save.  Not used by FreeRTOS. */
-		pxTopOfStack--;
-		*pxTopOfStack = ( StackType_t ) 0x15;	/* R21 - must be saved across function calls. Callee-save. */
-		pxTopOfStack--;
-		*pxTopOfStack = ( StackType_t ) 0x16;	/* R22 - must be saved across function calls. Callee-save. */
-		pxTopOfStack--;
-		*pxTopOfStack = ( StackType_t ) 0x17;	/* R23 - must be saved across function calls. Callee-save. */
-		pxTopOfStack--;
-		*pxTopOfStack = ( StackType_t ) 0x18;	/* R24 - must be saved across function calls. Callee-save. */
-		pxTopOfStack--;
-		*pxTopOfStack = ( StackType_t ) 0x19;	/* R25 - must be saved across function calls. Callee-save. */
-		pxTopOfStack--;
-		*pxTopOfStack = ( StackType_t ) 0x1a;	/* R26 - must be saved across function calls. Callee-save. */
-		pxTopOfStack--;
-		*pxTopOfStack = ( StackType_t ) 0x1b;	/* R27 - must be saved across function calls. Callee-save. */
-		pxTopOfStack--;
-		*pxTopOfStack = ( StackType_t ) 0x1c;	/* R28 - must be saved across function calls. Callee-save. */
-		pxTopOfStack--;
-		*pxTopOfStack = ( StackType_t ) 0x1d;	/* R29 - must be saved across function calls. Callee-save. */
-		pxTopOfStack--;
-		*pxTopOfStack = ( StackType_t ) 0x1e;	/* R30 - must be saved across function calls. Callee-save. */
-		pxTopOfStack--;
-		*pxTopOfStack = ( StackType_t ) 0x1f;	/* R31 - must be saved across function calls. Callee-save. */
-		pxTopOfStack--;
-	#else
-		pxTopOfStack -= 13;
-	#endif
-
-	/* Return a pointer to the top of the stack that has been generated so this
-	can	be stored in the task control block for the task. */
-	return pxTopOfStack;
-}
-/*-----------------------------------------------------------*/
-
-BaseType_t xPortStartScheduler( void )
-{
-extern void ( vPortStartFirstTask )( void );
-extern UINTPTR _stack[];
-
-	/* Setup the hardware to generate the tick.  Interrupts are disabled when
-	this function is called.
-
-	This port uses an application defined callback function to install the tick
-	interrupt handler because the kernel will run on lots of different
-	MicroBlaze and FPGA configurations - not all of	which will have the same
-	timer peripherals defined or available.  An example definition of
-	vApplicationSetupTimerInterrupt() is provided in the official demo
-	application that accompanies this port. */
-	vApplicationSetupTimerInterrupt();
-
-	/* Reuse the stack from main() as the stack for the interrupts/exceptions. */
-	pulISRStack = ( UINTPTR * ) _stack;
-
-	/* Ensure there is enough space for the functions called from the interrupt
-	service routines to write back into the stack frame of the caller. */
-	pulISRStack -= 2;
-
-	/* Restore the context of the first task that is going to run.  From here
-	on, the created tasks will be executing. */
-	vPortStartFirstTask();
-
-	/* Should not get here as the tasks are now running! */
-	return pdFALSE;
-}
-/*-----------------------------------------------------------*/
-
-void vPortEndScheduler( void )
-{
-	/* Not implemented in ports where there is nothing to return to.
-	Artificially force an assert. */
-	configASSERT( uxCriticalNesting == 1000UL );
-}
-/*-----------------------------------------------------------*/
-
-/*
- * Manual context switch called by portYIELD or taskYIELD.
- */
-void vPortYield( void )
-{
-extern void VPortYieldASM( void );
-
-	/* Perform the context switch in a critical section to assure it is
-	not interrupted by the tick ISR.  It is not a problem to do this as
-	each task maintains its own interrupt status. */
-	portENTER_CRITICAL();
-	{
-		/* Jump directly to the yield function to ensure there is no
-		compiler generated prologue code. */
-#ifdef __arch64__
-		asm volatile (	"brealid r14, VPortYieldASM		\n\t" \
-						"or r0, r0, r0					\n\t" );
-#else
-		asm volatile (	"bralid r14, VPortYieldASM		\n\t" \
-						"or r0, r0, r0					\n\t" );
-#endif
-	}
-	portEXIT_CRITICAL();
-}
-/*-----------------------------------------------------------*/
-
-void vPortEnableInterrupt( uint8_t ucInterruptID )
-{
-int32_t lReturn;
-
-	/* An API function is provided to enable an interrupt in the interrupt
-	controller because the interrupt controller instance variable is private
-	to this file. */
-	lReturn = prvEnsureInterruptControllerIsInitialised();
-	if( lReturn == pdPASS )
-	{
-		/* Critical section protects read/modify/writer operation inside
-		XIntc_Enable(). */
-		portENTER_CRITICAL();
-		{
-			XIntc_Enable( &xInterruptControllerInstance, ucInterruptID );
-		}
-		portEXIT_CRITICAL();
-	}
-
-	configASSERT( lReturn == pdPASS );
-}
-/*-----------------------------------------------------------*/
-
-void vPortDisableInterrupt( uint8_t ucInterruptID )
-{
-int32_t lReturn;
-
-	/* An API function is provided to disable an interrupt in the interrupt
-	controller because the interrupt controller instance variable is private
-	to this file. */
-	lReturn = prvEnsureInterruptControllerIsInitialised();
-
-	if( lReturn == pdPASS )
-	{
-		XIntc_Disable( &xInterruptControllerInstance, ucInterruptID );
-	}
-
-	configASSERT( lReturn == pdPASS );
-}
-/*-----------------------------------------------------------*/
-
-BaseType_t xPortInstallInterruptHandler( uint8_t ucInterruptID, XInterruptHandler pxHandler, void *pvCallBackRef )
-{
-int32_t lReturn;
-
-	/* An API function is provided to install an interrupt handler because the
-	interrupt controller instance variable is private to this file. */
-
-	lReturn = prvEnsureInterruptControllerIsInitialised();
-
-	if( lReturn == pdPASS )
-	{
-		lReturn = XIntc_Connect( &xInterruptControllerInstance, ucInterruptID, pxHandler, pvCallBackRef );
-	}
-
-	if( lReturn == XST_SUCCESS )
-	{
-		lReturn = pdPASS;
-	}
-
-	configASSERT( lReturn == pdPASS );
-
-	return lReturn;
-}
-/*-----------------------------------------------------------*/
-
-void vPortRemoveInterruptHandler( uint8_t ucInterruptID )
-{
-int32_t lReturn;
-
-	/* An API function is provided to remove an interrupt handler because the
-	interrupt controller instance variable is private to this file. */
-
-	lReturn = prvEnsureInterruptControllerIsInitialised();
-
-	if( lReturn == pdPASS )
-	{
-		XIntc_Disconnect( &xInterruptControllerInstance, ucInterruptID );
-	}
-
-	configASSERT( lReturn == pdPASS );
-}
-/*-----------------------------------------------------------*/
-
-static int32_t prvEnsureInterruptControllerIsInitialised( void )
-{
-static int32_t lInterruptControllerInitialised = pdFALSE;
-int32_t lReturn;
-
-	/* Ensure the interrupt controller instance variable is initialised before
-	it is used, and that the initialisation only happens once. */
-	if( lInterruptControllerInitialised != pdTRUE )
-	{
-		lReturn = prvInitialiseInterruptController();
-
-		if( lReturn == pdPASS )
-		{
-			lInterruptControllerInitialised = pdTRUE;
-		}
-	}
-	else
-	{
-		lReturn = pdPASS;
-	}
-
-	return lReturn;
-}
-/*-----------------------------------------------------------*/
-
-/*
- * Handler for the timer interrupt.  This is the handler that the application
- * defined callback function vApplicationSetupTimerInterrupt() should install.
- */
-void vPortTickISR( void *pvUnused )
-{
-extern void vApplicationClearTimerInterrupt( void );
-
-	/* Ensure the unused parameter does not generate a compiler warning. */
-	( void ) pvUnused;
-
-	/*
-	 * The Xilinx implementation of generating run time task stats uses the same timer used for generating
-	 * FreeRTOS ticks. In case user decides to generate run time stats the tick handler is called more
-	 * frequently (10 times faster). The timer/tick handler uses logic to handle the same. It handles
-	 * the FreeRTOS tick once per 10 interrupts.
-	 * For handling generation of run time stats, it increments a pre-defined counter every time the
-	 * interrupt handler executes.
-	 */
-#if (configGENERATE_RUN_TIME_STATS == 1)
-	ulHighFrequencyTimerTicks++;
-	if (!(ulHighFrequencyTimerTicks % 10))
-#endif
-	{
-	/* This port uses an application defined callback function to clear the tick
-	interrupt because the kernel will run on lots of different MicroBlaze and
-	FPGA configurations - not all of which will have the same timer peripherals
-	defined or available.  An example definition of
-	vApplicationClearTimerInterrupt() is provided in the official demo
-	application that accompanies this port. */
-	vApplicationClearTimerInterrupt();
-
-	/* Increment the RTOS tick - this might cause a task to unblock. */
-	if( xTaskIncrementTick() != pdFALSE )
-	{
-		/* Force vTaskSwitchContext() to be called as the interrupt exits. */
-		ulTaskSwitchRequested = 1;
-	}
-	}
-}
-/*-----------------------------------------------------------*/
-
-static int32_t prvInitialiseInterruptController( void )
-{
-int32_t lStatus;
-
-	lStatus = XIntc_Initialize( &xInterruptControllerInstance, configINTERRUPT_CONTROLLER_TO_USE );
-
-	if( lStatus == XST_SUCCESS )
-	{
-		/* Initialise the exception table. */
-		Xil_ExceptionInit();
-
-	    /* Service all pending interrupts each time the handler is entered. */
-	    XIntc_SetIntrSvcOption( xInterruptControllerInstance.BaseAddress, XIN_SVC_ALL_ISRS_OPTION );
-
-	    /* Install exception handlers if the MicroBlaze is configured to handle
-	    exceptions, and the application defined constant
-	    configINSTALL_EXCEPTION_HANDLERS is set to 1. */
-		#if ( MICROBLAZE_EXCEPTIONS_ENABLED == 1 ) && ( configINSTALL_EXCEPTION_HANDLERS == 1 )
-	    {
-	    	vPortExceptionsInstallHandlers();
-	    }
-		#endif /* MICROBLAZE_EXCEPTIONS_ENABLED */
-
-		/* Start the interrupt controller.  Interrupts are enabled when the
-		scheduler starts. */
-		lStatus = XIntc_Start( &xInterruptControllerInstance, XIN_REAL_MODE );
-
-		if( lStatus == XST_SUCCESS )
-		{
-			lStatus = pdPASS;
-		}
-		else
-		{
-			lStatus = pdFAIL;
-		}
-	}
-
-	configASSERT( lStatus == pdPASS );
-
-	return lStatus;
-}
-<<<<<<< HEAD
-
-#if( configGENERATE_RUN_TIME_STATS == 1 )
-/*
- * For Xilinx implementation this is a dummy function that does a redundant operation
- * of zeroing out the global counter.
- * It is called by FreeRTOS kernel.
- */
-void xCONFIGURE_TIMER_FOR_RUN_TIME_STATS (void)
-{
-	ulHighFrequencyTimerTicks = 0;
-}
-/*
- * For Xilinx implementation this function returns the global counter used for
- * run time task stats calculation.
- * It is called by FreeRTOS kernel task handling logic.
- */
-uint32_t xGET_RUN_TIME_COUNTER_VALUE (void)
-{
-	return ulHighFrequencyTimerTicks;
-}
-#endif
-/*-----------------------------------------------------------*/
-
-
-
-=======
-/*-----------------------------------------------------------*/
-
->>>>>>> 44e02bff
+/*
+ * FreeRTOS Kernel <DEVELOPMENT BRANCH>
+ * Copyright (C) 2021 Amazon.com, Inc. or its affiliates.  All Rights Reserved.
+ *
+ * SPDX-License-Identifier: MIT
+ *
+ * Permission is hereby granted, free of charge, to any person obtaining a copy of
+ * this software and associated documentation files (the "Software"), to deal in
+ * the Software without restriction, including without limitation the rights to
+ * use, copy, modify, merge, publish, distribute, sublicense, and/or sell copies of
+ * the Software, and to permit persons to whom the Software is furnished to do so,
+ * subject to the following conditions:
+ *
+ * The above copyright notice and this permission notice shall be included in all
+ * copies or substantial portions of the Software.
+ *
+ * THE SOFTWARE IS PROVIDED "AS IS", WITHOUT WARRANTY OF ANY KIND, EXPRESS OR
+ * IMPLIED, INCLUDING BUT NOT LIMITED TO THE WARRANTIES OF MERCHANTABILITY, FITNESS
+ * FOR A PARTICULAR PURPOSE AND NONINFRINGEMENT. IN NO EVENT SHALL THE AUTHORS OR
+ * COPYRIGHT HOLDERS BE LIABLE FOR ANY CLAIM, DAMAGES OR OTHER LIABILITY, WHETHER
+ * IN AN ACTION OF CONTRACT, TORT OR OTHERWISE, ARISING FROM, OUT OF OR IN
+ * CONNECTION WITH THE SOFTWARE OR THE USE OR OTHER DEALINGS IN THE SOFTWARE.
+ *
+ * https://www.FreeRTOS.org
+ * https://github.com/FreeRTOS
+ *
+ */
+
+/*-----------------------------------------------------------
+ * Implementation of functions defined in portable.h for the MicroBlaze port.
+ *----------------------------------------------------------*/
+
+
+/* Scheduler includes. */
+#include "FreeRTOS.h"
+#include "task.h"
+
+/* Standard includes. */
+#include <string.h>
+
+/* Hardware includes. */
+#include <xintc_i.h>
+#include <xil_exception.h>
+#include <microblaze_exceptions_g.h>
+#include <microblaze_instructions.h>
+
+/* Tasks are started with a critical section nesting of 0 - however, prior to
+the scheduler being commenced interrupts should not be enabled, so the critical
+nesting variable is initialised to a non-zero value. */
+#define portINITIAL_NESTING_VALUE	( 0xff )
+
+/* The bit within the MSR register that enabled/disables interrupts and
+exceptions respectively. */
+#define portMSR_IE					( 0x02U )
+#define portMSR_EE					( 0x100U )
+
+/* If the floating point unit is included in the MicroBlaze build, then the
+FSR register is saved as part of the task context.  portINITIAL_FSR is the value
+given to the FSR register when the initial context is set up for a task being
+created. */
+#define portINITIAL_FSR				( 0U )
+/*
+ * Global counter used for calculation of run time statistics of tasks.
+ * Defined only when the relevant option is turned on
+ */
+#if (configGENERATE_RUN_TIME_STATS==1)
+volatile uint32_t ulHighFrequencyTimerTicks;
+#endif
+
+/*-----------------------------------------------------------*/
+
+/*
+ * Initialise the interrupt controller instance.
+ */
+static int32_t prvInitialiseInterruptController( void );
+
+/* Ensure the interrupt controller instance variable is initialised before it is
+ * used, and that the initialisation only happens once.
+ */
+static int32_t prvEnsureInterruptControllerIsInitialised( void );
+
+/*-----------------------------------------------------------*/
+
+/* Counts the nesting depth of calls to portENTER_CRITICAL().  Each task
+maintains its own count, so this variable is saved as part of the task
+context. */
+volatile UBaseType_t uxCriticalNesting = portINITIAL_NESTING_VALUE;
+
+/* This port uses a separate stack for interrupts.  This prevents the stack of
+every task needing to be large enough to hold an entire interrupt stack on top
+of the task stack. */
+UINTPTR *pulISRStack;
+
+/* If an interrupt requests a context switch, then ulTaskSwitchRequested will
+get set to 1.  ulTaskSwitchRequested is inspected just before the main interrupt
+handler exits.  If, at that time, ulTaskSwitchRequested is set to 1, the kernel
+will call vTaskSwitchContext() to ensure the task that runs immediately after
+the interrupt exists is the highest priority task that is able to run.  This is
+an unusual mechanism, but is used for this port because a single interrupt can
+cause the servicing of multiple peripherals - and it is inefficient to call
+vTaskSwitchContext() multiple times as each peripheral is serviced. */
+volatile uint32_t ulTaskSwitchRequested = 0UL;
+
+/* The instance of the interrupt controller used by this port.  This is required
+by the Xilinx library API functions. */
+static XIntc xInterruptControllerInstance;
+
+/*-----------------------------------------------------------*/
+
+/*
+ * Initialise the stack of a task to look exactly as if a call to
+ * portSAVE_CONTEXT had been made.
+ *
+ * See the portable.h header file.
+ */
+#if ( portHAS_STACK_OVERFLOW_CHECKING == 1 )
+StackType_t *pxPortInitialiseStack( StackType_t *pxTopOfStack, StackType_t *pxEndOfStack, TaskFunction_t pxCode, void *pvParameters )
+#else
+StackType_t *pxPortInitialiseStack( StackType_t *pxTopOfStack, TaskFunction_t pxCode, void *pvParameters )
+#endif
+{
+
+extern void *_SDA2_BASE_;
+extern void *_SDA_BASE_;
+const UINTPTR ulR2 = ( UINTPTR ) &_SDA2_BASE_;
+const UINTPTR ulR13 = ( UINTPTR ) &_SDA_BASE_;
+
+extern void _start1( void );
+
+	/* Place a few bytes of known values on the bottom of the stack.
+	This is essential for the Microblaze port and these lines must
+	not be omitted. */
+	*pxTopOfStack = ( StackType_t ) 0x00000000;
+	pxTopOfStack--;
+	*pxTopOfStack = ( StackType_t ) 0x00000000;
+	pxTopOfStack--;
+	*pxTopOfStack = ( StackType_t ) 0x00000000;
+	pxTopOfStack--;
+
+	#if ( portHAS_STACK_OVERFLOW_CHECKING == 1 )
+		/* Store the stack limits. */
+		*pxTopOfStack = (StackType_t) (pxTopOfStack + 3);
+		pxTopOfStack--;
+		*pxTopOfStack = (StackType_t) pxEndOfStack;
+		pxTopOfStack--;
+	#endif
+
+	#if( XPAR_MICROBLAZE_USE_FPU != 0 )
+		/* The FSR value placed in the initial task context is just 0. */
+		*pxTopOfStack = portINITIAL_FSR;
+		pxTopOfStack--;
+	#endif
+
+	/* The MSR value placed in the initial task context should have interrupts
+	disabled.  Each task will enable interrupts automatically when it enters
+	the running state for the first time. */
+	*pxTopOfStack = mfmsr() & ~portMSR_IE;
+
+	#if( MICROBLAZE_EXCEPTIONS_ENABLED == 1 )
+	{
+		/* Ensure exceptions are enabled for the task. */
+		*pxTopOfStack |= portMSR_EE;
+	}
+	#endif
+
+	pxTopOfStack--;
+
+	/* First stack an initial value for the critical section nesting.  This
+	is initialised to zero. */
+	*pxTopOfStack = ( StackType_t ) 0x00;
+
+	/* R0 is always zero. */
+	/* R1 is the SP. */
+
+	/* Place an initial value for all the general purpose registers. */
+	pxTopOfStack--;
+	*pxTopOfStack = ( StackType_t ) ulR2;	/* R2 - read only small data area. */
+	pxTopOfStack--;
+	*pxTopOfStack = ( StackType_t ) 0x03;	/* R3 - return values and temporaries. */
+	pxTopOfStack--;
+	*pxTopOfStack = ( StackType_t ) 0x04;	/* R4 - return values and temporaries. */
+	pxTopOfStack--;
+	*pxTopOfStack = ( StackType_t ) pvParameters;/* R5 contains the function call parameters. */
+
+	#ifdef portPRE_LOAD_STACK_FOR_DEBUGGING
+		pxTopOfStack--;
+		*pxTopOfStack = ( StackType_t ) 0x06;	/* R6 - other parameters and temporaries. */
+		pxTopOfStack--;
+		*pxTopOfStack = ( StackType_t ) 0x07;	/* R7 - other parameters and temporaries. */
+		pxTopOfStack--;
+		*pxTopOfStack = ( StackType_t ) NULL;	/* R8 - other parameters and temporaries. */
+		pxTopOfStack--;
+		*pxTopOfStack = ( StackType_t ) 0x09;	/* R9 - other parameters and temporaries. */
+		pxTopOfStack--;
+		*pxTopOfStack = ( StackType_t ) 0x0a;	/* R10 - other parameters and temporaries. */
+		pxTopOfStack--;
+		*pxTopOfStack = ( StackType_t ) 0x0b;	/* R11 - temporaries. */
+		pxTopOfStack--;
+		*pxTopOfStack = ( StackType_t ) 0x0c;	/* R12 - temporaries. */
+		pxTopOfStack--;
+	#else
+		pxTopOfStack-= 8;
+	#endif
+
+	*pxTopOfStack = ( StackType_t ) ulR13;	/* R13 - read/write small data area. */
+	pxTopOfStack--;
+	*pxTopOfStack = ( StackType_t ) pxCode;	/* R14 - return address for interrupt. */
+	pxTopOfStack--;
+	*pxTopOfStack = ( StackType_t ) _start1;	/* R15 - return address for subroutine. */
+
+	#ifdef portPRE_LOAD_STACK_FOR_DEBUGGING
+		pxTopOfStack--;
+		*pxTopOfStack = ( StackType_t ) 0x10;	/* R16 - return address for trap (debugger). */
+		pxTopOfStack--;
+		*pxTopOfStack = ( StackType_t ) 0x11;	/* R17 - return address for exceptions, if configured. */
+		pxTopOfStack--;
+		*pxTopOfStack = ( StackType_t ) 0x12;	/* R18 - reserved for assembler and compiler temporaries. */
+		pxTopOfStack--;
+	#else
+		pxTopOfStack -= 4;
+	#endif
+
+	*pxTopOfStack = ( StackType_t ) 0x00;	/* R19 - must be saved across function calls. Callee-save.  Seems to be interpreted as the frame pointer. */
+
+	#ifdef portPRE_LOAD_STACK_FOR_DEBUGGING
+		pxTopOfStack--;
+		*pxTopOfStack = ( StackType_t ) 0x14;	/* R20 - reserved for storing a pointer to the Global Offset Table (GOT) in Position Independent Code (PIC). Non-volatile in non-PIC code. Must be saved across function calls. Callee-save.  Not used by FreeRTOS. */
+		pxTopOfStack--;
+		*pxTopOfStack = ( StackType_t ) 0x15;	/* R21 - must be saved across function calls. Callee-save. */
+		pxTopOfStack--;
+		*pxTopOfStack = ( StackType_t ) 0x16;	/* R22 - must be saved across function calls. Callee-save. */
+		pxTopOfStack--;
+		*pxTopOfStack = ( StackType_t ) 0x17;	/* R23 - must be saved across function calls. Callee-save. */
+		pxTopOfStack--;
+		*pxTopOfStack = ( StackType_t ) 0x18;	/* R24 - must be saved across function calls. Callee-save. */
+		pxTopOfStack--;
+		*pxTopOfStack = ( StackType_t ) 0x19;	/* R25 - must be saved across function calls. Callee-save. */
+		pxTopOfStack--;
+		*pxTopOfStack = ( StackType_t ) 0x1a;	/* R26 - must be saved across function calls. Callee-save. */
+		pxTopOfStack--;
+		*pxTopOfStack = ( StackType_t ) 0x1b;	/* R27 - must be saved across function calls. Callee-save. */
+		pxTopOfStack--;
+		*pxTopOfStack = ( StackType_t ) 0x1c;	/* R28 - must be saved across function calls. Callee-save. */
+		pxTopOfStack--;
+		*pxTopOfStack = ( StackType_t ) 0x1d;	/* R29 - must be saved across function calls. Callee-save. */
+		pxTopOfStack--;
+		*pxTopOfStack = ( StackType_t ) 0x1e;	/* R30 - must be saved across function calls. Callee-save. */
+		pxTopOfStack--;
+		*pxTopOfStack = ( StackType_t ) 0x1f;	/* R31 - must be saved across function calls. Callee-save. */
+		pxTopOfStack--;
+	#else
+		pxTopOfStack -= 13;
+	#endif
+
+	/* Return a pointer to the top of the stack that has been generated so this
+	can	be stored in the task control block for the task. */
+	return pxTopOfStack;
+}
+/*-----------------------------------------------------------*/
+
+BaseType_t xPortStartScheduler( void )
+{
+extern void ( vPortStartFirstTask )( void );
+extern UINTPTR _stack[];
+
+	/* Setup the hardware to generate the tick.  Interrupts are disabled when
+	this function is called.
+
+	This port uses an application defined callback function to install the tick
+	interrupt handler because the kernel will run on lots of different
+	MicroBlaze and FPGA configurations - not all of	which will have the same
+	timer peripherals defined or available.  An example definition of
+	vApplicationSetupTimerInterrupt() is provided in the official demo
+	application that accompanies this port. */
+	vApplicationSetupTimerInterrupt();
+
+	/* Reuse the stack from main() as the stack for the interrupts/exceptions. */
+	pulISRStack = ( UINTPTR * ) _stack;
+
+	/* Ensure there is enough space for the functions called from the interrupt
+	service routines to write back into the stack frame of the caller. */
+	pulISRStack -= 2;
+
+	/* Restore the context of the first task that is going to run.  From here
+	on, the created tasks will be executing. */
+	vPortStartFirstTask();
+
+	/* Should not get here as the tasks are now running! */
+	return pdFALSE;
+}
+/*-----------------------------------------------------------*/
+
+void vPortEndScheduler( void )
+{
+	/* Not implemented in ports where there is nothing to return to.
+	Artificially force an assert. */
+	configASSERT( uxCriticalNesting == 1000UL );
+}
+/*-----------------------------------------------------------*/
+
+/*
+ * Manual context switch called by portYIELD or taskYIELD.
+ */
+void vPortYield( void )
+{
+extern void VPortYieldASM( void );
+
+	/* Perform the context switch in a critical section to assure it is
+	not interrupted by the tick ISR.  It is not a problem to do this as
+	each task maintains its own interrupt status. */
+	portENTER_CRITICAL();
+	{
+		/* Jump directly to the yield function to ensure there is no
+		compiler generated prologue code. */
+#ifdef __arch64__
+		asm volatile (	"brealid r14, VPortYieldASM		\n\t" \
+						"or r0, r0, r0					\n\t" );
+#else
+		asm volatile (	"bralid r14, VPortYieldASM		\n\t" \
+						"or r0, r0, r0					\n\t" );
+#endif
+	}
+	portEXIT_CRITICAL();
+}
+/*-----------------------------------------------------------*/
+
+void vPortEnableInterrupt( uint8_t ucInterruptID )
+{
+int32_t lReturn;
+
+	/* An API function is provided to enable an interrupt in the interrupt
+	controller because the interrupt controller instance variable is private
+	to this file. */
+	lReturn = prvEnsureInterruptControllerIsInitialised();
+	if( lReturn == pdPASS )
+	{
+		/* Critical section protects read/modify/writer operation inside
+		XIntc_Enable(). */
+		portENTER_CRITICAL();
+		{
+			XIntc_Enable( &xInterruptControllerInstance, ucInterruptID );
+		}
+		portEXIT_CRITICAL();
+	}
+
+	configASSERT( lReturn == pdPASS );
+}
+/*-----------------------------------------------------------*/
+
+void vPortDisableInterrupt( uint8_t ucInterruptID )
+{
+int32_t lReturn;
+
+	/* An API function is provided to disable an interrupt in the interrupt
+	controller because the interrupt controller instance variable is private
+	to this file. */
+	lReturn = prvEnsureInterruptControllerIsInitialised();
+
+	if( lReturn == pdPASS )
+	{
+		XIntc_Disable( &xInterruptControllerInstance, ucInterruptID );
+	}
+
+	configASSERT( lReturn == pdPASS );
+}
+/*-----------------------------------------------------------*/
+
+BaseType_t xPortInstallInterruptHandler( uint8_t ucInterruptID, XInterruptHandler pxHandler, void *pvCallBackRef )
+{
+int32_t lReturn;
+
+	/* An API function is provided to install an interrupt handler because the
+	interrupt controller instance variable is private to this file. */
+
+	lReturn = prvEnsureInterruptControllerIsInitialised();
+
+	if( lReturn == pdPASS )
+	{
+		lReturn = XIntc_Connect( &xInterruptControllerInstance, ucInterruptID, pxHandler, pvCallBackRef );
+	}
+
+	if( lReturn == XST_SUCCESS )
+	{
+		lReturn = pdPASS;
+	}
+
+	configASSERT( lReturn == pdPASS );
+
+	return lReturn;
+}
+/*-----------------------------------------------------------*/
+
+void vPortRemoveInterruptHandler( uint8_t ucInterruptID )
+{
+int32_t lReturn;
+
+	/* An API function is provided to remove an interrupt handler because the
+	interrupt controller instance variable is private to this file. */
+
+	lReturn = prvEnsureInterruptControllerIsInitialised();
+
+	if( lReturn == pdPASS )
+	{
+		XIntc_Disconnect( &xInterruptControllerInstance, ucInterruptID );
+	}
+
+	configASSERT( lReturn == pdPASS );
+}
+/*-----------------------------------------------------------*/
+
+static int32_t prvEnsureInterruptControllerIsInitialised( void )
+{
+static int32_t lInterruptControllerInitialised = pdFALSE;
+int32_t lReturn;
+
+	/* Ensure the interrupt controller instance variable is initialised before
+	it is used, and that the initialisation only happens once. */
+	if( lInterruptControllerInitialised != pdTRUE )
+	{
+		lReturn = prvInitialiseInterruptController();
+
+		if( lReturn == pdPASS )
+		{
+			lInterruptControllerInitialised = pdTRUE;
+		}
+	}
+	else
+	{
+		lReturn = pdPASS;
+	}
+
+	return lReturn;
+}
+/*-----------------------------------------------------------*/
+
+/*
+ * Handler for the timer interrupt.  This is the handler that the application
+ * defined callback function vApplicationSetupTimerInterrupt() should install.
+ */
+void vPortTickISR( void *pvUnused )
+{
+extern void vApplicationClearTimerInterrupt( void );
+
+	/* Ensure the unused parameter does not generate a compiler warning. */
+	( void ) pvUnused;
+
+	/*
+	 * The Xilinx implementation of generating run time task stats uses the same timer used for generating
+	 * FreeRTOS ticks. In case user decides to generate run time stats the tick handler is called more
+	 * frequently (10 times faster). The timer/tick handler uses logic to handle the same. It handles
+	 * the FreeRTOS tick once per 10 interrupts.
+	 * For handling generation of run time stats, it increments a pre-defined counter every time the
+	 * interrupt handler executes.
+	 */
+#if (configGENERATE_RUN_TIME_STATS == 1)
+	ulHighFrequencyTimerTicks++;
+	if (!(ulHighFrequencyTimerTicks % 10))
+#endif
+	{
+	/* This port uses an application defined callback function to clear the tick
+	interrupt because the kernel will run on lots of different MicroBlaze and
+	FPGA configurations - not all of which will have the same timer peripherals
+	defined or available.  An example definition of
+	vApplicationClearTimerInterrupt() is provided in the official demo
+	application that accompanies this port. */
+	vApplicationClearTimerInterrupt();
+
+	/* Increment the RTOS tick - this might cause a task to unblock. */
+	if( xTaskIncrementTick() != pdFALSE )
+	{
+		/* Force vTaskSwitchContext() to be called as the interrupt exits. */
+		ulTaskSwitchRequested = 1;
+	}
+	}
+}
+/*-----------------------------------------------------------*/
+
+static int32_t prvInitialiseInterruptController( void )
+{
+int32_t lStatus;
+
+	lStatus = XIntc_Initialize( &xInterruptControllerInstance, configINTERRUPT_CONTROLLER_TO_USE );
+
+	if( lStatus == XST_SUCCESS )
+	{
+		/* Initialise the exception table. */
+		Xil_ExceptionInit();
+
+	    /* Service all pending interrupts each time the handler is entered. */
+	    XIntc_SetIntrSvcOption( xInterruptControllerInstance.BaseAddress, XIN_SVC_ALL_ISRS_OPTION );
+
+	    /* Install exception handlers if the MicroBlaze is configured to handle
+	    exceptions, and the application defined constant
+	    configINSTALL_EXCEPTION_HANDLERS is set to 1. */
+		#if ( MICROBLAZE_EXCEPTIONS_ENABLED == 1 ) && ( configINSTALL_EXCEPTION_HANDLERS == 1 )
+	    {
+	    	vPortExceptionsInstallHandlers();
+	    }
+		#endif /* MICROBLAZE_EXCEPTIONS_ENABLED */
+
+		/* Start the interrupt controller.  Interrupts are enabled when the
+		scheduler starts. */
+		lStatus = XIntc_Start( &xInterruptControllerInstance, XIN_REAL_MODE );
+
+		if( lStatus == XST_SUCCESS )
+		{
+			lStatus = pdPASS;
+		}
+		else
+		{
+			lStatus = pdFAIL;
+		}
+	}
+
+	configASSERT( lStatus == pdPASS );
+
+	return lStatus;
+}
+
+#if( configGENERATE_RUN_TIME_STATS == 1 )
+/*
+ * For Xilinx implementation this is a dummy function that does a redundant operation
+ * of zeroing out the global counter.
+ * It is called by FreeRTOS kernel.
+ */
+void xCONFIGURE_TIMER_FOR_RUN_TIME_STATS (void)
+{
+	ulHighFrequencyTimerTicks = 0;
+}
+/*
+ * For Xilinx implementation this function returns the global counter used for
+ * run time task stats calculation.
+ * It is called by FreeRTOS kernel task handling logic.
+ */
+uint32_t xGET_RUN_TIME_COUNTER_VALUE (void)
+{
+	return ulHighFrequencyTimerTicks;
+}
+#endif
+/*-----------------------------------------------------------*/