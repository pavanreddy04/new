/*
 * FreeRTOS Kernel <DEVELOPMENT BRANCH>
 * Copyright (C) 2021 Amazon.com, Inc. or its affiliates.  All Rights Reserved.
 *
 * SPDX-License-Identifier: MIT
 *
 * Permission is hereby granted, free of charge, to any person obtaining a copy of
 * this software and associated documentation files (the "Software"), to deal in
 * the Software without restriction, including without limitation the rights to
 * use, copy, modify, merge, publish, distribute, sublicense, and/or sell copies of
 * the Software, and to permit persons to whom the Software is furnished to do so,
 * subject to the following conditions:
 *
 * The above copyright notice and this permission notice shall be included in all
 * copies or substantial portions of the Software.
 *
 * THE SOFTWARE IS PROVIDED "AS IS", WITHOUT WARRANTY OF ANY KIND, EXPRESS OR
 * IMPLIED, INCLUDING BUT NOT LIMITED TO THE WARRANTIES OF MERCHANTABILITY, FITNESS
 * FOR A PARTICULAR PURPOSE AND NONINFRINGEMENT. IN NO EVENT SHALL THE AUTHORS OR
 * COPYRIGHT HOLDERS BE LIABLE FOR ANY CLAIM, DAMAGES OR OTHER LIABILITY, WHETHER
 * IN AN ACTION OF CONTRACT, TORT OR OTHERWISE, ARISING FROM, OUT OF OR IN
 * CONNECTION WITH THE SOFTWARE OR THE USE OR OTHER DEALINGS IN THE SOFTWARE.
 *
 * https://www.FreeRTOS.org
 * https://github.com/FreeRTOS
 *
 */

/*-----------------------------------------------------------
* Implementation of functions defined in portable.h for the MicroBlaze port.
*----------------------------------------------------------*/


/* Scheduler includes. */
#include "FreeRTOS.h"
#include "task.h"

/* Standard includes. */
#include <string.h>

/* Hardware includes. */
#include <xintc_i.h>
#include <xil_exception.h>
#include <microblaze_exceptions_g.h>
#include <microblaze_instructions.h>

/* Tasks are started with a critical section nesting of 0 - however, prior to
 * the scheduler being commenced interrupts should not be enabled, so the critical
 * nesting variable is initialised to a non-zero value. */
#define portINITIAL_NESTING_VALUE    ( 0xff )

/* The bit within the MSR register that enabled/disables interrupts and
 * exceptions respectively. */
#define portMSR_IE                   ( 0x02U )
#define portMSR_EE                   ( 0x100U )

/* If the floating point unit is included in the MicroBlaze build, then the
<<<<<<< HEAD
FSR register is saved as part of the task context.  portINITIAL_FSR is the value
given to the FSR register when the initial context is set up for a task being
created. */
#define portINITIAL_FSR				( 0U )
/*
 * Global counter used for calculation of run time statistics of tasks.
 * Defined only when the relevant option is turned on
 */
#if (configGENERATE_RUN_TIME_STATS==1)
volatile uint32_t ulHighFrequencyTimerTicks;
#endif

=======
 * FSR register is saved as part of the task context.  portINITIAL_FSR is the value
 * given to the FSR register when the initial context is set up for a task being
 * created. */
#define portINITIAL_FSR              ( 0U )
>>>>>>> 1947dd2f

/*-----------------------------------------------------------*/

/*
 * Initialise the interrupt controller instance.
 */
static int32_t prvInitialiseInterruptController( void );

/* Ensure the interrupt controller instance variable is initialised before it is
 * used, and that the initialisation only happens once.
 */
static int32_t prvEnsureInterruptControllerIsInitialised( void );

/*-----------------------------------------------------------*/

/* Counts the nesting depth of calls to portENTER_CRITICAL().  Each task
 * maintains its own count, so this variable is saved as part of the task
 * context. */
volatile UBaseType_t uxCriticalNesting = portINITIAL_NESTING_VALUE;

/* This port uses a separate stack for interrupts.  This prevents the stack of
<<<<<<< HEAD
every task needing to be large enough to hold an entire interrupt stack on top
of the task stack. */
UINTPTR *pulISRStack;
=======
 * every task needing to be large enough to hold an entire interrupt stack on top
 * of the task stack. */
uint32_t * pulISRStack;
>>>>>>> 1947dd2f

/* If an interrupt requests a context switch, then ulTaskSwitchRequested will
 * get set to 1.  ulTaskSwitchRequested is inspected just before the main interrupt
 * handler exits.  If, at that time, ulTaskSwitchRequested is set to 1, the kernel
 * will call vTaskSwitchContext() to ensure the task that runs immediately after
 * the interrupt exists is the highest priority task that is able to run.  This is
 * an unusual mechanism, but is used for this port because a single interrupt can
 * cause the servicing of multiple peripherals - and it is inefficient to call
 * vTaskSwitchContext() multiple times as each peripheral is serviced. */
volatile uint32_t ulTaskSwitchRequested = 0UL;

/* The instance of the interrupt controller used by this port.  This is required
 * by the Xilinx library API functions. */
static XIntc xInterruptControllerInstance;

/*-----------------------------------------------------------*/

/*
 * Initialise the stack of a task to look exactly as if a call to
 * portSAVE_CONTEXT had been made.
 *
 * See the portable.h header file.
 */
#if ( portHAS_STACK_OVERFLOW_CHECKING == 1 )
    StackType_t * pxPortInitialiseStack( StackType_t * pxTopOfStack,
                                         StackType_t * pxEndOfStack,
                                         TaskFunction_t pxCode,
                                         void * pvParameters )
#else
    StackType_t * pxPortInitialiseStack( StackType_t * pxTopOfStack,
                                         TaskFunction_t pxCode,
                                         void * pvParameters )
#endif
{
<<<<<<< HEAD

extern void *_SDA2_BASE_;
extern void *_SDA_BASE_;
const UINTPTR ulR2 = ( UINTPTR ) &_SDA2_BASE_;
const UINTPTR ulR13 = ( UINTPTR ) &_SDA_BASE_;

extern void _start1( void );
=======
    extern void * _SDA2_BASE_;
    extern void * _SDA_BASE_;
    const uint32_t ulR2 = ( uint32_t ) &_SDA2_BASE_;
    const uint32_t ulR13 = ( uint32_t ) &_SDA_BASE_;
    extern void _start1( void );
>>>>>>> 1947dd2f

    /* Place a few bytes of known values on the bottom of the stack.
     * This is essential for the Microblaze port and these lines must
     * not be omitted. */
    *pxTopOfStack = ( StackType_t ) 0x00000000;
    pxTopOfStack--;
    *pxTopOfStack = ( StackType_t ) 0x00000000;
    pxTopOfStack--;
    *pxTopOfStack = ( StackType_t ) 0x00000000;
    pxTopOfStack--;

    #if ( portHAS_STACK_OVERFLOW_CHECKING == 1 )
        /* Store the stack limits. */
        *pxTopOfStack = ( StackType_t ) ( pxTopOfStack + 3 );
        pxTopOfStack--;
        *pxTopOfStack = ( StackType_t ) pxEndOfStack;
        pxTopOfStack--;
    #endif

    #if ( XPAR_MICROBLAZE_USE_FPU != 0 )
        /* The FSR value placed in the initial task context is just 0. */
        *pxTopOfStack = portINITIAL_FSR;
        pxTopOfStack--;
    #endif

    /* The MSR value placed in the initial task context should have interrupts
     * disabled.  Each task will enable interrupts automatically when it enters
     * the running state for the first time. */
    *pxTopOfStack = mfmsr() & ~portMSR_IE;

    #if ( MICROBLAZE_EXCEPTIONS_ENABLED == 1 )
    {
        /* Ensure exceptions are enabled for the task. */
        *pxTopOfStack |= portMSR_EE;
    }
    #endif

    pxTopOfStack--;

    /* First stack an initial value for the critical section nesting.  This
     * is initialised to zero. */
    *pxTopOfStack = ( StackType_t ) 0x00;

    /* R0 is always zero. */
    /* R1 is the SP. */

    /* Place an initial value for all the general purpose registers. */
    pxTopOfStack--;
    *pxTopOfStack = ( StackType_t ) ulR2;         /* R2 - read only small data area. */
    pxTopOfStack--;
    *pxTopOfStack = ( StackType_t ) 0x03;         /* R3 - return values and temporaries. */
    pxTopOfStack--;
    *pxTopOfStack = ( StackType_t ) 0x04;         /* R4 - return values and temporaries. */
    pxTopOfStack--;
    *pxTopOfStack = ( StackType_t ) pvParameters; /* R5 contains the function call parameters. */

    #ifdef portPRE_LOAD_STACK_FOR_DEBUGGING
        pxTopOfStack--;
        *pxTopOfStack = ( StackType_t ) 0x06;   /* R6 - other parameters and temporaries. */
        pxTopOfStack--;
        *pxTopOfStack = ( StackType_t ) 0x07;   /* R7 - other parameters and temporaries. */
        pxTopOfStack--;
        *pxTopOfStack = ( StackType_t ) NULL;   /* R8 - other parameters and temporaries. */
        pxTopOfStack--;
        *pxTopOfStack = ( StackType_t ) 0x09;   /* R9 - other parameters and temporaries. */
        pxTopOfStack--;
        *pxTopOfStack = ( StackType_t ) 0x0a;   /* R10 - other parameters and temporaries. */
        pxTopOfStack--;
        *pxTopOfStack = ( StackType_t ) 0x0b;   /* R11 - temporaries. */
        pxTopOfStack--;
        *pxTopOfStack = ( StackType_t ) 0x0c;   /* R12 - temporaries. */
        pxTopOfStack--;
    #else /* ifdef portPRE_LOAD_STACK_FOR_DEBUGGING */
        pxTopOfStack -= 8;
    #endif /* ifdef portPRE_LOAD_STACK_FOR_DEBUGGING */

    *pxTopOfStack = ( StackType_t ) ulR13;   /* R13 - read/write small data area. */
    pxTopOfStack--;
    *pxTopOfStack = ( StackType_t ) pxCode;  /* R14 - return address for interrupt. */
    pxTopOfStack--;
    *pxTopOfStack = ( StackType_t ) _start1; /* R15 - return address for subroutine. */

    #ifdef portPRE_LOAD_STACK_FOR_DEBUGGING
        pxTopOfStack--;
        *pxTopOfStack = ( StackType_t ) 0x10;   /* R16 - return address for trap (debugger). */
        pxTopOfStack--;
        *pxTopOfStack = ( StackType_t ) 0x11;   /* R17 - return address for exceptions, if configured. */
        pxTopOfStack--;
        *pxTopOfStack = ( StackType_t ) 0x12;   /* R18 - reserved for assembler and compiler temporaries. */
        pxTopOfStack--;
    #else
        pxTopOfStack -= 4;
    #endif

    *pxTopOfStack = ( StackType_t ) 0x00;   /* R19 - must be saved across function calls. Callee-save.  Seems to be interpreted as the frame pointer. */

    #ifdef portPRE_LOAD_STACK_FOR_DEBUGGING
        pxTopOfStack--;
        *pxTopOfStack = ( StackType_t ) 0x14;   /* R20 - reserved for storing a pointer to the Global Offset Table (GOT) in Position Independent Code (PIC). Non-volatile in non-PIC code. Must be saved across function calls. Callee-save.  Not used by FreeRTOS. */
        pxTopOfStack--;
        *pxTopOfStack = ( StackType_t ) 0x15;   /* R21 - must be saved across function calls. Callee-save. */
        pxTopOfStack--;
        *pxTopOfStack = ( StackType_t ) 0x16;   /* R22 - must be saved across function calls. Callee-save. */
        pxTopOfStack--;
        *pxTopOfStack = ( StackType_t ) 0x17;   /* R23 - must be saved across function calls. Callee-save. */
        pxTopOfStack--;
        *pxTopOfStack = ( StackType_t ) 0x18;   /* R24 - must be saved across function calls. Callee-save. */
        pxTopOfStack--;
        *pxTopOfStack = ( StackType_t ) 0x19;   /* R25 - must be saved across function calls. Callee-save. */
        pxTopOfStack--;
        *pxTopOfStack = ( StackType_t ) 0x1a;   /* R26 - must be saved across function calls. Callee-save. */
        pxTopOfStack--;
        *pxTopOfStack = ( StackType_t ) 0x1b;   /* R27 - must be saved across function calls. Callee-save. */
        pxTopOfStack--;
        *pxTopOfStack = ( StackType_t ) 0x1c;   /* R28 - must be saved across function calls. Callee-save. */
        pxTopOfStack--;
        *pxTopOfStack = ( StackType_t ) 0x1d;   /* R29 - must be saved across function calls. Callee-save. */
        pxTopOfStack--;
        *pxTopOfStack = ( StackType_t ) 0x1e;   /* R30 - must be saved across function calls. Callee-save. */
        pxTopOfStack--;
        *pxTopOfStack = ( StackType_t ) 0x1f;   /* R31 - must be saved across function calls. Callee-save. */
        pxTopOfStack--;
    #else /* ifdef portPRE_LOAD_STACK_FOR_DEBUGGING */
        pxTopOfStack -= 13;
    #endif /* ifdef portPRE_LOAD_STACK_FOR_DEBUGGING */

    /* Return a pointer to the top of the stack that has been generated so this
     * can be stored in the task control block for the task. */
    return pxTopOfStack;
}
/*-----------------------------------------------------------*/

BaseType_t xPortStartScheduler( void )
{
<<<<<<< HEAD
extern void ( vPortStartFirstTask )( void );
extern UINTPTR _stack[];
=======
    extern void( vPortStartFirstTask )( void );
    extern uint32_t _stack[];
>>>>>>> 1947dd2f

    /* Setup the hardware to generate the tick.  Interrupts are disabled when
     * this function is called.
     *
     * This port uses an application defined callback function to install the tick
     * interrupt handler because the kernel will run on lots of different
     * MicroBlaze and FPGA configurations - not all of which will have the same
     * timer peripherals defined or available.  An example definition of
     * vApplicationSetupTimerInterrupt() is provided in the official demo
     * application that accompanies this port. */
    vApplicationSetupTimerInterrupt();

    /* Reuse the stack from main() as the stack for the interrupts/exceptions. */
    pulISRStack = ( UINTPTR * ) _stack;

    /* Ensure there is enough space for the functions called from the interrupt
     * service routines to write back into the stack frame of the caller. */
    pulISRStack -= 2;

    /* Restore the context of the first task that is going to run.  From here
     * on, the created tasks will be executing. */
    vPortStartFirstTask();

    /* Should not get here as the tasks are now running! */
    return pdFALSE;
}
/*-----------------------------------------------------------*/

void vPortEndScheduler( void )
{
    /* Not implemented in ports where there is nothing to return to.
     * Artificially force an assert. */
    configASSERT( uxCriticalNesting == 1000UL );
}
/*-----------------------------------------------------------*/

/*
 * Manual context switch called by portYIELD or taskYIELD.
 */
void vPortYield( void )
{
    extern void VPortYieldASM( void );

<<<<<<< HEAD
	/* Perform the context switch in a critical section to assure it is
	not interrupted by the tick ISR.  It is not a problem to do this as
	each task maintains its own interrupt status. */
	portENTER_CRITICAL();
	{
		/* Jump directly to the yield function to ensure there is no
		compiler generated prologue code. */
#ifdef __arch64__
		asm volatile (	"brealid r14, VPortYieldASM		\n\t" \
						"or r0, r0, r0					\n\t" );
#else
		asm volatile (	"bralid r14, VPortYieldASM		\n\t" \
						"or r0, r0, r0					\n\t" );
#endif
	}
	portEXIT_CRITICAL();
=======
    /* Perform the context switch in a critical section to assure it is
     * not interrupted by the tick ISR.  It is not a problem to do this as
     * each task maintains its own interrupt status. */
    portENTER_CRITICAL();
    {
        /* Jump directly to the yield function to ensure there is no
         * compiler generated prologue code. */
        asm volatile ( "bralid r14, VPortYieldASM      \n\t" \
                       "or r0, r0, r0                  \n\t" );
    }
    portEXIT_CRITICAL();
>>>>>>> 1947dd2f
}
/*-----------------------------------------------------------*/

void vPortEnableInterrupt( uint8_t ucInterruptID )
{
    int32_t lReturn;

    /* An API function is provided to enable an interrupt in the interrupt
     * controller because the interrupt controller instance variable is private
     * to this file. */
    lReturn = prvEnsureInterruptControllerIsInitialised();

    if( lReturn == pdPASS )
    {
        /* Critical section protects read/modify/writer operation inside
         * XIntc_Enable(). */
        portENTER_CRITICAL();
        {
            XIntc_Enable( &xInterruptControllerInstance, ucInterruptID );
        }
        portEXIT_CRITICAL();
    }

    configASSERT( lReturn == pdPASS );
}
/*-----------------------------------------------------------*/

void vPortDisableInterrupt( uint8_t ucInterruptID )
{
    int32_t lReturn;

    /* An API function is provided to disable an interrupt in the interrupt
     * controller because the interrupt controller instance variable is private
     * to this file. */
    lReturn = prvEnsureInterruptControllerIsInitialised();

    if( lReturn == pdPASS )
    {
        XIntc_Disable( &xInterruptControllerInstance, ucInterruptID );
    }

    configASSERT( lReturn == pdPASS );
}
/*-----------------------------------------------------------*/

BaseType_t xPortInstallInterruptHandler( uint8_t ucInterruptID,
                                         XInterruptHandler pxHandler,
                                         void * pvCallBackRef )
{
    int32_t lReturn;

    /* An API function is provided to install an interrupt handler because the
     * interrupt controller instance variable is private to this file. */

    lReturn = prvEnsureInterruptControllerIsInitialised();

    if( lReturn == pdPASS )
    {
        lReturn = XIntc_Connect( &xInterruptControllerInstance, ucInterruptID, pxHandler, pvCallBackRef );
    }

    if( lReturn == XST_SUCCESS )
    {
        lReturn = pdPASS;
    }

    configASSERT( lReturn == pdPASS );

    return lReturn;
}
/*-----------------------------------------------------------*/

void vPortRemoveInterruptHandler( uint8_t ucInterruptID )
{
    int32_t lReturn;

    /* An API function is provided to remove an interrupt handler because the
     * interrupt controller instance variable is private to this file. */

    lReturn = prvEnsureInterruptControllerIsInitialised();

    if( lReturn == pdPASS )
    {
        XIntc_Disconnect( &xInterruptControllerInstance, ucInterruptID );
    }

    configASSERT( lReturn == pdPASS );
}
/*-----------------------------------------------------------*/

static int32_t prvEnsureInterruptControllerIsInitialised( void )
{
    static int32_t lInterruptControllerInitialised = pdFALSE;
    int32_t lReturn;

    /* Ensure the interrupt controller instance variable is initialised before
     * it is used, and that the initialisation only happens once. */
    if( lInterruptControllerInitialised != pdTRUE )
    {
        lReturn = prvInitialiseInterruptController();

        if( lReturn == pdPASS )
        {
            lInterruptControllerInitialised = pdTRUE;
        }
    }
    else
    {
        lReturn = pdPASS;
    }

    return lReturn;
}
/*-----------------------------------------------------------*/

/*
 * Handler for the timer interrupt.  This is the handler that the application
 * defined callback function vApplicationSetupTimerInterrupt() should install.
 */
void vPortTickISR( void * pvUnused )
{
    extern void vApplicationClearTimerInterrupt( void );

<<<<<<< HEAD
	/* Ensure the unused parameter does not generate a compiler warning. */
	( void ) pvUnused;

	/*
	 * The Xilinx implementation of generating run time task stats uses the same timer used for generating
	 * FreeRTOS ticks. In case user decides to generate run time stats the tick handler is called more
	 * frequently (10 times faster). The timer    ick handler uses logic to handle the same. It handles
	 * the FreeRTOS tick once per 10 interrupts.
	 * For handling generation of run time stats, it increments a pre-defined counter every time the
	 * interrupt handler executes.
	 */
#if (configGENERATE_RUN_TIME_STATS == 1)
	ulHighFrequencyTimerTicks++;
	if (!(ulHighFrequencyTimerTicks % 10))
#endif
	{
        /* This port uses an application defined callback function to clear the tick
        interrupt because the kernel will run on lots of different MicroBlaze and
        FPGA configurations - not all of which will have the same timer peripherals
        defined or available.  An example definition of
        vApplicationClearTimerInterrupt() is provided in the official demo
        application that accompanies this port. */
        vApplicationClearTimerInterrupt();

        /* Increment the RTOS tick - this might cause a task to unblock. */
        if( xTaskIncrementTick() != pdFALSE )
        {
            /* Force vTaskSwitchContext() to be called as the interrupt exits. */
            ulTaskSwitchRequested = 1;
        }
	}
=======
    /* Ensure the unused parameter does not generate a compiler warning. */
    ( void ) pvUnused;

    /* This port uses an application defined callback function to clear the tick
     * interrupt because the kernel will run on lots of different MicroBlaze and
     * FPGA configurations - not all of which will have the same timer peripherals
     * defined or available.  An example definition of
     * vApplicationClearTimerInterrupt() is provided in the official demo
     * application that accompanies this port. */
    vApplicationClearTimerInterrupt();

    /* Increment the RTOS tick - this might cause a task to unblock. */
    if( xTaskIncrementTick() != pdFALSE )
    {
        /* Force vTaskSwitchContext() to be called as the interrupt exits. */
        ulTaskSwitchRequested = 1;
    }
>>>>>>> 1947dd2f
}
/*-----------------------------------------------------------*/

static int32_t prvInitialiseInterruptController( void )
{
    int32_t lStatus;

    lStatus = XIntc_Initialize( &xInterruptControllerInstance, configINTERRUPT_CONTROLLER_TO_USE );

    if( lStatus == XST_SUCCESS )
    {
        /* Initialise the exception table. */
        Xil_ExceptionInit();

        /* Service all pending interrupts each time the handler is entered. */
        XIntc_SetIntrSvcOption( xInterruptControllerInstance.BaseAddress, XIN_SVC_ALL_ISRS_OPTION );

        /* Install exception handlers if the MicroBlaze is configured to handle
         * exceptions, and the application defined constant
         * configINSTALL_EXCEPTION_HANDLERS is set to 1. */
        #if ( MICROBLAZE_EXCEPTIONS_ENABLED == 1 ) && ( configINSTALL_EXCEPTION_HANDLERS == 1 )
        {
            vPortExceptionsInstallHandlers();
        }
        #endif /* MICROBLAZE_EXCEPTIONS_ENABLED */

        /* Start the interrupt controller.  Interrupts are enabled when the
         * scheduler starts. */
        lStatus = XIntc_Start( &xInterruptControllerInstance, XIN_REAL_MODE );

        if( lStatus == XST_SUCCESS )
        {
            lStatus = pdPASS;
        }
        else
        {
            lStatus = pdFAIL;
        }
    }

    configASSERT( lStatus == pdPASS );

    return lStatus;
}

#if( configGENERATE_RUN_TIME_STATS == 1 )
/*
 * For Xilinx implementation this is a dummy function that does a redundant operation
 * of zeroing out the global counter.
 * It is called by FreeRTOS kernel.
 */
void xCONFIGURE_TIMER_FOR_RUN_TIME_STATS (void)
{
	ulHighFrequencyTimerTicks = 0;
}
/*
 * For Xilinx implementation this function returns the global counter used for
 * run time task stats calculation.
 * It is called by FreeRTOS kernel task handling logic.
 */
uint32_t xGET_RUN_TIME_COUNTER_VALUE (void)
{
	return ulHighFrequencyTimerTicks;
}
#endif
/*-----------------------------------------------------------*/<|MERGE_RESOLUTION|>--- conflicted
+++ resolved
@@ -55,25 +55,17 @@
 #define portMSR_EE                   ( 0x100U )
 
 /* If the floating point unit is included in the MicroBlaze build, then the
-<<<<<<< HEAD
-FSR register is saved as part of the task context.  portINITIAL_FSR is the value
-given to the FSR register when the initial context is set up for a task being
-created. */
-#define portINITIAL_FSR				( 0U )
-/*
- * Global counter used for calculation of run time statistics of tasks.
- * Defined only when the relevant option is turned on
- */
-#if (configGENERATE_RUN_TIME_STATS==1)
-volatile uint32_t ulHighFrequencyTimerTicks;
-#endif
-
-=======
  * FSR register is saved as part of the task context.  portINITIAL_FSR is the value
  * given to the FSR register when the initial context is set up for a task being
  * created. */
 #define portINITIAL_FSR              ( 0U )
->>>>>>> 1947dd2f
+/*
+ * Global counter used for calculation of run time statistics of tasks.
+ * Defined only when the relevant option is turned on
+ */
+#if (configGENERATE_RUN_TIME_STATS==1)
+    volatile uint32_t ulHighFrequencyTimerTicks;
+#endif
 
 /*-----------------------------------------------------------*/
 
@@ -95,15 +87,9 @@
 volatile UBaseType_t uxCriticalNesting = portINITIAL_NESTING_VALUE;
 
 /* This port uses a separate stack for interrupts.  This prevents the stack of
-<<<<<<< HEAD
-every task needing to be large enough to hold an entire interrupt stack on top
-of the task stack. */
-UINTPTR *pulISRStack;
-=======
  * every task needing to be large enough to hold an entire interrupt stack on top
  * of the task stack. */
 uint32_t * pulISRStack;
->>>>>>> 1947dd2f
 
 /* If an interrupt requests a context switch, then ulTaskSwitchRequested will
  * get set to 1.  ulTaskSwitchRequested is inspected just before the main interrupt
@@ -138,21 +124,12 @@
                                          void * pvParameters )
 #endif
 {
-<<<<<<< HEAD
-
-extern void *_SDA2_BASE_;
-extern void *_SDA_BASE_;
-const UINTPTR ulR2 = ( UINTPTR ) &_SDA2_BASE_;
-const UINTPTR ulR13 = ( UINTPTR ) &_SDA_BASE_;
-
-extern void _start1( void );
-=======
-    extern void * _SDA2_BASE_;
-    extern void * _SDA_BASE_;
-    const uint32_t ulR2 = ( uint32_t ) &_SDA2_BASE_;
-    const uint32_t ulR13 = ( uint32_t ) &_SDA_BASE_;
+    extern void *_SDA2_BASE_;
+    extern void *_SDA_BASE_;
+    const UINTPTR ulR2 = ( UINTPTR ) &_SDA2_BASE_;
+    const UINTPTR ulR13 = ( UINTPTR ) &_SDA_BASE_;
+
     extern void _start1( void );
->>>>>>> 1947dd2f
 
     /* Place a few bytes of known values on the bottom of the stack.
      * This is essential for the Microblaze port and these lines must
@@ -287,13 +264,8 @@
 
 BaseType_t xPortStartScheduler( void )
 {
-<<<<<<< HEAD
-extern void ( vPortStartFirstTask )( void );
-extern UINTPTR _stack[];
-=======
-    extern void( vPortStartFirstTask )( void );
-    extern uint32_t _stack[];
->>>>>>> 1947dd2f
+    extern void ( vPortStartFirstTask )( void );
+    extern UINTPTR _stack[];
 
     /* Setup the hardware to generate the tick.  Interrupts are disabled when
      * this function is called.
@@ -337,36 +309,22 @@
 {
     extern void VPortYieldASM( void );
 
-<<<<<<< HEAD
-	/* Perform the context switch in a critical section to assure it is
-	not interrupted by the tick ISR.  It is not a problem to do this as
-	each task maintains its own interrupt status. */
-	portENTER_CRITICAL();
-	{
-		/* Jump directly to the yield function to ensure there is no
-		compiler generated prologue code. */
-#ifdef __arch64__
-		asm volatile (	"brealid r14, VPortYieldASM		\n\t" \
-						"or r0, r0, r0					\n\t" );
-#else
-		asm volatile (	"bralid r14, VPortYieldASM		\n\t" \
-						"or r0, r0, r0					\n\t" );
-#endif
-	}
-	portEXIT_CRITICAL();
-=======
     /* Perform the context switch in a critical section to assure it is
      * not interrupted by the tick ISR.  It is not a problem to do this as
      * each task maintains its own interrupt status. */
     portENTER_CRITICAL();
-    {
-        /* Jump directly to the yield function to ensure there is no
-         * compiler generated prologue code. */
-        asm volatile ( "bralid r14, VPortYieldASM      \n\t" \
-                       "or r0, r0, r0                  \n\t" );
-    }
-    portEXIT_CRITICAL();
->>>>>>> 1947dd2f
+	  {
+		    /* Jump directly to the yield function to ensure there is no
+		    * compiler generated prologue code. */
+        #ifdef __arch64__
+            asm volatile (	"brealid r14, VPortYieldASM		\n\t" \
+        		         				"or r0, r0, r0					      \n\t" );
+        #else
+         		asm volatile (	"bralid r14, VPortYieldASM		\n\t" \
+				                 		"or r0, r0, r0					      \n\t" );
+        #endif
+  	}
+	  portEXIT_CRITICAL();
 }
 /*-----------------------------------------------------------*/
 
@@ -490,29 +448,26 @@
 {
     extern void vApplicationClearTimerInterrupt( void );
 
-<<<<<<< HEAD
 	/* Ensure the unused parameter does not generate a compiler warning. */
 	( void ) pvUnused;
 
-	/*
-	 * The Xilinx implementation of generating run time task stats uses the same timer used for generating
-	 * FreeRTOS ticks. In case user decides to generate run time stats the tick handler is called more
-	 * frequently (10 times faster). The timer    ick handler uses logic to handle the same. It handles
-	 * the FreeRTOS tick once per 10 interrupts.
-	 * For handling generation of run time stats, it increments a pre-defined counter every time the
-	 * interrupt handler executes.
-	 */
+    /* The Xilinx implementation of generating run time task stats uses the same timer used for generating
+	   * FreeRTOS ticks. In case user decides to generate run time stats the tick handler is called more
+	   * frequently (10 times faster). The timer    ick handler uses logic to handle the same. It handles
+	   * the FreeRTOS tick once per 10 interrupts.
+	   * For handling generation of run time stats, it increments a pre-defined counter every time the
+	   * interrupt handler executes. */
 #if (configGENERATE_RUN_TIME_STATS == 1)
-	ulHighFrequencyTimerTicks++;
-	if (!(ulHighFrequencyTimerTicks % 10))
+    ulHighFrequencyTimerTicks++;
+    if (!(ulHighFrequencyTimerTicks % 10))
 #endif
-	{
+    {
         /* This port uses an application defined callback function to clear the tick
-        interrupt because the kernel will run on lots of different MicroBlaze and
-        FPGA configurations - not all of which will have the same timer peripherals
-        defined or available.  An example definition of
-        vApplicationClearTimerInterrupt() is provided in the official demo
-        application that accompanies this port. */
+         * interrupt because the kernel will run on lots of different MicroBlaze and
+         * FPGA configurations - not all of which will have the same timer peripherals
+         * defined or available.  An example definition of
+         * vApplicationClearTimerInterrupt() is provided in the official demo
+         * application that accompanies this port. */
         vApplicationClearTimerInterrupt();
 
         /* Increment the RTOS tick - this might cause a task to unblock. */
@@ -521,26 +476,7 @@
             /* Force vTaskSwitchContext() to be called as the interrupt exits. */
             ulTaskSwitchRequested = 1;
         }
-	}
-=======
-    /* Ensure the unused parameter does not generate a compiler warning. */
-    ( void ) pvUnused;
-
-    /* This port uses an application defined callback function to clear the tick
-     * interrupt because the kernel will run on lots of different MicroBlaze and
-     * FPGA configurations - not all of which will have the same timer peripherals
-     * defined or available.  An example definition of
-     * vApplicationClearTimerInterrupt() is provided in the official demo
-     * application that accompanies this port. */
-    vApplicationClearTimerInterrupt();
-
-    /* Increment the RTOS tick - this might cause a task to unblock. */
-    if( xTaskIncrementTick() != pdFALSE )
-    {
-        /* Force vTaskSwitchContext() to be called as the interrupt exits. */
-        ulTaskSwitchRequested = 1;
-    }
->>>>>>> 1947dd2f
+    }
 }
 /*-----------------------------------------------------------*/
 
