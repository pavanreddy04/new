--- conflicted
+++ resolved
@@ -1,765 +1,386 @@
-<<<<<<< HEAD
-/*
- * FreeRTOS Kernel <DEVELOPMENT BRANCH>
- * Copyright (C) 2021 Amazon.com, Inc. or its affiliates.  All Rights Reserved.
- *
- * SPDX-License-Identifier: MIT
- *
- * Permission is hereby granted, free of charge, to any person obtaining a copy of
- * this software and associated documentation files (the "Software"), to deal in
- * the Software without restriction, including without limitation the rights to
- * use, copy, modify, merge, publish, distribute, sublicense, and/or sell copies of
- * the Software, and to permit persons to whom the Software is furnished to do so,
- * subject to the following conditions:
- *
- * The above copyright notice and this permission notice shall be included in all
- * copies or substantial portions of the Software.
- *
- * THE SOFTWARE IS PROVIDED "AS IS", WITHOUT WARRANTY OF ANY KIND, EXPRESS OR
- * IMPLIED, INCLUDING BUT NOT LIMITED TO THE WARRANTIES OF MERCHANTABILITY, FITNESS
- * FOR A PARTICULAR PURPOSE AND NONINFRINGEMENT. IN NO EVENT SHALL THE AUTHORS OR
- * COPYRIGHT HOLDERS BE LIABLE FOR ANY CLAIM, DAMAGES OR OTHER LIABILITY, WHETHER
- * IN AN ACTION OF CONTRACT, TORT OR OTHERWISE, ARISING FROM, OUT OF OR IN
- * CONNECTION WITH THE SOFTWARE OR THE USE OR OTHER DEALINGS IN THE SOFTWARE.
- *
- * https://www.FreeRTOS.org
- * https://github.com/FreeRTOS
- *
- */
-
-#ifndef PORTMACRO_H
-#define PORTMACRO_H
-
-#ifdef __cplusplus
-extern "C" {
-#endif
-
-/* BSP includes. */
-#include <mb_interface.h>
-#include <xparameters.h>
-
-/*-----------------------------------------------------------
- * Port specific definitions.
- *
- * The settings in this file configure FreeRTOS correctly for the
- * given hardware and compiler.
- *
- * These settings should not be altered.
- *-----------------------------------------------------------
- */
-
-/* Type definitions. */
-#define portCHAR		char
-#define portFLOAT		float
-#define portDOUBLE		double
-#define portLONG		long
-#define portSHORT		short
-#ifdef __arch64__
-#define portSTACK_TYPE	size_t
-typedef uint64_t UBaseType_t;
-#else
-#define portSTACK_TYPE	uint32_t
-typedef unsigned long UBaseType_t;
-#endif
-#define portBASE_TYPE	long
-
-typedef portSTACK_TYPE StackType_t;
-typedef long BaseType_t;
-
-
-#if( configUSE_16_BIT_TICKS == 1 )
-	typedef uint16_t TickType_t;
-	#define portMAX_DELAY ( TickType_t ) 0xffff
-#else
-	typedef uint32_t TickType_t;
-	#define portMAX_DELAY ( TickType_t ) 0xffffffffUL
-
-	/* 32-bit tick type on a 32-bit architecture, so reads of the tick count do
-	not need to be guarded with a critical section. */
-	#define portTICK_TYPE_IS_ATOMIC 1
-#endif
-/*-----------------------------------------------------------*/
-
-/* Interrupt control macros and functions. */
-void microblaze_disable_interrupts( void );
-void microblaze_enable_interrupts( void );
-#define portDISABLE_INTERRUPTS()	microblaze_disable_interrupts()
-#define portENABLE_INTERRUPTS()		microblaze_enable_interrupts()
-/*-----------------------------------------------------------*/
-
-/* Critical section macros. */
-void vPortEnterCritical( void );
-void vPortExitCritical( void );
-#define portENTER_CRITICAL()		{																\
-										extern volatile UBaseType_t uxCriticalNesting;				\
-										microblaze_disable_interrupts();							\
-										uxCriticalNesting++;										\
-									}
-
-#define portEXIT_CRITICAL()			{																\
-										extern volatile UBaseType_t uxCriticalNesting;				\
-										/* Interrupts are disabled, so we can */					\
-										/* access the variable directly. */							\
-										uxCriticalNesting--;										\
-										if( uxCriticalNesting == 0 )								\
-										{															\
-											/* The nesting has unwound and we 						\
-											can enable interrupts again. */							\
-											portENABLE_INTERRUPTS();								\
-										}															\
-									}
-
-/*-----------------------------------------------------------*/
-
-/* The yield macro maps directly to the vPortYield() function. */
-void vPortYield( void );
-#define portYIELD() vPortYield()
-
-/* portYIELD_FROM_ISR() does not directly call vTaskSwitchContext(), but instead
-sets a flag to say that a yield has been requested.  The interrupt exit code
-then checks this flag, and calls vTaskSwitchContext() before restoring a task
-context, if the flag is not false.  This is done to prevent multiple calls to
-vTaskSwitchContext() being made from a single interrupt, as a single interrupt
-can result in multiple peripherals being serviced. */
-extern volatile uint32_t ulTaskSwitchRequested;
-#define portYIELD_FROM_ISR( x ) do { if( ( x ) != pdFALSE ) ulTaskSwitchRequested = 1; } while( 0 )
-
-#if( configUSE_PORT_OPTIMISED_TASK_SELECTION == 1 )
-
-	/* Generic helper function. */
-	__attribute__( ( always_inline ) ) static inline uint8_t ucPortCountLeadingZeros( uint32_t ulBitmap )
-	{
-	uint8_t ucReturn;
-
-		__asm volatile ( "clz %0, %1" : "=r" ( ucReturn ) : "r" ( ulBitmap ) );
-		return ucReturn;
-	}
-
-	/* Check the configuration. */
-	#if( configMAX_PRIORITIES > 32 )
-		#error configUSE_PORT_OPTIMISED_TASK_SELECTION can only be set to 1 when configMAX_PRIORITIES is less than or equal to 32.  It is very rare that a system requires more than 10 to 15 difference priorities as tasks that share a priority will time slice.
-	#endif
-
-	/* Store/clear the ready priorities in a bit map. */
-	#define portRECORD_READY_PRIORITY( uxPriority, uxReadyPriorities ) ( uxReadyPriorities ) |= ( 1UL << ( uxPriority ) )
-	#define portRESET_READY_PRIORITY( uxPriority, uxReadyPriorities ) ( uxReadyPriorities ) &= ~( 1UL << ( uxPriority ) )
-
-	/*-----------------------------------------------------------*/
-
-	#define portGET_HIGHEST_PRIORITY( uxTopPriority, uxReadyPriorities ) uxTopPriority = ( 31UL - ( uint32_t ) ucPortCountLeadingZeros( ( uxReadyPriorities ) ) )
-
-#endif /* configUSE_PORT_OPTIMISED_TASK_SELECTION */
-
-/*-----------------------------------------------------------*/
-
-/* Hardware specifics. */
-#ifdef __arch64__
-#define portBYTE_ALIGNMENT          8
-#else
-#define portBYTE_ALIGNMENT			4
-#endif
-#define portSTACK_GROWTH			( -1 )
-#define portTICK_PERIOD_MS			( ( TickType_t ) 1000 / configTICK_RATE_HZ )
-#define portNOP()					asm volatile ( "NOP" )
-/*-----------------------------------------------------------*/
-
-#if( XPAR_MICROBLAZE_USE_STACK_PROTECTION )
-#define portHAS_STACK_OVERFLOW_CHECKING	1
-#endif
-/*-----------------------------------------------------------*/
-
-/* Task function macros as described on the FreeRTOS.org WEB site. */
-#define portTASK_FUNCTION_PROTO( vFunction, pvParameters ) void vFunction( void *pvParameters )
-#define portTASK_FUNCTION( vFunction, pvParameters ) void vFunction( void *pvParameters )
-/*-----------------------------------------------------------*/
-
-/* The following structure is used by the FreeRTOS exception handler.  It is
-filled with the MicroBlaze context as it was at the time the exception occurred.
-This is done as an aid to debugging exception occurrences. */
-typedef struct PORT_REGISTER_DUMP
-{
-	/* The following structure members hold the values of the MicroBlaze
-	registers at the time the exception was raised. */
-	UINTPTR ulR1_SP;
-	UINTPTR ulR2_small_data_area;
-	UINTPTR ulR3;
-	UINTPTR ulR4;
-	UINTPTR ulR5;
-	UINTPTR ulR6;
-	UINTPTR ulR7;
-	UINTPTR ulR8;
-	UINTPTR ulR9;
-	UINTPTR ulR10;
-	UINTPTR ulR11;
-	UINTPTR ulR12;
-	UINTPTR ulR13_read_write_small_data_area;
-	UINTPTR ulR14_return_address_from_interrupt;
-	UINTPTR ulR15_return_address_from_subroutine;
-	UINTPTR ulR16_return_address_from_trap;
-	UINTPTR ulR17_return_address_from_exceptions; /* The exception entry code will copy the BTR into R17 if the exception occurred in the delay slot of a branch instruction. */
-	UINTPTR ulR18;
-	UINTPTR ulR19;
-	UINTPTR ulR20;
-	UINTPTR ulR21;
-	UINTPTR ulR22;
-	UINTPTR ulR23;
-	UINTPTR ulR24;
-	UINTPTR ulR25;
-	UINTPTR ulR26;
-	UINTPTR ulR27;
-	UINTPTR ulR28;
-	UINTPTR ulR29;
-	UINTPTR ulR30;
-	UINTPTR ulR31;
-	UINTPTR ulPC;
-	UINTPTR ulESR;
-	UINTPTR ulMSR;
-	UINTPTR ulEAR;
-	UINTPTR ulFSR;
-	UINTPTR ulEDR;
-
-	/* A human readable description of the exception cause.  The strings used
-	are the same as the #define constant names found in the
-	microblaze_exceptions_i.h header file */
-	int8_t *pcExceptionCause;
-
-	/* The human readable name of the task that was running at the time the
-	exception occurred.  This is the name that was given to the task when the
-	task was created using the FreeRTOS xTaskCreate() API function. */
-	char *pcCurrentTaskName;
-
-	/* The handle of the task that was running a the time the exception
-	occurred. */
-	void * xCurrentTaskHandle;
-
-} xPortRegisterDump;
-
-
-/*
- * Installs pxHandler as the interrupt handler for the peripheral specified by
- * the ucInterruptID parameter.
- *
- * ucInterruptID:
- *
- * The ID of the peripheral that will have pxHandler assigned as its interrupt
- * handler.  Peripheral IDs are defined in the xparameters.h header file, which
- * is itself part of the BSP project.  For example, in the official demo
- * application for this port, xparameters.h defines the following IDs for the
- * four possible interrupt sources:
- *
- * XPAR_INTC_0_UARTLITE_1_VEC_ID  -  for the UARTlite peripheral.
- * XPAR_INTC_0_TMRCTR_0_VEC_ID    -  for the AXI Timer 0 peripheral.
- * XPAR_INTC_0_EMACLITE_0_VEC_ID  -  for the Ethernet lite peripheral.
- * XPAR_INTC_0_GPIO_1_VEC_ID      -  for the button inputs.
- *
- *
- * pxHandler:
- *
- * A pointer to the interrupt handler function itself.  This must be a void
- * function that takes a (void *) parameter.
- *
- *
- * pvCallBackRef:
- *
- * The parameter passed into the handler function.  In many cases this will not
- * be used and can be NULL.  Some times it is used to pass in a reference to
- * the peripheral instance variable, so it can be accessed from inside the
- * handler function.
- *
- *
- * pdPASS is returned if the function executes successfully.  Any other value
- * being returned indicates that the function did not execute correctly.
- */
-BaseType_t xPortInstallInterruptHandler( uint8_t ucInterruptID, XInterruptHandler pxHandler, void *pvCallBackRef );
-
-
-/*
- * Enables the interrupt, within the interrupt controller, for the peripheral
- * specified by the ucInterruptID parameter.
- *
- * ucInterruptID:
- *
- * The ID of the peripheral that will have its interrupt enabled in the
- * interrupt controller.  Peripheral IDs are defined in the xparameters.h header
- * file, which is itself part of the BSP project.  For example, in the official
- * demo application for this port, xparameters.h defines the following IDs for
- * the four possible interrupt sources:
- *
- * XPAR_INTC_0_UARTLITE_1_VEC_ID  -  for the UARTlite peripheral.
- * XPAR_INTC_0_TMRCTR_0_VEC_ID    -  for the AXI Timer 0 peripheral.
- * XPAR_INTC_0_EMACLITE_0_VEC_ID  -  for the Ethernet lite peripheral.
- * XPAR_INTC_0_GPIO_1_VEC_ID      -  for the button inputs.
- *
- */
-void vPortEnableInterrupt( uint8_t ucInterruptID );
-
-/*
- * Disables the interrupt, within the interrupt controller, for the peripheral
- * specified by the ucInterruptID parameter.
- *
- * ucInterruptID:
- *
- * The ID of the peripheral that will have its interrupt disabled in the
- * interrupt controller.  Peripheral IDs are defined in the xparameters.h header
- * file, which is itself part of the BSP project.  For example, in the official
- * demo application for this port, xparameters.h defines the following IDs for
- * the four possible interrupt sources:
- *
- * XPAR_INTC_0_UARTLITE_1_VEC_ID  -  for the UARTlite peripheral.
- * XPAR_INTC_0_TMRCTR_0_VEC_ID    -  for the AXI Timer 0 peripheral.
- * XPAR_INTC_0_EMACLITE_0_VEC_ID  -  for the Ethernet lite peripheral.
- * XPAR_INTC_0_GPIO_1_VEC_ID      -  for the button inputs.
- *
- */
-void vPortDisableInterrupt( uint8_t ucInterruptID );
-
-/*
- * This is an application defined callback function used to install the tick
- * interrupt handler.  It is provided as an application callback because the
- * kernel will run on lots of different MicroBlaze and FPGA configurations - not
- * all of which will have the same timer peripherals defined or available.  This
- * example uses the AXI Timer 0.  If that is available on your hardware platform
- * then this example callback implementation should not require modification.
- * The name of the interrupt handler that should be installed is vPortTickISR(),
- * which the function below declares as an extern.
- */
-void vApplicationSetupTimerInterrupt( void );
-
-/*
- * This is an application defined callback function used to clear whichever
- * interrupt was installed by the the vApplicationSetupTimerInterrupt() callback
- * function - in this case the interrupt generated by the AXI timer.  It is
- * provided as an application callback because the kernel will run on lots of
- * different MicroBlaze and FPGA configurations - not all of which will have the
- * same timer peripherals defined or available.  This example uses the AXI Timer 0.
- * If that is available on your hardware platform then this example callback
- * implementation should not require modification provided the example definition
- * of vApplicationSetupTimerInterrupt() is also not modified.
- */
-void vApplicationClearTimerInterrupt( void );
-
-/*
- * vPortExceptionsInstallHandlers() is only available when the MicroBlaze
- * is configured to include exception functionality, and
- * configINSTALL_EXCEPTION_HANDLERS is set to 1 in FreeRTOSConfig.h.
- *
- * vPortExceptionsInstallHandlers() installs the FreeRTOS exception handler
- * for every possible exception cause.
- *
- * vPortExceptionsInstallHandlers() can be called explicitly from application
- * code.  After that is done, the default FreeRTOS exception handler that will
- * have been installed can be replaced for any specific exception cause by using
- * the standard Xilinx library function microblaze_register_exception_handler().
- *
- * If vPortExceptionsInstallHandlers() is not called explicitly by the
- * application, it will be called automatically by the kernel the first time
- * xPortInstallInterruptHandler() is called.  At that time, any exception
- * handlers that may have already been installed will be replaced.
- *
- * See the description of vApplicationExceptionRegisterDump() for information
- * on the processing performed by the FreeRTOS exception handler.
- */
-void vPortExceptionsInstallHandlers( void );
-
-/*
- * The FreeRTOS exception handler fills an xPortRegisterDump structure (defined
- * in portmacro.h) with the MicroBlaze context, as it was at the time the
- * exception occurred.  The exception handler then calls
- * vApplicationExceptionRegisterDump(), passing in the completed
- * xPortRegisterDump structure as its parameter.
- *
- * The FreeRTOS kernel provides its own implementation of
- * vApplicationExceptionRegisterDump(), but the kernel provided implementation
- * is declared as being 'weak'.  The weak definition allows the application
- * writer to provide their own implementation, should they wish to use the
- * register dump information.  For example, an implementation could be provided
- * that wrote the register dump data to a display, or a UART port.
- */
-void vApplicationExceptionRegisterDump( xPortRegisterDump *xRegisterDump );
-
-
-#ifdef __cplusplus
-}
-#endif
-
-#endif /* PORTMACRO_H */
-
-=======
-/*
- * FreeRTOS Kernel <DEVELOPMENT BRANCH>
- * Copyright (C) 2021 Amazon.com, Inc. or its affiliates.  All Rights Reserved.
- *
- * SPDX-License-Identifier: MIT
- *
- * Permission is hereby granted, free of charge, to any person obtaining a copy of
- * this software and associated documentation files (the "Software"), to deal in
- * the Software without restriction, including without limitation the rights to
- * use, copy, modify, merge, publish, distribute, sublicense, and/or sell copies of
- * the Software, and to permit persons to whom the Software is furnished to do so,
- * subject to the following conditions:
- *
- * The above copyright notice and this permission notice shall be included in all
- * copies or substantial portions of the Software.
- *
- * THE SOFTWARE IS PROVIDED "AS IS", WITHOUT WARRANTY OF ANY KIND, EXPRESS OR
- * IMPLIED, INCLUDING BUT NOT LIMITED TO THE WARRANTIES OF MERCHANTABILITY, FITNESS
- * FOR A PARTICULAR PURPOSE AND NONINFRINGEMENT. IN NO EVENT SHALL THE AUTHORS OR
- * COPYRIGHT HOLDERS BE LIABLE FOR ANY CLAIM, DAMAGES OR OTHER LIABILITY, WHETHER
- * IN AN ACTION OF CONTRACT, TORT OR OTHERWISE, ARISING FROM, OUT OF OR IN
- * CONNECTION WITH THE SOFTWARE OR THE USE OR OTHER DEALINGS IN THE SOFTWARE.
- *
- * https://www.FreeRTOS.org
- * https://github.com/FreeRTOS
- *
- */
-
-#ifndef PORTMACRO_H
-#define PORTMACRO_H
-
-#ifdef __cplusplus
-extern "C" {
-#endif
-
-/* BSP includes. */
-#include <mb_interface.h>
-#include <xparameters.h>
-
-/*-----------------------------------------------------------
- * Port specific definitions.
- *
- * The settings in this file configure FreeRTOS correctly for the
- * given hardware and compiler.
- *
- * These settings should not be altered.
- *-----------------------------------------------------------
- */
-
-/* Type definitions. */
-#define portCHAR        char
-#define portFLOAT       float
-#define portDOUBLE      double
-#define portLONG        long
-#define portSHORT       short
-#define portSTACK_TYPE  uint32_t
-#define portBASE_TYPE   long
-
-typedef portSTACK_TYPE StackType_t;
-typedef long BaseType_t;
-typedef unsigned long UBaseType_t;
-
-#if( configTICK_TYPE_WIDTH_IN_BITS == TICK_TYPE_WIDTH_16_BITS )
-    typedef uint16_t TickType_t;
-    #define portMAX_DELAY ( TickType_t ) 0xffff
-#elif ( configTICK_TYPE_WIDTH_IN_BITS == TICK_TYPE_WIDTH_32_BITS )
-    typedef uint32_t TickType_t;
-    #define portMAX_DELAY ( TickType_t ) 0xffffffffUL
-
-    /* 32-bit tick type on a 32-bit architecture, so reads of the tick count do
-    not need to be guarded with a critical section. */
-    #define portTICK_TYPE_IS_ATOMIC 1
-#else
-    #error configTICK_TYPE_WIDTH_IN_BITS set to unsupported tick type width.
-#endif
-/*-----------------------------------------------------------*/
-
-/* Interrupt control macros and functions. */
-void microblaze_disable_interrupts( void );
-void microblaze_enable_interrupts( void );
-#define portDISABLE_INTERRUPTS()    microblaze_disable_interrupts()
-#define portENABLE_INTERRUPTS()     microblaze_enable_interrupts()
-/*-----------------------------------------------------------*/
-
-/* Critical section macros. */
-void vPortEnterCritical( void );
-void vPortExitCritical( void );
-#define portENTER_CRITICAL()        {                                                               \
-                                        extern volatile UBaseType_t uxCriticalNesting;              \
-                                        microblaze_disable_interrupts();                            \
-                                        uxCriticalNesting++;                                        \
-                                    }
-
-#define portEXIT_CRITICAL()         {                                                               \
-                                        extern volatile UBaseType_t uxCriticalNesting;              \
-                                        /* Interrupts are disabled, so we can */                    \
-                                        /* access the variable directly. */                         \
-                                        uxCriticalNesting--;                                        \
-                                        if( uxCriticalNesting == 0 )                                \
-                                        {                                                           \
-                                            /* The nesting has unwound and we                       \
-                                            can enable interrupts again. */                         \
-                                            portENABLE_INTERRUPTS();                                \
-                                        }                                                           \
-                                    }
-
-/*-----------------------------------------------------------*/
-
-/* The yield macro maps directly to the vPortYield() function. */
-void vPortYield( void );
-#define portYIELD() vPortYield()
-
-/* portYIELD_FROM_ISR() does not directly call vTaskSwitchContext(), but instead
-sets a flag to say that a yield has been requested.  The interrupt exit code
-then checks this flag, and calls vTaskSwitchContext() before restoring a task
-context, if the flag is not false.  This is done to prevent multiple calls to
-vTaskSwitchContext() being made from a single interrupt, as a single interrupt
-can result in multiple peripherals being serviced. */
-extern volatile uint32_t ulTaskSwitchRequested;
-#define portYIELD_FROM_ISR( x ) do { if( ( x ) != pdFALSE ) ulTaskSwitchRequested = 1; } while( 0 )
-
-#if( configUSE_PORT_OPTIMISED_TASK_SELECTION == 1 )
-
-    /* Generic helper function. */
-    __attribute__( ( always_inline ) ) static inline uint8_t ucPortCountLeadingZeros( uint32_t ulBitmap )
-    {
-    uint8_t ucReturn;
-
-        __asm volatile ( "clz %0, %1" : "=r" ( ucReturn ) : "r" ( ulBitmap ) );
-        return ucReturn;
-    }
-
-    /* Check the configuration. */
-    #if( configMAX_PRIORITIES > 32 )
-        #error configUSE_PORT_OPTIMISED_TASK_SELECTION can only be set to 1 when configMAX_PRIORITIES is less than or equal to 32.  It is very rare that a system requires more than 10 to 15 difference priorities as tasks that share a priority will time slice.
-    #endif
-
-    /* Store/clear the ready priorities in a bit map. */
-    #define portRECORD_READY_PRIORITY( uxPriority, uxReadyPriorities ) ( uxReadyPriorities ) |= ( 1UL << ( uxPriority ) )
-    #define portRESET_READY_PRIORITY( uxPriority, uxReadyPriorities ) ( uxReadyPriorities ) &= ~( 1UL << ( uxPriority ) )
-
-    /*-----------------------------------------------------------*/
-
-    #define portGET_HIGHEST_PRIORITY( uxTopPriority, uxReadyPriorities ) uxTopPriority = ( 31UL - ( uint32_t ) ucPortCountLeadingZeros( ( uxReadyPriorities ) ) )
-
-#endif /* configUSE_PORT_OPTIMISED_TASK_SELECTION */
-
-/*-----------------------------------------------------------*/
-
-/* Hardware specifics. */
-#define portBYTE_ALIGNMENT          4
-#define portSTACK_GROWTH            ( -1 )
-#define portTICK_PERIOD_MS          ( ( TickType_t ) 1000 / configTICK_RATE_HZ )
-#define portNOP()                   asm volatile ( "NOP" )
-#define portMEMORY_BARRIER()        asm volatile ( "" ::: "memory" )
-/*-----------------------------------------------------------*/
-
-#if( XPAR_MICROBLAZE_USE_STACK_PROTECTION )
-#define portHAS_STACK_OVERFLOW_CHECKING 1
-#endif
-/*-----------------------------------------------------------*/
-
-/* Task function macros as described on the FreeRTOS.org WEB site. */
-#define portTASK_FUNCTION_PROTO( vFunction, pvParameters ) void vFunction( void *pvParameters )
-#define portTASK_FUNCTION( vFunction, pvParameters ) void vFunction( void *pvParameters )
-/*-----------------------------------------------------------*/
-
-/* The following structure is used by the FreeRTOS exception handler.  It is
-filled with the MicroBlaze context as it was at the time the exception occurred.
-This is done as an aid to debugging exception occurrences. */
-typedef struct PORT_REGISTER_DUMP
-{
-    /* The following structure members hold the values of the MicroBlaze
-    registers at the time the exception was raised. */
-    uint32_t ulR1_SP;
-    uint32_t ulR2_small_data_area;
-    uint32_t ulR3;
-    uint32_t ulR4;
-    uint32_t ulR5;
-    uint32_t ulR6;
-    uint32_t ulR7;
-    uint32_t ulR8;
-    uint32_t ulR9;
-    uint32_t ulR10;
-    uint32_t ulR11;
-    uint32_t ulR12;
-    uint32_t ulR13_read_write_small_data_area;
-    uint32_t ulR14_return_address_from_interrupt;
-    uint32_t ulR15_return_address_from_subroutine;
-    uint32_t ulR16_return_address_from_trap;
-    uint32_t ulR17_return_address_from_exceptions; /* The exception entry code will copy the BTR into R17 if the exception occurred in the delay slot of a branch instruction. */
-    uint32_t ulR18;
-    uint32_t ulR19;
-    uint32_t ulR20;
-    uint32_t ulR21;
-    uint32_t ulR22;
-    uint32_t ulR23;
-    uint32_t ulR24;
-    uint32_t ulR25;
-    uint32_t ulR26;
-    uint32_t ulR27;
-    uint32_t ulR28;
-    uint32_t ulR29;
-    uint32_t ulR30;
-    uint32_t ulR31;
-    uint32_t ulPC;
-    uint32_t ulESR;
-    uint32_t ulMSR;
-    uint32_t ulEAR;
-    uint32_t ulFSR;
-    uint32_t ulEDR;
-
-    /* A human readable description of the exception cause.  The strings used
-    are the same as the #define constant names found in the
-    microblaze_exceptions_i.h header file */
-    int8_t *pcExceptionCause;
-
-    /* The human readable name of the task that was running at the time the
-    exception occurred.  This is the name that was given to the task when the
-    task was created using the FreeRTOS xTaskCreate() API function. */
-    char *pcCurrentTaskName;
-
-    /* The handle of the task that was running a the time the exception
-    occurred. */
-    void * xCurrentTaskHandle;
-
-} xPortRegisterDump;
-
-
-/*
- * Installs pxHandler as the interrupt handler for the peripheral specified by
- * the ucInterruptID parameter.
- *
- * ucInterruptID:
- *
- * The ID of the peripheral that will have pxHandler assigned as its interrupt
- * handler.  Peripheral IDs are defined in the xparameters.h header file, which
- * is itself part of the BSP project.  For example, in the official demo
- * application for this port, xparameters.h defines the following IDs for the
- * four possible interrupt sources:
- *
- * XPAR_INTC_0_UARTLITE_1_VEC_ID  -  for the UARTlite peripheral.
- * XPAR_INTC_0_TMRCTR_0_VEC_ID    -  for the AXI Timer 0 peripheral.
- * XPAR_INTC_0_EMACLITE_0_VEC_ID  -  for the Ethernet lite peripheral.
- * XPAR_INTC_0_GPIO_1_VEC_ID      -  for the button inputs.
- *
- *
- * pxHandler:
- *
- * A pointer to the interrupt handler function itself.  This must be a void
- * function that takes a (void *) parameter.
- *
- *
- * pvCallBackRef:
- *
- * The parameter passed into the handler function.  In many cases this will not
- * be used and can be NULL.  Some times it is used to pass in a reference to
- * the peripheral instance variable, so it can be accessed from inside the
- * handler function.
- *
- *
- * pdPASS is returned if the function executes successfully.  Any other value
- * being returned indicates that the function did not execute correctly.
- */
-BaseType_t xPortInstallInterruptHandler( uint8_t ucInterruptID, XInterruptHandler pxHandler, void *pvCallBackRef );
-
-
-/*
- * Enables the interrupt, within the interrupt controller, for the peripheral
- * specified by the ucInterruptID parameter.
- *
- * ucInterruptID:
- *
- * The ID of the peripheral that will have its interrupt enabled in the
- * interrupt controller.  Peripheral IDs are defined in the xparameters.h header
- * file, which is itself part of the BSP project.  For example, in the official
- * demo application for this port, xparameters.h defines the following IDs for
- * the four possible interrupt sources:
- *
- * XPAR_INTC_0_UARTLITE_1_VEC_ID  -  for the UARTlite peripheral.
- * XPAR_INTC_0_TMRCTR_0_VEC_ID    -  for the AXI Timer 0 peripheral.
- * XPAR_INTC_0_EMACLITE_0_VEC_ID  -  for the Ethernet lite peripheral.
- * XPAR_INTC_0_GPIO_1_VEC_ID      -  for the button inputs.
- *
- */
-void vPortEnableInterrupt( uint8_t ucInterruptID );
-
-/*
- * Disables the interrupt, within the interrupt controller, for the peripheral
- * specified by the ucInterruptID parameter.
- *
- * ucInterruptID:
- *
- * The ID of the peripheral that will have its interrupt disabled in the
- * interrupt controller.  Peripheral IDs are defined in the xparameters.h header
- * file, which is itself part of the BSP project.  For example, in the official
- * demo application for this port, xparameters.h defines the following IDs for
- * the four possible interrupt sources:
- *
- * XPAR_INTC_0_UARTLITE_1_VEC_ID  -  for the UARTlite peripheral.
- * XPAR_INTC_0_TMRCTR_0_VEC_ID    -  for the AXI Timer 0 peripheral.
- * XPAR_INTC_0_EMACLITE_0_VEC_ID  -  for the Ethernet lite peripheral.
- * XPAR_INTC_0_GPIO_1_VEC_ID      -  for the button inputs.
- *
- */
-void vPortDisableInterrupt( uint8_t ucInterruptID );
-
-/*
- * This is an application defined callback function used to install the tick
- * interrupt handler.  It is provided as an application callback because the
- * kernel will run on lots of different MicroBlaze and FPGA configurations - not
- * all of which will have the same timer peripherals defined or available.  This
- * example uses the AXI Timer 0.  If that is available on your hardware platform
- * then this example callback implementation should not require modification.
- * The name of the interrupt handler that should be installed is vPortTickISR(),
- * which the function below declares as an extern.
- */
-void vApplicationSetupTimerInterrupt( void );
-
-/*
- * This is an application defined callback function used to clear whichever
- * interrupt was installed by the the vApplicationSetupTimerInterrupt() callback
- * function - in this case the interrupt generated by the AXI timer.  It is
- * provided as an application callback because the kernel will run on lots of
- * different MicroBlaze and FPGA configurations - not all of which will have the
- * same timer peripherals defined or available.  This example uses the AXI Timer 0.
- * If that is available on your hardware platform then this example callback
- * implementation should not require modification provided the example definition
- * of vApplicationSetupTimerInterrupt() is also not modified.
- */
-void vApplicationClearTimerInterrupt( void );
-
-/*
- * vPortExceptionsInstallHandlers() is only available when the MicroBlaze
- * is configured to include exception functionality, and
- * configINSTALL_EXCEPTION_HANDLERS is set to 1 in FreeRTOSConfig.h.
- *
- * vPortExceptionsInstallHandlers() installs the FreeRTOS exception handler
- * for every possible exception cause.
- *
- * vPortExceptionsInstallHandlers() can be called explicitly from application
- * code.  After that is done, the default FreeRTOS exception handler that will
- * have been installed can be replaced for any specific exception cause by using
- * the standard Xilinx library function microblaze_register_exception_handler().
- *
- * If vPortExceptionsInstallHandlers() is not called explicitly by the
- * application, it will be called automatically by the kernel the first time
- * xPortInstallInterruptHandler() is called.  At that time, any exception
- * handlers that may have already been installed will be replaced.
- *
- * See the description of vApplicationExceptionRegisterDump() for information
- * on the processing performed by the FreeRTOS exception handler.
- */
-void vPortExceptionsInstallHandlers( void );
-
-/*
- * The FreeRTOS exception handler fills an xPortRegisterDump structure (defined
- * in portmacro.h) with the MicroBlaze context, as it was at the time the
- * exception occurred.  The exception handler then calls
- * vApplicationExceptionRegisterDump(), passing in the completed
- * xPortRegisterDump structure as its parameter.
- *
- * The FreeRTOS kernel provides its own implementation of
- * vApplicationExceptionRegisterDump(), but the kernel provided implementation
- * is declared as being 'weak'.  The weak definition allows the application
- * writer to provide their own implementation, should they wish to use the
- * register dump information.  For example, an implementation could be provided
- * that wrote the register dump data to a display, or a UART port.
- */
-void vApplicationExceptionRegisterDump( xPortRegisterDump *xRegisterDump );
-
-
-#ifdef __cplusplus
-}
-#endif
-
-#endif /* PORTMACRO_H */
->>>>>>> 99797e14
+/*
+ * FreeRTOS Kernel <DEVELOPMENT BRANCH>
+ * Copyright (C) 2021 Amazon.com, Inc. or its affiliates.  All Rights Reserved.
+ *
+ * SPDX-License-Identifier: MIT
+ *
+ * Permission is hereby granted, free of charge, to any person obtaining a copy of
+ * this software and associated documentation files (the "Software"), to deal in
+ * the Software without restriction, including without limitation the rights to
+ * use, copy, modify, merge, publish, distribute, sublicense, and/or sell copies of
+ * the Software, and to permit persons to whom the Software is furnished to do so,
+ * subject to the following conditions:
+ *
+ * The above copyright notice and this permission notice shall be included in all
+ * copies or substantial portions of the Software.
+ *
+ * THE SOFTWARE IS PROVIDED "AS IS", WITHOUT WARRANTY OF ANY KIND, EXPRESS OR
+ * IMPLIED, INCLUDING BUT NOT LIMITED TO THE WARRANTIES OF MERCHANTABILITY, FITNESS
+ * FOR A PARTICULAR PURPOSE AND NONINFRINGEMENT. IN NO EVENT SHALL THE AUTHORS OR
+ * COPYRIGHT HOLDERS BE LIABLE FOR ANY CLAIM, DAMAGES OR OTHER LIABILITY, WHETHER
+ * IN AN ACTION OF CONTRACT, TORT OR OTHERWISE, ARISING FROM, OUT OF OR IN
+ * CONNECTION WITH THE SOFTWARE OR THE USE OR OTHER DEALINGS IN THE SOFTWARE.
+ *
+ * https://www.FreeRTOS.org
+ * https://github.com/FreeRTOS
+ *
+ */
+
+#ifndef PORTMACRO_H
+#define PORTMACRO_H
+
+#ifdef __cplusplus
+extern "C" {
+#endif
+
+/* BSP includes. */
+#include <mb_interface.h>
+#include <xparameters.h>
+
+/*-----------------------------------------------------------
+ * Port specific definitions.
+ *
+ * The settings in this file configure FreeRTOS correctly for the
+ * given hardware and compiler.
+ *
+ * These settings should not be altered.
+ *-----------------------------------------------------------
+ */
+
+/* Type definitions. */
+#define portCHAR		char
+#define portFLOAT		float
+#define portDOUBLE		double
+#define portLONG		long
+#define portSHORT		short
+#ifdef __arch64__
+#define portSTACK_TYPE	size_t
+typedef uint64_t UBaseType_t;
+#else
+#define portSTACK_TYPE	uint32_t
+typedef unsigned long UBaseType_t;
+#endif
+#define portBASE_TYPE	long
+
+typedef portSTACK_TYPE StackType_t;
+typedef long BaseType_t;
+
+
+#if( configTICK_TYPE_WIDTH_IN_BITS == TICK_TYPE_WIDTH_16_BITS )
+    typedef uint16_t TickType_t;
+    #define portMAX_DELAY ( TickType_t ) 0xffff
+#elif ( configTICK_TYPE_WIDTH_IN_BITS == TICK_TYPE_WIDTH_32_BITS )
+    typedef uint32_t TickType_t;
+    #define portMAX_DELAY ( TickType_t ) 0xffffffffUL
+
+    /* 32-bit tick type on a 32-bit architecture, so reads of the tick count do
+    not need to be guarded with a critical section. */
+    #define portTICK_TYPE_IS_ATOMIC 1
+#else
+    #error configTICK_TYPE_WIDTH_IN_BITS set to unsupported tick type width.
+#endif
+/*-----------------------------------------------------------*/
+
+/* Interrupt control macros and functions. */
+void microblaze_disable_interrupts( void );
+void microblaze_enable_interrupts( void );
+#define portDISABLE_INTERRUPTS()    microblaze_disable_interrupts()
+#define portENABLE_INTERRUPTS()     microblaze_enable_interrupts()
+/*-----------------------------------------------------------*/
+
+/* Critical section macros. */
+void vPortEnterCritical( void );
+void vPortExitCritical( void );
+#define portENTER_CRITICAL()        {                                                               \
+                                        extern volatile UBaseType_t uxCriticalNesting;              \
+                                        microblaze_disable_interrupts();                            \
+                                        uxCriticalNesting++;                                        \
+                                    }
+
+#define portEXIT_CRITICAL()         {                                                               \
+                                        extern volatile UBaseType_t uxCriticalNesting;              \
+                                        /* Interrupts are disabled, so we can */                    \
+                                        /* access the variable directly. */                         \
+                                        uxCriticalNesting--;                                        \
+                                        if( uxCriticalNesting == 0 )                                \
+                                        {                                                           \
+                                            /* The nesting has unwound and we                       \
+                                            can enable interrupts again. */                         \
+                                            portENABLE_INTERRUPTS();                                \
+                                        }                                                           \
+                                    }
+
+/*-----------------------------------------------------------*/
+
+/* The yield macro maps directly to the vPortYield() function. */
+void vPortYield( void );
+#define portYIELD() vPortYield()
+
+/* portYIELD_FROM_ISR() does not directly call vTaskSwitchContext(), but instead
+sets a flag to say that a yield has been requested.  The interrupt exit code
+then checks this flag, and calls vTaskSwitchContext() before restoring a task
+context, if the flag is not false.  This is done to prevent multiple calls to
+vTaskSwitchContext() being made from a single interrupt, as a single interrupt
+can result in multiple peripherals being serviced. */
+extern volatile uint32_t ulTaskSwitchRequested;
+#define portYIELD_FROM_ISR( x ) do { if( ( x ) != pdFALSE ) ulTaskSwitchRequested = 1; } while( 0 )
+
+#if( configUSE_PORT_OPTIMISED_TASK_SELECTION == 1 )
+
+    /* Generic helper function. */
+    __attribute__( ( always_inline ) ) static inline uint8_t ucPortCountLeadingZeros( uint32_t ulBitmap )
+    {
+    uint8_t ucReturn;
+
+        __asm volatile ( "clz %0, %1" : "=r" ( ucReturn ) : "r" ( ulBitmap ) );
+        return ucReturn;
+    }
+
+    /* Check the configuration. */
+    #if( configMAX_PRIORITIES > 32 )
+        #error configUSE_PORT_OPTIMISED_TASK_SELECTION can only be set to 1 when configMAX_PRIORITIES is less than or equal to 32.  It is very rare that a system requires more than 10 to 15 difference priorities as tasks that share a priority will time slice.
+    #endif
+
+    /* Store/clear the ready priorities in a bit map. */
+    #define portRECORD_READY_PRIORITY( uxPriority, uxReadyPriorities ) ( uxReadyPriorities ) |= ( 1UL << ( uxPriority ) )
+    #define portRESET_READY_PRIORITY( uxPriority, uxReadyPriorities ) ( uxReadyPriorities ) &= ~( 1UL << ( uxPriority ) )
+
+    /*-----------------------------------------------------------*/
+
+    #define portGET_HIGHEST_PRIORITY( uxTopPriority, uxReadyPriorities ) uxTopPriority = ( 31UL - ( uint32_t ) ucPortCountLeadingZeros( ( uxReadyPriorities ) ) )
+
+#endif /* configUSE_PORT_OPTIMISED_TASK_SELECTION */
+
+/*-----------------------------------------------------------*/
+
+/* Hardware specifics. */
+#ifdef __arch64__
+#define portBYTE_ALIGNMENT          8
+#else
+#define portBYTE_ALIGNMENT			4
+#endif
+#define portSTACK_GROWTH			( -1 )
+#define portTICK_PERIOD_MS			( ( TickType_t ) 1000 / configTICK_RATE_HZ )
+#define portNOP()					asm volatile ( "NOP" )
+/*-----------------------------------------------------------*/
+
+#if( XPAR_MICROBLAZE_USE_STACK_PROTECTION )
+#define portHAS_STACK_OVERFLOW_CHECKING 1
+#endif
+/*-----------------------------------------------------------*/
+
+/* Task function macros as described on the FreeRTOS.org WEB site. */
+#define portTASK_FUNCTION_PROTO( vFunction, pvParameters ) void vFunction( void *pvParameters )
+#define portTASK_FUNCTION( vFunction, pvParameters ) void vFunction( void *pvParameters )
+/*-----------------------------------------------------------*/
+
+/* The following structure is used by the FreeRTOS exception handler.  It is
+filled with the MicroBlaze context as it was at the time the exception occurred.
+This is done as an aid to debugging exception occurrences. */
+typedef struct PORT_REGISTER_DUMP
+{
+	/* The following structure members hold the values of the MicroBlaze
+	registers at the time the exception was raised. */
+	UINTPTR ulR1_SP;
+	UINTPTR ulR2_small_data_area;
+	UINTPTR ulR3;
+	UINTPTR ulR4;
+	UINTPTR ulR5;
+	UINTPTR ulR6;
+	UINTPTR ulR7;
+	UINTPTR ulR8;
+	UINTPTR ulR9;
+	UINTPTR ulR10;
+	UINTPTR ulR11;
+	UINTPTR ulR12;
+	UINTPTR ulR13_read_write_small_data_area;
+	UINTPTR ulR14_return_address_from_interrupt;
+	UINTPTR ulR15_return_address_from_subroutine;
+	UINTPTR ulR16_return_address_from_trap;
+	UINTPTR ulR17_return_address_from_exceptions; /* The exception entry code will copy the BTR into R17 if the exception occurred in the delay slot of a branch instruction. */
+	UINTPTR ulR18;
+	UINTPTR ulR19;
+	UINTPTR ulR20;
+	UINTPTR ulR21;
+	UINTPTR ulR22;
+	UINTPTR ulR23;
+	UINTPTR ulR24;
+	UINTPTR ulR25;
+	UINTPTR ulR26;
+	UINTPTR ulR27;
+	UINTPTR ulR28;
+	UINTPTR ulR29;
+	UINTPTR ulR30;
+	UINTPTR ulR31;
+	UINTPTR ulPC;
+	UINTPTR ulESR;
+	UINTPTR ulMSR;
+	UINTPTR ulEAR;
+	UINTPTR ulFSR;
+	UINTPTR ulEDR;
+
+	/* A human readable description of the exception cause.  The strings used
+	are the same as the #define constant names found in the
+	microblaze_exceptions_i.h header file */
+	int8_t *pcExceptionCause;
+
+	/* The human readable name of the task that was running at the time the
+	exception occurred.  This is the name that was given to the task when the
+	task was created using the FreeRTOS xTaskCreate() API function. */
+	char *pcCurrentTaskName;
+
+	/* The handle of the task that was running a the time the exception
+	occurred. */
+	void * xCurrentTaskHandle;
+
+} xPortRegisterDump;
+
+
+/*
+ * Installs pxHandler as the interrupt handler for the peripheral specified by
+ * the ucInterruptID parameter.
+ *
+ * ucInterruptID:
+ *
+ * The ID of the peripheral that will have pxHandler assigned as its interrupt
+ * handler.  Peripheral IDs are defined in the xparameters.h header file, which
+ * is itself part of the BSP project.  For example, in the official demo
+ * application for this port, xparameters.h defines the following IDs for the
+ * four possible interrupt sources:
+ *
+ * XPAR_INTC_0_UARTLITE_1_VEC_ID  -  for the UARTlite peripheral.
+ * XPAR_INTC_0_TMRCTR_0_VEC_ID    -  for the AXI Timer 0 peripheral.
+ * XPAR_INTC_0_EMACLITE_0_VEC_ID  -  for the Ethernet lite peripheral.
+ * XPAR_INTC_0_GPIO_1_VEC_ID      -  for the button inputs.
+ *
+ *
+ * pxHandler:
+ *
+ * A pointer to the interrupt handler function itself.  This must be a void
+ * function that takes a (void *) parameter.
+ *
+ *
+ * pvCallBackRef:
+ *
+ * The parameter passed into the handler function.  In many cases this will not
+ * be used and can be NULL.  Some times it is used to pass in a reference to
+ * the peripheral instance variable, so it can be accessed from inside the
+ * handler function.
+ *
+ *
+ * pdPASS is returned if the function executes successfully.  Any other value
+ * being returned indicates that the function did not execute correctly.
+ */
+BaseType_t xPortInstallInterruptHandler( uint8_t ucInterruptID, XInterruptHandler pxHandler, void *pvCallBackRef );
+
+
+/*
+ * Enables the interrupt, within the interrupt controller, for the peripheral
+ * specified by the ucInterruptID parameter.
+ *
+ * ucInterruptID:
+ *
+ * The ID of the peripheral that will have its interrupt enabled in the
+ * interrupt controller.  Peripheral IDs are defined in the xparameters.h header
+ * file, which is itself part of the BSP project.  For example, in the official
+ * demo application for this port, xparameters.h defines the following IDs for
+ * the four possible interrupt sources:
+ *
+ * XPAR_INTC_0_UARTLITE_1_VEC_ID  -  for the UARTlite peripheral.
+ * XPAR_INTC_0_TMRCTR_0_VEC_ID    -  for the AXI Timer 0 peripheral.
+ * XPAR_INTC_0_EMACLITE_0_VEC_ID  -  for the Ethernet lite peripheral.
+ * XPAR_INTC_0_GPIO_1_VEC_ID      -  for the button inputs.
+ *
+ */
+void vPortEnableInterrupt( uint8_t ucInterruptID );
+
+/*
+ * Disables the interrupt, within the interrupt controller, for the peripheral
+ * specified by the ucInterruptID parameter.
+ *
+ * ucInterruptID:
+ *
+ * The ID of the peripheral that will have its interrupt disabled in the
+ * interrupt controller.  Peripheral IDs are defined in the xparameters.h header
+ * file, which is itself part of the BSP project.  For example, in the official
+ * demo application for this port, xparameters.h defines the following IDs for
+ * the four possible interrupt sources:
+ *
+ * XPAR_INTC_0_UARTLITE_1_VEC_ID  -  for the UARTlite peripheral.
+ * XPAR_INTC_0_TMRCTR_0_VEC_ID    -  for the AXI Timer 0 peripheral.
+ * XPAR_INTC_0_EMACLITE_0_VEC_ID  -  for the Ethernet lite peripheral.
+ * XPAR_INTC_0_GPIO_1_VEC_ID      -  for the button inputs.
+ *
+ */
+void vPortDisableInterrupt( uint8_t ucInterruptID );
+
+/*
+ * This is an application defined callback function used to install the tick
+ * interrupt handler.  It is provided as an application callback because the
+ * kernel will run on lots of different MicroBlaze and FPGA configurations - not
+ * all of which will have the same timer peripherals defined or available.  This
+ * example uses the AXI Timer 0.  If that is available on your hardware platform
+ * then this example callback implementation should not require modification.
+ * The name of the interrupt handler that should be installed is vPortTickISR(),
+ * which the function below declares as an extern.
+ */
+void vApplicationSetupTimerInterrupt( void );
+
+/*
+ * This is an application defined callback function used to clear whichever
+ * interrupt was installed by the the vApplicationSetupTimerInterrupt() callback
+ * function - in this case the interrupt generated by the AXI timer.  It is
+ * provided as an application callback because the kernel will run on lots of
+ * different MicroBlaze and FPGA configurations - not all of which will have the
+ * same timer peripherals defined or available.  This example uses the AXI Timer 0.
+ * If that is available on your hardware platform then this example callback
+ * implementation should not require modification provided the example definition
+ * of vApplicationSetupTimerInterrupt() is also not modified.
+ */
+void vApplicationClearTimerInterrupt( void );
+
+/*
+ * vPortExceptionsInstallHandlers() is only available when the MicroBlaze
+ * is configured to include exception functionality, and
+ * configINSTALL_EXCEPTION_HANDLERS is set to 1 in FreeRTOSConfig.h.
+ *
+ * vPortExceptionsInstallHandlers() installs the FreeRTOS exception handler
+ * for every possible exception cause.
+ *
+ * vPortExceptionsInstallHandlers() can be called explicitly from application
+ * code.  After that is done, the default FreeRTOS exception handler that will
+ * have been installed can be replaced for any specific exception cause by using
+ * the standard Xilinx library function microblaze_register_exception_handler().
+ *
+ * If vPortExceptionsInstallHandlers() is not called explicitly by the
+ * application, it will be called automatically by the kernel the first time
+ * xPortInstallInterruptHandler() is called.  At that time, any exception
+ * handlers that may have already been installed will be replaced.
+ *
+ * See the description of vApplicationExceptionRegisterDump() for information
+ * on the processing performed by the FreeRTOS exception handler.
+ */
+void vPortExceptionsInstallHandlers( void );
+
+/*
+ * The FreeRTOS exception handler fills an xPortRegisterDump structure (defined
+ * in portmacro.h) with the MicroBlaze context, as it was at the time the
+ * exception occurred.  The exception handler then calls
+ * vApplicationExceptionRegisterDump(), passing in the completed
+ * xPortRegisterDump structure as its parameter.
+ *
+ * The FreeRTOS kernel provides its own implementation of
+ * vApplicationExceptionRegisterDump(), but the kernel provided implementation
+ * is declared as being 'weak'.  The weak definition allows the application
+ * writer to provide their own implementation, should they wish to use the
+ * register dump information.  For example, an implementation could be provided
+ * that wrote the register dump data to a display, or a UART port.
+ */
+void vApplicationExceptionRegisterDump( xPortRegisterDump *xRegisterDump );
+
+
+#ifdef __cplusplus
+}
+#endif
+
+#endif /* PORTMACRO_H */