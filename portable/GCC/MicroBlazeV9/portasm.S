<<<<<<< HEAD
/*
 * FreeRTOS Kernel <DEVELOPMENT BRANCH>
 * Copyright (C) 2021 Amazon.com, Inc. or its affiliates.  All Rights Reserved.
 *
 * SPDX-License-Identifier: MIT
 *
 * Permission is hereby granted, free of charge, to any person obtaining a copy of
 * this software and associated documentation files (the "Software"), to deal in
 * the Software without restriction, including without limitation the rights to
 * use, copy, modify, merge, publish, distribute, sublicense, and/or sell copies of
 * the Software, and to permit persons to whom the Software is furnished to do so,
 * subject to the following conditions:
 *
 * The above copyright notice and this permission notice shall be included in all
 * copies or substantial portions of the Software.
 *
 * THE SOFTWARE IS PROVIDED "AS IS", WITHOUT WARRANTY OF ANY KIND, EXPRESS OR
 * IMPLIED, INCLUDING BUT NOT LIMITED TO THE WARRANTIES OF MERCHANTABILITY, FITNESS
 * FOR A PARTICULAR PURPOSE AND NONINFRINGEMENT. IN NO EVENT SHALL THE AUTHORS OR
 * COPYRIGHT HOLDERS BE LIABLE FOR ANY CLAIM, DAMAGES OR OTHER LIABILITY, WHETHER
 * IN AN ACTION OF CONTRACT, TORT OR OTHERWISE, ARISING FROM, OUT OF OR IN
 * CONNECTION WITH THE SOFTWARE OR THE USE OR OTHER DEALINGS IN THE SOFTWARE.
 *
 * https://www.FreeRTOS.org
 * https://github.com/FreeRTOS
 *
 */

/* FreeRTOS includes. */
#include "FreeRTOSConfig.h"

/* Xilinx library includes. */
#include "microblaze_exceptions_g.h"
#include "xparameters.h"

#include "microblaze_instructions.h"
/* The context is oversized to allow functions called from the ISR to write
back into the caller stack. */
#if defined (__arch64__)
#if( XPAR_MICROBLAZE_USE_FPU != 0 )
	#define portCONTEXT_SIZE 272
	#define portMINUS_CONTEXT_SIZE -272
#else
	#define portCONTEXT_SIZE 264
	#define portMINUS_CONTEXT_SIZE -264
#endif
#else
#if( XPAR_MICROBLAZE_USE_FPU != 0 )
	#define portCONTEXT_SIZE 136
	#define portMINUS_CONTEXT_SIZE -136
#else
	#define portCONTEXT_SIZE 132
	#define portMINUS_CONTEXT_SIZE -132
#endif
#endif

/* Offsets from the stack pointer at which saved registers are placed. */
#if defined (__arch64__)
#define portR31_OFFSET	8
#define portR30_OFFSET	16
#define portR29_OFFSET	24
#define portR28_OFFSET	32
#define portR27_OFFSET	40
#define portR26_OFFSET	48
#define portR25_OFFSET	56
#define portR24_OFFSET	64
#define portR23_OFFSET	72
#define portR22_OFFSET	80
#define portR21_OFFSET	88
#define portR20_OFFSET	96
#define portR19_OFFSET	104
#define portR18_OFFSET	112
#define portR17_OFFSET	120
#define portR16_OFFSET	128
#define portR15_OFFSET	136
#define portR14_OFFSET	144
#define portR13_OFFSET	152
#define portR12_OFFSET	160
#define portR11_OFFSET	168
#define portR10_OFFSET	176
#define portR9_OFFSET	184
#define portR8_OFFSET	192
#define portR7_OFFSET	200
#define portR6_OFFSET	208
#define portR5_OFFSET	216
#define portR4_OFFSET	224
#define portR3_OFFSET	232
#define portR2_OFFSET	240
#define portCRITICAL_NESTING_OFFSET 248
#define portMSR_OFFSET 256
#define portFSR_OFFSET 264
#else
#define portR31_OFFSET	4
#define portR30_OFFSET	8
#define portR29_OFFSET	12
#define portR28_OFFSET	16
#define portR27_OFFSET	20
#define portR26_OFFSET	24
#define portR25_OFFSET	28
#define portR24_OFFSET	32
#define portR23_OFFSET	36
#define portR22_OFFSET	40
#define portR21_OFFSET	44
#define portR20_OFFSET	48
#define portR19_OFFSET	52
#define portR18_OFFSET	56
#define portR17_OFFSET	60
#define portR16_OFFSET	64
#define portR15_OFFSET	68
#define portR14_OFFSET	72
#define portR13_OFFSET	76
#define portR12_OFFSET	80
#define portR11_OFFSET	84
#define portR10_OFFSET	88
#define portR9_OFFSET	92
#define portR8_OFFSET	96
#define portR7_OFFSET	100
#define portR6_OFFSET	104
#define portR5_OFFSET	108
#define portR4_OFFSET	112
#define portR3_OFFSET	116
#define portR2_OFFSET	120
#define portCRITICAL_NESTING_OFFSET 124
#define portMSR_OFFSET 128
#define portFSR_OFFSET 132
#endif

	.extern pxCurrentTCB
	.extern XIntc_DeviceInterruptHandler
	.extern vTaskSwitchContext
	.extern uxCriticalNesting
	.extern pulISRStack
	.extern ulTaskSwitchRequested
	.extern vPortExceptionHandler
	.extern pulStackPointerOnFunctionEntry

	.global _interrupt_handler
	.global VPortYieldASM
	.global vPortStartFirstTask
	.global vPortExceptionHandlerEntry


.macro portSAVE_CONTEXT

	/* Make room for the context on the stack. */
	ADDLIK r1, r1, portMINUS_CONTEXT_SIZE

	/* Stack general registers. */
	SI r31, r1, portR31_OFFSET
	SI r30, r1, portR30_OFFSET
	SI r29, r1, portR29_OFFSET
	SI r28, r1, portR28_OFFSET
	SI r27, r1, portR27_OFFSET
	SI r26, r1, portR26_OFFSET
	SI r25, r1, portR25_OFFSET
	SI r24, r1, portR24_OFFSET
	SI r23, r1, portR23_OFFSET
	SI r22, r1, portR22_OFFSET
	SI r21, r1, portR21_OFFSET
	SI r20, r1, portR20_OFFSET
	SI r19, r1, portR19_OFFSET
	SI r18, r1, portR18_OFFSET
	SI r17, r1, portR17_OFFSET
	SI r16, r1, portR16_OFFSET
	SI r15, r1, portR15_OFFSET
	/* R14 is saved later as it needs adjustment if a yield is performed. */
	SI r13, r1, portR13_OFFSET
	SI r12, r1, portR12_OFFSET
	SI r11, r1, portR11_OFFSET
	SI r10, r1, portR10_OFFSET
	SI r9, r1, portR9_OFFSET
	SI r8, r1, portR8_OFFSET
	SI r7, r1, portR7_OFFSET
	SI r6, r1, portR6_OFFSET
	SI r5, r1, portR5_OFFSET
	SI r4, r1, portR4_OFFSET
	SI r3, r1, portR3_OFFSET
	SI r2, r1, portR2_OFFSET

	/* Stack the critical section nesting value. */
	LI r18, r0, uxCriticalNesting
	SI r18, r1, portCRITICAL_NESTING_OFFSET

	/* Stack MSR. */
	mfs r18, rmsr
	SI r18, r1, portMSR_OFFSET

	#if( XPAR_MICROBLAZE_USE_FPU != 0 )
		/* Stack FSR. */
		mfs r18, rfsr
		SI r18, r1, portFSR_OFFSET
	#endif

#if( XPAR_MICROBLAZE_USE_STACK_PROTECTION )
	/* Save the stack limits */
	mfs r18, rslr
	swi r18, r1, portSLR_OFFSET
	mfs r18, rshr
	swi r18, r1, portSHR_OFFSET
#endif

	/* Save the top of stack value to the TCB. */
	LI r3, r0, pxCurrentTCB
	STORE	r1, r0, r3

	.endm

.macro portRESTORE_CONTEXT

	/* Load the top of stack value from the TCB. */
	LI r18, r0, pxCurrentTCB
	LOAD	r1, r0, r18

#if( XPAR_MICROBLAZE_USE_STACK_PROTECTION )
	/* Restore the stack limits -- must not load from r1 (Stack Pointer)
	because if the address of load or store instruction is out of range,
	it will trigger Stack Protection Violation exception. */
	or	r18, r0, r1
	lwi	r12, r18, portSLR_OFFSET
	mts	rslr, r12
	lwi	r12, r18, portSHR_OFFSET
	mts	rshr, r12
#endif

	/* Restore the general registers. */
	LI r31, r1, portR31_OFFSET
	LI r30, r1, portR30_OFFSET
	LI r29, r1, portR29_OFFSET
	LI r28, r1, portR28_OFFSET
	LI r27, r1, portR27_OFFSET
	LI r26, r1, portR26_OFFSET
	LI r25, r1, portR25_OFFSET
	LI r24, r1, portR24_OFFSET
	LI r23, r1, portR23_OFFSET
	LI r22, r1, portR22_OFFSET
	LI r21, r1, portR21_OFFSET
	LI r20, r1, portR20_OFFSET
	LI r19, r1, portR19_OFFSET
	LI r17, r1, portR17_OFFSET
	LI r16, r1, portR16_OFFSET
	LI r15, r1, portR15_OFFSET
	LI r14, r1, portR14_OFFSET
	LI r13, r1, portR13_OFFSET
	LI r12, r1, portR12_OFFSET
	LI r11, r1, portR11_OFFSET
	LI r10, r1, portR10_OFFSET
	LI r9, r1, portR9_OFFSET
	LI r8, r1, portR8_OFFSET
	LI r7, r1, portR7_OFFSET
	LI r6, r1, portR6_OFFSET
	LI r5, r1, portR5_OFFSET
	LI r4, r1, portR4_OFFSET
	LI r3, r1, portR3_OFFSET
	LI r2, r1, portR2_OFFSET

	/* Reload the rmsr from the stack. */
	LI r18, r1, portMSR_OFFSET
	mts rmsr, r18

	#if( XPAR_MICROBLAZE_USE_FPU != 0 )
		/* Reload the FSR from the stack. */
		LI r18, r1, portFSR_OFFSET
		mts rfsr, r18
	#endif

	/* Load the critical nesting value. */
	LI r18, r1, portCRITICAL_NESTING_OFFSET
	SI r18, r0, uxCriticalNesting

	/* Test the critical nesting value.  If it is non zero then the task last
	exited the running state using a yield.  If it is zero, then the task
	last exited the running state through an interrupt. */
	XORI r18, r18, 0
	BNEI r18, exit_from_yield

	/* r18 was being used as a temporary.  Now restore its true value from the
	stack. */
	LI r18, r1, portR18_OFFSET

	/* Remove the stack frame. */
	ADDLIK r1, r1, portCONTEXT_SIZE

	/* Return using rtid so interrupts are re-enabled as this function is
	exited. */
	rtid r14, 0
	OR r0, r0, r0

	.endm

/* This function is used to exit portRESTORE_CONTEXT() if the task being
returned to last left the Running state by calling taskYIELD() (rather than
being preempted by an interrupt). */
	.text
#ifdef __arch64__
	.align  8
#else
        .align  4
#endif

exit_from_yield:

	/* r18 was being used as a temporary.  Now restore its true value from the
	stack. */
	LI r18, r1, portR18_OFFSET

	/* Remove the stack frame. */
	ADDLIK r1, r1, portCONTEXT_SIZE

	/* Return to the task. */
	rtsd r14, 0
	OR r0, r0, r0


	.text

#ifdef __arch64__
	.align  8
#else
        .align  4
#endif

_interrupt_handler:

	portSAVE_CONTEXT

	/* Stack the return address. */
	SI r14, r1, portR14_OFFSET

	/* Switch to the ISR stack. */
	LI r1, r0, pulISRStack

#if( XPAR_MICROBLAZE_USE_STACK_PROTECTION )
	ori r18, r0, _stack_end
	mts rslr, r18
	ori r18, r0, _stack
	mts rshr, r18
#endif

	/* The parameter to the interrupt handler. */
	ORI r5, r0, configINTERRUPT_CONTROLLER_TO_USE

	/* Execute any pending interrupts. */
	BRALID r15, XIntc_DeviceInterruptHandler
	OR r0, r0, r0

	/* See if a new task should be selected to execute. */
	LI r18, r0, ulTaskSwitchRequested
	OR r18, r18, r0

	/* If ulTaskSwitchRequested is already zero, then jump straight to
	restoring the task that is already in the Running state. */
	BEQI r18, task_switch_not_requested

	/* Set ulTaskSwitchRequested back to zero as a task switch is about to be
	performed. */
	SI r0, r0, ulTaskSwitchRequested

	/* ulTaskSwitchRequested was not 0 when tested.  Select the next task to
	execute. */
	BRALID r15, vTaskSwitchContext
	OR r0, r0, r0

task_switch_not_requested:

	/* Restore the context of the next task scheduled to execute. */
	portRESTORE_CONTEXT


	.text
#ifdef __arch64__
	.align  8
#else
        .align  4
#endif

VPortYieldASM:

	portSAVE_CONTEXT

	/* Modify the return address so a return is done to the instruction after
	the call to VPortYieldASM. */
	ADDI r14, r14, 8
	SI r14, r1, portR14_OFFSET

	/* Switch to use the ISR stack. */
	LI r1, r0, pulISRStack

#if( XPAR_MICROBLAZE_USE_STACK_PROTECTION )
	ori r18, r0, _stack_end
	mts rslr, r18
	ori r18, r0, _stack
	mts rshr, r18
#endif

	/* Select the next task to execute. */
	BRALID r15, vTaskSwitchContext
	OR r0, r0, r0

	/* Restore the context of the next task scheduled to execute. */
	portRESTORE_CONTEXT

	.text
#ifdef __arch64__
	.align  8
#else
        .align  4
#endif

vPortStartFirstTask:

	portRESTORE_CONTEXT



#if ( MICROBLAZE_EXCEPTIONS_ENABLED == 1 ) && ( configINSTALL_EXCEPTION_HANDLERS == 1 )

	.text
#ifdef __arch64__
	.align 8
#else
        .align  4
#endif

vPortExceptionHandlerEntry:

	/* Take a copy of the stack pointer before vPortExecptionHandler is called,
	storing its value prior to the function stack frame being created. */
	SI r1, r0, pulStackPointerOnFunctionEntry
	BRALID r15, vPortExceptionHandler
	OR r0, r0, r0

#endif /* ( MICROBLAZE_EXCEPTIONS_ENABLED == 1 ) && ( configINSTALL_EXCEPTION_HANDLERS == 1 ) */



=======
/*
 * FreeRTOS Kernel <DEVELOPMENT BRANCH>
 * Copyright (C) 2021 Amazon.com, Inc. or its affiliates.  All Rights Reserved.
 *
 * SPDX-License-Identifier: MIT
 *
 * Permission is hereby granted, free of charge, to any person obtaining a copy of
 * this software and associated documentation files (the "Software"), to deal in
 * the Software without restriction, including without limitation the rights to
 * use, copy, modify, merge, publish, distribute, sublicense, and/or sell copies of
 * the Software, and to permit persons to whom the Software is furnished to do so,
 * subject to the following conditions:
 *
 * The above copyright notice and this permission notice shall be included in all
 * copies or substantial portions of the Software.
 *
 * THE SOFTWARE IS PROVIDED "AS IS", WITHOUT WARRANTY OF ANY KIND, EXPRESS OR
 * IMPLIED, INCLUDING BUT NOT LIMITED TO THE WARRANTIES OF MERCHANTABILITY, FITNESS
 * FOR A PARTICULAR PURPOSE AND NONINFRINGEMENT. IN NO EVENT SHALL THE AUTHORS OR
 * COPYRIGHT HOLDERS BE LIABLE FOR ANY CLAIM, DAMAGES OR OTHER LIABILITY, WHETHER
 * IN AN ACTION OF CONTRACT, TORT OR OTHERWISE, ARISING FROM, OUT OF OR IN
 * CONNECTION WITH THE SOFTWARE OR THE USE OR OTHER DEALINGS IN THE SOFTWARE.
 *
 * https://www.FreeRTOS.org
 * https://github.com/FreeRTOS
 *
 */

/* FreeRTOS includes. */
#include "FreeRTOSConfig.h"

/* Xilinx library includes. */
#include "microblaze_exceptions_g.h"
#include "xparameters.h"

/* Offsets from the stack pointer at which saved registers are placed. */
#define portR31_OFFSET  4
#define portR30_OFFSET  8
#define portR29_OFFSET  12
#define portR28_OFFSET  16
#define portR27_OFFSET  20
#define portR26_OFFSET  24
#define portR25_OFFSET  28
#define portR24_OFFSET  32
#define portR23_OFFSET  36
#define portR22_OFFSET  40
#define portR21_OFFSET  44
#define portR20_OFFSET  48
#define portR19_OFFSET  52
#define portR18_OFFSET  56
#define portR17_OFFSET  60
#define portR16_OFFSET  64
#define portR15_OFFSET  68
#define portR14_OFFSET  72
#define portR13_OFFSET  76
#define portR12_OFFSET  80
#define portR11_OFFSET  84
#define portR10_OFFSET  88
#define portR9_OFFSET   92
#define portR8_OFFSET   96
#define portR7_OFFSET   100
#define portR6_OFFSET   104
#define portR5_OFFSET   108
#define portR4_OFFSET   112
#define portR3_OFFSET   116
#define portR2_OFFSET   120
#define portCRITICAL_NESTING_OFFSET 124
#define portMSR_OFFSET 128

#if( XPAR_MICROBLAZE_USE_FPU != 0 )
    #define portFSR_OFFSET 132
    #if( XPAR_MICROBLAZE_USE_STACK_PROTECTION )
        #define portSLR_OFFSET 136
        #define portSHR_OFFSET 140

        #define portCONTEXT_SIZE 144
        #define portMINUS_CONTEXT_SIZE -144
    #else
        #define portCONTEXT_SIZE 136
        #define portMINUS_CONTEXT_SIZE -136
    #endif
#else
    #if( XPAR_MICROBLAZE_USE_STACK_PROTECTION )
        #define portSLR_OFFSET 132
        #define portSHR_OFFSET 136

        #define portCONTEXT_SIZE 140
        #define portMINUS_CONTEXT_SIZE -140
    #else
        #define portCONTEXT_SIZE 132
        #define portMINUS_CONTEXT_SIZE -132
    #endif
#endif

    .extern pxCurrentTCB
    .extern XIntc_DeviceInterruptHandler
    .extern vTaskSwitchContext
    .extern uxCriticalNesting
    .extern pulISRStack
    .extern ulTaskSwitchRequested
    .extern vPortExceptionHandler
    .extern pulStackPointerOnFunctionEntry

    .global _interrupt_handler
    .global VPortYieldASM
    .global vPortStartFirstTask
    .global vPortExceptionHandlerEntry


.macro portSAVE_CONTEXT

    /* Make room for the context on the stack. */
    addik r1, r1, portMINUS_CONTEXT_SIZE

    /* Stack general registers. */
    swi r31, r1, portR31_OFFSET
    swi r30, r1, portR30_OFFSET
    swi r29, r1, portR29_OFFSET
    swi r28, r1, portR28_OFFSET
    swi r27, r1, portR27_OFFSET
    swi r26, r1, portR26_OFFSET
    swi r25, r1, portR25_OFFSET
    swi r24, r1, portR24_OFFSET
    swi r23, r1, portR23_OFFSET
    swi r22, r1, portR22_OFFSET
    swi r21, r1, portR21_OFFSET
    swi r20, r1, portR20_OFFSET
    swi r19, r1, portR19_OFFSET
    swi r18, r1, portR18_OFFSET
    swi r17, r1, portR17_OFFSET
    swi r16, r1, portR16_OFFSET
    swi r15, r1, portR15_OFFSET
    /* R14 is saved later as it needs adjustment if a yield is performed. */
    swi r13, r1, portR13_OFFSET
    swi r12, r1, portR12_OFFSET
    swi r11, r1, portR11_OFFSET
    swi r10, r1, portR10_OFFSET
    swi r9, r1, portR9_OFFSET
    swi r8, r1, portR8_OFFSET
    swi r7, r1, portR7_OFFSET
    swi r6, r1, portR6_OFFSET
    swi r5, r1, portR5_OFFSET
    swi r4, r1, portR4_OFFSET
    swi r3, r1, portR3_OFFSET
    swi r2, r1, portR2_OFFSET

    /* Stack the critical section nesting value. */
    lwi r18, r0, uxCriticalNesting
    swi r18, r1, portCRITICAL_NESTING_OFFSET

    /* Stack MSR. */
    mfs r18, rmsr
    swi r18, r1, portMSR_OFFSET

    #if( XPAR_MICROBLAZE_USE_FPU != 0 )
        /* Stack FSR. */
        mfs r18, rfsr
        swi r18, r1, portFSR_OFFSET
    #endif

#if( XPAR_MICROBLAZE_USE_STACK_PROTECTION )
    /* Save the stack limits */
    mfs r18, rslr
    swi r18, r1, portSLR_OFFSET
    mfs r18, rshr
    swi r18, r1, portSHR_OFFSET
#endif

    /* Save the top of stack value to the TCB. */
    lwi r3, r0, pxCurrentTCB
    sw  r1, r0, r3

    .endm

.macro portRESTORE_CONTEXT

    /* Load the top of stack value from the TCB. */
    lwi r18, r0, pxCurrentTCB
    lw  r1, r0, r18

#if( XPAR_MICROBLAZE_USE_STACK_PROTECTION )
    /* Restore the stack limits -- must not load from r1 (Stack Pointer)
    because if the address of load or store instruction is out of range,
    it will trigger Stack Protection Violation exception. */
    or  r18, r0, r1
    lwi r12, r18, portSLR_OFFSET
    mts rslr, r12
    lwi r12, r18, portSHR_OFFSET
    mts rshr, r12
#endif

    /* Restore the general registers. */
    lwi r31, r1, portR31_OFFSET
    lwi r30, r1, portR30_OFFSET
    lwi r29, r1, portR29_OFFSET
    lwi r28, r1, portR28_OFFSET
    lwi r27, r1, portR27_OFFSET
    lwi r26, r1, portR26_OFFSET
    lwi r25, r1, portR25_OFFSET
    lwi r24, r1, portR24_OFFSET
    lwi r23, r1, portR23_OFFSET
    lwi r22, r1, portR22_OFFSET
    lwi r21, r1, portR21_OFFSET
    lwi r20, r1, portR20_OFFSET
    lwi r19, r1, portR19_OFFSET
    lwi r17, r1, portR17_OFFSET
    lwi r16, r1, portR16_OFFSET
    lwi r15, r1, portR15_OFFSET
    lwi r14, r1, portR14_OFFSET
    lwi r13, r1, portR13_OFFSET
    lwi r12, r1, portR12_OFFSET
    lwi r11, r1, portR11_OFFSET
    lwi r10, r1, portR10_OFFSET
    lwi r9, r1, portR9_OFFSET
    lwi r8, r1, portR8_OFFSET
    lwi r7, r1, portR7_OFFSET
    lwi r6, r1, portR6_OFFSET
    lwi r5, r1, portR5_OFFSET
    lwi r4, r1, portR4_OFFSET
    lwi r3, r1, portR3_OFFSET
    lwi r2, r1, portR2_OFFSET

    /* Reload the rmsr from the stack. */
    lwi r18, r1, portMSR_OFFSET
    mts rmsr, r18

    #if( XPAR_MICROBLAZE_USE_FPU != 0 )
        /* Reload the FSR from the stack. */
        lwi r18, r1, portFSR_OFFSET
        mts rfsr, r18
    #endif

    /* Load the critical nesting value. */
    lwi r18, r1, portCRITICAL_NESTING_OFFSET
    swi r18, r0, uxCriticalNesting

    /* Test the critical nesting value.  If it is non zero then the task last
    exited the running state using a yield.  If it is zero, then the task
    last exited the running state through an interrupt. */
    xori r18, r18, 0
    bnei r18, exit_from_yield

    /* r18 was being used as a temporary.  Now restore its true value from the
    stack. */
    lwi r18, r1, portR18_OFFSET

    /* Remove the stack frame. */
    addik r1, r1, portCONTEXT_SIZE

    /* Return using rtid so interrupts are re-enabled as this function is
    exited. */
    rtid r14, 0
    or r0, r0, r0

    .endm

/* This function is used to exit portRESTORE_CONTEXT() if the task being
returned to last left the Running state by calling taskYIELD() (rather than
being preempted by an interrupt). */
    .text
    .align  4
exit_from_yield:

    /* r18 was being used as a temporary.  Now restore its true value from the
    stack. */
    lwi r18, r1, portR18_OFFSET

    /* Remove the stack frame. */
    addik r1, r1, portCONTEXT_SIZE

    /* Return to the task. */
    rtsd r14, 0
    or r0, r0, r0


    .text
    .align  4
_interrupt_handler:

    portSAVE_CONTEXT

    /* Stack the return address. */
    swi r14, r1, portR14_OFFSET

    /* Switch to the ISR stack. */
    lwi r1, r0, pulISRStack

#if( XPAR_MICROBLAZE_USE_STACK_PROTECTION )
    ori r18, r0, _stack_end
    mts rslr, r18
    ori r18, r0, _stack
    mts rshr, r18
#endif

    /* The parameter to the interrupt handler. */
    ori r5, r0, configINTERRUPT_CONTROLLER_TO_USE

    /* Execute any pending interrupts. */
    bralid r15, XIntc_DeviceInterruptHandler
    or r0, r0, r0

    /* See if a new task should be selected to execute. */
    lwi r18, r0, ulTaskSwitchRequested
    or r18, r18, r0

    /* If ulTaskSwitchRequested is already zero, then jump straight to
    restoring the task that is already in the Running state. */
    beqi r18, task_switch_not_requested

    /* Set ulTaskSwitchRequested back to zero as a task switch is about to be
    performed. */
    swi r0, r0, ulTaskSwitchRequested

    /* ulTaskSwitchRequested was not 0 when tested.  Select the next task to
    execute. */
    bralid r15, vTaskSwitchContext
    or r0, r0, r0

task_switch_not_requested:

    /* Restore the context of the next task scheduled to execute. */
    portRESTORE_CONTEXT


    .text
    .align  4
VPortYieldASM:

    portSAVE_CONTEXT

    /* Modify the return address so a return is done to the instruction after
    the call to VPortYieldASM. */
    addi r14, r14, 8
    swi r14, r1, portR14_OFFSET

    /* Switch to use the ISR stack. */
    lwi r1, r0, pulISRStack

#if( XPAR_MICROBLAZE_USE_STACK_PROTECTION )
    ori r18, r0, _stack_end
    mts rslr, r18
    ori r18, r0, _stack
    mts rshr, r18
#endif

    /* Select the next task to execute. */
    bralid r15, vTaskSwitchContext
    or r0, r0, r0

    /* Restore the context of the next task scheduled to execute. */
    portRESTORE_CONTEXT

    .text
    .align  4
vPortStartFirstTask:

    portRESTORE_CONTEXT



#if ( MICROBLAZE_EXCEPTIONS_ENABLED == 1 ) && ( configINSTALL_EXCEPTION_HANDLERS == 1 )

    .text
    .align 4
vPortExceptionHandlerEntry:

    /* Take a copy of the stack pointer before vPortExecptionHandler is called,
    storing its value prior to the function stack frame being created. */
    swi r1, r0, pulStackPointerOnFunctionEntry
    bralid r15, vPortExceptionHandler
    or r0, r0, r0

#endif /* ( MICROBLAZE_EXCEPTIONS_ENABLED == 1 ) && ( configINSTALL_EXCEPTION_HANDLERS == 1 ) */
>>>>>>> 99797e14
<|MERGE_RESOLUTION|>--- conflicted
+++ resolved
@@ -1,811 +1,433 @@
-<<<<<<< HEAD
-/*
- * FreeRTOS Kernel <DEVELOPMENT BRANCH>
- * Copyright (C) 2021 Amazon.com, Inc. or its affiliates.  All Rights Reserved.
- *
- * SPDX-License-Identifier: MIT
- *
- * Permission is hereby granted, free of charge, to any person obtaining a copy of
- * this software and associated documentation files (the "Software"), to deal in
- * the Software without restriction, including without limitation the rights to
- * use, copy, modify, merge, publish, distribute, sublicense, and/or sell copies of
- * the Software, and to permit persons to whom the Software is furnished to do so,
- * subject to the following conditions:
- *
- * The above copyright notice and this permission notice shall be included in all
- * copies or substantial portions of the Software.
- *
- * THE SOFTWARE IS PROVIDED "AS IS", WITHOUT WARRANTY OF ANY KIND, EXPRESS OR
- * IMPLIED, INCLUDING BUT NOT LIMITED TO THE WARRANTIES OF MERCHANTABILITY, FITNESS
- * FOR A PARTICULAR PURPOSE AND NONINFRINGEMENT. IN NO EVENT SHALL THE AUTHORS OR
- * COPYRIGHT HOLDERS BE LIABLE FOR ANY CLAIM, DAMAGES OR OTHER LIABILITY, WHETHER
- * IN AN ACTION OF CONTRACT, TORT OR OTHERWISE, ARISING FROM, OUT OF OR IN
- * CONNECTION WITH THE SOFTWARE OR THE USE OR OTHER DEALINGS IN THE SOFTWARE.
- *
- * https://www.FreeRTOS.org
- * https://github.com/FreeRTOS
- *
- */
-
-/* FreeRTOS includes. */
-#include "FreeRTOSConfig.h"
-
-/* Xilinx library includes. */
-#include "microblaze_exceptions_g.h"
-#include "xparameters.h"
-
-#include "microblaze_instructions.h"
-/* The context is oversized to allow functions called from the ISR to write
-back into the caller stack. */
-#if defined (__arch64__)
-#if( XPAR_MICROBLAZE_USE_FPU != 0 )
-	#define portCONTEXT_SIZE 272
-	#define portMINUS_CONTEXT_SIZE -272
-#else
-	#define portCONTEXT_SIZE 264
-	#define portMINUS_CONTEXT_SIZE -264
-#endif
-#else
-#if( XPAR_MICROBLAZE_USE_FPU != 0 )
-	#define portCONTEXT_SIZE 136
-	#define portMINUS_CONTEXT_SIZE -136
-#else
-	#define portCONTEXT_SIZE 132
-	#define portMINUS_CONTEXT_SIZE -132
-#endif
-#endif
-
-/* Offsets from the stack pointer at which saved registers are placed. */
-#if defined (__arch64__)
-#define portR31_OFFSET	8
-#define portR30_OFFSET	16
-#define portR29_OFFSET	24
-#define portR28_OFFSET	32
-#define portR27_OFFSET	40
-#define portR26_OFFSET	48
-#define portR25_OFFSET	56
-#define portR24_OFFSET	64
-#define portR23_OFFSET	72
-#define portR22_OFFSET	80
-#define portR21_OFFSET	88
-#define portR20_OFFSET	96
-#define portR19_OFFSET	104
-#define portR18_OFFSET	112
-#define portR17_OFFSET	120
-#define portR16_OFFSET	128
-#define portR15_OFFSET	136
-#define portR14_OFFSET	144
-#define portR13_OFFSET	152
-#define portR12_OFFSET	160
-#define portR11_OFFSET	168
-#define portR10_OFFSET	176
-#define portR9_OFFSET	184
-#define portR8_OFFSET	192
-#define portR7_OFFSET	200
-#define portR6_OFFSET	208
-#define portR5_OFFSET	216
-#define portR4_OFFSET	224
-#define portR3_OFFSET	232
-#define portR2_OFFSET	240
-#define portCRITICAL_NESTING_OFFSET 248
-#define portMSR_OFFSET 256
-#define portFSR_OFFSET 264
-#else
-#define portR31_OFFSET	4
-#define portR30_OFFSET	8
-#define portR29_OFFSET	12
-#define portR28_OFFSET	16
-#define portR27_OFFSET	20
-#define portR26_OFFSET	24
-#define portR25_OFFSET	28
-#define portR24_OFFSET	32
-#define portR23_OFFSET	36
-#define portR22_OFFSET	40
-#define portR21_OFFSET	44
-#define portR20_OFFSET	48
-#define portR19_OFFSET	52
-#define portR18_OFFSET	56
-#define portR17_OFFSET	60
-#define portR16_OFFSET	64
-#define portR15_OFFSET	68
-#define portR14_OFFSET	72
-#define portR13_OFFSET	76
-#define portR12_OFFSET	80
-#define portR11_OFFSET	84
-#define portR10_OFFSET	88
-#define portR9_OFFSET	92
-#define portR8_OFFSET	96
-#define portR7_OFFSET	100
-#define portR6_OFFSET	104
-#define portR5_OFFSET	108
-#define portR4_OFFSET	112
-#define portR3_OFFSET	116
-#define portR2_OFFSET	120
-#define portCRITICAL_NESTING_OFFSET 124
-#define portMSR_OFFSET 128
-#define portFSR_OFFSET 132
-#endif
-
-	.extern pxCurrentTCB
-	.extern XIntc_DeviceInterruptHandler
-	.extern vTaskSwitchContext
-	.extern uxCriticalNesting
-	.extern pulISRStack
-	.extern ulTaskSwitchRequested
-	.extern vPortExceptionHandler
-	.extern pulStackPointerOnFunctionEntry
-
-	.global _interrupt_handler
-	.global VPortYieldASM
-	.global vPortStartFirstTask
-	.global vPortExceptionHandlerEntry
-
-
-.macro portSAVE_CONTEXT
-
-	/* Make room for the context on the stack. */
-	ADDLIK r1, r1, portMINUS_CONTEXT_SIZE
-
-	/* Stack general registers. */
-	SI r31, r1, portR31_OFFSET
-	SI r30, r1, portR30_OFFSET
-	SI r29, r1, portR29_OFFSET
-	SI r28, r1, portR28_OFFSET
-	SI r27, r1, portR27_OFFSET
-	SI r26, r1, portR26_OFFSET
-	SI r25, r1, portR25_OFFSET
-	SI r24, r1, portR24_OFFSET
-	SI r23, r1, portR23_OFFSET
-	SI r22, r1, portR22_OFFSET
-	SI r21, r1, portR21_OFFSET
-	SI r20, r1, portR20_OFFSET
-	SI r19, r1, portR19_OFFSET
-	SI r18, r1, portR18_OFFSET
-	SI r17, r1, portR17_OFFSET
-	SI r16, r1, portR16_OFFSET
-	SI r15, r1, portR15_OFFSET
-	/* R14 is saved later as it needs adjustment if a yield is performed. */
-	SI r13, r1, portR13_OFFSET
-	SI r12, r1, portR12_OFFSET
-	SI r11, r1, portR11_OFFSET
-	SI r10, r1, portR10_OFFSET
-	SI r9, r1, portR9_OFFSET
-	SI r8, r1, portR8_OFFSET
-	SI r7, r1, portR7_OFFSET
-	SI r6, r1, portR6_OFFSET
-	SI r5, r1, portR5_OFFSET
-	SI r4, r1, portR4_OFFSET
-	SI r3, r1, portR3_OFFSET
-	SI r2, r1, portR2_OFFSET
-
-	/* Stack the critical section nesting value. */
-	LI r18, r0, uxCriticalNesting
-	SI r18, r1, portCRITICAL_NESTING_OFFSET
-
-	/* Stack MSR. */
-	mfs r18, rmsr
-	SI r18, r1, portMSR_OFFSET
-
-	#if( XPAR_MICROBLAZE_USE_FPU != 0 )
-		/* Stack FSR. */
-		mfs r18, rfsr
-		SI r18, r1, portFSR_OFFSET
-	#endif
-
-#if( XPAR_MICROBLAZE_USE_STACK_PROTECTION )
-	/* Save the stack limits */
-	mfs r18, rslr
-	swi r18, r1, portSLR_OFFSET
-	mfs r18, rshr
-	swi r18, r1, portSHR_OFFSET
-#endif
-
-	/* Save the top of stack value to the TCB. */
-	LI r3, r0, pxCurrentTCB
-	STORE	r1, r0, r3
-
-	.endm
-
-.macro portRESTORE_CONTEXT
-
-	/* Load the top of stack value from the TCB. */
-	LI r18, r0, pxCurrentTCB
-	LOAD	r1, r0, r18
-
-#if( XPAR_MICROBLAZE_USE_STACK_PROTECTION )
-	/* Restore the stack limits -- must not load from r1 (Stack Pointer)
-	because if the address of load or store instruction is out of range,
-	it will trigger Stack Protection Violation exception. */
-	or	r18, r0, r1
-	lwi	r12, r18, portSLR_OFFSET
-	mts	rslr, r12
-	lwi	r12, r18, portSHR_OFFSET
-	mts	rshr, r12
-#endif
-
-	/* Restore the general registers. */
-	LI r31, r1, portR31_OFFSET
-	LI r30, r1, portR30_OFFSET
-	LI r29, r1, portR29_OFFSET
-	LI r28, r1, portR28_OFFSET
-	LI r27, r1, portR27_OFFSET
-	LI r26, r1, portR26_OFFSET
-	LI r25, r1, portR25_OFFSET
-	LI r24, r1, portR24_OFFSET
-	LI r23, r1, portR23_OFFSET
-	LI r22, r1, portR22_OFFSET
-	LI r21, r1, portR21_OFFSET
-	LI r20, r1, portR20_OFFSET
-	LI r19, r1, portR19_OFFSET
-	LI r17, r1, portR17_OFFSET
-	LI r16, r1, portR16_OFFSET
-	LI r15, r1, portR15_OFFSET
-	LI r14, r1, portR14_OFFSET
-	LI r13, r1, portR13_OFFSET
-	LI r12, r1, portR12_OFFSET
-	LI r11, r1, portR11_OFFSET
-	LI r10, r1, portR10_OFFSET
-	LI r9, r1, portR9_OFFSET
-	LI r8, r1, portR8_OFFSET
-	LI r7, r1, portR7_OFFSET
-	LI r6, r1, portR6_OFFSET
-	LI r5, r1, portR5_OFFSET
-	LI r4, r1, portR4_OFFSET
-	LI r3, r1, portR3_OFFSET
-	LI r2, r1, portR2_OFFSET
-
-	/* Reload the rmsr from the stack. */
-	LI r18, r1, portMSR_OFFSET
-	mts rmsr, r18
-
-	#if( XPAR_MICROBLAZE_USE_FPU != 0 )
-		/* Reload the FSR from the stack. */
-		LI r18, r1, portFSR_OFFSET
-		mts rfsr, r18
-	#endif
-
-	/* Load the critical nesting value. */
-	LI r18, r1, portCRITICAL_NESTING_OFFSET
-	SI r18, r0, uxCriticalNesting
-
-	/* Test the critical nesting value.  If it is non zero then the task last
-	exited the running state using a yield.  If it is zero, then the task
-	last exited the running state through an interrupt. */
-	XORI r18, r18, 0
-	BNEI r18, exit_from_yield
-
-	/* r18 was being used as a temporary.  Now restore its true value from the
-	stack. */
-	LI r18, r1, portR18_OFFSET
-
-	/* Remove the stack frame. */
-	ADDLIK r1, r1, portCONTEXT_SIZE
-
-	/* Return using rtid so interrupts are re-enabled as this function is
-	exited. */
-	rtid r14, 0
-	OR r0, r0, r0
-
-	.endm
-
-/* This function is used to exit portRESTORE_CONTEXT() if the task being
-returned to last left the Running state by calling taskYIELD() (rather than
-being preempted by an interrupt). */
-	.text
-#ifdef __arch64__
-	.align  8
-#else
-        .align  4
-#endif
-
-exit_from_yield:
-
-	/* r18 was being used as a temporary.  Now restore its true value from the
-	stack. */
-	LI r18, r1, portR18_OFFSET
-
-	/* Remove the stack frame. */
-	ADDLIK r1, r1, portCONTEXT_SIZE
-
-	/* Return to the task. */
-	rtsd r14, 0
-	OR r0, r0, r0
-
-
-	.text
-
-#ifdef __arch64__
-	.align  8
-#else
-        .align  4
-#endif
-
-_interrupt_handler:
-
-	portSAVE_CONTEXT
-
-	/* Stack the return address. */
-	SI r14, r1, portR14_OFFSET
-
-	/* Switch to the ISR stack. */
-	LI r1, r0, pulISRStack
-
-#if( XPAR_MICROBLAZE_USE_STACK_PROTECTION )
-	ori r18, r0, _stack_end
-	mts rslr, r18
-	ori r18, r0, _stack
-	mts rshr, r18
-#endif
-
-	/* The parameter to the interrupt handler. */
-	ORI r5, r0, configINTERRUPT_CONTROLLER_TO_USE
-
-	/* Execute any pending interrupts. */
-	BRALID r15, XIntc_DeviceInterruptHandler
-	OR r0, r0, r0
-
-	/* See if a new task should be selected to execute. */
-	LI r18, r0, ulTaskSwitchRequested
-	OR r18, r18, r0
-
-	/* If ulTaskSwitchRequested is already zero, then jump straight to
-	restoring the task that is already in the Running state. */
-	BEQI r18, task_switch_not_requested
-
-	/* Set ulTaskSwitchRequested back to zero as a task switch is about to be
-	performed. */
-	SI r0, r0, ulTaskSwitchRequested
-
-	/* ulTaskSwitchRequested was not 0 when tested.  Select the next task to
-	execute. */
-	BRALID r15, vTaskSwitchContext
-	OR r0, r0, r0
-
-task_switch_not_requested:
-
-	/* Restore the context of the next task scheduled to execute. */
-	portRESTORE_CONTEXT
-
-
-	.text
-#ifdef __arch64__
-	.align  8
-#else
-        .align  4
-#endif
-
-VPortYieldASM:
-
-	portSAVE_CONTEXT
-
-	/* Modify the return address so a return is done to the instruction after
-	the call to VPortYieldASM. */
-	ADDI r14, r14, 8
-	SI r14, r1, portR14_OFFSET
-
-	/* Switch to use the ISR stack. */
-	LI r1, r0, pulISRStack
-
-#if( XPAR_MICROBLAZE_USE_STACK_PROTECTION )
-	ori r18, r0, _stack_end
-	mts rslr, r18
-	ori r18, r0, _stack
-	mts rshr, r18
-#endif
-
-	/* Select the next task to execute. */
-	BRALID r15, vTaskSwitchContext
-	OR r0, r0, r0
-
-	/* Restore the context of the next task scheduled to execute. */
-	portRESTORE_CONTEXT
-
-	.text
-#ifdef __arch64__
-	.align  8
-#else
-        .align  4
-#endif
-
-vPortStartFirstTask:
-
-	portRESTORE_CONTEXT
-
-
-
-#if ( MICROBLAZE_EXCEPTIONS_ENABLED == 1 ) && ( configINSTALL_EXCEPTION_HANDLERS == 1 )
-
-	.text
-#ifdef __arch64__
-	.align 8
-#else
-        .align  4
-#endif
-
-vPortExceptionHandlerEntry:
-
-	/* Take a copy of the stack pointer before vPortExecptionHandler is called,
-	storing its value prior to the function stack frame being created. */
-	SI r1, r0, pulStackPointerOnFunctionEntry
-	BRALID r15, vPortExceptionHandler
-	OR r0, r0, r0
-
-#endif /* ( MICROBLAZE_EXCEPTIONS_ENABLED == 1 ) && ( configINSTALL_EXCEPTION_HANDLERS == 1 ) */
-
-
-
-=======
-/*
- * FreeRTOS Kernel <DEVELOPMENT BRANCH>
- * Copyright (C) 2021 Amazon.com, Inc. or its affiliates.  All Rights Reserved.
- *
- * SPDX-License-Identifier: MIT
- *
- * Permission is hereby granted, free of charge, to any person obtaining a copy of
- * this software and associated documentation files (the "Software"), to deal in
- * the Software without restriction, including without limitation the rights to
- * use, copy, modify, merge, publish, distribute, sublicense, and/or sell copies of
- * the Software, and to permit persons to whom the Software is furnished to do so,
- * subject to the following conditions:
- *
- * The above copyright notice and this permission notice shall be included in all
- * copies or substantial portions of the Software.
- *
- * THE SOFTWARE IS PROVIDED "AS IS", WITHOUT WARRANTY OF ANY KIND, EXPRESS OR
- * IMPLIED, INCLUDING BUT NOT LIMITED TO THE WARRANTIES OF MERCHANTABILITY, FITNESS
- * FOR A PARTICULAR PURPOSE AND NONINFRINGEMENT. IN NO EVENT SHALL THE AUTHORS OR
- * COPYRIGHT HOLDERS BE LIABLE FOR ANY CLAIM, DAMAGES OR OTHER LIABILITY, WHETHER
- * IN AN ACTION OF CONTRACT, TORT OR OTHERWISE, ARISING FROM, OUT OF OR IN
- * CONNECTION WITH THE SOFTWARE OR THE USE OR OTHER DEALINGS IN THE SOFTWARE.
- *
- * https://www.FreeRTOS.org
- * https://github.com/FreeRTOS
- *
- */
-
-/* FreeRTOS includes. */
-#include "FreeRTOSConfig.h"
-
-/* Xilinx library includes. */
-#include "microblaze_exceptions_g.h"
-#include "xparameters.h"
-
-/* Offsets from the stack pointer at which saved registers are placed. */
-#define portR31_OFFSET  4
-#define portR30_OFFSET  8
-#define portR29_OFFSET  12
-#define portR28_OFFSET  16
-#define portR27_OFFSET  20
-#define portR26_OFFSET  24
-#define portR25_OFFSET  28
-#define portR24_OFFSET  32
-#define portR23_OFFSET  36
-#define portR22_OFFSET  40
-#define portR21_OFFSET  44
-#define portR20_OFFSET  48
-#define portR19_OFFSET  52
-#define portR18_OFFSET  56
-#define portR17_OFFSET  60
-#define portR16_OFFSET  64
-#define portR15_OFFSET  68
-#define portR14_OFFSET  72
-#define portR13_OFFSET  76
-#define portR12_OFFSET  80
-#define portR11_OFFSET  84
-#define portR10_OFFSET  88
-#define portR9_OFFSET   92
-#define portR8_OFFSET   96
-#define portR7_OFFSET   100
-#define portR6_OFFSET   104
-#define portR5_OFFSET   108
-#define portR4_OFFSET   112
-#define portR3_OFFSET   116
-#define portR2_OFFSET   120
-#define portCRITICAL_NESTING_OFFSET 124
-#define portMSR_OFFSET 128
-
-#if( XPAR_MICROBLAZE_USE_FPU != 0 )
-    #define portFSR_OFFSET 132
-    #if( XPAR_MICROBLAZE_USE_STACK_PROTECTION )
-        #define portSLR_OFFSET 136
-        #define portSHR_OFFSET 140
-
-        #define portCONTEXT_SIZE 144
-        #define portMINUS_CONTEXT_SIZE -144
-    #else
-        #define portCONTEXT_SIZE 136
-        #define portMINUS_CONTEXT_SIZE -136
-    #endif
-#else
-    #if( XPAR_MICROBLAZE_USE_STACK_PROTECTION )
-        #define portSLR_OFFSET 132
-        #define portSHR_OFFSET 136
-
-        #define portCONTEXT_SIZE 140
-        #define portMINUS_CONTEXT_SIZE -140
-    #else
-        #define portCONTEXT_SIZE 132
-        #define portMINUS_CONTEXT_SIZE -132
-    #endif
-#endif
-
-    .extern pxCurrentTCB
-    .extern XIntc_DeviceInterruptHandler
-    .extern vTaskSwitchContext
-    .extern uxCriticalNesting
-    .extern pulISRStack
-    .extern ulTaskSwitchRequested
-    .extern vPortExceptionHandler
-    .extern pulStackPointerOnFunctionEntry
-
-    .global _interrupt_handler
-    .global VPortYieldASM
-    .global vPortStartFirstTask
-    .global vPortExceptionHandlerEntry
-
-
-.macro portSAVE_CONTEXT
-
-    /* Make room for the context on the stack. */
-    addik r1, r1, portMINUS_CONTEXT_SIZE
-
-    /* Stack general registers. */
-    swi r31, r1, portR31_OFFSET
-    swi r30, r1, portR30_OFFSET
-    swi r29, r1, portR29_OFFSET
-    swi r28, r1, portR28_OFFSET
-    swi r27, r1, portR27_OFFSET
-    swi r26, r1, portR26_OFFSET
-    swi r25, r1, portR25_OFFSET
-    swi r24, r1, portR24_OFFSET
-    swi r23, r1, portR23_OFFSET
-    swi r22, r1, portR22_OFFSET
-    swi r21, r1, portR21_OFFSET
-    swi r20, r1, portR20_OFFSET
-    swi r19, r1, portR19_OFFSET
-    swi r18, r1, portR18_OFFSET
-    swi r17, r1, portR17_OFFSET
-    swi r16, r1, portR16_OFFSET
-    swi r15, r1, portR15_OFFSET
-    /* R14 is saved later as it needs adjustment if a yield is performed. */
-    swi r13, r1, portR13_OFFSET
-    swi r12, r1, portR12_OFFSET
-    swi r11, r1, portR11_OFFSET
-    swi r10, r1, portR10_OFFSET
-    swi r9, r1, portR9_OFFSET
-    swi r8, r1, portR8_OFFSET
-    swi r7, r1, portR7_OFFSET
-    swi r6, r1, portR6_OFFSET
-    swi r5, r1, portR5_OFFSET
-    swi r4, r1, portR4_OFFSET
-    swi r3, r1, portR3_OFFSET
-    swi r2, r1, portR2_OFFSET
-
-    /* Stack the critical section nesting value. */
-    lwi r18, r0, uxCriticalNesting
-    swi r18, r1, portCRITICAL_NESTING_OFFSET
-
-    /* Stack MSR. */
-    mfs r18, rmsr
-    swi r18, r1, portMSR_OFFSET
-
-    #if( XPAR_MICROBLAZE_USE_FPU != 0 )
-        /* Stack FSR. */
-        mfs r18, rfsr
-        swi r18, r1, portFSR_OFFSET
-    #endif
-
-#if( XPAR_MICROBLAZE_USE_STACK_PROTECTION )
-    /* Save the stack limits */
-    mfs r18, rslr
-    swi r18, r1, portSLR_OFFSET
-    mfs r18, rshr
-    swi r18, r1, portSHR_OFFSET
-#endif
-
-    /* Save the top of stack value to the TCB. */
-    lwi r3, r0, pxCurrentTCB
-    sw  r1, r0, r3
-
-    .endm
-
-.macro portRESTORE_CONTEXT
-
-    /* Load the top of stack value from the TCB. */
-    lwi r18, r0, pxCurrentTCB
-    lw  r1, r0, r18
-
-#if( XPAR_MICROBLAZE_USE_STACK_PROTECTION )
-    /* Restore the stack limits -- must not load from r1 (Stack Pointer)
-    because if the address of load or store instruction is out of range,
-    it will trigger Stack Protection Violation exception. */
-    or  r18, r0, r1
-    lwi r12, r18, portSLR_OFFSET
-    mts rslr, r12
-    lwi r12, r18, portSHR_OFFSET
-    mts rshr, r12
-#endif
-
-    /* Restore the general registers. */
-    lwi r31, r1, portR31_OFFSET
-    lwi r30, r1, portR30_OFFSET
-    lwi r29, r1, portR29_OFFSET
-    lwi r28, r1, portR28_OFFSET
-    lwi r27, r1, portR27_OFFSET
-    lwi r26, r1, portR26_OFFSET
-    lwi r25, r1, portR25_OFFSET
-    lwi r24, r1, portR24_OFFSET
-    lwi r23, r1, portR23_OFFSET
-    lwi r22, r1, portR22_OFFSET
-    lwi r21, r1, portR21_OFFSET
-    lwi r20, r1, portR20_OFFSET
-    lwi r19, r1, portR19_OFFSET
-    lwi r17, r1, portR17_OFFSET
-    lwi r16, r1, portR16_OFFSET
-    lwi r15, r1, portR15_OFFSET
-    lwi r14, r1, portR14_OFFSET
-    lwi r13, r1, portR13_OFFSET
-    lwi r12, r1, portR12_OFFSET
-    lwi r11, r1, portR11_OFFSET
-    lwi r10, r1, portR10_OFFSET
-    lwi r9, r1, portR9_OFFSET
-    lwi r8, r1, portR8_OFFSET
-    lwi r7, r1, portR7_OFFSET
-    lwi r6, r1, portR6_OFFSET
-    lwi r5, r1, portR5_OFFSET
-    lwi r4, r1, portR4_OFFSET
-    lwi r3, r1, portR3_OFFSET
-    lwi r2, r1, portR2_OFFSET
-
-    /* Reload the rmsr from the stack. */
-    lwi r18, r1, portMSR_OFFSET
-    mts rmsr, r18
-
-    #if( XPAR_MICROBLAZE_USE_FPU != 0 )
-        /* Reload the FSR from the stack. */
-        lwi r18, r1, portFSR_OFFSET
-        mts rfsr, r18
-    #endif
-
-    /* Load the critical nesting value. */
-    lwi r18, r1, portCRITICAL_NESTING_OFFSET
-    swi r18, r0, uxCriticalNesting
-
-    /* Test the critical nesting value.  If it is non zero then the task last
-    exited the running state using a yield.  If it is zero, then the task
-    last exited the running state through an interrupt. */
-    xori r18, r18, 0
-    bnei r18, exit_from_yield
-
-    /* r18 was being used as a temporary.  Now restore its true value from the
-    stack. */
-    lwi r18, r1, portR18_OFFSET
-
-    /* Remove the stack frame. */
-    addik r1, r1, portCONTEXT_SIZE
-
-    /* Return using rtid so interrupts are re-enabled as this function is
-    exited. */
-    rtid r14, 0
-    or r0, r0, r0
-
-    .endm
-
-/* This function is used to exit portRESTORE_CONTEXT() if the task being
-returned to last left the Running state by calling taskYIELD() (rather than
-being preempted by an interrupt). */
-    .text
-    .align  4
-exit_from_yield:
-
-    /* r18 was being used as a temporary.  Now restore its true value from the
-    stack. */
-    lwi r18, r1, portR18_OFFSET
-
-    /* Remove the stack frame. */
-    addik r1, r1, portCONTEXT_SIZE
-
-    /* Return to the task. */
-    rtsd r14, 0
-    or r0, r0, r0
-
-
-    .text
-    .align  4
-_interrupt_handler:
-
-    portSAVE_CONTEXT
-
-    /* Stack the return address. */
-    swi r14, r1, portR14_OFFSET
-
-    /* Switch to the ISR stack. */
-    lwi r1, r0, pulISRStack
-
-#if( XPAR_MICROBLAZE_USE_STACK_PROTECTION )
-    ori r18, r0, _stack_end
-    mts rslr, r18
-    ori r18, r0, _stack
-    mts rshr, r18
-#endif
-
-    /* The parameter to the interrupt handler. */
-    ori r5, r0, configINTERRUPT_CONTROLLER_TO_USE
-
-    /* Execute any pending interrupts. */
-    bralid r15, XIntc_DeviceInterruptHandler
-    or r0, r0, r0
-
-    /* See if a new task should be selected to execute. */
-    lwi r18, r0, ulTaskSwitchRequested
-    or r18, r18, r0
-
-    /* If ulTaskSwitchRequested is already zero, then jump straight to
-    restoring the task that is already in the Running state. */
-    beqi r18, task_switch_not_requested
-
-    /* Set ulTaskSwitchRequested back to zero as a task switch is about to be
-    performed. */
-    swi r0, r0, ulTaskSwitchRequested
-
-    /* ulTaskSwitchRequested was not 0 when tested.  Select the next task to
-    execute. */
-    bralid r15, vTaskSwitchContext
-    or r0, r0, r0
-
-task_switch_not_requested:
-
-    /* Restore the context of the next task scheduled to execute. */
-    portRESTORE_CONTEXT
-
-
-    .text
-    .align  4
-VPortYieldASM:
-
-    portSAVE_CONTEXT
-
-    /* Modify the return address so a return is done to the instruction after
-    the call to VPortYieldASM. */
-    addi r14, r14, 8
-    swi r14, r1, portR14_OFFSET
-
-    /* Switch to use the ISR stack. */
-    lwi r1, r0, pulISRStack
-
-#if( XPAR_MICROBLAZE_USE_STACK_PROTECTION )
-    ori r18, r0, _stack_end
-    mts rslr, r18
-    ori r18, r0, _stack
-    mts rshr, r18
-#endif
-
-    /* Select the next task to execute. */
-    bralid r15, vTaskSwitchContext
-    or r0, r0, r0
-
-    /* Restore the context of the next task scheduled to execute. */
-    portRESTORE_CONTEXT
-
-    .text
-    .align  4
-vPortStartFirstTask:
-
-    portRESTORE_CONTEXT
-
-
-
-#if ( MICROBLAZE_EXCEPTIONS_ENABLED == 1 ) && ( configINSTALL_EXCEPTION_HANDLERS == 1 )
-
-    .text
-    .align 4
-vPortExceptionHandlerEntry:
-
-    /* Take a copy of the stack pointer before vPortExecptionHandler is called,
-    storing its value prior to the function stack frame being created. */
-    swi r1, r0, pulStackPointerOnFunctionEntry
-    bralid r15, vPortExceptionHandler
-    or r0, r0, r0
-
-#endif /* ( MICROBLAZE_EXCEPTIONS_ENABLED == 1 ) && ( configINSTALL_EXCEPTION_HANDLERS == 1 ) */
->>>>>>> 99797e14
+/*
+ * FreeRTOS Kernel <DEVELOPMENT BRANCH>
+ * Copyright (C) 2021 Amazon.com, Inc. or its affiliates.  All Rights Reserved.
+ *
+ * SPDX-License-Identifier: MIT
+ *
+ * Permission is hereby granted, free of charge, to any person obtaining a copy of
+ * this software and associated documentation files (the "Software"), to deal in
+ * the Software without restriction, including without limitation the rights to
+ * use, copy, modify, merge, publish, distribute, sublicense, and/or sell copies of
+ * the Software, and to permit persons to whom the Software is furnished to do so,
+ * subject to the following conditions:
+ *
+ * The above copyright notice and this permission notice shall be included in all
+ * copies or substantial portions of the Software.
+ *
+ * THE SOFTWARE IS PROVIDED "AS IS", WITHOUT WARRANTY OF ANY KIND, EXPRESS OR
+ * IMPLIED, INCLUDING BUT NOT LIMITED TO THE WARRANTIES OF MERCHANTABILITY, FITNESS
+ * FOR A PARTICULAR PURPOSE AND NONINFRINGEMENT. IN NO EVENT SHALL THE AUTHORS OR
+ * COPYRIGHT HOLDERS BE LIABLE FOR ANY CLAIM, DAMAGES OR OTHER LIABILITY, WHETHER
+ * IN AN ACTION OF CONTRACT, TORT OR OTHERWISE, ARISING FROM, OUT OF OR IN
+ * CONNECTION WITH THE SOFTWARE OR THE USE OR OTHER DEALINGS IN THE SOFTWARE.
+ *
+ * https://www.FreeRTOS.org
+ * https://github.com/FreeRTOS
+ *
+ */
+
+/* FreeRTOS includes. */
+#include "FreeRTOSConfig.h"
+
+/* Xilinx library includes. */
+#include "microblaze_exceptions_g.h"
+#include "xparameters.h"
+
+#include "microblaze_instructions.h"
+/* The context is oversized to allow functions called from the ISR to write
+back into the caller stack. */
+#if defined (__arch64__)
+#if( XPAR_MICROBLAZE_USE_FPU != 0 )
+	#define portCONTEXT_SIZE 272
+	#define portMINUS_CONTEXT_SIZE -272
+#else
+	#define portCONTEXT_SIZE 264
+	#define portMINUS_CONTEXT_SIZE -264
+#endif
+#else
+#if( XPAR_MICROBLAZE_USE_FPU != 0 )
+	#define portCONTEXT_SIZE 136
+	#define portMINUS_CONTEXT_SIZE -136
+#else
+	#define portCONTEXT_SIZE 132
+	#define portMINUS_CONTEXT_SIZE -132
+#endif
+#endif
+
+/* Offsets from the stack pointer at which saved registers are placed. */
+#if defined (__arch64__)
+#define portR31_OFFSET	8
+#define portR30_OFFSET	16
+#define portR29_OFFSET	24
+#define portR28_OFFSET	32
+#define portR27_OFFSET	40
+#define portR26_OFFSET	48
+#define portR25_OFFSET	56
+#define portR24_OFFSET	64
+#define portR23_OFFSET	72
+#define portR22_OFFSET	80
+#define portR21_OFFSET	88
+#define portR20_OFFSET	96
+#define portR19_OFFSET	104
+#define portR18_OFFSET	112
+#define portR17_OFFSET	120
+#define portR16_OFFSET	128
+#define portR15_OFFSET	136
+#define portR14_OFFSET	144
+#define portR13_OFFSET	152
+#define portR12_OFFSET	160
+#define portR11_OFFSET	168
+#define portR10_OFFSET	176
+#define portR9_OFFSET	184
+#define portR8_OFFSET	192
+#define portR7_OFFSET	200
+#define portR6_OFFSET	208
+#define portR5_OFFSET	216
+#define portR4_OFFSET	224
+#define portR3_OFFSET	232
+#define portR2_OFFSET	240
+#define portCRITICAL_NESTING_OFFSET 248
+#define portMSR_OFFSET 256
+#define portFSR_OFFSET 264
+#else
+#define portR31_OFFSET	4
+#define portR30_OFFSET	8
+#define portR29_OFFSET	12
+#define portR28_OFFSET	16
+#define portR27_OFFSET	20
+#define portR26_OFFSET	24
+#define portR25_OFFSET	28
+#define portR24_OFFSET	32
+#define portR23_OFFSET	36
+#define portR22_OFFSET	40
+#define portR21_OFFSET	44
+#define portR20_OFFSET	48
+#define portR19_OFFSET	52
+#define portR18_OFFSET	56
+#define portR17_OFFSET	60
+#define portR16_OFFSET	64
+#define portR15_OFFSET	68
+#define portR14_OFFSET	72
+#define portR13_OFFSET	76
+#define portR12_OFFSET	80
+#define portR11_OFFSET	84
+#define portR10_OFFSET	88
+#define portR9_OFFSET	92
+#define portR8_OFFSET	96
+#define portR7_OFFSET	100
+#define portR6_OFFSET	104
+#define portR5_OFFSET	108
+#define portR4_OFFSET	112
+#define portR3_OFFSET	116
+#define portR2_OFFSET	120
+#define portCRITICAL_NESTING_OFFSET 124
+#define portMSR_OFFSET 128
+#define portFSR_OFFSET 132
+
+#endif
+
+    .extern pxCurrentTCB
+    .extern XIntc_DeviceInterruptHandler
+    .extern vTaskSwitchContext
+    .extern uxCriticalNesting
+    .extern pulISRStack
+    .extern ulTaskSwitchRequested
+    .extern vPortExceptionHandler
+    .extern pulStackPointerOnFunctionEntry
+
+    .global _interrupt_handler
+    .global VPortYieldASM
+    .global vPortStartFirstTask
+    .global vPortExceptionHandlerEntry
+
+
+.macro portSAVE_CONTEXT
+
+	/* Make room for the context on the stack. */
+	ADDLIK r1, r1, portMINUS_CONTEXT_SIZE
+
+	/* Stack general registers. */
+	SI r31, r1, portR31_OFFSET
+	SI r30, r1, portR30_OFFSET
+	SI r29, r1, portR29_OFFSET
+	SI r28, r1, portR28_OFFSET
+	SI r27, r1, portR27_OFFSET
+	SI r26, r1, portR26_OFFSET
+	SI r25, r1, portR25_OFFSET
+	SI r24, r1, portR24_OFFSET
+	SI r23, r1, portR23_OFFSET
+	SI r22, r1, portR22_OFFSET
+	SI r21, r1, portR21_OFFSET
+	SI r20, r1, portR20_OFFSET
+	SI r19, r1, portR19_OFFSET
+	SI r18, r1, portR18_OFFSET
+	SI r17, r1, portR17_OFFSET
+	SI r16, r1, portR16_OFFSET
+	SI r15, r1, portR15_OFFSET
+	/* R14 is saved later as it needs adjustment if a yield is performed. */
+	SI r13, r1, portR13_OFFSET
+	SI r12, r1, portR12_OFFSET
+	SI r11, r1, portR11_OFFSET
+	SI r10, r1, portR10_OFFSET
+	SI r9, r1, portR9_OFFSET
+	SI r8, r1, portR8_OFFSET
+	SI r7, r1, portR7_OFFSET
+	SI r6, r1, portR6_OFFSET
+	SI r5, r1, portR5_OFFSET
+	SI r4, r1, portR4_OFFSET
+	SI r3, r1, portR3_OFFSET
+	SI r2, r1, portR2_OFFSET
+
+	/* Stack the critical section nesting value. */
+	LI r18, r0, uxCriticalNesting
+	SI r18, r1, portCRITICAL_NESTING_OFFSET
+
+	/* Stack MSR. */
+	mfs r18, rmsr
+	SI r18, r1, portMSR_OFFSET
+
+	#if( XPAR_MICROBLAZE_USE_FPU != 0 )
+		/* Stack FSR. */
+		mfs r18, rfsr
+		SI r18, r1, portFSR_OFFSET
+	#endif
+
+#if( XPAR_MICROBLAZE_USE_STACK_PROTECTION )
+    /* Save the stack limits */
+    mfs r18, rslr
+    swi r18, r1, portSLR_OFFSET
+    mfs r18, rshr
+    swi r18, r1, portSHR_OFFSET
+#endif
+
+	/* Save the top of stack value to the TCB. */
+	LI r3, r0, pxCurrentTCB
+	STORE	r1, r0, r3
+
+    .endm
+
+.macro portRESTORE_CONTEXT
+
+	/* Load the top of stack value from the TCB. */
+	LI r18, r0, pxCurrentTCB
+	LOAD	r1, r0, r18
+
+#if( XPAR_MICROBLAZE_USE_STACK_PROTECTION )
+    /* Restore the stack limits -- must not load from r1 (Stack Pointer)
+    because if the address of load or store instruction is out of range,
+    it will trigger Stack Protection Violation exception. */
+    or  r18, r0, r1
+    lwi r12, r18, portSLR_OFFSET
+    mts rslr, r12
+    lwi r12, r18, portSHR_OFFSET
+    mts rshr, r12
+#endif
+
+	/* Restore the general registers. */
+	LI r31, r1, portR31_OFFSET
+	LI r30, r1, portR30_OFFSET
+	LI r29, r1, portR29_OFFSET
+	LI r28, r1, portR28_OFFSET
+	LI r27, r1, portR27_OFFSET
+	LI r26, r1, portR26_OFFSET
+	LI r25, r1, portR25_OFFSET
+	LI r24, r1, portR24_OFFSET
+	LI r23, r1, portR23_OFFSET
+	LI r22, r1, portR22_OFFSET
+	LI r21, r1, portR21_OFFSET
+	LI r20, r1, portR20_OFFSET
+	LI r19, r1, portR19_OFFSET
+	LI r17, r1, portR17_OFFSET
+	LI r16, r1, portR16_OFFSET
+	LI r15, r1, portR15_OFFSET
+	LI r14, r1, portR14_OFFSET
+	LI r13, r1, portR13_OFFSET
+	LI r12, r1, portR12_OFFSET
+	LI r11, r1, portR11_OFFSET
+	LI r10, r1, portR10_OFFSET
+	LI r9, r1, portR9_OFFSET
+	LI r8, r1, portR8_OFFSET
+	LI r7, r1, portR7_OFFSET
+	LI r6, r1, portR6_OFFSET
+	LI r5, r1, portR5_OFFSET
+	LI r4, r1, portR4_OFFSET
+	LI r3, r1, portR3_OFFSET
+	LI r2, r1, portR2_OFFSET
+
+	/* Reload the rmsr from the stack. */
+	LI r18, r1, portMSR_OFFSET
+	mts rmsr, r18
+
+	#if( XPAR_MICROBLAZE_USE_FPU != 0 )
+		/* Reload the FSR from the stack. */
+		LI r18, r1, portFSR_OFFSET
+		mts rfsr, r18
+	#endif
+
+	/* Load the critical nesting value. */
+	LI r18, r1, portCRITICAL_NESTING_OFFSET
+	SI r18, r0, uxCriticalNesting
+
+	/* Test the critical nesting value.  If it is non zero then the task last
+	exited the running state using a yield.  If it is zero, then the task
+	last exited the running state through an interrupt. */
+	XORI r18, r18, 0
+	BNEI r18, exit_from_yield
+
+	/* r18 was being used as a temporary.  Now restore its true value from the
+	stack. */
+	LI r18, r1, portR18_OFFSET
+
+	/* Remove the stack frame. */
+	ADDLIK r1, r1, portCONTEXT_SIZE
+
+	/* Return using rtid so interrupts are re-enabled as this function is
+	exited. */
+	rtid r14, 0
+	OR r0, r0, r0
+
+	.endm
+
+/* This function is used to exit portRESTORE_CONTEXT() if the task being
+returned to last left the Running state by calling taskYIELD() (rather than
+being preempted by an interrupt). */
+	.text
+#ifdef __arch64__
+	.align  8
+#else
+        .align  4
+#endif
+
+exit_from_yield:
+
+	/* r18 was being used as a temporary.  Now restore its true value from the
+	stack. */
+	LI r18, r1, portR18_OFFSET
+
+	/* Remove the stack frame. */
+	ADDLIK r1, r1, portCONTEXT_SIZE
+
+	/* Return to the task. */
+	rtsd r14, 0
+	OR r0, r0, r0
+
+
+	.text
+
+#ifdef __arch64__
+	.align  8
+#else
+        .align  4
+#endif
+
+_interrupt_handler:
+
+    portSAVE_CONTEXT
+
+	/* Stack the return address. */
+	SI r14, r1, portR14_OFFSET
+
+	/* Switch to the ISR stack. */
+	LI r1, r0, pulISRStack
+
+#if( XPAR_MICROBLAZE_USE_STACK_PROTECTION )
+    ori r18, r0, _stack_end
+    mts rslr, r18
+    ori r18, r0, _stack
+    mts rshr, r18
+#endif
+
+	/* The parameter to the interrupt handler. */
+	ORI r5, r0, configINTERRUPT_CONTROLLER_TO_USE
+
+	/* Execute any pending interrupts. */
+	BRALID r15, XIntc_DeviceInterruptHandler
+	OR r0, r0, r0
+
+	/* See if a new task should be selected to execute. */
+	LI r18, r0, ulTaskSwitchRequested
+	OR r18, r18, r0
+
+	/* If ulTaskSwitchRequested is already zero, then jump straight to
+	restoring the task that is already in the Running state. */
+	BEQI r18, task_switch_not_requested
+
+	/* Set ulTaskSwitchRequested back to zero as a task switch is about to be
+	performed. */
+	SI r0, r0, ulTaskSwitchRequested
+
+	/* ulTaskSwitchRequested was not 0 when tested.  Select the next task to
+	execute. */
+	BRALID r15, vTaskSwitchContext
+	OR r0, r0, r0
+
+task_switch_not_requested:
+
+    /* Restore the context of the next task scheduled to execute. */
+    portRESTORE_CONTEXT
+
+
+	.text
+#ifdef __arch64__
+	.align  8
+#else
+        .align  4
+#endif
+
+VPortYieldASM:
+
+    portSAVE_CONTEXT
+
+	/* Modify the return address so a return is done to the instruction after
+	the call to VPortYieldASM. */
+	ADDI r14, r14, 8
+	SI r14, r1, portR14_OFFSET
+
+	/* Switch to use the ISR stack. */
+	LI r1, r0, pulISRStack
+
+#if( XPAR_MICROBLAZE_USE_STACK_PROTECTION )
+    ori r18, r0, _stack_end
+    mts rslr, r18
+    ori r18, r0, _stack
+    mts rshr, r18
+#endif
+
+	/* Select the next task to execute. */
+	BRALID r15, vTaskSwitchContext
+	OR r0, r0, r0
+
+    /* Restore the context of the next task scheduled to execute. */
+    portRESTORE_CONTEXT
+
+	.text
+#ifdef __arch64__
+	.align  8
+#else
+        .align  4
+#endif
+
+vPortStartFirstTask:
+
+    portRESTORE_CONTEXT
+
+
+
+#if ( MICROBLAZE_EXCEPTIONS_ENABLED == 1 ) && ( configINSTALL_EXCEPTION_HANDLERS == 1 )
+
+	.text
+#ifdef __arch64__
+	.align 8
+#else
+        .align  4
+#endif
+
+vPortExceptionHandlerEntry:
+
+	/* Take a copy of the stack pointer before vPortExecptionHandler is called,
+	storing its value prior to the function stack frame being created. */
+	SI r1, r0, pulStackPointerOnFunctionEntry
+	BRALID r15, vPortExceptionHandler
+	OR r0, r0, r0
+
+#endif /* ( MICROBLAZE_EXCEPTIONS_ENABLED == 1 ) && ( configINSTALL_EXCEPTION_HANDLERS == 1 ) */