--- conflicted
+++ resolved
@@ -1,198 +1,187 @@
-/*
- * FreeRTOS Kernel <DEVELOPMENT BRANCH>
- * Copyright (C) 2021 Amazon.com, Inc. or its affiliates.  All Rights Reserved.
- *
- * SPDX-License-Identifier: MIT
- *
- * Permission is hereby granted, free of charge, to any person obtaining a copy of
- * this software and associated documentation files (the "Software"), to deal in
- * the Software without restriction, including without limitation the rights to
- * use, copy, modify, merge, publish, distribute, sublicense, and/or sell copies of
- * the Software, and to permit persons to whom the Software is furnished to do so,
- * subject to the following conditions:
- *
- * The above copyright notice and this permission notice shall be included in all
- * copies or substantial portions of the Software.
- *
- * THE SOFTWARE IS PROVIDED "AS IS", WITHOUT WARRANTY OF ANY KIND, EXPRESS OR
- * IMPLIED, INCLUDING BUT NOT LIMITED TO THE WARRANTIES OF MERCHANTABILITY, FITNESS
- * FOR A PARTICULAR PURPOSE AND NONINFRINGEMENT. IN NO EVENT SHALL THE AUTHORS OR
- * COPYRIGHT HOLDERS BE LIABLE FOR ANY CLAIM, DAMAGES OR OTHER LIABILITY, WHETHER
- * IN AN ACTION OF CONTRACT, TORT OR OTHERWISE, ARISING FROM, OUT OF OR IN
- * CONNECTION WITH THE SOFTWARE OR THE USE OR OTHER DEALINGS IN THE SOFTWARE.
- *
- * https://www.FreeRTOS.org
- * https://github.com/FreeRTOS
- *
- */
-
-
-#ifndef PORTMACRO_H
-#define PORTMACRO_H
-
-#ifdef __cplusplus
-extern "C" {
-#endif
-
-/*-----------------------------------------------------------
- * Port specific definitions.
- *
- * The settings in this file configure FreeRTOS correctly for the
- * given hardware and compiler.
- *
- * These settings should not be altered.
- *-----------------------------------------------------------
- */
-
-/* Type definitions. */
-#if __riscv_xlen == 64
-    #define portSTACK_TYPE          uint64_t
-    #define portBASE_TYPE           int64_t
-    #define portUBASE_TYPE          uint64_t
-    #define portMAX_DELAY           ( TickType_t ) 0xffffffffffffffffUL
-    #define portPOINTER_SIZE_TYPE   uint64_t
-#elif __riscv_xlen == 32
-    #define portSTACK_TYPE          uint32_t
-    #define portBASE_TYPE           int32_t
-    #define portUBASE_TYPE          uint32_t
-    #define portMAX_DELAY           ( TickType_t ) 0xffffffffUL
-#else
-    #error Assembler did not define __riscv_xlen
-#endif
-
-typedef portSTACK_TYPE StackType_t;
-typedef portBASE_TYPE BaseType_t;
-typedef portUBASE_TYPE UBaseType_t;
-typedef portUBASE_TYPE TickType_t;
-
-/* Legacy type definitions. */
-#define portCHAR            char
-#define portFLOAT           float
-#define portDOUBLE          double
-#define portLONG            long
-#define portSHORT           short
-
-/* 32-bit tick type on a 32-bit architecture, so reads of the tick count do
- * not need to be guarded with a critical section. */
-#define portTICK_TYPE_IS_ATOMIC 1
-/*-----------------------------------------------------------*/
-
-/* Architecture specifics. */
-<<<<<<< HEAD
-#define portSTACK_GROWTH            ( -1 )
-#define portTICK_PERIOD_MS          ( ( TickType_t ) 1000 / configTICK_RATE_HZ )
-#ifdef __riscv64
-    #error This is the RV32 port that has not yet been adapted for 64.
-    #define portBYTE_ALIGNMENT            16
-#else
-    #define portBYTE_ALIGNMENT            16
-#endif
-=======
-#define portSTACK_GROWTH			( -1 )
-#define portTICK_PERIOD_MS			( ( TickType_t ) 1000 / configTICK_RATE_HZ )
-#define portBYTE_ALIGNMENT			16
->>>>>>> a3843bd5
-/*-----------------------------------------------------------*/
-
-/* Scheduler utilities. */
-extern void vTaskSwitchContext( void );
-#define portYIELD() __asm volatile( "ecall" );
-#define portEND_SWITCHING_ISR( xSwitchRequired ) do { if( xSwitchRequired ) vTaskSwitchContext(); } while( 0 )
-#define portYIELD_FROM_ISR( x ) portEND_SWITCHING_ISR( x )
-/*-----------------------------------------------------------*/
-
-/* Critical section management. */
-#define portCRITICAL_NESTING_IN_TCB                             0
-
-#define portSET_INTERRUPT_MASK_FROM_ISR()                       0
-#define portCLEAR_INTERRUPT_MASK_FROM_ISR( uxSavedStatusValue ) ( void ) uxSavedStatusValue
-
-#define portDISABLE_INTERRUPTS()    __asm volatile( "csrc mstatus, 8" )
-#define portENABLE_INTERRUPTS()     __asm volatile( "csrs mstatus, 8" )
-
-extern size_t xCriticalNesting;
-#define portENTER_CRITICAL()            \
-{                                       \
-    portDISABLE_INTERRUPTS();           \
-    xCriticalNesting++;                 \
-}
-
-#define portEXIT_CRITICAL()             \
-{                                       \
-    xCriticalNesting--;                 \
-    if( xCriticalNesting == 0 )         \
-    {                                   \
-        portENABLE_INTERRUPTS();        \
-    }                                   \
-}
-
-/*-----------------------------------------------------------*/
-
-/* Architecture specific optimisations. */
-#ifndef configUSE_PORT_OPTIMISED_TASK_SELECTION
-    #define configUSE_PORT_OPTIMISED_TASK_SELECTION 1
-#endif
-
-#if( configUSE_PORT_OPTIMISED_TASK_SELECTION == 1 )
-
-    /* Check the configuration. */
-    #if( configMAX_PRIORITIES > 32 )
-        #error configUSE_PORT_OPTIMISED_TASK_SELECTION can only be set to 1 when configMAX_PRIORITIES is less than or equal to 32.  It is very rare that a system requires more than 10 to 15 difference priorities as tasks that share a priority will time slice.
-    #endif
-
-    /* Store/clear the ready priorities in a bit map. */
-    #define portRECORD_READY_PRIORITY( uxPriority, uxReadyPriorities ) ( uxReadyPriorities ) |= ( 1UL << ( uxPriority ) )
-    #define portRESET_READY_PRIORITY( uxPriority, uxReadyPriorities ) ( uxReadyPriorities ) &= ~( 1UL << ( uxPriority ) )
-
-    /*-----------------------------------------------------------*/
-
-    #define portGET_HIGHEST_PRIORITY( uxTopPriority, uxReadyPriorities ) uxTopPriority = ( 31UL - __builtin_clz( uxReadyPriorities ) )
-
-#endif /* configUSE_PORT_OPTIMISED_TASK_SELECTION */
-
-
-/*-----------------------------------------------------------*/
-
-/* Task function macros as described on the FreeRTOS.org WEB site. These are
- * not necessary for to use this port.  They are defined so the common demo
- * files (which build with all the ports) will build. */
-#define portTASK_FUNCTION_PROTO( vFunction, pvParameters ) void vFunction( void *pvParameters )
-#define portTASK_FUNCTION( vFunction, pvParameters ) void vFunction( void *pvParameters )
-
-/*-----------------------------------------------------------*/
-
-#define portNOP()    __asm volatile( " nop " )
-#define portINLINE   __inline
-
-#ifndef portFORCE_INLINE
-    #define portFORCE_INLINE inline __attribute__(( always_inline))
-#endif
-
-#define portMEMORY_BARRIER() __asm volatile( "" ::: "memory" )
-/*-----------------------------------------------------------*/
-
-/* configCLINT_BASE_ADDRESS is a legacy definition that was replaced by the
- * configMTIME_BASE_ADDRESS and configMTIMECMP_BASE_ADDRESS definitions.  For
- * backward compatibility derive the newer definitions from the old if the old
- * definition is found. */
-#if defined( configCLINT_BASE_ADDRESS ) && !defined( configMTIME_BASE_ADDRESS ) && ( configCLINT_BASE_ADDRESS == 0 )
-    /* Legacy case where configCLINT_BASE_ADDRESS was defined as 0 to indicate
-     * there was no CLINT.  Equivalent now is to set the MTIME and MTIMECMP
-     * addresses to 0. */
-    #define configMTIME_BASE_ADDRESS     ( 0 )
-    #define configMTIMECMP_BASE_ADDRESS ( 0 )
-#elif defined( configCLINT_BASE_ADDRESS ) && !defined( configMTIME_BASE_ADDRESS )
-    /* Legacy case where configCLINT_BASE_ADDRESS was set to the base address of
-     * the CLINT.  Equivalent now is to derive the MTIME and MTIMECMP addresses
-     * from the CLINT address. */
-    #define configMTIME_BASE_ADDRESS     ( ( configCLINT_BASE_ADDRESS ) + 0xBFF8UL )
-    #define configMTIMECMP_BASE_ADDRESS ( ( configCLINT_BASE_ADDRESS ) + 0x4000UL )
-#elif !defined( configMTIME_BASE_ADDRESS ) || !defined( configMTIMECMP_BASE_ADDRESS )
-    #error configMTIME_BASE_ADDRESS and configMTIMECMP_BASE_ADDRESS must be defined in FreeRTOSConfig.h.  Set them to zero if there is no MTIME (machine time) clock.  See https://www.FreeRTOS.org/Using-FreeRTOS-on-RISC-V.html
-#endif
-
-#ifdef __cplusplus
-}
-#endif
-
-#endif /* PORTMACRO_H */
+/*
+ * FreeRTOS Kernel <DEVELOPMENT BRANCH>
+ * Copyright (C) 2021 Amazon.com, Inc. or its affiliates.  All Rights Reserved.
+ *
+ * SPDX-License-Identifier: MIT
+ *
+ * Permission is hereby granted, free of charge, to any person obtaining a copy of
+ * this software and associated documentation files (the "Software"), to deal in
+ * the Software without restriction, including without limitation the rights to
+ * use, copy, modify, merge, publish, distribute, sublicense, and/or sell copies of
+ * the Software, and to permit persons to whom the Software is furnished to do so,
+ * subject to the following conditions:
+ *
+ * The above copyright notice and this permission notice shall be included in all
+ * copies or substantial portions of the Software.
+ *
+ * THE SOFTWARE IS PROVIDED "AS IS", WITHOUT WARRANTY OF ANY KIND, EXPRESS OR
+ * IMPLIED, INCLUDING BUT NOT LIMITED TO THE WARRANTIES OF MERCHANTABILITY, FITNESS
+ * FOR A PARTICULAR PURPOSE AND NONINFRINGEMENT. IN NO EVENT SHALL THE AUTHORS OR
+ * COPYRIGHT HOLDERS BE LIABLE FOR ANY CLAIM, DAMAGES OR OTHER LIABILITY, WHETHER
+ * IN AN ACTION OF CONTRACT, TORT OR OTHERWISE, ARISING FROM, OUT OF OR IN
+ * CONNECTION WITH THE SOFTWARE OR THE USE OR OTHER DEALINGS IN THE SOFTWARE.
+ *
+ * https://www.FreeRTOS.org
+ * https://github.com/FreeRTOS
+ *
+ */
+
+
+#ifndef PORTMACRO_H
+#define PORTMACRO_H
+
+#ifdef __cplusplus
+extern "C" {
+#endif
+
+/*-----------------------------------------------------------
+ * Port specific definitions.
+ *
+ * The settings in this file configure FreeRTOS correctly for the
+ * given hardware and compiler.
+ *
+ * These settings should not be altered.
+ *-----------------------------------------------------------
+ */
+
+/* Type definitions. */
+#if __riscv_xlen == 64
+    #define portSTACK_TYPE          uint64_t
+    #define portBASE_TYPE           int64_t
+    #define portUBASE_TYPE          uint64_t
+    #define portMAX_DELAY           ( TickType_t ) 0xffffffffffffffffUL
+    #define portPOINTER_SIZE_TYPE   uint64_t
+#elif __riscv_xlen == 32
+    #define portSTACK_TYPE          uint32_t
+    #define portBASE_TYPE           int32_t
+    #define portUBASE_TYPE          uint32_t
+    #define portMAX_DELAY           ( TickType_t ) 0xffffffffUL
+#else
+    #error Assembler did not define __riscv_xlen
+#endif
+
+typedef portSTACK_TYPE StackType_t;
+typedef portBASE_TYPE BaseType_t;
+typedef portUBASE_TYPE UBaseType_t;
+typedef portUBASE_TYPE TickType_t;
+
+/* Legacy type definitions. */
+#define portCHAR            char
+#define portFLOAT           float
+#define portDOUBLE          double
+#define portLONG            long
+#define portSHORT           short
+
+/* 32-bit tick type on a 32-bit architecture, so reads of the tick count do
+ * not need to be guarded with a critical section. */
+#define portTICK_TYPE_IS_ATOMIC 1
+/*-----------------------------------------------------------*/
+
+/* Architecture specifics. */
+#define portSTACK_GROWTH            ( -1 )
+#define portTICK_PERIOD_MS          ( ( TickType_t ) 1000 / configTICK_RATE_HZ )
+#define portBYTE_ALIGNMENT          16
+/*-----------------------------------------------------------*/
+
+/* Scheduler utilities. */
+extern void vTaskSwitchContext( void );
+#define portYIELD() __asm volatile( "ecall" );
+#define portEND_SWITCHING_ISR( xSwitchRequired ) do { if( xSwitchRequired ) vTaskSwitchContext(); } while( 0 )
+#define portYIELD_FROM_ISR( x ) portEND_SWITCHING_ISR( x )
+/*-----------------------------------------------------------*/
+
+/* Critical section management. */
+#define portCRITICAL_NESTING_IN_TCB                             0
+
+#define portSET_INTERRUPT_MASK_FROM_ISR()                       0
+#define portCLEAR_INTERRUPT_MASK_FROM_ISR( uxSavedStatusValue ) ( void ) uxSavedStatusValue
+
+#define portDISABLE_INTERRUPTS()    __asm volatile( "csrc mstatus, 8" )
+#define portENABLE_INTERRUPTS()     __asm volatile( "csrs mstatus, 8" )
+
+extern size_t xCriticalNesting;
+#define portENTER_CRITICAL()            \
+{                                       \
+    portDISABLE_INTERRUPTS();           \
+    xCriticalNesting++;                 \
+}
+
+#define portEXIT_CRITICAL()             \
+{                                       \
+    xCriticalNesting--;                 \
+    if( xCriticalNesting == 0 )         \
+    {                                   \
+        portENABLE_INTERRUPTS();        \
+    }                                   \
+}
+
+/*-----------------------------------------------------------*/
+
+/* Architecture specific optimisations. */
+#ifndef configUSE_PORT_OPTIMISED_TASK_SELECTION
+    #define configUSE_PORT_OPTIMISED_TASK_SELECTION 1
+#endif
+
+#if( configUSE_PORT_OPTIMISED_TASK_SELECTION == 1 )
+
+    /* Check the configuration. */
+    #if( configMAX_PRIORITIES > 32 )
+        #error configUSE_PORT_OPTIMISED_TASK_SELECTION can only be set to 1 when configMAX_PRIORITIES is less than or equal to 32.  It is very rare that a system requires more than 10 to 15 difference priorities as tasks that share a priority will time slice.
+    #endif
+
+    /* Store/clear the ready priorities in a bit map. */
+    #define portRECORD_READY_PRIORITY( uxPriority, uxReadyPriorities ) ( uxReadyPriorities ) |= ( 1UL << ( uxPriority ) )
+    #define portRESET_READY_PRIORITY( uxPriority, uxReadyPriorities ) ( uxReadyPriorities ) &= ~( 1UL << ( uxPriority ) )
+
+    /*-----------------------------------------------------------*/
+
+    #define portGET_HIGHEST_PRIORITY( uxTopPriority, uxReadyPriorities ) uxTopPriority = ( 31UL - __builtin_clz( uxReadyPriorities ) )
+
+#endif /* configUSE_PORT_OPTIMISED_TASK_SELECTION */
+
+
+/*-----------------------------------------------------------*/
+
+/* Task function macros as described on the FreeRTOS.org WEB site. These are
+ * not necessary for to use this port.  They are defined so the common demo
+ * files (which build with all the ports) will build. */
+#define portTASK_FUNCTION_PROTO( vFunction, pvParameters ) void vFunction( void *pvParameters )
+#define portTASK_FUNCTION( vFunction, pvParameters ) void vFunction( void *pvParameters )
+
+/*-----------------------------------------------------------*/
+
+#define portNOP()    __asm volatile( " nop " )
+#define portINLINE   __inline
+
+#ifndef portFORCE_INLINE
+    #define portFORCE_INLINE inline __attribute__(( always_inline))
+#endif
+
+#define portMEMORY_BARRIER() __asm volatile( "" ::: "memory" )
+/*-----------------------------------------------------------*/
+
+/* configCLINT_BASE_ADDRESS is a legacy definition that was replaced by the
+ * configMTIME_BASE_ADDRESS and configMTIMECMP_BASE_ADDRESS definitions.  For
+ * backward compatibility derive the newer definitions from the old if the old
+ * definition is found. */
+#if defined( configCLINT_BASE_ADDRESS ) && !defined( configMTIME_BASE_ADDRESS ) && ( configCLINT_BASE_ADDRESS == 0 )
+    /* Legacy case where configCLINT_BASE_ADDRESS was defined as 0 to indicate
+     * there was no CLINT.  Equivalent now is to set the MTIME and MTIMECMP
+     * addresses to 0. */
+    #define configMTIME_BASE_ADDRESS     ( 0 )
+    #define configMTIMECMP_BASE_ADDRESS ( 0 )
+#elif defined( configCLINT_BASE_ADDRESS ) && !defined( configMTIME_BASE_ADDRESS )
+    /* Legacy case where configCLINT_BASE_ADDRESS was set to the base address of
+     * the CLINT.  Equivalent now is to derive the MTIME and MTIMECMP addresses
+     * from the CLINT address. */
+    #define configMTIME_BASE_ADDRESS     ( ( configCLINT_BASE_ADDRESS ) + 0xBFF8UL )
+    #define configMTIMECMP_BASE_ADDRESS ( ( configCLINT_BASE_ADDRESS ) + 0x4000UL )
+#elif !defined( configMTIME_BASE_ADDRESS ) || !defined( configMTIMECMP_BASE_ADDRESS )
+    #error configMTIME_BASE_ADDRESS and configMTIMECMP_BASE_ADDRESS must be defined in FreeRTOSConfig.h.  Set them to zero if there is no MTIME (machine time) clock.  See https://www.FreeRTOS.org/Using-FreeRTOS-on-RISC-V.html
+#endif
+
+#ifdef __cplusplus
+}
+#endif
+
+#endif /* PORTMACRO_H */