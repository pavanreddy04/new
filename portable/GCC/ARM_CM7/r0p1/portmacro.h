/*
 * FreeRTOS Kernel <DEVELOPMENT BRANCH>
 * Copyright (C) 2021 Amazon.com, Inc. or its affiliates.  All Rights Reserved.
 *
 * SPDX-License-Identifier: MIT
 *
 * Permission is hereby granted, free of charge, to any person obtaining a copy of
 * this software and associated documentation files (the "Software"), to deal in
 * the Software without restriction, including without limitation the rights to
 * use, copy, modify, merge, publish, distribute, sublicense, and/or sell copies of
 * the Software, and to permit persons to whom the Software is furnished to do so,
 * subject to the following conditions:
 *
 * The above copyright notice and this permission notice shall be included in all
 * copies or substantial portions of the Software.
 *
 * THE SOFTWARE IS PROVIDED "AS IS", WITHOUT WARRANTY OF ANY KIND, EXPRESS OR
 * IMPLIED, INCLUDING BUT NOT LIMITED TO THE WARRANTIES OF MERCHANTABILITY, FITNESS
 * FOR A PARTICULAR PURPOSE AND NONINFRINGEMENT. IN NO EVENT SHALL THE AUTHORS OR
 * COPYRIGHT HOLDERS BE LIABLE FOR ANY CLAIM, DAMAGES OR OTHER LIABILITY, WHETHER
 * IN AN ACTION OF CONTRACT, TORT OR OTHERWISE, ARISING FROM, OUT OF OR IN
 * CONNECTION WITH THE SOFTWARE OR THE USE OR OTHER DEALINGS IN THE SOFTWARE.
 *
 * https://www.FreeRTOS.org
 * https://github.com/FreeRTOS
 *
 */


#ifndef PORTMACRO_H
#define PORTMACRO_H

/* *INDENT-OFF* */
#ifdef __cplusplus
    extern "C" {
#endif
/* *INDENT-ON* */

/*-----------------------------------------------------------
 * Port specific definitions.
 *
 * The settings in this file configure FreeRTOS correctly for the
 * given hardware and compiler.
 *
 * These settings should not be altered.
 *-----------------------------------------------------------
 */

/* Type definitions. */
#define portCHAR          char
#define portFLOAT         float
#define portDOUBLE        double
#define portLONG          long
#define portSHORT         short
#define portSTACK_TYPE    uint32_t
#define portBASE_TYPE     long

typedef portSTACK_TYPE   StackType_t;
typedef long             BaseType_t;
typedef unsigned long    UBaseType_t;

#if ( configTICK_TYPE_WIDTH_IN_BITS == TICK_TYPE_WIDTH_16_BITS )
    typedef uint16_t     TickType_t;
    #define portMAX_DELAY              ( TickType_t ) 0xffff
#elif ( configTICK_TYPE_WIDTH_IN_BITS == TICK_TYPE_WIDTH_32_BITS )
    typedef uint32_t     TickType_t;
    #define portMAX_DELAY              ( TickType_t ) 0xffffffffUL

/* 32-bit tick type on a 32-bit architecture, so reads of the tick count do
 * not need to be guarded with a critical section. */
    #define portTICK_TYPE_IS_ATOMIC    1
#else
    #error configTICK_TYPE_WIDTH_IN_BITS set to unsupported tick type width.
#endif
/*-----------------------------------------------------------*/

/* Architecture specifics. */
#define portSTACK_GROWTH      ( -1 )
#define portTICK_PERIOD_MS    ( ( TickType_t ) 1000 / configTICK_RATE_HZ )
#define portBYTE_ALIGNMENT    8
#define portDONT_DISCARD      __attribute__( ( used ) )
/*-----------------------------------------------------------*/

/* Scheduler utilities. */
#define portYIELD()                                     \
    {                                                   \
        /* Set a PendSV to request a context switch. */ \
        portNVIC_INT_CTRL_REG = portNVIC_PENDSVSET_BIT; \
                                                        \
        /* Barriers are normally not required but do ensure the code is completely \
         * within the specified behaviour for the architecture. */ \
        __asm volatile ( "dsb" ::: "memory" );                     \
        __asm volatile ( "isb" );                                  \
    }

<<<<<<< HEAD
    #define portNVIC_INT_CTRL_REG     ( *( ( volatile uint32_t * ) 0xe000ed04 ) )
    #define portNVIC_PENDSVSET_BIT    ( 1UL << 28UL )
    #define portEND_SWITCHING_ISR( xSwitchRequired )    do { if( xSwitchRequired != pdFALSE ) { traceISR_EXIT_TO_SCHEDULER(); portYIELD(); } else { traceISR_EXIT(); } } while( 0 )
    #define portYIELD_FROM_ISR( x )                     portEND_SWITCHING_ISR( x )
=======
#define portNVIC_INT_CTRL_REG     ( *( ( volatile uint32_t * ) 0xe000ed04 ) )
#define portNVIC_PENDSVSET_BIT    ( 1UL << 28UL )
#define portEND_SWITCHING_ISR( xSwitchRequired )    do { if( xSwitchRequired != pdFALSE ) portYIELD( ); } while( 0 )
#define portYIELD_FROM_ISR( x )                     portEND_SWITCHING_ISR( x )
>>>>>>> 5fb9b50d
/*-----------------------------------------------------------*/

/* Critical section management. */
extern void vPortEnterCritical( void );
extern void vPortExitCritical( void );
#define portSET_INTERRUPT_MASK_FROM_ISR()         ulPortRaiseBASEPRI()
#define portCLEAR_INTERRUPT_MASK_FROM_ISR( x )    vPortSetBASEPRI( x )
#define portDISABLE_INTERRUPTS()                  vPortRaiseBASEPRI()
#define portENABLE_INTERRUPTS()                   vPortSetBASEPRI( 0 )
#define portENTER_CRITICAL()                      vPortEnterCritical()
#define portEXIT_CRITICAL()                       vPortExitCritical()

/*-----------------------------------------------------------*/

/* Task function macros as described on the FreeRTOS.org WEB site.  These are
 * not necessary for to use this port.  They are defined so the common demo files
 * (which build with all the ports) will build. */
#define portTASK_FUNCTION_PROTO( vFunction, pvParameters )    void vFunction( void * pvParameters )
#define portTASK_FUNCTION( vFunction, pvParameters )          void vFunction( void * pvParameters )
/*-----------------------------------------------------------*/

/* Tickless idle/low power functionality. */
#ifndef portSUPPRESS_TICKS_AND_SLEEP
    extern void vPortSuppressTicksAndSleep( TickType_t xExpectedIdleTime );
    #define portSUPPRESS_TICKS_AND_SLEEP( xExpectedIdleTime )    vPortSuppressTicksAndSleep( xExpectedIdleTime )
#endif
/*-----------------------------------------------------------*/

/* Architecture specific optimisations. */
#ifndef configUSE_PORT_OPTIMISED_TASK_SELECTION
    #define configUSE_PORT_OPTIMISED_TASK_SELECTION    1
#endif

#if configUSE_PORT_OPTIMISED_TASK_SELECTION == 1

/* Generic helper function. */
    __attribute__( ( always_inline ) ) static inline uint8_t ucPortCountLeadingZeros( uint32_t ulBitmap )
    {
        uint8_t ucReturn;

        __asm volatile ( "clz %0, %1" : "=r" ( ucReturn ) : "r" ( ulBitmap ) : "memory" );

        return ucReturn;
    }

/* Check the configuration. */
    #if ( configMAX_PRIORITIES > 32 )
        #error configUSE_PORT_OPTIMISED_TASK_SELECTION can only be set to 1 when configMAX_PRIORITIES is less than or equal to 32.  It is very rare that a system requires more than 10 to 15 difference priorities as tasks that share a priority will time slice.
    #endif

/* Store/clear the ready priorities in a bit map. */
    #define portRECORD_READY_PRIORITY( uxPriority, uxReadyPriorities )    ( uxReadyPriorities ) |= ( 1UL << ( uxPriority ) )
    #define portRESET_READY_PRIORITY( uxPriority, uxReadyPriorities )     ( uxReadyPriorities ) &= ~( 1UL << ( uxPriority ) )

/*-----------------------------------------------------------*/

    #define portGET_HIGHEST_PRIORITY( uxTopPriority, uxReadyPriorities )    uxTopPriority = ( 31UL - ( uint32_t ) ucPortCountLeadingZeros( ( uxReadyPriorities ) ) )

#endif /* configUSE_PORT_OPTIMISED_TASK_SELECTION */

/*-----------------------------------------------------------*/

#ifdef configASSERT
    void vPortValidateInterruptPriority( void );
    #define portASSERT_IF_INTERRUPT_PRIORITY_INVALID()    vPortValidateInterruptPriority()
#endif

/* portNOP() is not required by this port. */
#define portNOP()

#define portINLINE              __inline

#ifndef portFORCE_INLINE
    #define portFORCE_INLINE    inline __attribute__( ( always_inline ) )
#endif

portFORCE_INLINE static BaseType_t xPortIsInsideInterrupt( void )
{
    uint32_t ulCurrentInterrupt;
    BaseType_t xReturn;

    /* Obtain the number of the currently executing interrupt. */
    __asm volatile ( "mrs %0, ipsr" : "=r" ( ulCurrentInterrupt )::"memory" );

    if( ulCurrentInterrupt == 0 )
    {
        xReturn = pdFALSE;
    }
    else
    {
        xReturn = pdTRUE;
    }

    return xReturn;
}

/*-----------------------------------------------------------*/

portFORCE_INLINE static void vPortRaiseBASEPRI( void )
{
    uint32_t ulNewBASEPRI;

    __asm volatile
    (
        "   mov %0, %1                                              \n" \
        "   cpsid i                                                 \n" \
        "   msr basepri, %0                                         \n" \
        "   isb                                                     \n" \
        "   dsb                                                     \n" \
        "   cpsie i                                                 \n" \
        : "=r" ( ulNewBASEPRI ) : "i" ( configMAX_SYSCALL_INTERRUPT_PRIORITY ) : "memory"
    );
}

/*-----------------------------------------------------------*/

portFORCE_INLINE static uint32_t ulPortRaiseBASEPRI( void )
{
    uint32_t ulOriginalBASEPRI, ulNewBASEPRI;

    __asm volatile
    (
        "   mrs %0, basepri                                         \n" \
        "   mov %1, %2                                              \n" \
        "   cpsid i                                                 \n" \
        "   msr basepri, %1                                         \n" \
        "   isb                                                     \n" \
        "   dsb                                                     \n" \
        "   cpsie i                                                 \n" \
        : "=r" ( ulOriginalBASEPRI ), "=r" ( ulNewBASEPRI ) : "i" ( configMAX_SYSCALL_INTERRUPT_PRIORITY ) : "memory"
    );

    /* This return will not be reached but is necessary to prevent compiler
     * warnings. */
    return ulOriginalBASEPRI;
}
/*-----------------------------------------------------------*/

portFORCE_INLINE static void vPortSetBASEPRI( uint32_t ulNewMaskValue )
{
    __asm volatile
    (
        "   msr basepri, %0 " ::"r" ( ulNewMaskValue ) : "memory"
    );
}
/*-----------------------------------------------------------*/

#define portMEMORY_BARRIER()    __asm volatile ( "" ::: "memory" )

/* *INDENT-OFF* */
#ifdef __cplusplus
    }
#endif
/* *INDENT-ON* */

#endif /* PORTMACRO_H */<|MERGE_RESOLUTION|>--- conflicted
+++ resolved
@@ -93,17 +93,11 @@
         __asm volatile ( "isb" );                                  \
     }
 
-<<<<<<< HEAD
+
     #define portNVIC_INT_CTRL_REG     ( *( ( volatile uint32_t * ) 0xe000ed04 ) )
     #define portNVIC_PENDSVSET_BIT    ( 1UL << 28UL )
     #define portEND_SWITCHING_ISR( xSwitchRequired )    do { if( xSwitchRequired != pdFALSE ) { traceISR_EXIT_TO_SCHEDULER(); portYIELD(); } else { traceISR_EXIT(); } } while( 0 )
     #define portYIELD_FROM_ISR( x )                     portEND_SWITCHING_ISR( x )
-=======
-#define portNVIC_INT_CTRL_REG     ( *( ( volatile uint32_t * ) 0xe000ed04 ) )
-#define portNVIC_PENDSVSET_BIT    ( 1UL << 28UL )
-#define portEND_SWITCHING_ISR( xSwitchRequired )    do { if( xSwitchRequired != pdFALSE ) portYIELD( ); } while( 0 )
-#define portYIELD_FROM_ISR( x )                     portEND_SWITCHING_ISR( x )
->>>>>>> 5fb9b50d
 /*-----------------------------------------------------------*/
 
 /* Critical section management. */
