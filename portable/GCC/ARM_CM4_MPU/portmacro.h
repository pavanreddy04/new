/*
 * FreeRTOS Kernel <DEVELOPMENT BRANCH>
 * Copyright (C) 2021 Amazon.com, Inc. or its affiliates.  All Rights Reserved.
 *
 * SPDX-License-Identifier: MIT
 *
 * Permission is hereby granted, free of charge, to any person obtaining a copy of
 * this software and associated documentation files (the "Software"), to deal in
 * the Software without restriction, including without limitation the rights to
 * use, copy, modify, merge, publish, distribute, sublicense, and/or sell copies of
 * the Software, and to permit persons to whom the Software is furnished to do so,
 * subject to the following conditions:
 *
 * The above copyright notice and this permission notice shall be included in all
 * copies or substantial portions of the Software.
 *
 * THE SOFTWARE IS PROVIDED "AS IS", WITHOUT WARRANTY OF ANY KIND, EXPRESS OR
 * IMPLIED, INCLUDING BUT NOT LIMITED TO THE WARRANTIES OF MERCHANTABILITY, FITNESS
 * FOR A PARTICULAR PURPOSE AND NONINFRINGEMENT. IN NO EVENT SHALL THE AUTHORS OR
 * COPYRIGHT HOLDERS BE LIABLE FOR ANY CLAIM, DAMAGES OR OTHER LIABILITY, WHETHER
 * IN AN ACTION OF CONTRACT, TORT OR OTHERWISE, ARISING FROM, OUT OF OR IN
 * CONNECTION WITH THE SOFTWARE OR THE USE OR OTHER DEALINGS IN THE SOFTWARE.
 *
 * https://www.FreeRTOS.org
 * https://github.com/FreeRTOS
 *
 */


#ifndef PORTMACRO_H
#define PORTMACRO_H


/* *INDENT-OFF* */
#ifdef __cplusplus
    extern "C" {
#endif
/* *INDENT-ON* */

/*-----------------------------------------------------------
 * Port specific definitions.
 *
 * The settings in this file configure FreeRTOS correctly for the
 * given hardware and compiler.
 *
 * These settings should not be altered.
 *-----------------------------------------------------------
 */

/* Type definitions. */
#define portCHAR          char
#define portFLOAT         float
#define portDOUBLE        double
#define portLONG          long
#define portSHORT         short
#define portSTACK_TYPE    uint32_t
#define portBASE_TYPE     long

typedef portSTACK_TYPE   StackType_t;
typedef long             BaseType_t;
typedef unsigned long    UBaseType_t;

#if ( configTICK_TYPE_WIDTH_IN_BITS == TICK_TYPE_WIDTH_16_BITS )
    typedef uint16_t     TickType_t;
    #define portMAX_DELAY              ( TickType_t ) 0xffff
#elif ( configTICK_TYPE_WIDTH_IN_BITS == TICK_TYPE_WIDTH_32_BITS )
    typedef uint32_t     TickType_t;
    #define portMAX_DELAY              ( TickType_t ) 0xffffffffUL

/* 32-bit tick type on a 32-bit architecture, so reads of the tick count do
 * not need to be guarded with a critical section. */
    #define portTICK_TYPE_IS_ATOMIC    1
#else
    #error "configTICK_TYPE_WIDTH_IN_BITS set to unsupported tick type width."
#endif

/* Errata 837070 workaround must be enabled on Cortex-M7 r0p0
 * and r0p1 cores. */
#ifndef configENABLE_ERRATA_837070_WORKAROUND
    #define configENABLE_ERRATA_837070_WORKAROUND    0
#endif
/*-----------------------------------------------------------*/

/* MPU specific constants. */
#define portUSING_MPU_WRAPPERS                                   1
#define portPRIVILEGE_BIT                                        ( 0x80000000UL )

#define portMPU_REGION_READ_WRITE                                ( 0x03UL << 24UL )
#define portMPU_REGION_PRIVILEGED_READ_ONLY                      ( 0x05UL << 24UL )
#define portMPU_REGION_READ_ONLY                                 ( 0x06UL << 24UL )
#define portMPU_REGION_PRIVILEGED_READ_WRITE                     ( 0x01UL << 24UL )
#define portMPU_REGION_PRIVILEGED_READ_WRITE_UNPRIV_READ_ONLY    ( 0x02UL << 24UL )
#define portMPU_REGION_CACHEABLE_BUFFERABLE                      ( 0x07UL << 16UL )
#define portMPU_REGION_EXECUTE_NEVER                             ( 0x01UL << 28UL )

/* Location of the TEX,S,C,B bits in the MPU Region Attribute and Size
 * Register (RASR). */
#define portMPU_RASR_TEX_S_C_B_LOCATION                          ( 16UL )
#define portMPU_RASR_TEX_S_C_B_MASK                              ( 0x3FUL )

/* MPU settings that can be overriden in FreeRTOSConfig.h. */
#ifndef configTOTAL_MPU_REGIONS
    /* Define to 8 for backward compatibility. */
    #define configTOTAL_MPU_REGIONS    ( 8UL )
#endif

/*
 * The TEX, Shareable (S), Cacheable (C) and Bufferable (B) bits define the
 * memory type, and where necessary the cacheable and shareable properties
 * of the memory region.
 *
 * The TEX, C, and B bits together indicate the memory type of the region,
 * and:
 * - For Normal memory, the cacheable properties of the region.
 * - For Device memory, whether the region is shareable.
 *
 * For Normal memory regions, the S bit indicates whether the region is
 * shareable. For Strongly-ordered and Device memory, the S bit is ignored.
 *
 * See the following two tables for setting TEX, S, C and B bits for
 * unprivileged flash, privileged flash and privileged RAM regions.
 *
 +-----+---+---+------------------------+--------------------------------------------------------+-------------------------+
 | TEX | C | B | Memory type            |  Description or Normal region cacheability             |  Shareable?             |
 +-----+---+---+------------------------+--------------------------------------------------------+-------------------------+
 | 000 | 0 | 0 | Strongly-ordered       |  Strongly ordered                                      |  Shareable              |
 +-----+---+---+------------------------+--------------------------------------------------------+-------------------------+
 | 000 | 0 | 1 | Device                 |  Shared device                                         |  Shareable              |
 +-----+---+---+------------------------+--------------------------------------------------------+-------------------------+
 | 000 | 1 | 0 | Normal                 |  Outer and inner   write-through; no write allocate    |  S bit                  |
 +-----+---+---+------------------------+--------------------------------------------------------+-------------------------+
 | 000 | 1 | 1 | Normal                 |  Outer and inner   write-back; no write allocate       |  S bit                  |
 +-----+---+---+------------------------+--------------------------------------------------------+-------------------------+
 | 001 | 0 | 0 | Normal                 |  Outer and inner   Non-cacheable                       |  S bit                  |
 +-----+---+---+------------------------+--------------------------------------------------------+-------------------------+
 | 001 | 0 | 1 | Reserved               |  Reserved                                              |  Reserved               |
 +-----+---+---+------------------------+--------------------------------------------------------+-------------------------+
 | 001 | 1 | 0 | IMPLEMENTATION DEFINED |  IMPLEMENTATION DEFINED                                |  IMPLEMENTATION DEFINED |
 +-----+---+---+------------------------+--------------------------------------------------------+-------------------------+
 | 001 | 1 | 1 | Normal                 |  Outer and inner   write-back; write and read allocate |  S bit                  |
 +-----+---+---+------------------------+--------------------------------------------------------+-------------------------+
 | 010 | 0 | 0 | Device                 |  Non-shared device                                     |  Not shareable          |
 +-----+---+---+------------------------+--------------------------------------------------------+-------------------------+
 | 010 | 0 | 1 | Reserved               |  Reserved                                              |  Reserved               |
 +-----+---+---+------------------------+--------------------------------------------------------+-------------------------+
 | 010 | 1 | X | Reserved               |  Reserved                                              |  Reserved               |
 +-----+---+---+------------------------+--------------------------------------------------------+-------------------------+
 | 011 | X | X | Reserved               |  Reserved                                              |  Reserved               |
 +-----+---+---+------------------------+--------------------------------------------------------+-------------------------+
 | 1BB | A | A | Normal                 | Cached memory, with AA and BB indicating the inner and |  Reserved               |
 |     |   |   |                        | outer cacheability rules that must be exported on the  |                         |
 |     |   |   |                        | bus. See the table below for the cacheability policy   |                         |
 |     |   |   |                        | encoding. memory, BB=Outer policy, AA=Inner policy.    |                         |
 +-----+---+---+------------------------+--------------------------------------------------------+-------------------------+
 |
 +-----------------------------------------+----------------------------------------+
 | AA or BB subfield of {TEX,C,B} encoding |  Cacheability policy                   |
 +-----------------------------------------+----------------------------------------+
 | 00                                      |  Non-cacheable                         |
 +-----------------------------------------+----------------------------------------+
 | 01                                      |  Write-back, write and   read allocate |
 +-----------------------------------------+----------------------------------------+
 | 10                                      |  Write-through, no write   allocate    |
 +-----------------------------------------+----------------------------------------+
 | 11                                      |  Write-back, no write   allocate       |
 +-----------------------------------------+----------------------------------------+
 */

/* TEX, Shareable (S), Cacheable (C) and Bufferable (B) bits for flash
 * region. */
#ifndef configTEX_S_C_B_FLASH
    /* Default to TEX=000, S=1, C=1, B=1 for backward compatibility. */
    #define configTEX_S_C_B_FLASH    ( 0x07UL )
#endif

/* TEX, Shareable (S), Cacheable (C) and Bufferable (B) bits for RAM
 * region. */
#ifndef configTEX_S_C_B_SRAM
    /* Default to TEX=000, S=1, C=1, B=1 for backward compatibility. */
    #define configTEX_S_C_B_SRAM          ( 0x07UL )
#endif

#define portSTACK_REGION                  ( configTOTAL_MPU_REGIONS - 5UL )
#define portGENERAL_PERIPHERALS_REGION    ( configTOTAL_MPU_REGIONS - 4UL )
#define portUNPRIVILEGED_FLASH_REGION     ( configTOTAL_MPU_REGIONS - 3UL )
#define portPRIVILEGED_FLASH_REGION       ( configTOTAL_MPU_REGIONS - 2UL )
#define portPRIVILEGED_RAM_REGION         ( configTOTAL_MPU_REGIONS - 1UL )
#define portFIRST_CONFIGURABLE_REGION     ( 0UL )
#define portLAST_CONFIGURABLE_REGION      ( configTOTAL_MPU_REGIONS - 6UL )
#define portNUM_CONFIGURABLE_REGIONS      ( configTOTAL_MPU_REGIONS - 5UL )
#define portTOTAL_NUM_REGIONS_IN_TCB      ( portNUM_CONFIGURABLE_REGIONS + 1 ) /* Plus 1 to create space for the stack region. */

#define portSWITCH_TO_USER_MODE()    __asm volatile ( " mrs r0, control \n orr r0, #1 \n msr control, r0 " ::: "r0", "memory" )

typedef struct MPU_REGION_REGISTERS
{
    uint32_t ulRegionBaseAddress;
    uint32_t ulRegionAttribute;
} xMPU_REGION_REGISTERS;

typedef struct MPU_REGION_SETTINGS
{
    uint32_t ulRegionStartAddress;
    uint32_t ulRegionEndAddress;
    uint32_t ulRegionPermissions;
} xMPU_REGION_SETTINGS;

#if ( configUSE_MPU_WRAPPERS_V1 == 0 )

    #ifndef configSYSTEM_CALL_STACK_SIZE
        #error "configSYSTEM_CALL_STACK_SIZE must be defined to the desired size of the system call stack in words for using MPU wrappers v2."
    #endif

    typedef struct SYSTEM_CALL_STACK_INFO
    {
        uint32_t ulSystemCallStackBuffer[ configSYSTEM_CALL_STACK_SIZE ];
        uint32_t * pulSystemCallStack;
        uint32_t * pulTaskStack;
        uint32_t ulLinkRegisterAtSystemCallEntry;
    } xSYSTEM_CALL_STACK_INFO;

#endif /* configUSE_MPU_WRAPPERS_V1 == 0 */

<<<<<<< HEAD
#define MAX_CONTEXT_SIZE                 ( 52 )
#define portACL_ENTRY_SIZE_BYTES         ( 4U )
#define portACL_ENTRY_SIZE_BITS          ( 32U )
=======
#define MAX_CONTEXT_SIZE                    52
>>>>>>> f13ad778

/* Flags used for xMPU_SETTINGS.ulTaskFlags member. */
#define portSTACK_FRAME_HAS_PADDING_FLAG    ( 1UL << 0UL )
#define portTASK_IS_PRIVILEGED_FLAG         ( 1UL << 1UL )

typedef struct MPU_SETTINGS
{
    xMPU_REGION_REGISTERS xRegion[ portTOTAL_NUM_REGIONS_IN_TCB ];
    xMPU_REGION_SETTINGS xRegionSettings[ portTOTAL_NUM_REGIONS_IN_TCB ];
    uint32_t ulContext[ MAX_CONTEXT_SIZE ];
    uint32_t ulTaskFlags;

    #if ( configUSE_MPU_WRAPPERS_V1 == 0 )
        xSYSTEM_CALL_STACK_INFO xSystemCallStackInfo;
        #if ( configENABLE_ACCESS_CONTROL_LIST == 1 )
            uint32_t ucAccessControlList[ ( configPROTECTED_KERNEL_OBJECT_POOL_SIZE / portACL_ENTRY_SIZE_BYTES ) + 1 ];
        #endif
    #endif
} xMPU_SETTINGS;

/* Architecture specifics. */
#define portSTACK_GROWTH      ( -1 )
#define portTICK_PERIOD_MS    ( ( TickType_t ) 1000 / configTICK_RATE_HZ )
#define portBYTE_ALIGNMENT    8
#define portDONT_DISCARD      __attribute__( ( used ) )
/*-----------------------------------------------------------*/

/* SVC numbers for various services. */
#define portSVC_START_SCHEDULER        0
#define portSVC_YIELD                  1
#define portSVC_RAISE_PRIVILEGE        2
#define portSVC_SYSTEM_CALL_ENTER      3 /* System calls with upto 4 parameters. */
#define portSVC_SYSTEM_CALL_ENTER_1    4 /* System calls with 5 parameters. */
#define portSVC_SYSTEM_CALL_EXIT       5

/* Scheduler utilities. */

#define portYIELD()    __asm volatile ( "   SVC %0  \n" ::"i" ( portSVC_YIELD ) : "memory" )
#define portYIELD_WITHIN_API()                          \
    {                                                   \
        /* Set a PendSV to request a context switch. */ \
        portNVIC_INT_CTRL_REG = portNVIC_PENDSVSET_BIT; \
                                                        \
        /* Barriers are normally not required but do ensure the code is completely \
         * within the specified behaviour for the architecture. */ \
        __asm volatile ( "dsb" ::: "memory" );                     \
        __asm volatile ( "isb" );                                  \
    }

#define portNVIC_INT_CTRL_REG     ( *( ( volatile uint32_t * ) 0xe000ed04 ) )
#define portNVIC_PENDSVSET_BIT    ( 1UL << 28UL )
#define portEND_SWITCHING_ISR( xSwitchRequired )                                 \
    do { if( xSwitchRequired ) portNVIC_INT_CTRL_REG = portNVIC_PENDSVSET_BIT; } \
    while( 0 )
#define portYIELD_FROM_ISR( x )    portEND_SWITCHING_ISR( x )
/*-----------------------------------------------------------*/

/* Critical section management. */
extern void vPortEnterCritical( void );
extern void vPortExitCritical( void );
#define portSET_INTERRUPT_MASK_FROM_ISR()         ulPortRaiseBASEPRI()
#define portCLEAR_INTERRUPT_MASK_FROM_ISR( x )    vPortSetBASEPRI( x )
#define portDISABLE_INTERRUPTS()                  vPortRaiseBASEPRI()
#define portENABLE_INTERRUPTS()                   vPortSetBASEPRI( 0 )
#define portENTER_CRITICAL()                      vPortEnterCritical()
#define portEXIT_CRITICAL()                       vPortExitCritical()

/*-----------------------------------------------------------*/

/* Task function macros as described on the FreeRTOS.org WEB site.  These are
 * not necessary for to use this port.  They are defined so the common demo files
 * (which build with all the ports) will build. */
#define portTASK_FUNCTION_PROTO( vFunction, pvParameters )    void vFunction( void * pvParameters )
#define portTASK_FUNCTION( vFunction, pvParameters )          void vFunction( void * pvParameters )
/*-----------------------------------------------------------*/

/* Architecture specific optimisations. */
#ifndef configUSE_PORT_OPTIMISED_TASK_SELECTION
    #define configUSE_PORT_OPTIMISED_TASK_SELECTION    1
#endif

#if configUSE_PORT_OPTIMISED_TASK_SELECTION == 1

/* Generic helper function. */
    __attribute__( ( always_inline ) ) static inline uint8_t ucPortCountLeadingZeros( uint32_t ulBitmap )
    {
        uint8_t ucReturn;

        __asm volatile ( "clz %0, %1" : "=r" ( ucReturn ) : "r" ( ulBitmap ) : "memory" );

        return ucReturn;
    }

/* Check the configuration. */
    #if ( configMAX_PRIORITIES > 32 )
        #error "configUSE_PORT_OPTIMISED_TASK_SELECTION can only be set to 1 when configMAX_PRIORITIES is less than or equal to 32.  It is very rare that a system requires more than 10 to 15 difference priorities as tasks that share a priority will time slice."
    #endif

/* Store/clear the ready priorities in a bit map. */
    #define portRECORD_READY_PRIORITY( uxPriority, uxReadyPriorities )    ( uxReadyPriorities ) |= ( 1UL << ( uxPriority ) )
    #define portRESET_READY_PRIORITY( uxPriority, uxReadyPriorities )     ( uxReadyPriorities ) &= ~( 1UL << ( uxPriority ) )

/*-----------------------------------------------------------*/

    #define portGET_HIGHEST_PRIORITY( uxTopPriority, uxReadyPriorities )    uxTopPriority = ( 31UL - ( uint32_t ) ucPortCountLeadingZeros( ( uxReadyPriorities ) ) )

#endif /* configUSE_PORT_OPTIMISED_TASK_SELECTION */

/*-----------------------------------------------------------*/

#ifdef configASSERT
    void vPortValidateInterruptPriority( void );
    #define portASSERT_IF_INTERRUPT_PRIORITY_INVALID()    vPortValidateInterruptPriority()
#endif

/* portNOP() is not required by this port. */
#define portNOP()

#define portINLINE              __inline

#ifndef portFORCE_INLINE
    #define portFORCE_INLINE    inline __attribute__( ( always_inline ) )
#endif
/*-----------------------------------------------------------*/

extern BaseType_t xIsPrivileged( void );
extern void vResetPrivilege( void );

/**
 * @brief Checks whether or not the processor is privileged.
 *
 * @return 1 if the processor is already privileged, 0 otherwise.
 */
#define portIS_PRIVILEGED()      xIsPrivileged()

/**
 * @brief Raise an SVC request to raise privilege.
 */
#define portRAISE_PRIVILEGE()    __asm volatile ( "svc %0 \n" ::"i" ( portSVC_RAISE_PRIVILEGE ) : "memory" );

/**
 * @brief Lowers the privilege level by setting the bit 0 of the CONTROL
 * register.
 */
#define portRESET_PRIVILEGE()    vResetPrivilege()
/*-----------------------------------------------------------*/

extern BaseType_t xPortIsTaskPrivileged( void );

/**
 * @brief Checks whether or not the calling task is privileged.
 *
 * @return pdTRUE if the calling task is privileged, pdFALSE otherwise.
 */
#define portIS_TASK_PRIVILEGED()    xPortIsTaskPrivileged()
/*-----------------------------------------------------------*/

portFORCE_INLINE static BaseType_t xPortIsInsideInterrupt( void )
{
    uint32_t ulCurrentInterrupt;
    BaseType_t xReturn;

    /* Obtain the number of the currently executing interrupt. */
    __asm volatile ( "mrs %0, ipsr" : "=r" ( ulCurrentInterrupt )::"memory" );

    if( ulCurrentInterrupt == 0 )
    {
        xReturn = pdFALSE;
    }
    else
    {
        xReturn = pdTRUE;
    }

    return xReturn;
}

/*-----------------------------------------------------------*/

portFORCE_INLINE static void vPortRaiseBASEPRI( void )
{
    uint32_t ulNewBASEPRI;

    __asm volatile
    (
        "   mov %0, %1                                              \n"
        #if ( configENABLE_ERRATA_837070_WORKAROUND == 1 )
            "   cpsid i                                             \n" /* ARM Cortex-M7 r0p1 Errata 837070 workaround. */
        #endif
        "   msr basepri, %0                                         \n"
        "   isb                                                     \n"
        "   dsb                                                     \n"
        #if ( configENABLE_ERRATA_837070_WORKAROUND == 1 )
            "   cpsie i                                             \n" /* ARM Cortex-M7 r0p1 Errata 837070 workaround. */
        #endif
        : "=r" ( ulNewBASEPRI ) : "i" ( configMAX_SYSCALL_INTERRUPT_PRIORITY ) : "memory"
    );
}

/*-----------------------------------------------------------*/

portFORCE_INLINE static uint32_t ulPortRaiseBASEPRI( void )
{
    uint32_t ulOriginalBASEPRI, ulNewBASEPRI;

    __asm volatile
    (
        "   mrs %0, basepri                                         \n"
        "   mov %1, %2                                              \n"
        #if ( configENABLE_ERRATA_837070_WORKAROUND == 1 )
            "   cpsid i                                             \n" /* ARM Cortex-M7 r0p1 Errata 837070 workaround. */
        #endif
        "   msr basepri, %1                                         \n"
        "   isb                                                     \n"
        "   dsb                                                     \n"
        #if ( configENABLE_ERRATA_837070_WORKAROUND == 1 )
            "   cpsie i                                             \n" /* ARM Cortex-M7 r0p1 Errata 837070 workaround. */
        #endif
        : "=r" ( ulOriginalBASEPRI ), "=r" ( ulNewBASEPRI ) : "i" ( configMAX_SYSCALL_INTERRUPT_PRIORITY ) : "memory"
    );

    /* This return will not be reached but is necessary to prevent compiler
     * warnings. */
    return ulOriginalBASEPRI;
}
/*-----------------------------------------------------------*/

portFORCE_INLINE static void vPortSetBASEPRI( uint32_t ulNewMaskValue )
{
    __asm volatile
    (
        "   msr basepri, %0 " ::"r" ( ulNewMaskValue ) : "memory"
    );
}
/*-----------------------------------------------------------*/

#define portMEMORY_BARRIER()    __asm volatile ( "" ::: "memory" )

#ifndef configENFORCE_SYSTEM_CALLS_FROM_KERNEL_ONLY
    #warning "configENFORCE_SYSTEM_CALLS_FROM_KERNEL_ONLY is not defined. We recommend defining it to 1 in FreeRTOSConfig.h for better security. www.FreeRTOS.org/FreeRTOS-V10.3.x.html"
    #define configENFORCE_SYSTEM_CALLS_FROM_KERNEL_ONLY    0
#endif
/*-----------------------------------------------------------*/

/* *INDENT-OFF* */
    #ifdef __cplusplus
        }
    #endif
/* *INDENT-ON* */

#endif /* PORTMACRO_H */<|MERGE_RESOLUTION|>--- conflicted
+++ resolved
@@ -221,13 +221,9 @@
 
 #endif /* configUSE_MPU_WRAPPERS_V1 == 0 */
 
-<<<<<<< HEAD
 #define MAX_CONTEXT_SIZE                 ( 52 )
 #define portACL_ENTRY_SIZE_BYTES         ( 4U )
 #define portACL_ENTRY_SIZE_BITS          ( 32U )
-=======
-#define MAX_CONTEXT_SIZE                    52
->>>>>>> f13ad778
 
 /* Flags used for xMPU_SETTINGS.ulTaskFlags member. */
 #define portSTACK_FRAME_HAS_PADDING_FLAG    ( 1UL << 0UL )
