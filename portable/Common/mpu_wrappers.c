<<<<<<< HEAD
/*
 * FreeRTOS Kernel <DEVELOPMENT BRANCH>
 * Copyright (C) 2021 Amazon.com, Inc. or its affiliates.  All Rights Reserved.
 *
 * SPDX-License-Identifier: MIT
 *
 * Permission is hereby granted, free of charge, to any person obtaining a copy of
 * this software and associated documentation files (the "Software"), to deal in
 * the Software without restriction, including without limitation the rights to
 * use, copy, modify, merge, publish, distribute, sublicense, and/or sell copies of
 * the Software, and to permit persons to whom the Software is furnished to do so,
 * subject to the following conditions:
 *
 * The above copyright notice and this permission notice shall be included in all
 * copies or substantial portions of the Software.
 *
 * THE SOFTWARE IS PROVIDED "AS IS", WITHOUT WARRANTY OF ANY KIND, EXPRESS OR
 * IMPLIED, INCLUDING BUT NOT LIMITED TO THE WARRANTIES OF MERCHANTABILITY, FITNESS
 * FOR A PARTICULAR PURPOSE AND NONINFRINGEMENT. IN NO EVENT SHALL THE AUTHORS OR
 * COPYRIGHT HOLDERS BE LIABLE FOR ANY CLAIM, DAMAGES OR OTHER LIABILITY, WHETHER
 * IN AN ACTION OF CONTRACT, TORT OR OTHERWISE, ARISING FROM, OUT OF OR IN
 * CONNECTION WITH THE SOFTWARE OR THE USE OR OTHER DEALINGS IN THE SOFTWARE.
 *
 * https://www.FreeRTOS.org
 * https://github.com/FreeRTOS
 *
 */

/*
 * Implementation of the wrapper functions used to raise the processor privilege
 * before calling a standard FreeRTOS API function.
 */

/* Defining MPU_WRAPPERS_INCLUDED_FROM_API_FILE prevents task.h from redefining
 * all the API functions to use the MPU wrappers.  That should only be done when
 * task.h is included from an application file. */
#define MPU_WRAPPERS_INCLUDED_FROM_API_FILE

/* Scheduler includes. */
#include "FreeRTOS.h"
#include "task.h"
#include "queue.h"
#include "timers.h"
#include "event_groups.h"
#include "stream_buffer.h"
#include "mpu_prototypes.h"

#undef MPU_WRAPPERS_INCLUDED_FROM_API_FILE
/*-----------------------------------------------------------*/

#if ( ( portUSING_MPU_WRAPPERS == 1 ) && ( configUSE_MPU_WRAPPERS_V1 == 1 ) )

    #if ( configENABLE_ACCESS_CONTROL_LIST == 1 )
        #error Access control list is not available with this MPU wrapper. Please set configENABLE_ACCESS_CONTROL_LIST to 0.
    #endif

    #if ( configSUPPORT_DYNAMIC_ALLOCATION == 1 )
        BaseType_t MPU_xTaskCreate( TaskFunction_t pvTaskCode,
                                    const char * const pcName,
                                    uint16_t usStackDepth,
                                    void * pvParameters,
                                    UBaseType_t uxPriority,
                                    TaskHandle_t * pxCreatedTask ) /* FREERTOS_SYSTEM_CALL */
        {
            BaseType_t xReturn;

            if( portIS_PRIVILEGED() == pdFALSE )
            {
                portRAISE_PRIVILEGE();
                portMEMORY_BARRIER();

                uxPriority = uxPriority & ~( portPRIVILEGE_BIT );
                portMEMORY_BARRIER();

                xReturn = xTaskCreate( pvTaskCode, pcName, usStackDepth, pvParameters, uxPriority, pxCreatedTask );
                portMEMORY_BARRIER();

                portRESET_PRIVILEGE();
                portMEMORY_BARRIER();
            }
            else
            {
                xReturn = xTaskCreate( pvTaskCode, pcName, usStackDepth, pvParameters, uxPriority, pxCreatedTask );
            }

            return xReturn;
        }
    #endif /* configSUPPORT_DYNAMIC_ALLOCATION */
/*-----------------------------------------------------------*/

    #if ( configSUPPORT_STATIC_ALLOCATION == 1 )
        TaskHandle_t MPU_xTaskCreateStatic( TaskFunction_t pxTaskCode,
                                            const char * const pcName,
                                            const uint32_t ulStackDepth,
                                            void * const pvParameters,
                                            UBaseType_t uxPriority,
                                            StackType_t * const puxStackBuffer,
                                            StaticTask_t * const pxTaskBuffer ) /* FREERTOS_SYSTEM_CALL */
        {
            TaskHandle_t xReturn;

            if( portIS_PRIVILEGED() == pdFALSE )
            {
                portRAISE_PRIVILEGE();
                portMEMORY_BARRIER();

                uxPriority = uxPriority & ~( portPRIVILEGE_BIT );
                portMEMORY_BARRIER();

                xReturn = xTaskCreateStatic( pxTaskCode, pcName, ulStackDepth, pvParameters, uxPriority, puxStackBuffer, pxTaskBuffer );
                portMEMORY_BARRIER();

                portRESET_PRIVILEGE();
                portMEMORY_BARRIER();
            }
            else
            {
                xReturn = xTaskCreateStatic( pxTaskCode, pcName, ulStackDepth, pvParameters, uxPriority, puxStackBuffer, pxTaskBuffer );
            }

            return xReturn;
        }
    #endif /* configSUPPORT_STATIC_ALLOCATION */
/*-----------------------------------------------------------*/

    #if ( INCLUDE_vTaskDelete == 1 )
        void MPU_vTaskDelete( TaskHandle_t pxTaskToDelete ) /* FREERTOS_SYSTEM_CALL */
        {
            if( portIS_PRIVILEGED() == pdFALSE )
            {
                portRAISE_PRIVILEGE();
                portMEMORY_BARRIER();

                vTaskDelete( pxTaskToDelete );
                portMEMORY_BARRIER();

                portRESET_PRIVILEGE();
                portMEMORY_BARRIER();
            }
            else
            {
                vTaskDelete( pxTaskToDelete );
            }
        }
    #endif /* if ( INCLUDE_vTaskDelete == 1 ) */
/*-----------------------------------------------------------*/

    #if ( INCLUDE_xTaskDelayUntil == 1 )
        BaseType_t MPU_xTaskDelayUntil( TickType_t * const pxPreviousWakeTime,
                                        TickType_t xTimeIncrement ) /* FREERTOS_SYSTEM_CALL */
        {
            BaseType_t xReturn;

            if( portIS_PRIVILEGED() == pdFALSE )
            {
                portRAISE_PRIVILEGE();
                portMEMORY_BARRIER();

                xReturn = xTaskDelayUntil( pxPreviousWakeTime, xTimeIncrement );
                portMEMORY_BARRIER();

                portRESET_PRIVILEGE();
                portMEMORY_BARRIER();
            }
            else
            {
                xReturn = xTaskDelayUntil( pxPreviousWakeTime, xTimeIncrement );
            }

            return xReturn;
        }
    #endif /* if ( INCLUDE_xTaskDelayUntil == 1 ) */
/*-----------------------------------------------------------*/

    #if ( INCLUDE_xTaskAbortDelay == 1 )
        BaseType_t MPU_xTaskAbortDelay( TaskHandle_t xTask ) /* FREERTOS_SYSTEM_CALL */
        {
            BaseType_t xReturn;

            if( portIS_PRIVILEGED() == pdFALSE )
            {
                portRAISE_PRIVILEGE();
                portMEMORY_BARRIER();

                xReturn = xTaskAbortDelay( xTask );
                portMEMORY_BARRIER();

                portRESET_PRIVILEGE();
                portMEMORY_BARRIER();
            }
            else
            {
                xReturn = xTaskAbortDelay( xTask );
            }

            return xReturn;
        }
    #endif /* if ( INCLUDE_xTaskAbortDelay == 1 ) */
/*-----------------------------------------------------------*/

    #if ( INCLUDE_vTaskDelay == 1 )
        void MPU_vTaskDelay( TickType_t xTicksToDelay ) /* FREERTOS_SYSTEM_CALL */
        {
            if( portIS_PRIVILEGED() == pdFALSE )
            {
                portRAISE_PRIVILEGE();
                portMEMORY_BARRIER();

                vTaskDelay( xTicksToDelay );
                portMEMORY_BARRIER();

                portRESET_PRIVILEGE();
                portMEMORY_BARRIER();
            }
            else
            {
                vTaskDelay( xTicksToDelay );
            }
        }
    #endif /* if ( INCLUDE_vTaskDelay == 1 ) */
/*-----------------------------------------------------------*/

    #if ( INCLUDE_uxTaskPriorityGet == 1 )
        UBaseType_t MPU_uxTaskPriorityGet( const TaskHandle_t pxTask ) /* FREERTOS_SYSTEM_CALL */
        {
            UBaseType_t uxReturn;

            if( portIS_PRIVILEGED() == pdFALSE )
            {
                portRAISE_PRIVILEGE();
                portMEMORY_BARRIER();

                uxReturn = uxTaskPriorityGet( pxTask );
                portMEMORY_BARRIER();

                portRESET_PRIVILEGE();
                portMEMORY_BARRIER();
            }
            else
            {
                uxReturn = uxTaskPriorityGet( pxTask );
            }

            return uxReturn;
        }
    #endif /* if ( INCLUDE_uxTaskPriorityGet == 1 ) */
/*-----------------------------------------------------------*/

    #if ( INCLUDE_vTaskPrioritySet == 1 )
        void MPU_vTaskPrioritySet( TaskHandle_t pxTask,
                                   UBaseType_t uxNewPriority ) /* FREERTOS_SYSTEM_CALL */
        {
            if( portIS_PRIVILEGED() == pdFALSE )
            {
                portRAISE_PRIVILEGE();
                portMEMORY_BARRIER();

                vTaskPrioritySet( pxTask, uxNewPriority );
                portMEMORY_BARRIER();

                portRESET_PRIVILEGE();
                portMEMORY_BARRIER();
            }
            else
            {
                vTaskPrioritySet( pxTask, uxNewPriority );
            }
        }
    #endif /* if ( INCLUDE_vTaskPrioritySet == 1 ) */
/*-----------------------------------------------------------*/

    #if ( INCLUDE_eTaskGetState == 1 )
        eTaskState MPU_eTaskGetState( TaskHandle_t pxTask ) /* FREERTOS_SYSTEM_CALL */
        {
            eTaskState eReturn;

            if( portIS_PRIVILEGED() == pdFALSE )
            {
                portRAISE_PRIVILEGE();
                portMEMORY_BARRIER();

                eReturn = eTaskGetState( pxTask );
                portMEMORY_BARRIER();

                portRESET_PRIVILEGE();
                portMEMORY_BARRIER();
            }
            else
            {
                eReturn = eTaskGetState( pxTask );
            }

            return eReturn;
        }
    #endif /* if ( INCLUDE_eTaskGetState == 1 ) */
/*-----------------------------------------------------------*/

    #if ( configUSE_TRACE_FACILITY == 1 )
        void MPU_vTaskGetInfo( TaskHandle_t xTask,
                               TaskStatus_t * pxTaskStatus,
                               BaseType_t xGetFreeStackSpace,
                               eTaskState eState ) /* FREERTOS_SYSTEM_CALL */
        {
            if( portIS_PRIVILEGED() == pdFALSE )
            {
                portRAISE_PRIVILEGE();
                portMEMORY_BARRIER();

                vTaskGetInfo( xTask, pxTaskStatus, xGetFreeStackSpace, eState );
                portMEMORY_BARRIER();

                portRESET_PRIVILEGE();
                portMEMORY_BARRIER();
            }
            else
            {
                vTaskGetInfo( xTask, pxTaskStatus, xGetFreeStackSpace, eState );
            }
        }
    #endif /* if ( configUSE_TRACE_FACILITY == 1 ) */
/*-----------------------------------------------------------*/

    #if ( INCLUDE_xTaskGetIdleTaskHandle == 1 )
        TaskHandle_t MPU_xTaskGetIdleTaskHandle( void ) /* FREERTOS_SYSTEM_CALL */
        {
            TaskHandle_t xReturn;

            if( portIS_PRIVILEGED() == pdFALSE )
            {
                portRAISE_PRIVILEGE();
                portMEMORY_BARRIER();
                xReturn = xTaskGetIdleTaskHandle();
                portMEMORY_BARRIER();

                portRESET_PRIVILEGE();
                portMEMORY_BARRIER();
            }
            else
            {
                xReturn = xTaskGetIdleTaskHandle();
            }

            return xReturn;
        }
    #endif /* if ( INCLUDE_xTaskGetIdleTaskHandle == 1 ) */
/*-----------------------------------------------------------*/

    #if ( INCLUDE_vTaskSuspend == 1 )
        void MPU_vTaskSuspend( TaskHandle_t pxTaskToSuspend ) /* FREERTOS_SYSTEM_CALL */
        {
            if( portIS_PRIVILEGED() == pdFALSE )
            {
                portRAISE_PRIVILEGE();
                portMEMORY_BARRIER();

                vTaskSuspend( pxTaskToSuspend );
                portMEMORY_BARRIER();

                portRESET_PRIVILEGE();
                portMEMORY_BARRIER();
            }
            else
            {
                vTaskSuspend( pxTaskToSuspend );
            }
        }
    #endif /* if ( INCLUDE_vTaskSuspend == 1 ) */
/*-----------------------------------------------------------*/

    #if ( INCLUDE_vTaskSuspend == 1 )
        void MPU_vTaskResume( TaskHandle_t pxTaskToResume ) /* FREERTOS_SYSTEM_CALL */
        {
            if( portIS_PRIVILEGED() == pdFALSE )
            {
                portRAISE_PRIVILEGE();
                portMEMORY_BARRIER();

                vTaskResume( pxTaskToResume );
                portMEMORY_BARRIER();

                portRESET_PRIVILEGE();
                portMEMORY_BARRIER();
            }
            else
            {
                vTaskResume( pxTaskToResume );
            }
        }
    #endif /* if ( INCLUDE_vTaskSuspend == 1 ) */
/*-----------------------------------------------------------*/

    void MPU_vTaskSuspendAll( void ) /* FREERTOS_SYSTEM_CALL */
    {
        if( portIS_PRIVILEGED() == pdFALSE )
        {
            portRAISE_PRIVILEGE();
            portMEMORY_BARRIER();

            vTaskSuspendAll();
            portMEMORY_BARRIER();

            portRESET_PRIVILEGE();
            portMEMORY_BARRIER();
        }
        else
        {
            vTaskSuspendAll();
        }
    }
/*-----------------------------------------------------------*/

    BaseType_t MPU_xTaskResumeAll( void ) /* FREERTOS_SYSTEM_CALL */
    {
        BaseType_t xReturn;

        if( portIS_PRIVILEGED() == pdFALSE )
        {
            portRAISE_PRIVILEGE();
            portMEMORY_BARRIER();

            xReturn = xTaskResumeAll();
            portMEMORY_BARRIER();

            portRESET_PRIVILEGE();
            portMEMORY_BARRIER();
        }
        else
        {
            xReturn = xTaskResumeAll();
        }

        return xReturn;
    }
/*-----------------------------------------------------------*/

    TickType_t MPU_xTaskGetTickCount( void ) /* FREERTOS_SYSTEM_CALL */
    {
        TickType_t xReturn;

        if( portIS_PRIVILEGED() == pdFALSE )
        {
            portRAISE_PRIVILEGE();
            portMEMORY_BARRIER();

            xReturn = xTaskGetTickCount();
            portMEMORY_BARRIER();

            portRESET_PRIVILEGE();
            portMEMORY_BARRIER();
        }
        else
        {
            xReturn = xTaskGetTickCount();
        }

        return xReturn;
    }
/*-----------------------------------------------------------*/

    UBaseType_t MPU_uxTaskGetNumberOfTasks( void ) /* FREERTOS_SYSTEM_CALL */
    {
        UBaseType_t uxReturn;

        if( portIS_PRIVILEGED() == pdFALSE )
        {
            portRAISE_PRIVILEGE();
            portMEMORY_BARRIER();

            uxReturn = uxTaskGetNumberOfTasks();
            portMEMORY_BARRIER();

            portRESET_PRIVILEGE();
            portMEMORY_BARRIER();
        }
        else
        {
            uxReturn = uxTaskGetNumberOfTasks();
        }

        return uxReturn;
    }
/*-----------------------------------------------------------*/

    #if ( INCLUDE_xTaskGetHandle == 1 )
        TaskHandle_t MPU_xTaskGetHandle( const char * pcNameToQuery ) /* FREERTOS_SYSTEM_CALL */
        {
            TaskHandle_t xReturn;

            if( portIS_PRIVILEGED() == pdFALSE )
            {
                portRAISE_PRIVILEGE();
                portMEMORY_BARRIER();

                xReturn = xTaskGetHandle( pcNameToQuery );
                portMEMORY_BARRIER();

                portRESET_PRIVILEGE();
                portMEMORY_BARRIER();
            }
            else
            {
                xReturn = xTaskGetHandle( pcNameToQuery );
            }

            return xReturn;
        }
    #endif /* if ( INCLUDE_xTaskGetHandle == 1 ) */
/*-----------------------------------------------------------*/

    #if ( ( configUSE_TRACE_FACILITY == 1 ) && ( configUSE_STATS_FORMATTING_FUNCTIONS > 0 ) && ( configSUPPORT_DYNAMIC_ALLOCATION == 1 ) )
        void MPU_vTaskList( char * pcWriteBuffer ) /* FREERTOS_SYSTEM_CALL */
        {
            if( portIS_PRIVILEGED() == pdFALSE )
            {
                portRAISE_PRIVILEGE();
                portMEMORY_BARRIER();

                vTaskList( pcWriteBuffer );
                portMEMORY_BARRIER();

                portRESET_PRIVILEGE();
                portMEMORY_BARRIER();
            }
            else
            {
                vTaskList( pcWriteBuffer );
            }
        }
    #endif /* if ( ( configUSE_TRACE_FACILITY == 1 ) && ( configUSE_STATS_FORMATTING_FUNCTIONS > 0 ) && ( configSUPPORT_DYNAMIC_ALLOCATION == 1 ) ) */
/*-----------------------------------------------------------*/

    #if ( ( configGENERATE_RUN_TIME_STATS == 1 ) && ( configUSE_STATS_FORMATTING_FUNCTIONS > 0 ) && ( configSUPPORT_DYNAMIC_ALLOCATION == 1 ) )
        void MPU_vTaskGetRunTimeStats( char * pcWriteBuffer ) /* FREERTOS_SYSTEM_CALL */
        {
            if( portIS_PRIVILEGED() == pdFALSE )
            {
                portRAISE_PRIVILEGE();
                portMEMORY_BARRIER();

                vTaskGetRunTimeStats( pcWriteBuffer );
                portMEMORY_BARRIER();

                portRESET_PRIVILEGE();
                portMEMORY_BARRIER();
            }
            else
            {
                vTaskGetRunTimeStats( pcWriteBuffer );
            }
        }
    #endif /* if ( ( configGENERATE_RUN_TIME_STATS == 1 ) && ( configUSE_STATS_FORMATTING_FUNCTIONS > 0 ) && ( configSUPPORT_DYNAMIC_ALLOCATION == 1 ) ) */
/*-----------------------------------------------------------*/

    #if ( ( configGENERATE_RUN_TIME_STATS == 1 ) && ( INCLUDE_xTaskGetIdleTaskHandle == 1 ) )
        configRUN_TIME_COUNTER_TYPE MPU_ulTaskGetIdleRunTimePercent( void ) /* FREERTOS_SYSTEM_CALL */
        {
            configRUN_TIME_COUNTER_TYPE xReturn;

            if( portIS_PRIVILEGED() == pdFALSE )
            {
                portRAISE_PRIVILEGE();
                portMEMORY_BARRIER();

                xReturn = ulTaskGetIdleRunTimePercent();
                portMEMORY_BARRIER();

                portRESET_PRIVILEGE();
                portMEMORY_BARRIER();
            }
            else
            {
                xReturn = ulTaskGetIdleRunTimePercent();
            }

            return xReturn;
        }
    #endif /* if ( ( configGENERATE_RUN_TIME_STATS == 1 ) && ( INCLUDE_xTaskGetIdleTaskHandle == 1 ) ) */
/*-----------------------------------------------------------*/

    #if ( ( configGENERATE_RUN_TIME_STATS == 1 ) && ( INCLUDE_xTaskGetIdleTaskHandle == 1 ) )
        configRUN_TIME_COUNTER_TYPE MPU_ulTaskGetIdleRunTimeCounter( void ) /* FREERTOS_SYSTEM_CALL */
        {
            configRUN_TIME_COUNTER_TYPE xReturn;

            if( portIS_PRIVILEGED() == pdFALSE )
            {
                portRAISE_PRIVILEGE();
                portMEMORY_BARRIER();

                xReturn = ulTaskGetIdleRunTimeCounter();
                portMEMORY_BARRIER();

                portRESET_PRIVILEGE();
                portMEMORY_BARRIER();
            }
            else
            {
                xReturn = ulTaskGetIdleRunTimeCounter();
            }

            return xReturn;
        }
    #endif /* if ( ( configGENERATE_RUN_TIME_STATS == 1 ) && ( INCLUDE_xTaskGetIdleTaskHandle == 1 ) ) */
/*-----------------------------------------------------------*/

    #if ( configUSE_APPLICATION_TASK_TAG == 1 )
        void MPU_vTaskSetApplicationTaskTag( TaskHandle_t xTask,
                                             TaskHookFunction_t pxTagValue ) /* FREERTOS_SYSTEM_CALL */
        {
            if( portIS_PRIVILEGED() == pdFALSE )
            {
                portRAISE_PRIVILEGE();
                portMEMORY_BARRIER();

                vTaskSetApplicationTaskTag( xTask, pxTagValue );
                portMEMORY_BARRIER();

                portRESET_PRIVILEGE();
                portMEMORY_BARRIER();
            }
            else
            {
                vTaskSetApplicationTaskTag( xTask, pxTagValue );
            }
        }
    #endif /* if ( configUSE_APPLICATION_TASK_TAG == 1 ) */
/*-----------------------------------------------------------*/

    #if ( configUSE_APPLICATION_TASK_TAG == 1 )
        TaskHookFunction_t MPU_xTaskGetApplicationTaskTag( TaskHandle_t xTask ) /* FREERTOS_SYSTEM_CALL */
        {
            TaskHookFunction_t xReturn;

            if( portIS_PRIVILEGED() == pdFALSE )
            {
                portRAISE_PRIVILEGE();
                portMEMORY_BARRIER();

                xReturn = xTaskGetApplicationTaskTag( xTask );
                portMEMORY_BARRIER();

                portRESET_PRIVILEGE();
                portMEMORY_BARRIER();
            }
            else
            {
                xReturn = xTaskGetApplicationTaskTag( xTask );
            }

            return xReturn;
        }
    #endif /* if ( configUSE_APPLICATION_TASK_TAG == 1 ) */
/*-----------------------------------------------------------*/

    #if ( configNUM_THREAD_LOCAL_STORAGE_POINTERS != 0 )
        void MPU_vTaskSetThreadLocalStoragePointer( TaskHandle_t xTaskToSet,
                                                    BaseType_t xIndex,
                                                    void * pvValue ) /* FREERTOS_SYSTEM_CALL */
        {
            if( portIS_PRIVILEGED() == pdFALSE )
            {
                portRAISE_PRIVILEGE();
                portMEMORY_BARRIER();

                vTaskSetThreadLocalStoragePointer( xTaskToSet, xIndex, pvValue );
                portMEMORY_BARRIER();

                portRESET_PRIVILEGE();
                portMEMORY_BARRIER();
            }
            else
            {
                vTaskSetThreadLocalStoragePointer( xTaskToSet, xIndex, pvValue );
            }
        }
    #endif /* if ( configNUM_THREAD_LOCAL_STORAGE_POINTERS != 0 ) */
/*-----------------------------------------------------------*/

    #if ( configNUM_THREAD_LOCAL_STORAGE_POINTERS != 0 )
        void * MPU_pvTaskGetThreadLocalStoragePointer( TaskHandle_t xTaskToQuery,
                                                       BaseType_t xIndex ) /* FREERTOS_SYSTEM_CALL */
        {
            void * pvReturn;

            if( portIS_PRIVILEGED() == pdFALSE )
            {
                portRAISE_PRIVILEGE();
                portMEMORY_BARRIER();

                pvReturn = pvTaskGetThreadLocalStoragePointer( xTaskToQuery, xIndex );
                portMEMORY_BARRIER();

                portRESET_PRIVILEGE();
                portMEMORY_BARRIER();
            }
            else
            {
                pvReturn = pvTaskGetThreadLocalStoragePointer( xTaskToQuery, xIndex );
            }

            return pvReturn;
        }
    #endif /* if ( configNUM_THREAD_LOCAL_STORAGE_POINTERS != 0 ) */
/*-----------------------------------------------------------*/

    #if ( configUSE_APPLICATION_TASK_TAG == 1 )
        BaseType_t MPU_xTaskCallApplicationTaskHook( TaskHandle_t xTask,
                                                     void * pvParameter ) /* FREERTOS_SYSTEM_CALL */
        {
            BaseType_t xReturn;

            if( portIS_PRIVILEGED() == pdFALSE )
            {
                portRAISE_PRIVILEGE();
                portMEMORY_BARRIER();

                xReturn = xTaskCallApplicationTaskHook( xTask, pvParameter );
                portMEMORY_BARRIER();

                portRESET_PRIVILEGE();
                portMEMORY_BARRIER();
            }
            else
            {
                xReturn = xTaskCallApplicationTaskHook( xTask, pvParameter );
            }

            return xReturn;
        }
    #endif /* if ( configUSE_APPLICATION_TASK_TAG == 1 ) */
/*-----------------------------------------------------------*/

    #if ( configUSE_TRACE_FACILITY == 1 )
        UBaseType_t MPU_uxTaskGetSystemState( TaskStatus_t * pxTaskStatusArray,
                                              UBaseType_t uxArraySize,
                                              configRUN_TIME_COUNTER_TYPE * pulTotalRunTime ) /* FREERTOS_SYSTEM_CALL */
        {
            UBaseType_t uxReturn;

            if( portIS_PRIVILEGED() == pdFALSE )
            {
                portRAISE_PRIVILEGE();
                portMEMORY_BARRIER();

                uxReturn = uxTaskGetSystemState( pxTaskStatusArray, uxArraySize, pulTotalRunTime );
                portMEMORY_BARRIER();

                portRESET_PRIVILEGE();
                portMEMORY_BARRIER();
            }
            else
            {
                uxReturn = uxTaskGetSystemState( pxTaskStatusArray, uxArraySize, pulTotalRunTime );
            }

            return uxReturn;
        }
    #endif /* if ( configUSE_TRACE_FACILITY == 1 ) */
/*-----------------------------------------------------------*/

    BaseType_t MPU_xTaskCatchUpTicks( TickType_t xTicksToCatchUp ) /* FREERTOS_SYSTEM_CALL */
    {
        BaseType_t xReturn;

        if( portIS_PRIVILEGED() == pdFALSE )
        {
            portRAISE_PRIVILEGE();
            portMEMORY_BARRIER();

            xReturn = xTaskCatchUpTicks( xTicksToCatchUp );
            portMEMORY_BARRIER();

            portRESET_PRIVILEGE();
            portMEMORY_BARRIER();
        }
        else
        {
            xReturn = xTaskCatchUpTicks( xTicksToCatchUp );
        }

        return xReturn;
    }
/*-----------------------------------------------------------*/

    #if ( INCLUDE_uxTaskGetStackHighWaterMark == 1 )
        UBaseType_t MPU_uxTaskGetStackHighWaterMark( TaskHandle_t xTask ) /* FREERTOS_SYSTEM_CALL */
        {
            UBaseType_t uxReturn;

            if( portIS_PRIVILEGED() == pdFALSE )
            {
                portRAISE_PRIVILEGE();
                portMEMORY_BARRIER();

                uxReturn = uxTaskGetStackHighWaterMark( xTask );
                portMEMORY_BARRIER();

                portRESET_PRIVILEGE();
                portMEMORY_BARRIER();
            }
            else
            {
                uxReturn = uxTaskGetStackHighWaterMark( xTask );
            }

            return uxReturn;
        }
    #endif /* if ( INCLUDE_uxTaskGetStackHighWaterMark == 1 ) */
/*-----------------------------------------------------------*/

    #if ( INCLUDE_uxTaskGetStackHighWaterMark2 == 1 )
        configSTACK_DEPTH_TYPE MPU_uxTaskGetStackHighWaterMark2( TaskHandle_t xTask ) /* FREERTOS_SYSTEM_CALL */
        {
            configSTACK_DEPTH_TYPE uxReturn;

            if( portIS_PRIVILEGED() == pdFALSE )
            {
                portRAISE_PRIVILEGE();
                portMEMORY_BARRIER();

                uxReturn = uxTaskGetStackHighWaterMark2( xTask );
                portMEMORY_BARRIER();

                portRESET_PRIVILEGE();
                portMEMORY_BARRIER();
            }
            else
            {
                uxReturn = uxTaskGetStackHighWaterMark2( xTask );
            }

            return uxReturn;
        }
    #endif /* if ( INCLUDE_uxTaskGetStackHighWaterMark2 == 1 ) */
/*-----------------------------------------------------------*/

    #if ( ( INCLUDE_xTaskGetCurrentTaskHandle == 1 ) || ( configUSE_MUTEXES == 1 ) )
        TaskHandle_t MPU_xTaskGetCurrentTaskHandle( void ) /* FREERTOS_SYSTEM_CALL */
        {
            TaskHandle_t xReturn;

            if( portIS_PRIVILEGED() == pdFALSE )
            {
                portRAISE_PRIVILEGE();
                portMEMORY_BARRIER();
                xReturn = xTaskGetCurrentTaskHandle();
                portMEMORY_BARRIER();

                portRESET_PRIVILEGE();
                portMEMORY_BARRIER();
            }
            else
            {
                xReturn = xTaskGetCurrentTaskHandle();
            }

            return xReturn;
        }
    #endif /* if ( ( INCLUDE_xTaskGetCurrentTaskHandle == 1 ) || ( configUSE_MUTEXES == 1 ) ) */
/*-----------------------------------------------------------*/

    #if ( INCLUDE_xTaskGetSchedulerState == 1 )
        BaseType_t MPU_xTaskGetSchedulerState( void ) /* FREERTOS_SYSTEM_CALL */
        {
            BaseType_t xReturn;

            if( portIS_PRIVILEGED() == pdFALSE )
            {
                portRAISE_PRIVILEGE();
                portMEMORY_BARRIER();

                xReturn = xTaskGetSchedulerState();
                portMEMORY_BARRIER();

                portRESET_PRIVILEGE();
                portMEMORY_BARRIER();
            }
            else
            {
                xReturn = xTaskGetSchedulerState();
            }

            return xReturn;
        }
    #endif /* if ( INCLUDE_xTaskGetSchedulerState == 1 ) */
/*-----------------------------------------------------------*/

    void MPU_vTaskSetTimeOutState( TimeOut_t * const pxTimeOut ) /* FREERTOS_SYSTEM_CALL */
    {
        if( portIS_PRIVILEGED() == pdFALSE )
        {
            portRAISE_PRIVILEGE();
            portMEMORY_BARRIER();

            vTaskSetTimeOutState( pxTimeOut );
            portMEMORY_BARRIER();

            portRESET_PRIVILEGE();
            portMEMORY_BARRIER();
        }
        else
        {
            vTaskSetTimeOutState( pxTimeOut );
        }
    }
/*-----------------------------------------------------------*/

    BaseType_t MPU_xTaskCheckForTimeOut( TimeOut_t * const pxTimeOut,
                                         TickType_t * const pxTicksToWait ) /* FREERTOS_SYSTEM_CALL */
    {
        BaseType_t xReturn;

        if( portIS_PRIVILEGED() == pdFALSE )
        {
            portRAISE_PRIVILEGE();
            portMEMORY_BARRIER();

            xReturn = xTaskCheckForTimeOut( pxTimeOut, pxTicksToWait );
            portMEMORY_BARRIER();

            portRESET_PRIVILEGE();
            portMEMORY_BARRIER();
        }
        else
        {
            xReturn = xTaskCheckForTimeOut( pxTimeOut, pxTicksToWait );
        }

        return xReturn;
    }
/*-----------------------------------------------------------*/

    #if ( configUSE_TASK_NOTIFICATIONS == 1 )
        BaseType_t MPU_xTaskGenericNotify( TaskHandle_t xTaskToNotify,
                                           UBaseType_t uxIndexToNotify,
                                           uint32_t ulValue,
                                           eNotifyAction eAction,
                                           uint32_t * pulPreviousNotificationValue ) /* FREERTOS_SYSTEM_CALL */
        {
            BaseType_t xReturn;

            if( portIS_PRIVILEGED() == pdFALSE )
            {
                portRAISE_PRIVILEGE();
                portMEMORY_BARRIER();

                xReturn = xTaskGenericNotify( xTaskToNotify, uxIndexToNotify, ulValue, eAction, pulPreviousNotificationValue );
                portMEMORY_BARRIER();

                portRESET_PRIVILEGE();
                portMEMORY_BARRIER();
            }
            else
            {
                xReturn = xTaskGenericNotify( xTaskToNotify, uxIndexToNotify, ulValue, eAction, pulPreviousNotificationValue );
            }

            return xReturn;
        }
    #endif /* if ( configUSE_TASK_NOTIFICATIONS == 1 ) */
/*-----------------------------------------------------------*/

    #if ( configUSE_TASK_NOTIFICATIONS == 1 )
        BaseType_t MPU_xTaskGenericNotifyWait( UBaseType_t uxIndexToWaitOn,
                                               uint32_t ulBitsToClearOnEntry,
                                               uint32_t ulBitsToClearOnExit,
                                               uint32_t * pulNotificationValue,
                                               TickType_t xTicksToWait ) /* FREERTOS_SYSTEM_CALL */
        {
            BaseType_t xReturn;

            if( portIS_PRIVILEGED() == pdFALSE )
            {
                portRAISE_PRIVILEGE();
                portMEMORY_BARRIER();

                xReturn = xTaskGenericNotifyWait( uxIndexToWaitOn, ulBitsToClearOnEntry, ulBitsToClearOnExit, pulNotificationValue, xTicksToWait );
                portMEMORY_BARRIER();

                portRESET_PRIVILEGE();
                portMEMORY_BARRIER();
            }
            else
            {
                xReturn = xTaskGenericNotifyWait( uxIndexToWaitOn, ulBitsToClearOnEntry, ulBitsToClearOnExit, pulNotificationValue, xTicksToWait );
            }

            return xReturn;
        }
    #endif /* if ( configUSE_TASK_NOTIFICATIONS == 1 ) */
/*-----------------------------------------------------------*/

    #if ( configUSE_TASK_NOTIFICATIONS == 1 )
        uint32_t MPU_ulTaskGenericNotifyTake( UBaseType_t uxIndexToWaitOn,
                                              BaseType_t xClearCountOnExit,
                                              TickType_t xTicksToWait ) /* FREERTOS_SYSTEM_CALL */
        {
            uint32_t ulReturn;

            if( portIS_PRIVILEGED() == pdFALSE )
            {
                portRAISE_PRIVILEGE();
                portMEMORY_BARRIER();

                ulReturn = ulTaskGenericNotifyTake( uxIndexToWaitOn, xClearCountOnExit, xTicksToWait );
                portMEMORY_BARRIER();

                portRESET_PRIVILEGE();
                portMEMORY_BARRIER();
            }
            else
            {
                ulReturn = ulTaskGenericNotifyTake( uxIndexToWaitOn, xClearCountOnExit, xTicksToWait );
            }

            return ulReturn;
        }
    #endif /* if ( configUSE_TASK_NOTIFICATIONS == 1 ) */
/*-----------------------------------------------------------*/

    #if ( configUSE_TASK_NOTIFICATIONS == 1 )
        BaseType_t MPU_xTaskGenericNotifyStateClear( TaskHandle_t xTask,
                                                     UBaseType_t uxIndexToClear ) /* FREERTOS_SYSTEM_CALL */
        {
            BaseType_t xReturn;

            if( portIS_PRIVILEGED() == pdFALSE )
            {
                portRAISE_PRIVILEGE();
                portMEMORY_BARRIER();

                xReturn = xTaskGenericNotifyStateClear( xTask, uxIndexToClear );
                portMEMORY_BARRIER();

                portRESET_PRIVILEGE();
                portMEMORY_BARRIER();
            }
            else
            {
                xReturn = xTaskGenericNotifyStateClear( xTask, uxIndexToClear );
            }

            return xReturn;
        }
    #endif /* if ( configUSE_TASK_NOTIFICATIONS == 1 ) */
/*-----------------------------------------------------------*/

    #if ( configUSE_TASK_NOTIFICATIONS == 1 )
        uint32_t MPU_ulTaskGenericNotifyValueClear( TaskHandle_t xTask,
                                                    UBaseType_t uxIndexToClear,
                                                    uint32_t ulBitsToClear ) /* FREERTOS_SYSTEM_CALL */
        {
            uint32_t ulReturn;

            if( portIS_PRIVILEGED() == pdFALSE )
            {
                portRAISE_PRIVILEGE();
                portMEMORY_BARRIER();

                ulReturn = ulTaskGenericNotifyValueClear( xTask, uxIndexToClear, ulBitsToClear );
                portMEMORY_BARRIER();

                portRESET_PRIVILEGE();
                portMEMORY_BARRIER();
            }
            else
            {
                ulReturn = ulTaskGenericNotifyValueClear( xTask, uxIndexToClear, ulBitsToClear );
            }

            return ulReturn;
        }
    #endif /* if ( configUSE_TASK_NOTIFICATIONS == 1 ) */
/*-----------------------------------------------------------*/

    #if ( configSUPPORT_DYNAMIC_ALLOCATION == 1 )
        QueueHandle_t MPU_xQueueGenericCreate( UBaseType_t uxQueueLength,
                                               UBaseType_t uxItemSize,
                                               uint8_t ucQueueType ) /* FREERTOS_SYSTEM_CALL */
        {
            QueueHandle_t xReturn;

            if( portIS_PRIVILEGED() == pdFALSE )
            {
                portRAISE_PRIVILEGE();
                portMEMORY_BARRIER();

                xReturn = xQueueGenericCreate( uxQueueLength, uxItemSize, ucQueueType );
                portMEMORY_BARRIER();

                portRESET_PRIVILEGE();
                portMEMORY_BARRIER();
            }
            else
            {
                xReturn = xQueueGenericCreate( uxQueueLength, uxItemSize, ucQueueType );
            }

            return xReturn;
        }
    #endif /* if ( configSUPPORT_DYNAMIC_ALLOCATION == 1 ) */
/*-----------------------------------------------------------*/

    #if ( configSUPPORT_STATIC_ALLOCATION == 1 )
        QueueHandle_t MPU_xQueueGenericCreateStatic( const UBaseType_t uxQueueLength,
                                                     const UBaseType_t uxItemSize,
                                                     uint8_t * pucQueueStorage,
                                                     StaticQueue_t * pxStaticQueue,
                                                     const uint8_t ucQueueType ) /* FREERTOS_SYSTEM_CALL */
        {
            QueueHandle_t xReturn;

            if( portIS_PRIVILEGED() == pdFALSE )
            {
                portRAISE_PRIVILEGE();
                portMEMORY_BARRIER();

                xReturn = xQueueGenericCreateStatic( uxQueueLength, uxItemSize, pucQueueStorage, pxStaticQueue, ucQueueType );
                portMEMORY_BARRIER();

                portRESET_PRIVILEGE();
                portMEMORY_BARRIER();
            }
            else
            {
                xReturn = xQueueGenericCreateStatic( uxQueueLength, uxItemSize, pucQueueStorage, pxStaticQueue, ucQueueType );
            }

            return xReturn;
        }
    #endif /* if ( configSUPPORT_STATIC_ALLOCATION == 1 ) */
/*-----------------------------------------------------------*/

    BaseType_t MPU_xQueueGenericReset( QueueHandle_t pxQueue,
                                       BaseType_t xNewQueue ) /* FREERTOS_SYSTEM_CALL */
    {
        BaseType_t xReturn;

        if( portIS_PRIVILEGED() == pdFALSE )
        {
            portRAISE_PRIVILEGE();
            portMEMORY_BARRIER();

            xReturn = xQueueGenericReset( pxQueue, xNewQueue );
            portMEMORY_BARRIER();

            portRESET_PRIVILEGE();
            portMEMORY_BARRIER();
        }
        else
        {
            xReturn = xQueueGenericReset( pxQueue, xNewQueue );
        }

        return xReturn;
    }
/*-----------------------------------------------------------*/

    BaseType_t MPU_xQueueGenericSend( QueueHandle_t xQueue,
                                      const void * const pvItemToQueue,
                                      TickType_t xTicksToWait,
                                      BaseType_t xCopyPosition ) /* FREERTOS_SYSTEM_CALL */
    {
        BaseType_t xReturn;

        if( portIS_PRIVILEGED() == pdFALSE )
        {
            portRAISE_PRIVILEGE();
            portMEMORY_BARRIER();

            xReturn = xQueueGenericSend( xQueue, pvItemToQueue, xTicksToWait, xCopyPosition );
            portMEMORY_BARRIER();

            portRESET_PRIVILEGE();
            portMEMORY_BARRIER();
        }
        else
        {
            xReturn = xQueueGenericSend( xQueue, pvItemToQueue, xTicksToWait, xCopyPosition );
        }

        return xReturn;
    }
/*-----------------------------------------------------------*/

    UBaseType_t MPU_uxQueueMessagesWaiting( const QueueHandle_t pxQueue ) /* FREERTOS_SYSTEM_CALL */
    {
        UBaseType_t uxReturn;

        if( portIS_PRIVILEGED() == pdFALSE )
        {
            portRAISE_PRIVILEGE();
            portMEMORY_BARRIER();

            uxReturn = uxQueueMessagesWaiting( pxQueue );
            portMEMORY_BARRIER();

            portRESET_PRIVILEGE();
            portMEMORY_BARRIER();
        }
        else
        {
            uxReturn = uxQueueMessagesWaiting( pxQueue );
        }

        return uxReturn;
    }
/*-----------------------------------------------------------*/

    UBaseType_t MPU_uxQueueSpacesAvailable( const QueueHandle_t xQueue ) /* FREERTOS_SYSTEM_CALL */
    {
        UBaseType_t uxReturn;

        if( portIS_PRIVILEGED() == pdFALSE )
        {
            portRAISE_PRIVILEGE();
            portMEMORY_BARRIER();

            uxReturn = uxQueueSpacesAvailable( xQueue );
            portMEMORY_BARRIER();

            portRESET_PRIVILEGE();
            portMEMORY_BARRIER();
        }
        else
        {
            uxReturn = uxQueueSpacesAvailable( xQueue );
        }

        return uxReturn;
    }
/*-----------------------------------------------------------*/

    BaseType_t MPU_xQueueReceive( QueueHandle_t pxQueue,
                                  void * const pvBuffer,
                                  TickType_t xTicksToWait ) /* FREERTOS_SYSTEM_CALL */
    {
        BaseType_t xReturn;

        if( portIS_PRIVILEGED() == pdFALSE )
        {
            portRAISE_PRIVILEGE();
            portMEMORY_BARRIER();

            xReturn = xQueueReceive( pxQueue, pvBuffer, xTicksToWait );
            portMEMORY_BARRIER();

            portRESET_PRIVILEGE();
            portMEMORY_BARRIER();
        }
        else
        {
            xReturn = xQueueReceive( pxQueue, pvBuffer, xTicksToWait );
        }

        return xReturn;
    }
/*-----------------------------------------------------------*/

    BaseType_t MPU_xQueuePeek( QueueHandle_t xQueue,
                               void * const pvBuffer,
                               TickType_t xTicksToWait ) /* FREERTOS_SYSTEM_CALL */
    {
        BaseType_t xReturn;

        if( portIS_PRIVILEGED() == pdFALSE )
        {
            portRAISE_PRIVILEGE();
            portMEMORY_BARRIER();

            xReturn = xQueuePeek( xQueue, pvBuffer, xTicksToWait );
            portMEMORY_BARRIER();

            portRESET_PRIVILEGE();
            portMEMORY_BARRIER();
        }
        else
        {
            xReturn = xQueuePeek( xQueue, pvBuffer, xTicksToWait );
        }

        return xReturn;
    }
/*-----------------------------------------------------------*/

    BaseType_t MPU_xQueueSemaphoreTake( QueueHandle_t xQueue,
                                        TickType_t xTicksToWait ) /* FREERTOS_SYSTEM_CALL */
    {
        BaseType_t xReturn;

        if( portIS_PRIVILEGED() == pdFALSE )
        {
            portRAISE_PRIVILEGE();
            portMEMORY_BARRIER();

            xReturn = xQueueSemaphoreTake( xQueue, xTicksToWait );
            portMEMORY_BARRIER();

            portRESET_PRIVILEGE();
            portMEMORY_BARRIER();
        }
        else
        {
            xReturn = xQueueSemaphoreTake( xQueue, xTicksToWait );
        }

        return xReturn;
    }
/*-----------------------------------------------------------*/

    #if ( ( configUSE_MUTEXES == 1 ) && ( INCLUDE_xSemaphoreGetMutexHolder == 1 ) )
        TaskHandle_t MPU_xQueueGetMutexHolder( QueueHandle_t xSemaphore ) /* FREERTOS_SYSTEM_CALL */
        {
            void * xReturn;

            if( portIS_PRIVILEGED() == pdFALSE )
            {
                portRAISE_PRIVILEGE();
                portMEMORY_BARRIER();

                xReturn = xQueueGetMutexHolder( xSemaphore );
                portMEMORY_BARRIER();

                portRESET_PRIVILEGE();
                portMEMORY_BARRIER();
            }
            else
            {
                xReturn = xQueueGetMutexHolder( xSemaphore );
            }

            return xReturn;
        }
    #endif /* if ( ( configUSE_MUTEXES == 1 ) && ( INCLUDE_xSemaphoreGetMutexHolder == 1 ) ) */
/*-----------------------------------------------------------*/

    #if ( ( configUSE_MUTEXES == 1 ) && ( configSUPPORT_DYNAMIC_ALLOCATION == 1 ) )
        QueueHandle_t MPU_xQueueCreateMutex( const uint8_t ucQueueType ) /* FREERTOS_SYSTEM_CALL */
        {
            QueueHandle_t xReturn;

            if( portIS_PRIVILEGED() == pdFALSE )
            {
                portRAISE_PRIVILEGE();
                portMEMORY_BARRIER();

                xReturn = xQueueCreateMutex( ucQueueType );
                portMEMORY_BARRIER();

                portRESET_PRIVILEGE();
                portMEMORY_BARRIER();
            }
            else
            {
                xReturn = xQueueCreateMutex( ucQueueType );
            }

            return xReturn;
        }
    #endif /* if ( ( configUSE_MUTEXES == 1 ) && ( configSUPPORT_DYNAMIC_ALLOCATION == 1 ) ) */
/*-----------------------------------------------------------*/

    #if ( ( configUSE_MUTEXES == 1 ) && ( configSUPPORT_STATIC_ALLOCATION == 1 ) )
        QueueHandle_t MPU_xQueueCreateMutexStatic( const uint8_t ucQueueType,
                                                   StaticQueue_t * pxStaticQueue ) /* FREERTOS_SYSTEM_CALL */
        {
            QueueHandle_t xReturn;

            if( portIS_PRIVILEGED() == pdFALSE )
            {
                portRAISE_PRIVILEGE();
                portMEMORY_BARRIER();

                xReturn = xQueueCreateMutexStatic( ucQueueType, pxStaticQueue );
                portMEMORY_BARRIER();

                portRESET_PRIVILEGE();
                portMEMORY_BARRIER();
            }
            else
            {
                xReturn = xQueueCreateMutexStatic( ucQueueType, pxStaticQueue );
            }

            return xReturn;
        }
    #endif /* if ( ( configUSE_MUTEXES == 1 ) && ( configSUPPORT_STATIC_ALLOCATION == 1 ) ) */
/*-----------------------------------------------------------*/

    #if ( ( configUSE_COUNTING_SEMAPHORES == 1 ) && ( configSUPPORT_DYNAMIC_ALLOCATION == 1 ) )
        QueueHandle_t MPU_xQueueCreateCountingSemaphore( UBaseType_t uxCountValue,
                                                         UBaseType_t uxInitialCount ) /* FREERTOS_SYSTEM_CALL */
        {
            QueueHandle_t xReturn;

            if( portIS_PRIVILEGED() == pdFALSE )
            {
                portRAISE_PRIVILEGE();
                portMEMORY_BARRIER();

                xReturn = xQueueCreateCountingSemaphore( uxCountValue, uxInitialCount );
                portMEMORY_BARRIER();

                portRESET_PRIVILEGE();
                portMEMORY_BARRIER();
            }
            else
            {
                xReturn = xQueueCreateCountingSemaphore( uxCountValue, uxInitialCount );
            }

            return xReturn;
        }
    #endif /* if ( ( configUSE_COUNTING_SEMAPHORES == 1 ) && ( configSUPPORT_DYNAMIC_ALLOCATION == 1 ) ) */
/*-----------------------------------------------------------*/

    #if ( ( configUSE_COUNTING_SEMAPHORES == 1 ) && ( configSUPPORT_STATIC_ALLOCATION == 1 ) )

        QueueHandle_t MPU_xQueueCreateCountingSemaphoreStatic( const UBaseType_t uxMaxCount,
                                                               const UBaseType_t uxInitialCount,
                                                               StaticQueue_t * pxStaticQueue ) /* FREERTOS_SYSTEM_CALL */
        {
            QueueHandle_t xReturn;

            if( portIS_PRIVILEGED() == pdFALSE )
            {
                portRAISE_PRIVILEGE();
                portMEMORY_BARRIER();

                xReturn = xQueueCreateCountingSemaphoreStatic( uxMaxCount, uxInitialCount, pxStaticQueue );
                portMEMORY_BARRIER();

                portRESET_PRIVILEGE();
                portMEMORY_BARRIER();
            }
            else
            {
                xReturn = xQueueCreateCountingSemaphoreStatic( uxMaxCount, uxInitialCount, pxStaticQueue );
            }

            return xReturn;
        }
    #endif /* if ( ( configUSE_COUNTING_SEMAPHORES == 1 ) && ( configSUPPORT_STATIC_ALLOCATION == 1 ) ) */
/*-----------------------------------------------------------*/

    #if ( configUSE_RECURSIVE_MUTEXES == 1 )
        BaseType_t MPU_xQueueTakeMutexRecursive( QueueHandle_t xMutex,
                                                 TickType_t xBlockTime ) /* FREERTOS_SYSTEM_CALL */
        {
            BaseType_t xReturn;

            if( portIS_PRIVILEGED() == pdFALSE )
            {
                portRAISE_PRIVILEGE();
                portMEMORY_BARRIER();

                xReturn = xQueueTakeMutexRecursive( xMutex, xBlockTime );
                portMEMORY_BARRIER();

                portRESET_PRIVILEGE();
                portMEMORY_BARRIER();
            }
            else
            {
                xReturn = xQueueTakeMutexRecursive( xMutex, xBlockTime );
            }

            return xReturn;
        }
    #endif /* if ( configUSE_RECURSIVE_MUTEXES == 1 ) */
/*-----------------------------------------------------------*/

    #if ( configUSE_RECURSIVE_MUTEXES == 1 )
        BaseType_t MPU_xQueueGiveMutexRecursive( QueueHandle_t xMutex ) /* FREERTOS_SYSTEM_CALL */
        {
            BaseType_t xReturn;

            if( portIS_PRIVILEGED() == pdFALSE )
            {
                portRAISE_PRIVILEGE();
                portMEMORY_BARRIER();

                xReturn = xQueueGiveMutexRecursive( xMutex );
                portMEMORY_BARRIER();

                portRESET_PRIVILEGE();
                portMEMORY_BARRIER();
            }
            else
            {
                xReturn = xQueueGiveMutexRecursive( xMutex );
            }

            return xReturn;
        }
    #endif /* if ( configUSE_RECURSIVE_MUTEXES == 1 ) */
/*-----------------------------------------------------------*/

    #if ( ( configUSE_QUEUE_SETS == 1 ) && ( configSUPPORT_DYNAMIC_ALLOCATION == 1 ) )
        QueueSetHandle_t MPU_xQueueCreateSet( UBaseType_t uxEventQueueLength ) /* FREERTOS_SYSTEM_CALL */
        {
            QueueSetHandle_t xReturn;

            if( portIS_PRIVILEGED() == pdFALSE )
            {
                portRAISE_PRIVILEGE();
                portMEMORY_BARRIER();

                xReturn = xQueueCreateSet( uxEventQueueLength );
                portMEMORY_BARRIER();

                portRESET_PRIVILEGE();
                portMEMORY_BARRIER();
            }
            else
            {
                xReturn = xQueueCreateSet( uxEventQueueLength );
            }

            return xReturn;
        }
    #endif /* if ( ( configUSE_QUEUE_SETS == 1 ) && ( configSUPPORT_DYNAMIC_ALLOCATION == 1 ) ) */
/*-----------------------------------------------------------*/

    #if ( configUSE_QUEUE_SETS == 1 )
        QueueSetMemberHandle_t MPU_xQueueSelectFromSet( QueueSetHandle_t xQueueSet,
                                                        TickType_t xBlockTimeTicks ) /* FREERTOS_SYSTEM_CALL */
        {
            QueueSetMemberHandle_t xReturn;

            if( portIS_PRIVILEGED() == pdFALSE )
            {
                portRAISE_PRIVILEGE();
                portMEMORY_BARRIER();

                xReturn = xQueueSelectFromSet( xQueueSet, xBlockTimeTicks );
                portMEMORY_BARRIER();

                portRESET_PRIVILEGE();
                portMEMORY_BARRIER();
            }
            else
            {
                xReturn = xQueueSelectFromSet( xQueueSet, xBlockTimeTicks );
            }

            return xReturn;
        }
    #endif /* if ( configUSE_QUEUE_SETS == 1 ) */
/*-----------------------------------------------------------*/

    #if ( configUSE_QUEUE_SETS == 1 )
        BaseType_t MPU_xQueueAddToSet( QueueSetMemberHandle_t xQueueOrSemaphore,
                                       QueueSetHandle_t xQueueSet ) /* FREERTOS_SYSTEM_CALL */
        {
            BaseType_t xReturn;

            if( portIS_PRIVILEGED() == pdFALSE )
            {
                portRAISE_PRIVILEGE();
                portMEMORY_BARRIER();

                xReturn = xQueueAddToSet( xQueueOrSemaphore, xQueueSet );
                portMEMORY_BARRIER();

                portRESET_PRIVILEGE();
                portMEMORY_BARRIER();
            }
            else
            {
                xReturn = xQueueAddToSet( xQueueOrSemaphore, xQueueSet );
            }

            return xReturn;
        }
    #endif /* if ( configUSE_QUEUE_SETS == 1 ) */
/*-----------------------------------------------------------*/

    #if ( configUSE_QUEUE_SETS == 1 )
        BaseType_t MPU_xQueueRemoveFromSet( QueueSetMemberHandle_t xQueueOrSemaphore,
                                            QueueSetHandle_t xQueueSet ) /* FREERTOS_SYSTEM_CALL */
        {
            BaseType_t xReturn;

            if( portIS_PRIVILEGED() == pdFALSE )
            {
                portRAISE_PRIVILEGE();
                portMEMORY_BARRIER();

                xReturn = xQueueRemoveFromSet( xQueueOrSemaphore, xQueueSet );
                portMEMORY_BARRIER();

                portRESET_PRIVILEGE();
                portMEMORY_BARRIER();
            }
            else
            {
                xReturn = xQueueRemoveFromSet( xQueueOrSemaphore, xQueueSet );
            }

            return xReturn;
        }
    #endif /* if ( configUSE_QUEUE_SETS == 1 ) */
/*-----------------------------------------------------------*/

    #if configQUEUE_REGISTRY_SIZE > 0
        void MPU_vQueueAddToRegistry( QueueHandle_t xQueue,
                                      const char * pcName ) /* FREERTOS_SYSTEM_CALL */
        {
            if( portIS_PRIVILEGED() == pdFALSE )
            {
                portRAISE_PRIVILEGE();
                portMEMORY_BARRIER();

                vQueueAddToRegistry( xQueue, pcName );
                portMEMORY_BARRIER();

                portRESET_PRIVILEGE();
                portMEMORY_BARRIER();
            }
            else
            {
                vQueueAddToRegistry( xQueue, pcName );
            }
        }
    #endif /* if configQUEUE_REGISTRY_SIZE > 0 */
/*-----------------------------------------------------------*/

    #if configQUEUE_REGISTRY_SIZE > 0
        void MPU_vQueueUnregisterQueue( QueueHandle_t xQueue ) /* FREERTOS_SYSTEM_CALL */
        {
            if( portIS_PRIVILEGED() == pdFALSE )
            {
                portRAISE_PRIVILEGE();
                portMEMORY_BARRIER();

                vQueueUnregisterQueue( xQueue );
                portMEMORY_BARRIER();

                portRESET_PRIVILEGE();
                portMEMORY_BARRIER();
            }
            else
            {
                vQueueUnregisterQueue( xQueue );
            }
        }
    #endif /* if configQUEUE_REGISTRY_SIZE > 0 */
/*-----------------------------------------------------------*/

    #if configQUEUE_REGISTRY_SIZE > 0
        const char * MPU_pcQueueGetName( QueueHandle_t xQueue ) /* FREERTOS_SYSTEM_CALL */
        {
            const char * pcReturn;

            if( portIS_PRIVILEGED() == pdFALSE )
            {
                portRAISE_PRIVILEGE();
                portMEMORY_BARRIER();

                pcReturn = pcQueueGetName( xQueue );
                portMEMORY_BARRIER();

                portRESET_PRIVILEGE();
                portMEMORY_BARRIER();
            }
            else
            {
                pcReturn = pcQueueGetName( xQueue );
            }

            return pcReturn;
        }
    #endif /* if configQUEUE_REGISTRY_SIZE > 0 */
/*-----------------------------------------------------------*/

    void MPU_vQueueDelete( QueueHandle_t xQueue ) /* FREERTOS_SYSTEM_CALL */
    {
        if( portIS_PRIVILEGED() == pdFALSE )
        {
            portRAISE_PRIVILEGE();
            portMEMORY_BARRIER();

            vQueueDelete( xQueue );
            portMEMORY_BARRIER();

            portRESET_PRIVILEGE();
            portMEMORY_BARRIER();
        }
        else
        {
            vQueueDelete( xQueue );
        }
    }
/*-----------------------------------------------------------*/

    #if ( configUSE_TIMERS == 1 )
        void * MPU_pvTimerGetTimerID( const TimerHandle_t xTimer ) /* FREERTOS_SYSTEM_CALL */
        {
            void * pvReturn;

            if( portIS_PRIVILEGED() == pdFALSE )
            {
                portRAISE_PRIVILEGE();
                portMEMORY_BARRIER();

                pvReturn = pvTimerGetTimerID( xTimer );
                portMEMORY_BARRIER();

                portRESET_PRIVILEGE();
                portMEMORY_BARRIER();
            }
            else
            {
                pvReturn = pvTimerGetTimerID( xTimer );
            }

            return pvReturn;
        }
    #endif /* if ( configUSE_TIMERS == 1 ) */
/*-----------------------------------------------------------*/

    #if ( configUSE_TIMERS == 1 )
        void MPU_vTimerSetTimerID( TimerHandle_t xTimer,
                                   void * pvNewID ) /* FREERTOS_SYSTEM_CALL */
        {
            if( portIS_PRIVILEGED() == pdFALSE )
            {
                portRAISE_PRIVILEGE();
                portMEMORY_BARRIER();

                vTimerSetTimerID( xTimer, pvNewID );
                portMEMORY_BARRIER();

                portRESET_PRIVILEGE();
                portMEMORY_BARRIER();
            }
            else
            {
                vTimerSetTimerID( xTimer, pvNewID );
            }
        }
    #endif /* if ( configUSE_TIMERS == 1 ) */
/*-----------------------------------------------------------*/

    #if ( configUSE_TIMERS == 1 )
        BaseType_t MPU_xTimerIsTimerActive( TimerHandle_t xTimer ) /* FREERTOS_SYSTEM_CALL */
        {
            BaseType_t xReturn;

            if( portIS_PRIVILEGED() == pdFALSE )
            {
                portRAISE_PRIVILEGE();
                portMEMORY_BARRIER();

                xReturn = xTimerIsTimerActive( xTimer );
                portMEMORY_BARRIER();

                portRESET_PRIVILEGE();
                portMEMORY_BARRIER();
            }
            else
            {
                xReturn = xTimerIsTimerActive( xTimer );
            }

            return xReturn;
        }
    #endif /* if ( configUSE_TIMERS == 1 ) */
/*-----------------------------------------------------------*/

    #if ( configUSE_TIMERS == 1 )
        TaskHandle_t MPU_xTimerGetTimerDaemonTaskHandle( void ) /* FREERTOS_SYSTEM_CALL */
        {
            TaskHandle_t xReturn;

            if( portIS_PRIVILEGED() == pdFALSE )
            {
                portRAISE_PRIVILEGE();
                portMEMORY_BARRIER();

                xReturn = xTimerGetTimerDaemonTaskHandle();
                portMEMORY_BARRIER();

                portRESET_PRIVILEGE();
                portMEMORY_BARRIER();
            }
            else
            {
                xReturn = xTimerGetTimerDaemonTaskHandle();
            }

            return xReturn;
        }
    #endif /* if ( configUSE_TIMERS == 1 ) */
/*-----------------------------------------------------------*/

    #if ( configUSE_TIMERS == 1 )
        void MPU_vTimerSetReloadMode( TimerHandle_t xTimer,
                                      const BaseType_t uxAutoReload ) /* FREERTOS_SYSTEM_CALL */
        {
            if( portIS_PRIVILEGED() == pdFALSE )
            {
                portRAISE_PRIVILEGE();
                portMEMORY_BARRIER();

                vTimerSetReloadMode( xTimer, uxAutoReload );
                portMEMORY_BARRIER();

                portRESET_PRIVILEGE();
                portMEMORY_BARRIER();
            }
            else
            {
                vTimerSetReloadMode( xTimer, uxAutoReload );
            }
        }
    #endif /* if ( configUSE_TIMERS == 1 ) */
/*-----------------------------------------------------------*/

    #if ( configUSE_TIMERS == 1 )
        UBaseType_t MPU_uxTimerGetReloadMode( TimerHandle_t xTimer )
        {
            UBaseType_t uxReturn;

            if( portIS_PRIVILEGED() == pdFALSE )
            {
                portRAISE_PRIVILEGE();
                portMEMORY_BARRIER();

                uxReturn = uxTimerGetReloadMode( xTimer );
                portMEMORY_BARRIER();

                portRESET_PRIVILEGE();
                portMEMORY_BARRIER();
            }
            else
            {
                uxReturn = uxTimerGetReloadMode( xTimer );
            }

            return uxReturn;
        }
    #endif /* if ( configUSE_TIMERS == 1 ) */
/*-----------------------------------------------------------*/

    #if ( configUSE_TIMERS == 1 )
        const char * MPU_pcTimerGetName( TimerHandle_t xTimer ) /* FREERTOS_SYSTEM_CALL */
        {
            const char * pcReturn;

            if( portIS_PRIVILEGED() == pdFALSE )
            {
                portRAISE_PRIVILEGE();
                portMEMORY_BARRIER();

                pcReturn = pcTimerGetName( xTimer );
                portMEMORY_BARRIER();

                portRESET_PRIVILEGE();
                portMEMORY_BARRIER();
            }
            else
            {
                pcReturn = pcTimerGetName( xTimer );
            }

            return pcReturn;
        }
    #endif /* if ( configUSE_TIMERS == 1 ) */
/*-----------------------------------------------------------*/

    #if ( configUSE_TIMERS == 1 )
        TickType_t MPU_xTimerGetPeriod( TimerHandle_t xTimer ) /* FREERTOS_SYSTEM_CALL */
        {
            TickType_t xReturn;

            if( portIS_PRIVILEGED() == pdFALSE )
            {
                portRAISE_PRIVILEGE();
                portMEMORY_BARRIER();

                xReturn = xTimerGetPeriod( xTimer );
                portMEMORY_BARRIER();

                portRESET_PRIVILEGE();
                portMEMORY_BARRIER();
            }
            else
            {
                xReturn = xTimerGetPeriod( xTimer );
            }

            return xReturn;
        }
    #endif /* if ( configUSE_TIMERS == 1 ) */
/*-----------------------------------------------------------*/

    #if ( configUSE_TIMERS == 1 )
        TickType_t MPU_xTimerGetExpiryTime( TimerHandle_t xTimer ) /* FREERTOS_SYSTEM_CALL */
        {
            TickType_t xReturn;

            if( portIS_PRIVILEGED() == pdFALSE )
            {
                portRAISE_PRIVILEGE();
                portMEMORY_BARRIER();

                xReturn = xTimerGetExpiryTime( xTimer );
                portMEMORY_BARRIER();

                portRESET_PRIVILEGE();
                portMEMORY_BARRIER();
            }
            else
            {
                xReturn = xTimerGetExpiryTime( xTimer );
            }

            return xReturn;
        }
    #endif /* if ( configUSE_TIMERS == 1 ) */
/*-----------------------------------------------------------*/

    #if ( configUSE_TIMERS == 1 )
        BaseType_t MPU_xTimerGenericCommandFromTask( TimerHandle_t xTimer,
                                                     const BaseType_t xCommandID,
                                                     const TickType_t xOptionalValue,
                                                     BaseType_t * const pxHigherPriorityTaskWoken,
                                                     const TickType_t xTicksToWait ) /* FREERTOS_SYSTEM_CALL */
        {
            BaseType_t xReturn;

            if( portIS_PRIVILEGED() == pdFALSE )
            {
                portRAISE_PRIVILEGE();
                portMEMORY_BARRIER();

                xReturn = xTimerGenericCommandFromTask( xTimer, xCommandID, xOptionalValue, pxHigherPriorityTaskWoken, xTicksToWait );
                portMEMORY_BARRIER();

                portRESET_PRIVILEGE();
                portMEMORY_BARRIER();
            }
            else
            {
                xReturn = xTimerGenericCommandFromTask( xTimer, xCommandID, xOptionalValue, pxHigherPriorityTaskWoken, xTicksToWait );
            }

            return xReturn;
        }
    #endif /* if ( configUSE_TIMERS == 1 ) */
/*-----------------------------------------------------------*/

    #if ( configSUPPORT_DYNAMIC_ALLOCATION == 1 )
        EventGroupHandle_t MPU_xEventGroupCreate( void ) /* FREERTOS_SYSTEM_CALL */
        {
            EventGroupHandle_t xReturn;

            if( portIS_PRIVILEGED() == pdFALSE )
            {
                portRAISE_PRIVILEGE();
                portMEMORY_BARRIER();

                xReturn = xEventGroupCreate();
                portMEMORY_BARRIER();

                portRESET_PRIVILEGE();
                portMEMORY_BARRIER();
            }
            else
            {
                xReturn = xEventGroupCreate();
            }

            return xReturn;
        }
    #endif /* if ( configSUPPORT_DYNAMIC_ALLOCATION == 1 ) */
/*-----------------------------------------------------------*/

    #if ( configSUPPORT_STATIC_ALLOCATION == 1 )
        EventGroupHandle_t MPU_xEventGroupCreateStatic( StaticEventGroup_t * pxEventGroupBuffer ) /* FREERTOS_SYSTEM_CALL */
        {
            EventGroupHandle_t xReturn;

            if( portIS_PRIVILEGED() == pdFALSE )
            {
                portRAISE_PRIVILEGE();
                portMEMORY_BARRIER();

                xReturn = xEventGroupCreateStatic( pxEventGroupBuffer );
                portMEMORY_BARRIER();

                portRESET_PRIVILEGE();
                portMEMORY_BARRIER();
            }
            else
            {
                xReturn = xEventGroupCreateStatic( pxEventGroupBuffer );
            }

            return xReturn;
        }
    #endif /* if ( configSUPPORT_STATIC_ALLOCATION == 1 ) */
/*-----------------------------------------------------------*/

    EventBits_t MPU_xEventGroupWaitBits( EventGroupHandle_t xEventGroup,
                                         const EventBits_t uxBitsToWaitFor,
                                         const BaseType_t xClearOnExit,
                                         const BaseType_t xWaitForAllBits,
                                         TickType_t xTicksToWait ) /* FREERTOS_SYSTEM_CALL */
    {
        EventBits_t xReturn;

        if( portIS_PRIVILEGED() == pdFALSE )
        {
            portRAISE_PRIVILEGE();
            portMEMORY_BARRIER();

            xReturn = xEventGroupWaitBits( xEventGroup, uxBitsToWaitFor, xClearOnExit, xWaitForAllBits, xTicksToWait );
            portMEMORY_BARRIER();

            portRESET_PRIVILEGE();
            portMEMORY_BARRIER();
        }
        else
        {
            xReturn = xEventGroupWaitBits( xEventGroup, uxBitsToWaitFor, xClearOnExit, xWaitForAllBits, xTicksToWait );
        }

        return xReturn;
    }
/*-----------------------------------------------------------*/

    EventBits_t MPU_xEventGroupClearBits( EventGroupHandle_t xEventGroup,
                                          const EventBits_t uxBitsToClear ) /* FREERTOS_SYSTEM_CALL */
    {
        EventBits_t xReturn;

        if( portIS_PRIVILEGED() == pdFALSE )
        {
            portRAISE_PRIVILEGE();
            portMEMORY_BARRIER();

            xReturn = xEventGroupClearBits( xEventGroup, uxBitsToClear );
            portMEMORY_BARRIER();

            portRESET_PRIVILEGE();
            portMEMORY_BARRIER();
        }
        else
        {
            xReturn = xEventGroupClearBits( xEventGroup, uxBitsToClear );
        }

        return xReturn;
    }
/*-----------------------------------------------------------*/

    EventBits_t MPU_xEventGroupSetBits( EventGroupHandle_t xEventGroup,
                                        const EventBits_t uxBitsToSet ) /* FREERTOS_SYSTEM_CALL */
    {
        EventBits_t xReturn;

        if( portIS_PRIVILEGED() == pdFALSE )
        {
            portRAISE_PRIVILEGE();
            portMEMORY_BARRIER();

            xReturn = xEventGroupSetBits( xEventGroup, uxBitsToSet );
            portMEMORY_BARRIER();

            portRESET_PRIVILEGE();
            portMEMORY_BARRIER();
        }
        else
        {
            xReturn = xEventGroupSetBits( xEventGroup, uxBitsToSet );
        }

        return xReturn;
    }
/*-----------------------------------------------------------*/

    EventBits_t MPU_xEventGroupSync( EventGroupHandle_t xEventGroup,
                                     const EventBits_t uxBitsToSet,
                                     const EventBits_t uxBitsToWaitFor,
                                     TickType_t xTicksToWait ) /* FREERTOS_SYSTEM_CALL */
    {
        EventBits_t xReturn;

        if( portIS_PRIVILEGED() == pdFALSE )
        {
            portRAISE_PRIVILEGE();
            portMEMORY_BARRIER();

            xReturn = xEventGroupSync( xEventGroup, uxBitsToSet, uxBitsToWaitFor, xTicksToWait );
            portMEMORY_BARRIER();

            portRESET_PRIVILEGE();
            portMEMORY_BARRIER();
        }
        else
        {
            xReturn = xEventGroupSync( xEventGroup, uxBitsToSet, uxBitsToWaitFor, xTicksToWait );
        }

        return xReturn;
    }
/*-----------------------------------------------------------*/

    void MPU_vEventGroupDelete( EventGroupHandle_t xEventGroup ) /* FREERTOS_SYSTEM_CALL */
    {
        if( portIS_PRIVILEGED() == pdFALSE )
        {
            portRAISE_PRIVILEGE();
            portMEMORY_BARRIER();

            vEventGroupDelete( xEventGroup );
            portMEMORY_BARRIER();

            portRESET_PRIVILEGE();
            portMEMORY_BARRIER();
        }
        else
        {
            vEventGroupDelete( xEventGroup );
        }
    }
/*-----------------------------------------------------------*/

    size_t MPU_xStreamBufferSend( StreamBufferHandle_t xStreamBuffer,
                                  const void * pvTxData,
                                  size_t xDataLengthBytes,
                                  TickType_t xTicksToWait ) /* FREERTOS_SYSTEM_CALL */
    {
        size_t xReturn;

        if( portIS_PRIVILEGED() == pdFALSE )
        {
            portRAISE_PRIVILEGE();
            portMEMORY_BARRIER();

            xReturn = xStreamBufferSend( xStreamBuffer, pvTxData, xDataLengthBytes, xTicksToWait );
            portMEMORY_BARRIER();

            portRESET_PRIVILEGE();
            portMEMORY_BARRIER();
        }
        else
        {
            xReturn = xStreamBufferSend( xStreamBuffer, pvTxData, xDataLengthBytes, xTicksToWait );
        }

        return xReturn;
    }
/*-----------------------------------------------------------*/

    size_t MPU_xStreamBufferNextMessageLengthBytes( StreamBufferHandle_t xStreamBuffer ) /* FREERTOS_SYSTEM_CALL */
    {
        size_t xReturn;

        if( portIS_PRIVILEGED() == pdFALSE )
        {
            portRAISE_PRIVILEGE();
            portMEMORY_BARRIER();

            xReturn = xStreamBufferNextMessageLengthBytes( xStreamBuffer );
            portMEMORY_BARRIER();

            portRESET_PRIVILEGE();
            portMEMORY_BARRIER();
        }
        else
        {
            xReturn = xStreamBufferNextMessageLengthBytes( xStreamBuffer );
        }

        return xReturn;
    }
/*-----------------------------------------------------------*/

    size_t MPU_xStreamBufferReceive( StreamBufferHandle_t xStreamBuffer,
                                     void * pvRxData,
                                     size_t xBufferLengthBytes,
                                     TickType_t xTicksToWait ) /* FREERTOS_SYSTEM_CALL */
    {
        size_t xReturn;

        if( portIS_PRIVILEGED() == pdFALSE )
        {
            portRAISE_PRIVILEGE();
            portMEMORY_BARRIER();

            xReturn = xStreamBufferReceive( xStreamBuffer, pvRxData, xBufferLengthBytes, xTicksToWait );
            portMEMORY_BARRIER();

            portRESET_PRIVILEGE();
            portMEMORY_BARRIER();
        }
        else
        {
            xReturn = xStreamBufferReceive( xStreamBuffer, pvRxData, xBufferLengthBytes, xTicksToWait );
        }

        return xReturn;
    }
/*-----------------------------------------------------------*/

    void MPU_vStreamBufferDelete( StreamBufferHandle_t xStreamBuffer ) /* FREERTOS_SYSTEM_CALL */
    {
        if( portIS_PRIVILEGED() == pdFALSE )
        {
            portRAISE_PRIVILEGE();
            portMEMORY_BARRIER();

            vStreamBufferDelete( xStreamBuffer );
            portMEMORY_BARRIER();

            portRESET_PRIVILEGE();
            portMEMORY_BARRIER();
        }
        else
        {
            vStreamBufferDelete( xStreamBuffer );
        }
    }
/*-----------------------------------------------------------*/

    BaseType_t MPU_xStreamBufferIsFull( StreamBufferHandle_t xStreamBuffer ) /* FREERTOS_SYSTEM_CALL */
    {
        BaseType_t xReturn;

        if( portIS_PRIVILEGED() == pdFALSE )
        {
            portRAISE_PRIVILEGE();
            portMEMORY_BARRIER();

            xReturn = xStreamBufferIsFull( xStreamBuffer );
            portMEMORY_BARRIER();

            portRESET_PRIVILEGE();
            portMEMORY_BARRIER();
        }
        else
        {
            xReturn = xStreamBufferIsFull( xStreamBuffer );
        }

        return xReturn;
    }
/*-----------------------------------------------------------*/

    BaseType_t MPU_xStreamBufferIsEmpty( StreamBufferHandle_t xStreamBuffer ) /* FREERTOS_SYSTEM_CALL */
    {
        BaseType_t xReturn;

        if( portIS_PRIVILEGED() == pdFALSE )
        {
            portRAISE_PRIVILEGE();
            portMEMORY_BARRIER();

            xReturn = xStreamBufferIsEmpty( xStreamBuffer );
            portMEMORY_BARRIER();

            portRESET_PRIVILEGE();
            portMEMORY_BARRIER();
        }
        else
        {
            xReturn = xStreamBufferIsEmpty( xStreamBuffer );
        }

        return xReturn;
    }
/*-----------------------------------------------------------*/

    BaseType_t MPU_xStreamBufferReset( StreamBufferHandle_t xStreamBuffer ) /* FREERTOS_SYSTEM_CALL */
    {
        BaseType_t xReturn;

        if( portIS_PRIVILEGED() == pdFALSE )
        {
            portRAISE_PRIVILEGE();
            portMEMORY_BARRIER();

            xReturn = xStreamBufferReset( xStreamBuffer );
            portMEMORY_BARRIER();

            portRESET_PRIVILEGE();
            portMEMORY_BARRIER();
        }
        else
        {
            xReturn = xStreamBufferReset( xStreamBuffer );
        }

        return xReturn;
    }
/*-----------------------------------------------------------*/

    size_t MPU_xStreamBufferSpacesAvailable( StreamBufferHandle_t xStreamBuffer ) /* FREERTOS_SYSTEM_CALL */
    {
        size_t xReturn;

        if( portIS_PRIVILEGED() == pdFALSE )
        {
            portRAISE_PRIVILEGE();
            portMEMORY_BARRIER();
            xReturn = xStreamBufferSpacesAvailable( xStreamBuffer );
            portMEMORY_BARRIER();

            portRESET_PRIVILEGE();
            portMEMORY_BARRIER();
        }
        else
        {
            xReturn = xStreamBufferSpacesAvailable( xStreamBuffer );
        }

        return xReturn;
    }
/*-----------------------------------------------------------*/

    size_t MPU_xStreamBufferBytesAvailable( StreamBufferHandle_t xStreamBuffer ) /* FREERTOS_SYSTEM_CALL */
    {
        size_t xReturn;

        if( portIS_PRIVILEGED() == pdFALSE )
        {
            portRAISE_PRIVILEGE();
            portMEMORY_BARRIER();

            xReturn = xStreamBufferBytesAvailable( xStreamBuffer );
            portMEMORY_BARRIER();

            portRESET_PRIVILEGE();
            portMEMORY_BARRIER();
        }
        else
        {
            xReturn = xStreamBufferBytesAvailable( xStreamBuffer );
        }

        return xReturn;
    }
/*-----------------------------------------------------------*/

    BaseType_t MPU_xStreamBufferSetTriggerLevel( StreamBufferHandle_t xStreamBuffer,
                                                 size_t xTriggerLevel ) /* FREERTOS_SYSTEM_CALL */
    {
        BaseType_t xReturn;

        if( portIS_PRIVILEGED() == pdFALSE )
        {
            portRAISE_PRIVILEGE();
            portMEMORY_BARRIER();

            xReturn = xStreamBufferSetTriggerLevel( xStreamBuffer, xTriggerLevel );
            portMEMORY_BARRIER();

            portRESET_PRIVILEGE();
            portMEMORY_BARRIER();
        }
        else
        {
            xReturn = xStreamBufferSetTriggerLevel( xStreamBuffer, xTriggerLevel );
        }

        return xReturn;
    }
/*-----------------------------------------------------------*/

    #if ( configSUPPORT_DYNAMIC_ALLOCATION == 1 )
        StreamBufferHandle_t MPU_xStreamBufferGenericCreate( size_t xBufferSizeBytes,
                                                             size_t xTriggerLevelBytes,
                                                             BaseType_t xIsMessageBuffer,
                                                             StreamBufferCallbackFunction_t pxSendCompletedCallback,
                                                             StreamBufferCallbackFunction_t pxReceiveCompletedCallback ) /* FREERTOS_SYSTEM_CALL */
        {
            StreamBufferHandle_t xReturn;

            /**
             * Streambuffer application level callback functionality is disabled for MPU
             * enabled ports.
             */
            configASSERT( ( pxSendCompletedCallback == NULL ) &&
                          ( pxReceiveCompletedCallback == NULL ) );

            if( ( pxSendCompletedCallback == NULL ) &&
                ( pxReceiveCompletedCallback == NULL ) )
            {
                if( portIS_PRIVILEGED() == pdFALSE )
                {
                    portRAISE_PRIVILEGE();
                    portMEMORY_BARRIER();

                    xReturn = xStreamBufferGenericCreate( xBufferSizeBytes,
                                                          xTriggerLevelBytes,
                                                          xIsMessageBuffer,
                                                          NULL,
                                                          NULL );
                    portMEMORY_BARRIER();

                    portRESET_PRIVILEGE();
                    portMEMORY_BARRIER();
                }
                else
                {
                    xReturn = xStreamBufferGenericCreate( xBufferSizeBytes,
                                                          xTriggerLevelBytes,
                                                          xIsMessageBuffer,
                                                          NULL,
                                                          NULL );
                }
            }
            else
            {
                traceSTREAM_BUFFER_CREATE_FAILED( xIsMessageBuffer );
                xReturn = NULL;
            }

            return xReturn;
        }
    #endif /* configSUPPORT_DYNAMIC_ALLOCATION */
/*-----------------------------------------------------------*/

    #if ( configSUPPORT_STATIC_ALLOCATION == 1 )
        StreamBufferHandle_t MPU_xStreamBufferGenericCreateStatic( size_t xBufferSizeBytes,
                                                                   size_t xTriggerLevelBytes,
                                                                   BaseType_t xIsMessageBuffer,
                                                                   uint8_t * const pucStreamBufferStorageArea,
                                                                   StaticStreamBuffer_t * const pxStaticStreamBuffer,
                                                                   StreamBufferCallbackFunction_t pxSendCompletedCallback,
                                                                   StreamBufferCallbackFunction_t pxReceiveCompletedCallback ) /* FREERTOS_SYSTEM_CALL */
        {
            StreamBufferHandle_t xReturn;

            /**
             * Streambuffer application level callback functionality is disabled for MPU
             * enabled ports.
             */
            configASSERT( ( pxSendCompletedCallback == NULL ) &&
                          ( pxReceiveCompletedCallback == NULL ) );

            if( ( pxSendCompletedCallback == NULL ) &&
                ( pxReceiveCompletedCallback == NULL ) )
            {
                if( portIS_PRIVILEGED() == pdFALSE )
                {
                    portRAISE_PRIVILEGE();
                    portMEMORY_BARRIER();

                    xReturn = xStreamBufferGenericCreateStatic( xBufferSizeBytes,
                                                                xTriggerLevelBytes,
                                                                xIsMessageBuffer,
                                                                pucStreamBufferStorageArea,
                                                                pxStaticStreamBuffer,
                                                                NULL,
                                                                NULL );
                    portMEMORY_BARRIER();

                    portRESET_PRIVILEGE();
                    portMEMORY_BARRIER();
                }
                else
                {
                    xReturn = xStreamBufferGenericCreateStatic( xBufferSizeBytes,
                                                                xTriggerLevelBytes,
                                                                xIsMessageBuffer,
                                                                pucStreamBufferStorageArea,
                                                                pxStaticStreamBuffer,
                                                                NULL,
                                                                NULL );
                }
            }
            else
            {
                traceSTREAM_BUFFER_CREATE_STATIC_FAILED( xReturn, xIsMessageBuffer );
                xReturn = NULL;
            }

            return xReturn;
        }
    #endif /* configSUPPORT_STATIC_ALLOCATION */
/*-----------------------------------------------------------*/


/* Functions that the application writer wants to execute in privileged mode
 * can be defined in application_defined_privileged_functions.h.  The functions
 * must take the same format as those above whereby the privilege state on exit
 * equals the privilege state on entry.  For example:
 *
 * void MPU_FunctionName( [parameters ] ) FREERTOS_SYSTEM_CALL;
 * void MPU_FunctionName( [parameters ] )
 * {
 *      if( portIS_PRIVILEGED() == pdFALSE )
 *      {
 *          portRAISE_PRIVILEGE();
 *          portMEMORY_BARRIER();
 *
 *          FunctionName( [parameters ] );
 *          portMEMORY_BARRIER();
 *
 *          portRESET_PRIVILEGE();
 *          portMEMORY_BARRIER();
 *      }
 *      else
 *      {
 *          FunctionName( [parameters ] );
 *      }
 * }
 */

    #if configINCLUDE_APPLICATION_DEFINED_PRIVILEGED_FUNCTIONS == 1
        #include "application_defined_privileged_functions.h"
    #endif
/*-----------------------------------------------------------*/

#endif /* #if ( ( portUSING_MPU_WRAPPERS == 1 ) && ( configUSE_MPU_WRAPPERS_V1 == 1 ) ) */
/*-----------------------------------------------------------*/
=======
/*
 * FreeRTOS Kernel <DEVELOPMENT BRANCH>
 * Copyright (C) 2021 Amazon.com, Inc. or its affiliates.  All Rights Reserved.
 *
 * SPDX-License-Identifier: MIT
 *
 * Permission is hereby granted, free of charge, to any person obtaining a copy of
 * this software and associated documentation files (the "Software"), to deal in
 * the Software without restriction, including without limitation the rights to
 * use, copy, modify, merge, publish, distribute, sublicense, and/or sell copies of
 * the Software, and to permit persons to whom the Software is furnished to do so,
 * subject to the following conditions:
 *
 * The above copyright notice and this permission notice shall be included in all
 * copies or substantial portions of the Software.
 *
 * THE SOFTWARE IS PROVIDED "AS IS", WITHOUT WARRANTY OF ANY KIND, EXPRESS OR
 * IMPLIED, INCLUDING BUT NOT LIMITED TO THE WARRANTIES OF MERCHANTABILITY, FITNESS
 * FOR A PARTICULAR PURPOSE AND NONINFRINGEMENT. IN NO EVENT SHALL THE AUTHORS OR
 * COPYRIGHT HOLDERS BE LIABLE FOR ANY CLAIM, DAMAGES OR OTHER LIABILITY, WHETHER
 * IN AN ACTION OF CONTRACT, TORT OR OTHERWISE, ARISING FROM, OUT OF OR IN
 * CONNECTION WITH THE SOFTWARE OR THE USE OR OTHER DEALINGS IN THE SOFTWARE.
 *
 * https://www.FreeRTOS.org
 * https://github.com/FreeRTOS
 *
 */

/*
 * Implementation of the wrapper functions used to raise the processor privilege
 * before calling a standard FreeRTOS API function.
 */

/* Defining MPU_WRAPPERS_INCLUDED_FROM_API_FILE prevents task.h from redefining
 * all the API functions to use the MPU wrappers.  That should only be done when
 * task.h is included from an application file. */
#define MPU_WRAPPERS_INCLUDED_FROM_API_FILE

/* Scheduler includes. */
#include "FreeRTOS.h"
#include "task.h"
#include "queue.h"
#include "timers.h"
#include "event_groups.h"
#include "stream_buffer.h"
#include "mpu_prototypes.h"

#undef MPU_WRAPPERS_INCLUDED_FROM_API_FILE
/*-----------------------------------------------------------*/

#if ( portUSING_MPU_WRAPPERS == 1 )

    #if ( configSUPPORT_DYNAMIC_ALLOCATION == 1 )
        BaseType_t MPU_xTaskCreate( TaskFunction_t pvTaskCode,
                                    const char * const pcName,
                                    configSTACK_DEPTH_TYPE uxStackDepth,
                                    void * pvParameters,
                                    UBaseType_t uxPriority,
                                    TaskHandle_t * pxCreatedTask ) /* FREERTOS_SYSTEM_CALL */
        {
            BaseType_t xReturn;

            if( portIS_PRIVILEGED() == pdFALSE )
            {
                portRAISE_PRIVILEGE();
                portMEMORY_BARRIER();

                uxPriority = uxPriority & ~( portPRIVILEGE_BIT );
                portMEMORY_BARRIER();

                xReturn = xTaskCreate( pvTaskCode, pcName, uxStackDepth, pvParameters, uxPriority, pxCreatedTask );
                portMEMORY_BARRIER();

                portRESET_PRIVILEGE();
                portMEMORY_BARRIER();
            }
            else
            {
                xReturn = xTaskCreate( pvTaskCode, pcName, uxStackDepth, pvParameters, uxPriority, pxCreatedTask );
            }

            return xReturn;
        }
    #endif /* configSUPPORT_DYNAMIC_ALLOCATION */
/*-----------------------------------------------------------*/

    #if ( configSUPPORT_STATIC_ALLOCATION == 1 )
        TaskHandle_t MPU_xTaskCreateStatic( TaskFunction_t pxTaskCode,
                                            const char * const pcName,
                                            configSTACK_DEPTH_TYPE uxStackDepth,
                                            void * const pvParameters,
                                            UBaseType_t uxPriority,
                                            StackType_t * const puxStackBuffer,
                                            StaticTask_t * const pxTaskBuffer ) /* FREERTOS_SYSTEM_CALL */
        {
            TaskHandle_t xReturn;

            if( portIS_PRIVILEGED() == pdFALSE )
            {
                portRAISE_PRIVILEGE();
                portMEMORY_BARRIER();

                uxPriority = uxPriority & ~( portPRIVILEGE_BIT );
                portMEMORY_BARRIER();

                xReturn = xTaskCreateStatic( pxTaskCode, pcName, uxStackDepth, pvParameters, uxPriority, puxStackBuffer, pxTaskBuffer );
                portMEMORY_BARRIER();

                portRESET_PRIVILEGE();
                portMEMORY_BARRIER();
            }
            else
            {
                xReturn = xTaskCreateStatic( pxTaskCode, pcName, uxStackDepth, pvParameters, uxPriority, puxStackBuffer, pxTaskBuffer );
            }

            return xReturn;
        }
    #endif /* configSUPPORT_STATIC_ALLOCATION */
/*-----------------------------------------------------------*/

    #if ( INCLUDE_vTaskDelete == 1 )
        void MPU_vTaskDelete( TaskHandle_t pxTaskToDelete ) /* FREERTOS_SYSTEM_CALL */
        {
            if( portIS_PRIVILEGED() == pdFALSE )
            {
                portRAISE_PRIVILEGE();
                portMEMORY_BARRIER();

                vTaskDelete( pxTaskToDelete );
                portMEMORY_BARRIER();

                portRESET_PRIVILEGE();
                portMEMORY_BARRIER();
            }
            else
            {
                vTaskDelete( pxTaskToDelete );
            }
        }
    #endif /* if ( INCLUDE_vTaskDelete == 1 ) */
/*-----------------------------------------------------------*/

    #if ( INCLUDE_xTaskDelayUntil == 1 )
        BaseType_t MPU_xTaskDelayUntil( TickType_t * const pxPreviousWakeTime,
                                        TickType_t xTimeIncrement ) /* FREERTOS_SYSTEM_CALL */
        {
            BaseType_t xReturn;

            if( portIS_PRIVILEGED() == pdFALSE )
            {
                portRAISE_PRIVILEGE();
                portMEMORY_BARRIER();

                xReturn = xTaskDelayUntil( pxPreviousWakeTime, xTimeIncrement );
                portMEMORY_BARRIER();

                portRESET_PRIVILEGE();
                portMEMORY_BARRIER();
            }
            else
            {
                xReturn = xTaskDelayUntil( pxPreviousWakeTime, xTimeIncrement );
            }

            return xReturn;
        }
    #endif /* if ( INCLUDE_xTaskDelayUntil == 1 ) */
/*-----------------------------------------------------------*/

    #if ( INCLUDE_xTaskAbortDelay == 1 )
        BaseType_t MPU_xTaskAbortDelay( TaskHandle_t xTask ) /* FREERTOS_SYSTEM_CALL */
        {
            BaseType_t xReturn;

            if( portIS_PRIVILEGED() == pdFALSE )
            {
                portRAISE_PRIVILEGE();
                portMEMORY_BARRIER();

                xReturn = xTaskAbortDelay( xTask );
                portMEMORY_BARRIER();

                portRESET_PRIVILEGE();
                portMEMORY_BARRIER();
            }
            else
            {
                xReturn = xTaskAbortDelay( xTask );
            }

            return xReturn;
        }
    #endif /* if ( INCLUDE_xTaskAbortDelay == 1 ) */
/*-----------------------------------------------------------*/

    #if ( INCLUDE_vTaskDelay == 1 )
        void MPU_vTaskDelay( TickType_t xTicksToDelay ) /* FREERTOS_SYSTEM_CALL */
        {
            if( portIS_PRIVILEGED() == pdFALSE )
            {
                portRAISE_PRIVILEGE();
                portMEMORY_BARRIER();

                vTaskDelay( xTicksToDelay );
                portMEMORY_BARRIER();

                portRESET_PRIVILEGE();
                portMEMORY_BARRIER();
            }
            else
            {
                vTaskDelay( xTicksToDelay );
            }
        }
    #endif /* if ( INCLUDE_vTaskDelay == 1 ) */
/*-----------------------------------------------------------*/

    #if ( INCLUDE_uxTaskPriorityGet == 1 )
        UBaseType_t MPU_uxTaskPriorityGet( const TaskHandle_t pxTask ) /* FREERTOS_SYSTEM_CALL */
        {
            UBaseType_t uxReturn;

            if( portIS_PRIVILEGED() == pdFALSE )
            {
                portRAISE_PRIVILEGE();
                portMEMORY_BARRIER();

                uxReturn = uxTaskPriorityGet( pxTask );
                portMEMORY_BARRIER();

                portRESET_PRIVILEGE();
                portMEMORY_BARRIER();
            }
            else
            {
                uxReturn = uxTaskPriorityGet( pxTask );
            }

            return uxReturn;
        }
    #endif /* if ( INCLUDE_uxTaskPriorityGet == 1 ) */
/*-----------------------------------------------------------*/

    #if ( INCLUDE_vTaskPrioritySet == 1 )
        void MPU_vTaskPrioritySet( TaskHandle_t pxTask,
                                   UBaseType_t uxNewPriority ) /* FREERTOS_SYSTEM_CALL */
        {
            if( portIS_PRIVILEGED() == pdFALSE )
            {
                portRAISE_PRIVILEGE();
                portMEMORY_BARRIER();

                vTaskPrioritySet( pxTask, uxNewPriority );
                portMEMORY_BARRIER();

                portRESET_PRIVILEGE();
                portMEMORY_BARRIER();
            }
            else
            {
                vTaskPrioritySet( pxTask, uxNewPriority );
            }
        }
    #endif /* if ( INCLUDE_vTaskPrioritySet == 1 ) */
/*-----------------------------------------------------------*/

    #if ( INCLUDE_eTaskGetState == 1 )
        eTaskState MPU_eTaskGetState( TaskHandle_t pxTask ) /* FREERTOS_SYSTEM_CALL */
        {
            eTaskState eReturn;

            if( portIS_PRIVILEGED() == pdFALSE )
            {
                portRAISE_PRIVILEGE();
                portMEMORY_BARRIER();

                eReturn = eTaskGetState( pxTask );
                portMEMORY_BARRIER();

                portRESET_PRIVILEGE();
                portMEMORY_BARRIER();
            }
            else
            {
                eReturn = eTaskGetState( pxTask );
            }

            return eReturn;
        }
    #endif /* if ( INCLUDE_eTaskGetState == 1 ) */
/*-----------------------------------------------------------*/

    #if ( configUSE_TRACE_FACILITY == 1 )
        void MPU_vTaskGetInfo( TaskHandle_t xTask,
                               TaskStatus_t * pxTaskStatus,
                               BaseType_t xGetFreeStackSpace,
                               eTaskState eState ) /* FREERTOS_SYSTEM_CALL */
        {
            if( portIS_PRIVILEGED() == pdFALSE )
            {
                portRAISE_PRIVILEGE();
                portMEMORY_BARRIER();

                vTaskGetInfo( xTask, pxTaskStatus, xGetFreeStackSpace, eState );
                portMEMORY_BARRIER();

                portRESET_PRIVILEGE();
                portMEMORY_BARRIER();
            }
            else
            {
                vTaskGetInfo( xTask, pxTaskStatus, xGetFreeStackSpace, eState );
            }
        }
    #endif /* if ( configUSE_TRACE_FACILITY == 1 ) */
/*-----------------------------------------------------------*/

    #if ( INCLUDE_xTaskGetIdleTaskHandle == 1 )
        TaskHandle_t MPU_xTaskGetIdleTaskHandle( void ) /* FREERTOS_SYSTEM_CALL */
        {
            TaskHandle_t xReturn;

            if( portIS_PRIVILEGED() == pdFALSE )
            {
                portRAISE_PRIVILEGE();
                portMEMORY_BARRIER();
                xReturn = xTaskGetIdleTaskHandle();
                portMEMORY_BARRIER();

                portRESET_PRIVILEGE();
                portMEMORY_BARRIER();
            }
            else
            {
                xReturn = xTaskGetIdleTaskHandle();
            }

            return xReturn;
        }
    #endif /* if ( INCLUDE_xTaskGetIdleTaskHandle == 1 ) */
/*-----------------------------------------------------------*/

    #if ( INCLUDE_vTaskSuspend == 1 )
        void MPU_vTaskSuspend( TaskHandle_t pxTaskToSuspend ) /* FREERTOS_SYSTEM_CALL */
        {
            if( portIS_PRIVILEGED() == pdFALSE )
            {
                portRAISE_PRIVILEGE();
                portMEMORY_BARRIER();

                vTaskSuspend( pxTaskToSuspend );
                portMEMORY_BARRIER();

                portRESET_PRIVILEGE();
                portMEMORY_BARRIER();
            }
            else
            {
                vTaskSuspend( pxTaskToSuspend );
            }
        }
    #endif /* if ( INCLUDE_vTaskSuspend == 1 ) */
/*-----------------------------------------------------------*/

    #if ( INCLUDE_vTaskSuspend == 1 )
        void MPU_vTaskResume( TaskHandle_t pxTaskToResume ) /* FREERTOS_SYSTEM_CALL */
        {
            if( portIS_PRIVILEGED() == pdFALSE )
            {
                portRAISE_PRIVILEGE();
                portMEMORY_BARRIER();

                vTaskResume( pxTaskToResume );
                portMEMORY_BARRIER();

                portRESET_PRIVILEGE();
                portMEMORY_BARRIER();
            }
            else
            {
                vTaskResume( pxTaskToResume );
            }
        }
    #endif /* if ( INCLUDE_vTaskSuspend == 1 ) */
/*-----------------------------------------------------------*/

    void MPU_vTaskSuspendAll( void ) /* FREERTOS_SYSTEM_CALL */
    {
        if( portIS_PRIVILEGED() == pdFALSE )
        {
            portRAISE_PRIVILEGE();
            portMEMORY_BARRIER();

            vTaskSuspendAll();
            portMEMORY_BARRIER();

            portRESET_PRIVILEGE();
            portMEMORY_BARRIER();
        }
        else
        {
            vTaskSuspendAll();
        }
    }
/*-----------------------------------------------------------*/

    BaseType_t MPU_xTaskResumeAll( void ) /* FREERTOS_SYSTEM_CALL */
    {
        BaseType_t xReturn;

        if( portIS_PRIVILEGED() == pdFALSE )
        {
            portRAISE_PRIVILEGE();
            portMEMORY_BARRIER();

            xReturn = xTaskResumeAll();
            portMEMORY_BARRIER();

            portRESET_PRIVILEGE();
            portMEMORY_BARRIER();
        }
        else
        {
            xReturn = xTaskResumeAll();
        }

        return xReturn;
    }
/*-----------------------------------------------------------*/

    TickType_t MPU_xTaskGetTickCount( void ) /* FREERTOS_SYSTEM_CALL */
    {
        TickType_t xReturn;

        if( portIS_PRIVILEGED() == pdFALSE )
        {
            portRAISE_PRIVILEGE();
            portMEMORY_BARRIER();

            xReturn = xTaskGetTickCount();
            portMEMORY_BARRIER();

            portRESET_PRIVILEGE();
            portMEMORY_BARRIER();
        }
        else
        {
            xReturn = xTaskGetTickCount();
        }

        return xReturn;
    }
/*-----------------------------------------------------------*/

    UBaseType_t MPU_uxTaskGetNumberOfTasks( void ) /* FREERTOS_SYSTEM_CALL */
    {
        UBaseType_t uxReturn;

        if( portIS_PRIVILEGED() == pdFALSE )
        {
            portRAISE_PRIVILEGE();
            portMEMORY_BARRIER();

            uxReturn = uxTaskGetNumberOfTasks();
            portMEMORY_BARRIER();

            portRESET_PRIVILEGE();
            portMEMORY_BARRIER();
        }
        else
        {
            uxReturn = uxTaskGetNumberOfTasks();
        }

        return uxReturn;
    }
/*-----------------------------------------------------------*/

    char * MPU_pcTaskGetName( TaskHandle_t xTaskToQuery ) /* FREERTOS_SYSTEM_CALL */
    {
        char * pcReturn;

        if( portIS_PRIVILEGED() == pdFALSE )
        {
            portRAISE_PRIVILEGE();
            portMEMORY_BARRIER();

            pcReturn = pcTaskGetName( xTaskToQuery );
            portMEMORY_BARRIER();

            portRESET_PRIVILEGE();
            portMEMORY_BARRIER();
        }
        else
        {
            pcReturn = pcTaskGetName( xTaskToQuery );
        }

        return pcReturn;
    }
/*-----------------------------------------------------------*/

    #if ( INCLUDE_xTaskGetHandle == 1 )
        TaskHandle_t MPU_xTaskGetHandle( const char * pcNameToQuery ) /* FREERTOS_SYSTEM_CALL */
        {
            TaskHandle_t xReturn;

            if( portIS_PRIVILEGED() == pdFALSE )
            {
                portRAISE_PRIVILEGE();
                portMEMORY_BARRIER();

                xReturn = xTaskGetHandle( pcNameToQuery );
                portMEMORY_BARRIER();

                portRESET_PRIVILEGE();
                portMEMORY_BARRIER();
            }
            else
            {
                xReturn = xTaskGetHandle( pcNameToQuery );
            }

            return xReturn;
        }
    #endif /* if ( INCLUDE_xTaskGetHandle == 1 ) */
/*-----------------------------------------------------------*/

    #if ( ( configUSE_TRACE_FACILITY == 1 ) && ( configUSE_STATS_FORMATTING_FUNCTIONS > 0 ) && ( configSUPPORT_DYNAMIC_ALLOCATION == 1 ) )
        void MPU_vTaskList( char * pcWriteBuffer ) /* FREERTOS_SYSTEM_CALL */
        {
            if( portIS_PRIVILEGED() == pdFALSE )
            {
                portRAISE_PRIVILEGE();
                portMEMORY_BARRIER();

                vTaskList( pcWriteBuffer );
                portMEMORY_BARRIER();

                portRESET_PRIVILEGE();
                portMEMORY_BARRIER();
            }
            else
            {
                vTaskList( pcWriteBuffer );
            }
        }
    #endif /* if ( ( configUSE_TRACE_FACILITY == 1 ) && ( configUSE_STATS_FORMATTING_FUNCTIONS > 0 ) && ( configSUPPORT_DYNAMIC_ALLOCATION == 1 ) ) */
/*-----------------------------------------------------------*/

    #if ( ( configGENERATE_RUN_TIME_STATS == 1 ) && ( configUSE_STATS_FORMATTING_FUNCTIONS > 0 ) && ( configSUPPORT_DYNAMIC_ALLOCATION == 1 ) )
        void MPU_vTaskGetRunTimeStats( char * pcWriteBuffer ) /* FREERTOS_SYSTEM_CALL */
        {
            if( portIS_PRIVILEGED() == pdFALSE )
            {
                portRAISE_PRIVILEGE();
                portMEMORY_BARRIER();

                vTaskGetRunTimeStats( pcWriteBuffer );
                portMEMORY_BARRIER();

                portRESET_PRIVILEGE();
                portMEMORY_BARRIER();
            }
            else
            {
                vTaskGetRunTimeStats( pcWriteBuffer );
            }
        }
    #endif /* if ( ( configGENERATE_RUN_TIME_STATS == 1 ) && ( configUSE_STATS_FORMATTING_FUNCTIONS > 0 ) && ( configSUPPORT_DYNAMIC_ALLOCATION == 1 ) ) */
/*-----------------------------------------------------------*/

    #if ( ( configGENERATE_RUN_TIME_STATS == 1 ) && ( INCLUDE_xTaskGetIdleTaskHandle == 1 ) )
        configRUN_TIME_COUNTER_TYPE MPU_ulTaskGetIdleRunTimePercent( void ) /* FREERTOS_SYSTEM_CALL */
        {
            configRUN_TIME_COUNTER_TYPE xReturn;

            if( portIS_PRIVILEGED() == pdFALSE )
            {
                portRAISE_PRIVILEGE();
                portMEMORY_BARRIER();

                xReturn = ulTaskGetIdleRunTimePercent();
                portMEMORY_BARRIER();

                portRESET_PRIVILEGE();
                portMEMORY_BARRIER();
            }
            else
            {
                xReturn = ulTaskGetIdleRunTimePercent();
            }

            return xReturn;
        }
    #endif /* if ( ( configGENERATE_RUN_TIME_STATS == 1 ) && ( INCLUDE_xTaskGetIdleTaskHandle == 1 ) ) */
/*-----------------------------------------------------------*/

    #if ( ( configGENERATE_RUN_TIME_STATS == 1 ) && ( INCLUDE_xTaskGetIdleTaskHandle == 1 ) )
        configRUN_TIME_COUNTER_TYPE MPU_ulTaskGetIdleRunTimeCounter( void ) /* FREERTOS_SYSTEM_CALL */
        {
            configRUN_TIME_COUNTER_TYPE xReturn;

            if( portIS_PRIVILEGED() == pdFALSE )
            {
                portRAISE_PRIVILEGE();
                portMEMORY_BARRIER();

                xReturn = ulTaskGetIdleRunTimeCounter();
                portMEMORY_BARRIER();

                portRESET_PRIVILEGE();
                portMEMORY_BARRIER();
            }
            else
            {
                xReturn = ulTaskGetIdleRunTimeCounter();
            }

            return xReturn;
        }
    #endif /* if ( ( configGENERATE_RUN_TIME_STATS == 1 ) && ( INCLUDE_xTaskGetIdleTaskHandle == 1 ) ) */
/*-----------------------------------------------------------*/

    #if ( configUSE_APPLICATION_TASK_TAG == 1 )
        void MPU_vTaskSetApplicationTaskTag( TaskHandle_t xTask,
                                             TaskHookFunction_t pxTagValue ) /* FREERTOS_SYSTEM_CALL */
        {
            if( portIS_PRIVILEGED() == pdFALSE )
            {
                portRAISE_PRIVILEGE();
                portMEMORY_BARRIER();

                vTaskSetApplicationTaskTag( xTask, pxTagValue );
                portMEMORY_BARRIER();

                portRESET_PRIVILEGE();
                portMEMORY_BARRIER();
            }
            else
            {
                vTaskSetApplicationTaskTag( xTask, pxTagValue );
            }
        }
    #endif /* if ( configUSE_APPLICATION_TASK_TAG == 1 ) */
/*-----------------------------------------------------------*/

    #if ( configUSE_APPLICATION_TASK_TAG == 1 )
        TaskHookFunction_t MPU_xTaskGetApplicationTaskTag( TaskHandle_t xTask ) /* FREERTOS_SYSTEM_CALL */
        {
            TaskHookFunction_t xReturn;

            if( portIS_PRIVILEGED() == pdFALSE )
            {
                portRAISE_PRIVILEGE();
                portMEMORY_BARRIER();

                xReturn = xTaskGetApplicationTaskTag( xTask );
                portMEMORY_BARRIER();

                portRESET_PRIVILEGE();
                portMEMORY_BARRIER();
            }
            else
            {
                xReturn = xTaskGetApplicationTaskTag( xTask );
            }

            return xReturn;
        }
    #endif /* if ( configUSE_APPLICATION_TASK_TAG == 1 ) */
/*-----------------------------------------------------------*/

    #if ( configNUM_THREAD_LOCAL_STORAGE_POINTERS != 0 )
        void MPU_vTaskSetThreadLocalStoragePointer( TaskHandle_t xTaskToSet,
                                                    BaseType_t xIndex,
                                                    void * pvValue ) /* FREERTOS_SYSTEM_CALL */
        {
            if( portIS_PRIVILEGED() == pdFALSE )
            {
                portRAISE_PRIVILEGE();
                portMEMORY_BARRIER();

                vTaskSetThreadLocalStoragePointer( xTaskToSet, xIndex, pvValue );
                portMEMORY_BARRIER();

                portRESET_PRIVILEGE();
                portMEMORY_BARRIER();
            }
            else
            {
                vTaskSetThreadLocalStoragePointer( xTaskToSet, xIndex, pvValue );
            }
        }
    #endif /* if ( configNUM_THREAD_LOCAL_STORAGE_POINTERS != 0 ) */
/*-----------------------------------------------------------*/

    #if ( configNUM_THREAD_LOCAL_STORAGE_POINTERS != 0 )
        void * MPU_pvTaskGetThreadLocalStoragePointer( TaskHandle_t xTaskToQuery,
                                                       BaseType_t xIndex ) /* FREERTOS_SYSTEM_CALL */
        {
            void * pvReturn;

            if( portIS_PRIVILEGED() == pdFALSE )
            {
                portRAISE_PRIVILEGE();
                portMEMORY_BARRIER();

                pvReturn = pvTaskGetThreadLocalStoragePointer( xTaskToQuery, xIndex );
                portMEMORY_BARRIER();

                portRESET_PRIVILEGE();
                portMEMORY_BARRIER();
            }
            else
            {
                pvReturn = pvTaskGetThreadLocalStoragePointer( xTaskToQuery, xIndex );
            }

            return pvReturn;
        }
    #endif /* if ( configNUM_THREAD_LOCAL_STORAGE_POINTERS != 0 ) */
/*-----------------------------------------------------------*/

    #if ( configUSE_APPLICATION_TASK_TAG == 1 )
        BaseType_t MPU_xTaskCallApplicationTaskHook( TaskHandle_t xTask,
                                                     void * pvParameter ) /* FREERTOS_SYSTEM_CALL */
        {
            BaseType_t xReturn;

            if( portIS_PRIVILEGED() == pdFALSE )
            {
                portRAISE_PRIVILEGE();
                portMEMORY_BARRIER();

                xReturn = xTaskCallApplicationTaskHook( xTask, pvParameter );
                portMEMORY_BARRIER();

                portRESET_PRIVILEGE();
                portMEMORY_BARRIER();
            }
            else
            {
                xReturn = xTaskCallApplicationTaskHook( xTask, pvParameter );
            }

            return xReturn;
        }
    #endif /* if ( configUSE_APPLICATION_TASK_TAG == 1 ) */
/*-----------------------------------------------------------*/

    #if ( configUSE_TRACE_FACILITY == 1 )
        UBaseType_t MPU_uxTaskGetSystemState( TaskStatus_t * pxTaskStatusArray,
                                              UBaseType_t uxArraySize,
                                              configRUN_TIME_COUNTER_TYPE * pulTotalRunTime ) /* FREERTOS_SYSTEM_CALL */
        {
            UBaseType_t uxReturn;

            if( portIS_PRIVILEGED() == pdFALSE )
            {
                portRAISE_PRIVILEGE();
                portMEMORY_BARRIER();

                uxReturn = uxTaskGetSystemState( pxTaskStatusArray, uxArraySize, pulTotalRunTime );
                portMEMORY_BARRIER();

                portRESET_PRIVILEGE();
                portMEMORY_BARRIER();
            }
            else
            {
                uxReturn = uxTaskGetSystemState( pxTaskStatusArray, uxArraySize, pulTotalRunTime );
            }

            return uxReturn;
        }
    #endif /* if ( configUSE_TRACE_FACILITY == 1 ) */
/*-----------------------------------------------------------*/

    BaseType_t MPU_xTaskCatchUpTicks( TickType_t xTicksToCatchUp ) /* FREERTOS_SYSTEM_CALL */
    {
        BaseType_t xReturn;

        if( portIS_PRIVILEGED() == pdFALSE )
        {
            portRAISE_PRIVILEGE();
            portMEMORY_BARRIER();

            xReturn = xTaskCatchUpTicks( xTicksToCatchUp );
            portMEMORY_BARRIER();

            portRESET_PRIVILEGE();
            portMEMORY_BARRIER();
        }
        else
        {
            xReturn = xTaskCatchUpTicks( xTicksToCatchUp );
        }

        return xReturn;
    }
/*-----------------------------------------------------------*/

    #if ( INCLUDE_uxTaskGetStackHighWaterMark == 1 )
        UBaseType_t MPU_uxTaskGetStackHighWaterMark( TaskHandle_t xTask ) /* FREERTOS_SYSTEM_CALL */
        {
            UBaseType_t uxReturn;

            if( portIS_PRIVILEGED() == pdFALSE )
            {
                portRAISE_PRIVILEGE();
                portMEMORY_BARRIER();

                uxReturn = uxTaskGetStackHighWaterMark( xTask );
                portMEMORY_BARRIER();

                portRESET_PRIVILEGE();
                portMEMORY_BARRIER();
            }
            else
            {
                uxReturn = uxTaskGetStackHighWaterMark( xTask );
            }

            return uxReturn;
        }
    #endif /* if ( INCLUDE_uxTaskGetStackHighWaterMark == 1 ) */
/*-----------------------------------------------------------*/

    #if ( INCLUDE_uxTaskGetStackHighWaterMark2 == 1 )
        configSTACK_DEPTH_TYPE MPU_uxTaskGetStackHighWaterMark2( TaskHandle_t xTask ) /* FREERTOS_SYSTEM_CALL */
        {
            configSTACK_DEPTH_TYPE uxReturn;

            if( portIS_PRIVILEGED() == pdFALSE )
            {
                portRAISE_PRIVILEGE();
                portMEMORY_BARRIER();

                uxReturn = uxTaskGetStackHighWaterMark2( xTask );
                portMEMORY_BARRIER();

                portRESET_PRIVILEGE();
                portMEMORY_BARRIER();
            }
            else
            {
                uxReturn = uxTaskGetStackHighWaterMark2( xTask );
            }

            return uxReturn;
        }
    #endif /* if ( INCLUDE_uxTaskGetStackHighWaterMark2 == 1 ) */
/*-----------------------------------------------------------*/

    #if ( ( INCLUDE_xTaskGetCurrentTaskHandle == 1 ) || ( configUSE_MUTEXES == 1 ) )
        TaskHandle_t MPU_xTaskGetCurrentTaskHandle( void ) /* FREERTOS_SYSTEM_CALL */
        {
            TaskHandle_t xReturn;

            if( portIS_PRIVILEGED() == pdFALSE )
            {
                portRAISE_PRIVILEGE();
                portMEMORY_BARRIER();
                xReturn = xTaskGetCurrentTaskHandle();
                portMEMORY_BARRIER();

                portRESET_PRIVILEGE();
                portMEMORY_BARRIER();
            }
            else
            {
                xReturn = xTaskGetCurrentTaskHandle();
            }

            return xReturn;
        }
    #endif /* if ( ( INCLUDE_xTaskGetCurrentTaskHandle == 1 ) || ( configUSE_MUTEXES == 1 ) ) */
/*-----------------------------------------------------------*/

    #if ( INCLUDE_xTaskGetSchedulerState == 1 )
        BaseType_t MPU_xTaskGetSchedulerState( void ) /* FREERTOS_SYSTEM_CALL */
        {
            BaseType_t xReturn;

            if( portIS_PRIVILEGED() == pdFALSE )
            {
                portRAISE_PRIVILEGE();
                portMEMORY_BARRIER();

                xReturn = xTaskGetSchedulerState();
                portMEMORY_BARRIER();

                portRESET_PRIVILEGE();
                portMEMORY_BARRIER();
            }
            else
            {
                xReturn = xTaskGetSchedulerState();
            }

            return xReturn;
        }
    #endif /* if ( INCLUDE_xTaskGetSchedulerState == 1 ) */
/*-----------------------------------------------------------*/

    void MPU_vTaskSetTimeOutState( TimeOut_t * const pxTimeOut ) /* FREERTOS_SYSTEM_CALL */
    {
        if( portIS_PRIVILEGED() == pdFALSE )
        {
            portRAISE_PRIVILEGE();
            portMEMORY_BARRIER();

            vTaskSetTimeOutState( pxTimeOut );
            portMEMORY_BARRIER();

            portRESET_PRIVILEGE();
            portMEMORY_BARRIER();
        }
        else
        {
            vTaskSetTimeOutState( pxTimeOut );
        }
    }
/*-----------------------------------------------------------*/

    BaseType_t MPU_xTaskCheckForTimeOut( TimeOut_t * const pxTimeOut,
                                         TickType_t * const pxTicksToWait ) /* FREERTOS_SYSTEM_CALL */
    {
        BaseType_t xReturn;

        if( portIS_PRIVILEGED() == pdFALSE )
        {
            portRAISE_PRIVILEGE();
            portMEMORY_BARRIER();

            xReturn = xTaskCheckForTimeOut( pxTimeOut, pxTicksToWait );
            portMEMORY_BARRIER();

            portRESET_PRIVILEGE();
            portMEMORY_BARRIER();
        }
        else
        {
            xReturn = xTaskCheckForTimeOut( pxTimeOut, pxTicksToWait );
        }

        return xReturn;
    }
/*-----------------------------------------------------------*/

    #if ( configUSE_TASK_NOTIFICATIONS == 1 )
        BaseType_t MPU_xTaskGenericNotify( TaskHandle_t xTaskToNotify,
                                           UBaseType_t uxIndexToNotify,
                                           uint32_t ulValue,
                                           eNotifyAction eAction,
                                           uint32_t * pulPreviousNotificationValue ) /* FREERTOS_SYSTEM_CALL */
        {
            BaseType_t xReturn;

            if( portIS_PRIVILEGED() == pdFALSE )
            {
                portRAISE_PRIVILEGE();
                portMEMORY_BARRIER();

                xReturn = xTaskGenericNotify( xTaskToNotify, uxIndexToNotify, ulValue, eAction, pulPreviousNotificationValue );
                portMEMORY_BARRIER();

                portRESET_PRIVILEGE();
                portMEMORY_BARRIER();
            }
            else
            {
                xReturn = xTaskGenericNotify( xTaskToNotify, uxIndexToNotify, ulValue, eAction, pulPreviousNotificationValue );
            }

            return xReturn;
        }
    #endif /* if ( configUSE_TASK_NOTIFICATIONS == 1 ) */
/*-----------------------------------------------------------*/

    #if ( configUSE_TASK_NOTIFICATIONS == 1 )
        BaseType_t MPU_xTaskGenericNotifyWait( UBaseType_t uxIndexToWaitOn,
                                               uint32_t ulBitsToClearOnEntry,
                                               uint32_t ulBitsToClearOnExit,
                                               uint32_t * pulNotificationValue,
                                               TickType_t xTicksToWait ) /* FREERTOS_SYSTEM_CALL */
        {
            BaseType_t xReturn;

            if( portIS_PRIVILEGED() == pdFALSE )
            {
                portRAISE_PRIVILEGE();
                portMEMORY_BARRIER();

                xReturn = xTaskGenericNotifyWait( uxIndexToWaitOn, ulBitsToClearOnEntry, ulBitsToClearOnExit, pulNotificationValue, xTicksToWait );
                portMEMORY_BARRIER();

                portRESET_PRIVILEGE();
                portMEMORY_BARRIER();
            }
            else
            {
                xReturn = xTaskGenericNotifyWait( uxIndexToWaitOn, ulBitsToClearOnEntry, ulBitsToClearOnExit, pulNotificationValue, xTicksToWait );
            }

            return xReturn;
        }
    #endif /* if ( configUSE_TASK_NOTIFICATIONS == 1 ) */
/*-----------------------------------------------------------*/

    #if ( configUSE_TASK_NOTIFICATIONS == 1 )
        uint32_t MPU_ulTaskGenericNotifyTake( UBaseType_t uxIndexToWaitOn,
                                              BaseType_t xClearCountOnExit,
                                              TickType_t xTicksToWait ) /* FREERTOS_SYSTEM_CALL */
        {
            uint32_t ulReturn;

            if( portIS_PRIVILEGED() == pdFALSE )
            {
                portRAISE_PRIVILEGE();
                portMEMORY_BARRIER();

                ulReturn = ulTaskGenericNotifyTake( uxIndexToWaitOn, xClearCountOnExit, xTicksToWait );
                portMEMORY_BARRIER();

                portRESET_PRIVILEGE();
                portMEMORY_BARRIER();
            }
            else
            {
                ulReturn = ulTaskGenericNotifyTake( uxIndexToWaitOn, xClearCountOnExit, xTicksToWait );
            }

            return ulReturn;
        }
    #endif /* if ( configUSE_TASK_NOTIFICATIONS == 1 ) */
/*-----------------------------------------------------------*/

    #if ( configUSE_TASK_NOTIFICATIONS == 1 )
        BaseType_t MPU_xTaskGenericNotifyStateClear( TaskHandle_t xTask,
                                                     UBaseType_t uxIndexToClear ) /* FREERTOS_SYSTEM_CALL */
        {
            BaseType_t xReturn;

            if( portIS_PRIVILEGED() == pdFALSE )
            {
                portRAISE_PRIVILEGE();
                portMEMORY_BARRIER();

                xReturn = xTaskGenericNotifyStateClear( xTask, uxIndexToClear );
                portMEMORY_BARRIER();

                portRESET_PRIVILEGE();
                portMEMORY_BARRIER();
            }
            else
            {
                xReturn = xTaskGenericNotifyStateClear( xTask, uxIndexToClear );
            }

            return xReturn;
        }
    #endif /* if ( configUSE_TASK_NOTIFICATIONS == 1 ) */
/*-----------------------------------------------------------*/

    #if ( configUSE_TASK_NOTIFICATIONS == 1 )
        uint32_t MPU_ulTaskGenericNotifyValueClear( TaskHandle_t xTask,
                                                    UBaseType_t uxIndexToClear,
                                                    uint32_t ulBitsToClear ) /* FREERTOS_SYSTEM_CALL */
        {
            uint32_t ulReturn;

            if( portIS_PRIVILEGED() == pdFALSE )
            {
                portRAISE_PRIVILEGE();
                portMEMORY_BARRIER();

                ulReturn = ulTaskGenericNotifyValueClear( xTask, uxIndexToClear, ulBitsToClear );
                portMEMORY_BARRIER();

                portRESET_PRIVILEGE();
                portMEMORY_BARRIER();
            }
            else
            {
                ulReturn = ulTaskGenericNotifyValueClear( xTask, uxIndexToClear, ulBitsToClear );
            }

            return ulReturn;
        }
    #endif /* if ( configUSE_TASK_NOTIFICATIONS == 1 ) */
/*-----------------------------------------------------------*/

    #if ( configSUPPORT_DYNAMIC_ALLOCATION == 1 )
        QueueHandle_t MPU_xQueueGenericCreate( UBaseType_t uxQueueLength,
                                               UBaseType_t uxItemSize,
                                               uint8_t ucQueueType ) /* FREERTOS_SYSTEM_CALL */
        {
            QueueHandle_t xReturn;

            if( portIS_PRIVILEGED() == pdFALSE )
            {
                portRAISE_PRIVILEGE();
                portMEMORY_BARRIER();

                xReturn = xQueueGenericCreate( uxQueueLength, uxItemSize, ucQueueType );
                portMEMORY_BARRIER();

                portRESET_PRIVILEGE();
                portMEMORY_BARRIER();
            }
            else
            {
                xReturn = xQueueGenericCreate( uxQueueLength, uxItemSize, ucQueueType );
            }

            return xReturn;
        }
    #endif /* if ( configSUPPORT_DYNAMIC_ALLOCATION == 1 ) */
/*-----------------------------------------------------------*/

    #if ( configSUPPORT_STATIC_ALLOCATION == 1 )
        QueueHandle_t MPU_xQueueGenericCreateStatic( const UBaseType_t uxQueueLength,
                                                     const UBaseType_t uxItemSize,
                                                     uint8_t * pucQueueStorage,
                                                     StaticQueue_t * pxStaticQueue,
                                                     const uint8_t ucQueueType ) /* FREERTOS_SYSTEM_CALL */
        {
            QueueHandle_t xReturn;

            if( portIS_PRIVILEGED() == pdFALSE )
            {
                portRAISE_PRIVILEGE();
                portMEMORY_BARRIER();

                xReturn = xQueueGenericCreateStatic( uxQueueLength, uxItemSize, pucQueueStorage, pxStaticQueue, ucQueueType );
                portMEMORY_BARRIER();

                portRESET_PRIVILEGE();
                portMEMORY_BARRIER();
            }
            else
            {
                xReturn = xQueueGenericCreateStatic( uxQueueLength, uxItemSize, pucQueueStorage, pxStaticQueue, ucQueueType );
            }

            return xReturn;
        }
    #endif /* if ( configSUPPORT_STATIC_ALLOCATION == 1 ) */
/*-----------------------------------------------------------*/

    BaseType_t MPU_xQueueGenericReset( QueueHandle_t pxQueue,
                                       BaseType_t xNewQueue ) /* FREERTOS_SYSTEM_CALL */
    {
        BaseType_t xReturn;

        if( portIS_PRIVILEGED() == pdFALSE )
        {
            portRAISE_PRIVILEGE();
            portMEMORY_BARRIER();

            xReturn = xQueueGenericReset( pxQueue, xNewQueue );
            portMEMORY_BARRIER();

            portRESET_PRIVILEGE();
            portMEMORY_BARRIER();
        }
        else
        {
            xReturn = xQueueGenericReset( pxQueue, xNewQueue );
        }

        return xReturn;
    }
/*-----------------------------------------------------------*/

    BaseType_t MPU_xQueueGenericSend( QueueHandle_t xQueue,
                                      const void * const pvItemToQueue,
                                      TickType_t xTicksToWait,
                                      BaseType_t xCopyPosition ) /* FREERTOS_SYSTEM_CALL */
    {
        BaseType_t xReturn;

        if( portIS_PRIVILEGED() == pdFALSE )
        {
            portRAISE_PRIVILEGE();
            portMEMORY_BARRIER();

            xReturn = xQueueGenericSend( xQueue, pvItemToQueue, xTicksToWait, xCopyPosition );
            portMEMORY_BARRIER();

            portRESET_PRIVILEGE();
            portMEMORY_BARRIER();
        }
        else
        {
            xReturn = xQueueGenericSend( xQueue, pvItemToQueue, xTicksToWait, xCopyPosition );
        }

        return xReturn;
    }
/*-----------------------------------------------------------*/

    UBaseType_t MPU_uxQueueMessagesWaiting( const QueueHandle_t pxQueue ) /* FREERTOS_SYSTEM_CALL */
    {
        UBaseType_t uxReturn;

        if( portIS_PRIVILEGED() == pdFALSE )
        {
            portRAISE_PRIVILEGE();
            portMEMORY_BARRIER();

            uxReturn = uxQueueMessagesWaiting( pxQueue );
            portMEMORY_BARRIER();

            portRESET_PRIVILEGE();
            portMEMORY_BARRIER();
        }
        else
        {
            uxReturn = uxQueueMessagesWaiting( pxQueue );
        }

        return uxReturn;
    }
/*-----------------------------------------------------------*/

    UBaseType_t MPU_uxQueueSpacesAvailable( const QueueHandle_t xQueue ) /* FREERTOS_SYSTEM_CALL */
    {
        UBaseType_t uxReturn;

        if( portIS_PRIVILEGED() == pdFALSE )
        {
            portRAISE_PRIVILEGE();
            portMEMORY_BARRIER();

            uxReturn = uxQueueSpacesAvailable( xQueue );
            portMEMORY_BARRIER();

            portRESET_PRIVILEGE();
            portMEMORY_BARRIER();
        }
        else
        {
            uxReturn = uxQueueSpacesAvailable( xQueue );
        }

        return uxReturn;
    }
/*-----------------------------------------------------------*/

    BaseType_t MPU_xQueueReceive( QueueHandle_t pxQueue,
                                  void * const pvBuffer,
                                  TickType_t xTicksToWait ) /* FREERTOS_SYSTEM_CALL */
    {
        BaseType_t xReturn;

        if( portIS_PRIVILEGED() == pdFALSE )
        {
            portRAISE_PRIVILEGE();
            portMEMORY_BARRIER();

            xReturn = xQueueReceive( pxQueue, pvBuffer, xTicksToWait );
            portMEMORY_BARRIER();

            portRESET_PRIVILEGE();
            portMEMORY_BARRIER();
        }
        else
        {
            xReturn = xQueueReceive( pxQueue, pvBuffer, xTicksToWait );
        }

        return xReturn;
    }
/*-----------------------------------------------------------*/

    BaseType_t MPU_xQueuePeek( QueueHandle_t xQueue,
                               void * const pvBuffer,
                               TickType_t xTicksToWait ) /* FREERTOS_SYSTEM_CALL */
    {
        BaseType_t xReturn;

        if( portIS_PRIVILEGED() == pdFALSE )
        {
            portRAISE_PRIVILEGE();
            portMEMORY_BARRIER();

            xReturn = xQueuePeek( xQueue, pvBuffer, xTicksToWait );
            portMEMORY_BARRIER();

            portRESET_PRIVILEGE();
            portMEMORY_BARRIER();
        }
        else
        {
            xReturn = xQueuePeek( xQueue, pvBuffer, xTicksToWait );
        }

        return xReturn;
    }
/*-----------------------------------------------------------*/

    BaseType_t MPU_xQueueSemaphoreTake( QueueHandle_t xQueue,
                                        TickType_t xTicksToWait ) /* FREERTOS_SYSTEM_CALL */
    {
        BaseType_t xReturn;

        if( portIS_PRIVILEGED() == pdFALSE )
        {
            portRAISE_PRIVILEGE();
            portMEMORY_BARRIER();

            xReturn = xQueueSemaphoreTake( xQueue, xTicksToWait );
            portMEMORY_BARRIER();

            portRESET_PRIVILEGE();
            portMEMORY_BARRIER();
        }
        else
        {
            xReturn = xQueueSemaphoreTake( xQueue, xTicksToWait );
        }

        return xReturn;
    }
/*-----------------------------------------------------------*/

    #if ( ( configUSE_MUTEXES == 1 ) && ( INCLUDE_xSemaphoreGetMutexHolder == 1 ) )
        TaskHandle_t MPU_xQueueGetMutexHolder( QueueHandle_t xSemaphore ) /* FREERTOS_SYSTEM_CALL */
        {
            void * xReturn;

            if( portIS_PRIVILEGED() == pdFALSE )
            {
                portRAISE_PRIVILEGE();
                portMEMORY_BARRIER();

                xReturn = xQueueGetMutexHolder( xSemaphore );
                portMEMORY_BARRIER();

                portRESET_PRIVILEGE();
                portMEMORY_BARRIER();
            }
            else
            {
                xReturn = xQueueGetMutexHolder( xSemaphore );
            }

            return xReturn;
        }
    #endif /* if ( ( configUSE_MUTEXES == 1 ) && ( INCLUDE_xSemaphoreGetMutexHolder == 1 ) ) */
/*-----------------------------------------------------------*/

    #if ( ( configUSE_MUTEXES == 1 ) && ( configSUPPORT_DYNAMIC_ALLOCATION == 1 ) )
        QueueHandle_t MPU_xQueueCreateMutex( const uint8_t ucQueueType ) /* FREERTOS_SYSTEM_CALL */
        {
            QueueHandle_t xReturn;

            if( portIS_PRIVILEGED() == pdFALSE )
            {
                portRAISE_PRIVILEGE();
                portMEMORY_BARRIER();

                xReturn = xQueueCreateMutex( ucQueueType );
                portMEMORY_BARRIER();

                portRESET_PRIVILEGE();
                portMEMORY_BARRIER();
            }
            else
            {
                xReturn = xQueueCreateMutex( ucQueueType );
            }

            return xReturn;
        }
    #endif /* if ( ( configUSE_MUTEXES == 1 ) && ( configSUPPORT_DYNAMIC_ALLOCATION == 1 ) ) */
/*-----------------------------------------------------------*/

    #if ( ( configUSE_MUTEXES == 1 ) && ( configSUPPORT_STATIC_ALLOCATION == 1 ) )
        QueueHandle_t MPU_xQueueCreateMutexStatic( const uint8_t ucQueueType,
                                                   StaticQueue_t * pxStaticQueue ) /* FREERTOS_SYSTEM_CALL */
        {
            QueueHandle_t xReturn;

            if( portIS_PRIVILEGED() == pdFALSE )
            {
                portRAISE_PRIVILEGE();
                portMEMORY_BARRIER();

                xReturn = xQueueCreateMutexStatic( ucQueueType, pxStaticQueue );
                portMEMORY_BARRIER();

                portRESET_PRIVILEGE();
                portMEMORY_BARRIER();
            }
            else
            {
                xReturn = xQueueCreateMutexStatic( ucQueueType, pxStaticQueue );
            }

            return xReturn;
        }
    #endif /* if ( ( configUSE_MUTEXES == 1 ) && ( configSUPPORT_STATIC_ALLOCATION == 1 ) ) */
/*-----------------------------------------------------------*/

    #if ( ( configUSE_COUNTING_SEMAPHORES == 1 ) && ( configSUPPORT_DYNAMIC_ALLOCATION == 1 ) )
        QueueHandle_t MPU_xQueueCreateCountingSemaphore( UBaseType_t uxCountValue,
                                                         UBaseType_t uxInitialCount ) /* FREERTOS_SYSTEM_CALL */
        {
            QueueHandle_t xReturn;

            if( portIS_PRIVILEGED() == pdFALSE )
            {
                portRAISE_PRIVILEGE();
                portMEMORY_BARRIER();

                xReturn = xQueueCreateCountingSemaphore( uxCountValue, uxInitialCount );
                portMEMORY_BARRIER();

                portRESET_PRIVILEGE();
                portMEMORY_BARRIER();
            }
            else
            {
                xReturn = xQueueCreateCountingSemaphore( uxCountValue, uxInitialCount );
            }

            return xReturn;
        }
    #endif /* if ( ( configUSE_COUNTING_SEMAPHORES == 1 ) && ( configSUPPORT_DYNAMIC_ALLOCATION == 1 ) ) */
/*-----------------------------------------------------------*/

    #if ( ( configUSE_COUNTING_SEMAPHORES == 1 ) && ( configSUPPORT_STATIC_ALLOCATION == 1 ) )

        QueueHandle_t MPU_xQueueCreateCountingSemaphoreStatic( const UBaseType_t uxMaxCount,
                                                               const UBaseType_t uxInitialCount,
                                                               StaticQueue_t * pxStaticQueue ) /* FREERTOS_SYSTEM_CALL */
        {
            QueueHandle_t xReturn;

            if( portIS_PRIVILEGED() == pdFALSE )
            {
                portRAISE_PRIVILEGE();
                portMEMORY_BARRIER();

                xReturn = xQueueCreateCountingSemaphoreStatic( uxMaxCount, uxInitialCount, pxStaticQueue );
                portMEMORY_BARRIER();

                portRESET_PRIVILEGE();
                portMEMORY_BARRIER();
            }
            else
            {
                xReturn = xQueueCreateCountingSemaphoreStatic( uxMaxCount, uxInitialCount, pxStaticQueue );
            }

            return xReturn;
        }
    #endif /* if ( ( configUSE_COUNTING_SEMAPHORES == 1 ) && ( configSUPPORT_STATIC_ALLOCATION == 1 ) ) */
/*-----------------------------------------------------------*/

    #if ( configUSE_RECURSIVE_MUTEXES == 1 )
        BaseType_t MPU_xQueueTakeMutexRecursive( QueueHandle_t xMutex,
                                                 TickType_t xBlockTime ) /* FREERTOS_SYSTEM_CALL */
        {
            BaseType_t xReturn;

            if( portIS_PRIVILEGED() == pdFALSE )
            {
                portRAISE_PRIVILEGE();
                portMEMORY_BARRIER();

                xReturn = xQueueTakeMutexRecursive( xMutex, xBlockTime );
                portMEMORY_BARRIER();

                portRESET_PRIVILEGE();
                portMEMORY_BARRIER();
            }
            else
            {
                xReturn = xQueueTakeMutexRecursive( xMutex, xBlockTime );
            }

            return xReturn;
        }
    #endif /* if ( configUSE_RECURSIVE_MUTEXES == 1 ) */
/*-----------------------------------------------------------*/

    #if ( configUSE_RECURSIVE_MUTEXES == 1 )
        BaseType_t MPU_xQueueGiveMutexRecursive( QueueHandle_t xMutex ) /* FREERTOS_SYSTEM_CALL */
        {
            BaseType_t xReturn;

            if( portIS_PRIVILEGED() == pdFALSE )
            {
                portRAISE_PRIVILEGE();
                portMEMORY_BARRIER();

                xReturn = xQueueGiveMutexRecursive( xMutex );
                portMEMORY_BARRIER();

                portRESET_PRIVILEGE();
                portMEMORY_BARRIER();
            }
            else
            {
                xReturn = xQueueGiveMutexRecursive( xMutex );
            }

            return xReturn;
        }
    #endif /* if ( configUSE_RECURSIVE_MUTEXES == 1 ) */
/*-----------------------------------------------------------*/

    #if ( ( configUSE_QUEUE_SETS == 1 ) && ( configSUPPORT_DYNAMIC_ALLOCATION == 1 ) )
        QueueSetHandle_t MPU_xQueueCreateSet( UBaseType_t uxEventQueueLength ) /* FREERTOS_SYSTEM_CALL */
        {
            QueueSetHandle_t xReturn;

            if( portIS_PRIVILEGED() == pdFALSE )
            {
                portRAISE_PRIVILEGE();
                portMEMORY_BARRIER();

                xReturn = xQueueCreateSet( uxEventQueueLength );
                portMEMORY_BARRIER();

                portRESET_PRIVILEGE();
                portMEMORY_BARRIER();
            }
            else
            {
                xReturn = xQueueCreateSet( uxEventQueueLength );
            }

            return xReturn;
        }
    #endif /* if ( ( configUSE_QUEUE_SETS == 1 ) && ( configSUPPORT_DYNAMIC_ALLOCATION == 1 ) ) */
/*-----------------------------------------------------------*/

    #if ( configUSE_QUEUE_SETS == 1 )
        QueueSetMemberHandle_t MPU_xQueueSelectFromSet( QueueSetHandle_t xQueueSet,
                                                        TickType_t xBlockTimeTicks ) /* FREERTOS_SYSTEM_CALL */
        {
            QueueSetMemberHandle_t xReturn;

            if( portIS_PRIVILEGED() == pdFALSE )
            {
                portRAISE_PRIVILEGE();
                portMEMORY_BARRIER();

                xReturn = xQueueSelectFromSet( xQueueSet, xBlockTimeTicks );
                portMEMORY_BARRIER();

                portRESET_PRIVILEGE();
                portMEMORY_BARRIER();
            }
            else
            {
                xReturn = xQueueSelectFromSet( xQueueSet, xBlockTimeTicks );
            }

            return xReturn;
        }
    #endif /* if ( configUSE_QUEUE_SETS == 1 ) */
/*-----------------------------------------------------------*/

    #if ( configUSE_QUEUE_SETS == 1 )
        BaseType_t MPU_xQueueAddToSet( QueueSetMemberHandle_t xQueueOrSemaphore,
                                       QueueSetHandle_t xQueueSet ) /* FREERTOS_SYSTEM_CALL */
        {
            BaseType_t xReturn;

            if( portIS_PRIVILEGED() == pdFALSE )
            {
                portRAISE_PRIVILEGE();
                portMEMORY_BARRIER();

                xReturn = xQueueAddToSet( xQueueOrSemaphore, xQueueSet );
                portMEMORY_BARRIER();

                portRESET_PRIVILEGE();
                portMEMORY_BARRIER();
            }
            else
            {
                xReturn = xQueueAddToSet( xQueueOrSemaphore, xQueueSet );
            }

            return xReturn;
        }
    #endif /* if ( configUSE_QUEUE_SETS == 1 ) */
/*-----------------------------------------------------------*/

    #if ( configUSE_QUEUE_SETS == 1 )
        BaseType_t MPU_xQueueRemoveFromSet( QueueSetMemberHandle_t xQueueOrSemaphore,
                                            QueueSetHandle_t xQueueSet ) /* FREERTOS_SYSTEM_CALL */
        {
            BaseType_t xReturn;

            if( portIS_PRIVILEGED() == pdFALSE )
            {
                portRAISE_PRIVILEGE();
                portMEMORY_BARRIER();

                xReturn = xQueueRemoveFromSet( xQueueOrSemaphore, xQueueSet );
                portMEMORY_BARRIER();

                portRESET_PRIVILEGE();
                portMEMORY_BARRIER();
            }
            else
            {
                xReturn = xQueueRemoveFromSet( xQueueOrSemaphore, xQueueSet );
            }

            return xReturn;
        }
    #endif /* if ( configUSE_QUEUE_SETS == 1 ) */
/*-----------------------------------------------------------*/

    #if configQUEUE_REGISTRY_SIZE > 0
        void MPU_vQueueAddToRegistry( QueueHandle_t xQueue,
                                      const char * pcName ) /* FREERTOS_SYSTEM_CALL */
        {
            if( portIS_PRIVILEGED() == pdFALSE )
            {
                portRAISE_PRIVILEGE();
                portMEMORY_BARRIER();

                vQueueAddToRegistry( xQueue, pcName );
                portMEMORY_BARRIER();

                portRESET_PRIVILEGE();
                portMEMORY_BARRIER();
            }
            else
            {
                vQueueAddToRegistry( xQueue, pcName );
            }
        }
    #endif /* if configQUEUE_REGISTRY_SIZE > 0 */
/*-----------------------------------------------------------*/

    #if configQUEUE_REGISTRY_SIZE > 0
        void MPU_vQueueUnregisterQueue( QueueHandle_t xQueue ) /* FREERTOS_SYSTEM_CALL */
        {
            if( portIS_PRIVILEGED() == pdFALSE )
            {
                portRAISE_PRIVILEGE();
                portMEMORY_BARRIER();

                vQueueUnregisterQueue( xQueue );
                portMEMORY_BARRIER();

                portRESET_PRIVILEGE();
                portMEMORY_BARRIER();
            }
            else
            {
                vQueueUnregisterQueue( xQueue );
            }
        }
    #endif /* if configQUEUE_REGISTRY_SIZE > 0 */
/*-----------------------------------------------------------*/

    #if configQUEUE_REGISTRY_SIZE > 0
        const char * MPU_pcQueueGetName( QueueHandle_t xQueue ) /* FREERTOS_SYSTEM_CALL */
        {
            const char * pcReturn;

            if( portIS_PRIVILEGED() == pdFALSE )
            {
                portRAISE_PRIVILEGE();
                portMEMORY_BARRIER();

                pcReturn = pcQueueGetName( xQueue );
                portMEMORY_BARRIER();

                portRESET_PRIVILEGE();
                portMEMORY_BARRIER();
            }
            else
            {
                pcReturn = pcQueueGetName( xQueue );
            }

            return pcReturn;
        }
    #endif /* if configQUEUE_REGISTRY_SIZE > 0 */
/*-----------------------------------------------------------*/

    void MPU_vQueueDelete( QueueHandle_t xQueue ) /* FREERTOS_SYSTEM_CALL */
    {
        if( portIS_PRIVILEGED() == pdFALSE )
        {
            portRAISE_PRIVILEGE();
            portMEMORY_BARRIER();

            vQueueDelete( xQueue );
            portMEMORY_BARRIER();

            portRESET_PRIVILEGE();
            portMEMORY_BARRIER();
        }
        else
        {
            vQueueDelete( xQueue );
        }
    }
/*-----------------------------------------------------------*/

    #if ( configUSE_TIMERS == 1 )
        void * MPU_pvTimerGetTimerID( const TimerHandle_t xTimer ) /* FREERTOS_SYSTEM_CALL */
        {
            void * pvReturn;

            if( portIS_PRIVILEGED() == pdFALSE )
            {
                portRAISE_PRIVILEGE();
                portMEMORY_BARRIER();

                pvReturn = pvTimerGetTimerID( xTimer );
                portMEMORY_BARRIER();

                portRESET_PRIVILEGE();
                portMEMORY_BARRIER();
            }
            else
            {
                pvReturn = pvTimerGetTimerID( xTimer );
            }

            return pvReturn;
        }
    #endif /* if ( configUSE_TIMERS == 1 ) */
/*-----------------------------------------------------------*/

    #if ( configUSE_TIMERS == 1 )
        void MPU_vTimerSetTimerID( TimerHandle_t xTimer,
                                   void * pvNewID ) /* FREERTOS_SYSTEM_CALL */
        {
            if( portIS_PRIVILEGED() == pdFALSE )
            {
                portRAISE_PRIVILEGE();
                portMEMORY_BARRIER();

                vTimerSetTimerID( xTimer, pvNewID );
                portMEMORY_BARRIER();

                portRESET_PRIVILEGE();
                portMEMORY_BARRIER();
            }
            else
            {
                vTimerSetTimerID( xTimer, pvNewID );
            }
        }
    #endif /* if ( configUSE_TIMERS == 1 ) */
/*-----------------------------------------------------------*/

    #if ( configUSE_TIMERS == 1 )
        BaseType_t MPU_xTimerIsTimerActive( TimerHandle_t xTimer ) /* FREERTOS_SYSTEM_CALL */
        {
            BaseType_t xReturn;

            if( portIS_PRIVILEGED() == pdFALSE )
            {
                portRAISE_PRIVILEGE();
                portMEMORY_BARRIER();

                xReturn = xTimerIsTimerActive( xTimer );
                portMEMORY_BARRIER();

                portRESET_PRIVILEGE();
                portMEMORY_BARRIER();
            }
            else
            {
                xReturn = xTimerIsTimerActive( xTimer );
            }

            return xReturn;
        }
    #endif /* if ( configUSE_TIMERS == 1 ) */
/*-----------------------------------------------------------*/

    #if ( configUSE_TIMERS == 1 )
        TaskHandle_t MPU_xTimerGetTimerDaemonTaskHandle( void ) /* FREERTOS_SYSTEM_CALL */
        {
            TaskHandle_t xReturn;

            if( portIS_PRIVILEGED() == pdFALSE )
            {
                portRAISE_PRIVILEGE();
                portMEMORY_BARRIER();

                xReturn = xTimerGetTimerDaemonTaskHandle();
                portMEMORY_BARRIER();

                portRESET_PRIVILEGE();
                portMEMORY_BARRIER();
            }
            else
            {
                xReturn = xTimerGetTimerDaemonTaskHandle();
            }

            return xReturn;
        }
    #endif /* if ( configUSE_TIMERS == 1 ) */
/*-----------------------------------------------------------*/

    #if ( configUSE_TIMERS == 1 )
        void MPU_vTimerSetReloadMode( TimerHandle_t xTimer,
                                      const UBaseType_t uxAutoReload ) /* FREERTOS_SYSTEM_CALL */
        {
            if( portIS_PRIVILEGED() == pdFALSE )
            {
                portRAISE_PRIVILEGE();
                portMEMORY_BARRIER();

                vTimerSetReloadMode( xTimer, uxAutoReload );
                portMEMORY_BARRIER();

                portRESET_PRIVILEGE();
                portMEMORY_BARRIER();
            }
            else
            {
                vTimerSetReloadMode( xTimer, uxAutoReload );
            }
        }
    #endif /* if ( configUSE_TIMERS == 1 ) */
/*-----------------------------------------------------------*/

    #if ( configUSE_TIMERS == 1 )
        UBaseType_t MPU_uxTimerGetReloadMode( TimerHandle_t xTimer )
        {
            UBaseType_t uxReturn;

            if( portIS_PRIVILEGED() == pdFALSE )
            {
                portRAISE_PRIVILEGE();
                portMEMORY_BARRIER();

                uxReturn = uxTimerGetReloadMode( xTimer );
                portMEMORY_BARRIER();

                portRESET_PRIVILEGE();
                portMEMORY_BARRIER();
            }
            else
            {
                uxReturn = uxTimerGetReloadMode( xTimer );
            }

            return uxReturn;
        }
    #endif /* if ( configUSE_TIMERS == 1 ) */
/*-----------------------------------------------------------*/

    #if ( configUSE_TIMERS == 1 )
        const char * MPU_pcTimerGetName( TimerHandle_t xTimer ) /* FREERTOS_SYSTEM_CALL */
        {
            const char * pcReturn;

            if( portIS_PRIVILEGED() == pdFALSE )
            {
                portRAISE_PRIVILEGE();
                portMEMORY_BARRIER();

                pcReturn = pcTimerGetName( xTimer );
                portMEMORY_BARRIER();

                portRESET_PRIVILEGE();
                portMEMORY_BARRIER();
            }
            else
            {
                pcReturn = pcTimerGetName( xTimer );
            }

            return pcReturn;
        }
    #endif /* if ( configUSE_TIMERS == 1 ) */
/*-----------------------------------------------------------*/

    #if ( configUSE_TIMERS == 1 )
        TickType_t MPU_xTimerGetPeriod( TimerHandle_t xTimer ) /* FREERTOS_SYSTEM_CALL */
        {
            TickType_t xReturn;

            if( portIS_PRIVILEGED() == pdFALSE )
            {
                portRAISE_PRIVILEGE();
                portMEMORY_BARRIER();

                xReturn = xTimerGetPeriod( xTimer );
                portMEMORY_BARRIER();

                portRESET_PRIVILEGE();
                portMEMORY_BARRIER();
            }
            else
            {
                xReturn = xTimerGetPeriod( xTimer );
            }

            return xReturn;
        }
    #endif /* if ( configUSE_TIMERS == 1 ) */
/*-----------------------------------------------------------*/

    #if ( configUSE_TIMERS == 1 )
        TickType_t MPU_xTimerGetExpiryTime( TimerHandle_t xTimer ) /* FREERTOS_SYSTEM_CALL */
        {
            TickType_t xReturn;

            if( portIS_PRIVILEGED() == pdFALSE )
            {
                portRAISE_PRIVILEGE();
                portMEMORY_BARRIER();

                xReturn = xTimerGetExpiryTime( xTimer );
                portMEMORY_BARRIER();

                portRESET_PRIVILEGE();
                portMEMORY_BARRIER();
            }
            else
            {
                xReturn = xTimerGetExpiryTime( xTimer );
            }

            return xReturn;
        }
    #endif /* if ( configUSE_TIMERS == 1 ) */
/*-----------------------------------------------------------*/

    #if ( configUSE_TIMERS == 1 )
        BaseType_t MPU_xTimerGenericCommand( TimerHandle_t xTimer,
                                             const BaseType_t xCommandID,
                                             const TickType_t xOptionalValue,
                                             BaseType_t * const pxHigherPriorityTaskWoken,
                                             const TickType_t xTicksToWait ) /* FREERTOS_SYSTEM_CALL */
        {
            BaseType_t xReturn;

            if( portIS_PRIVILEGED() == pdFALSE )
            {
                portRAISE_PRIVILEGE();
                portMEMORY_BARRIER();

                xReturn = xTimerGenericCommand( xTimer, xCommandID, xOptionalValue, pxHigherPriorityTaskWoken, xTicksToWait );
                portMEMORY_BARRIER();

                portRESET_PRIVILEGE();
                portMEMORY_BARRIER();
            }
            else
            {
                xReturn = xTimerGenericCommand( xTimer, xCommandID, xOptionalValue, pxHigherPriorityTaskWoken, xTicksToWait );
            }

            return xReturn;
        }
    #endif /* if ( configUSE_TIMERS == 1 ) */
/*-----------------------------------------------------------*/

    #if ( configSUPPORT_DYNAMIC_ALLOCATION == 1 )
        EventGroupHandle_t MPU_xEventGroupCreate( void ) /* FREERTOS_SYSTEM_CALL */
        {
            EventGroupHandle_t xReturn;

            if( portIS_PRIVILEGED() == pdFALSE )
            {
                portRAISE_PRIVILEGE();
                portMEMORY_BARRIER();

                xReturn = xEventGroupCreate();
                portMEMORY_BARRIER();

                portRESET_PRIVILEGE();
                portMEMORY_BARRIER();
            }
            else
            {
                xReturn = xEventGroupCreate();
            }

            return xReturn;
        }
    #endif /* if ( configSUPPORT_DYNAMIC_ALLOCATION == 1 ) */
/*-----------------------------------------------------------*/

    #if ( configSUPPORT_STATIC_ALLOCATION == 1 )
        EventGroupHandle_t MPU_xEventGroupCreateStatic( StaticEventGroup_t * pxEventGroupBuffer ) /* FREERTOS_SYSTEM_CALL */
        {
            EventGroupHandle_t xReturn;

            if( portIS_PRIVILEGED() == pdFALSE )
            {
                portRAISE_PRIVILEGE();
                portMEMORY_BARRIER();

                xReturn = xEventGroupCreateStatic( pxEventGroupBuffer );
                portMEMORY_BARRIER();

                portRESET_PRIVILEGE();
                portMEMORY_BARRIER();
            }
            else
            {
                xReturn = xEventGroupCreateStatic( pxEventGroupBuffer );
            }

            return xReturn;
        }
    #endif /* if ( configSUPPORT_STATIC_ALLOCATION == 1 ) */
/*-----------------------------------------------------------*/

    EventBits_t MPU_xEventGroupWaitBits( EventGroupHandle_t xEventGroup,
                                         const EventBits_t uxBitsToWaitFor,
                                         const BaseType_t xClearOnExit,
                                         const BaseType_t xWaitForAllBits,
                                         TickType_t xTicksToWait ) /* FREERTOS_SYSTEM_CALL */
    {
        EventBits_t xReturn;

        if( portIS_PRIVILEGED() == pdFALSE )
        {
            portRAISE_PRIVILEGE();
            portMEMORY_BARRIER();

            xReturn = xEventGroupWaitBits( xEventGroup, uxBitsToWaitFor, xClearOnExit, xWaitForAllBits, xTicksToWait );
            portMEMORY_BARRIER();

            portRESET_PRIVILEGE();
            portMEMORY_BARRIER();
        }
        else
        {
            xReturn = xEventGroupWaitBits( xEventGroup, uxBitsToWaitFor, xClearOnExit, xWaitForAllBits, xTicksToWait );
        }

        return xReturn;
    }
/*-----------------------------------------------------------*/

    EventBits_t MPU_xEventGroupClearBits( EventGroupHandle_t xEventGroup,
                                          const EventBits_t uxBitsToClear ) /* FREERTOS_SYSTEM_CALL */
    {
        EventBits_t xReturn;

        if( portIS_PRIVILEGED() == pdFALSE )
        {
            portRAISE_PRIVILEGE();
            portMEMORY_BARRIER();

            xReturn = xEventGroupClearBits( xEventGroup, uxBitsToClear );
            portMEMORY_BARRIER();

            portRESET_PRIVILEGE();
            portMEMORY_BARRIER();
        }
        else
        {
            xReturn = xEventGroupClearBits( xEventGroup, uxBitsToClear );
        }

        return xReturn;
    }
/*-----------------------------------------------------------*/

    EventBits_t MPU_xEventGroupSetBits( EventGroupHandle_t xEventGroup,
                                        const EventBits_t uxBitsToSet ) /* FREERTOS_SYSTEM_CALL */
    {
        EventBits_t xReturn;

        if( portIS_PRIVILEGED() == pdFALSE )
        {
            portRAISE_PRIVILEGE();
            portMEMORY_BARRIER();

            xReturn = xEventGroupSetBits( xEventGroup, uxBitsToSet );
            portMEMORY_BARRIER();

            portRESET_PRIVILEGE();
            portMEMORY_BARRIER();
        }
        else
        {
            xReturn = xEventGroupSetBits( xEventGroup, uxBitsToSet );
        }

        return xReturn;
    }
/*-----------------------------------------------------------*/

    EventBits_t MPU_xEventGroupSync( EventGroupHandle_t xEventGroup,
                                     const EventBits_t uxBitsToSet,
                                     const EventBits_t uxBitsToWaitFor,
                                     TickType_t xTicksToWait ) /* FREERTOS_SYSTEM_CALL */
    {
        EventBits_t xReturn;

        if( portIS_PRIVILEGED() == pdFALSE )
        {
            portRAISE_PRIVILEGE();
            portMEMORY_BARRIER();

            xReturn = xEventGroupSync( xEventGroup, uxBitsToSet, uxBitsToWaitFor, xTicksToWait );
            portMEMORY_BARRIER();

            portRESET_PRIVILEGE();
            portMEMORY_BARRIER();
        }
        else
        {
            xReturn = xEventGroupSync( xEventGroup, uxBitsToSet, uxBitsToWaitFor, xTicksToWait );
        }

        return xReturn;
    }
/*-----------------------------------------------------------*/

    void MPU_vEventGroupDelete( EventGroupHandle_t xEventGroup ) /* FREERTOS_SYSTEM_CALL */
    {
        if( portIS_PRIVILEGED() == pdFALSE )
        {
            portRAISE_PRIVILEGE();
            portMEMORY_BARRIER();

            vEventGroupDelete( xEventGroup );
            portMEMORY_BARRIER();

            portRESET_PRIVILEGE();
            portMEMORY_BARRIER();
        }
        else
        {
            vEventGroupDelete( xEventGroup );
        }
    }
/*-----------------------------------------------------------*/

    size_t MPU_xStreamBufferSend( StreamBufferHandle_t xStreamBuffer,
                                  const void * pvTxData,
                                  size_t xDataLengthBytes,
                                  TickType_t xTicksToWait ) /* FREERTOS_SYSTEM_CALL */
    {
        size_t xReturn;

        if( portIS_PRIVILEGED() == pdFALSE )
        {
            portRAISE_PRIVILEGE();
            portMEMORY_BARRIER();

            xReturn = xStreamBufferSend( xStreamBuffer, pvTxData, xDataLengthBytes, xTicksToWait );
            portMEMORY_BARRIER();

            portRESET_PRIVILEGE();
            portMEMORY_BARRIER();
        }
        else
        {
            xReturn = xStreamBufferSend( xStreamBuffer, pvTxData, xDataLengthBytes, xTicksToWait );
        }

        return xReturn;
    }
/*-----------------------------------------------------------*/

    size_t MPU_xStreamBufferNextMessageLengthBytes( StreamBufferHandle_t xStreamBuffer ) /* FREERTOS_SYSTEM_CALL */
    {
        size_t xReturn;

        if( portIS_PRIVILEGED() == pdFALSE )
        {
            portRAISE_PRIVILEGE();
            portMEMORY_BARRIER();

            xReturn = xStreamBufferNextMessageLengthBytes( xStreamBuffer );
            portMEMORY_BARRIER();

            portRESET_PRIVILEGE();
            portMEMORY_BARRIER();
        }
        else
        {
            xReturn = xStreamBufferNextMessageLengthBytes( xStreamBuffer );
        }

        return xReturn;
    }
/*-----------------------------------------------------------*/

    size_t MPU_xStreamBufferReceive( StreamBufferHandle_t xStreamBuffer,
                                     void * pvRxData,
                                     size_t xBufferLengthBytes,
                                     TickType_t xTicksToWait ) /* FREERTOS_SYSTEM_CALL */
    {
        size_t xReturn;

        if( portIS_PRIVILEGED() == pdFALSE )
        {
            portRAISE_PRIVILEGE();
            portMEMORY_BARRIER();

            xReturn = xStreamBufferReceive( xStreamBuffer, pvRxData, xBufferLengthBytes, xTicksToWait );
            portMEMORY_BARRIER();

            portRESET_PRIVILEGE();
            portMEMORY_BARRIER();
        }
        else
        {
            xReturn = xStreamBufferReceive( xStreamBuffer, pvRxData, xBufferLengthBytes, xTicksToWait );
        }

        return xReturn;
    }
/*-----------------------------------------------------------*/

    void MPU_vStreamBufferDelete( StreamBufferHandle_t xStreamBuffer ) /* FREERTOS_SYSTEM_CALL */
    {
        if( portIS_PRIVILEGED() == pdFALSE )
        {
            portRAISE_PRIVILEGE();
            portMEMORY_BARRIER();

            vStreamBufferDelete( xStreamBuffer );
            portMEMORY_BARRIER();

            portRESET_PRIVILEGE();
            portMEMORY_BARRIER();
        }
        else
        {
            vStreamBufferDelete( xStreamBuffer );
        }
    }
/*-----------------------------------------------------------*/

    BaseType_t MPU_xStreamBufferIsFull( StreamBufferHandle_t xStreamBuffer ) /* FREERTOS_SYSTEM_CALL */
    {
        BaseType_t xReturn;

        if( portIS_PRIVILEGED() == pdFALSE )
        {
            portRAISE_PRIVILEGE();
            portMEMORY_BARRIER();

            xReturn = xStreamBufferIsFull( xStreamBuffer );
            portMEMORY_BARRIER();

            portRESET_PRIVILEGE();
            portMEMORY_BARRIER();
        }
        else
        {
            xReturn = xStreamBufferIsFull( xStreamBuffer );
        }

        return xReturn;
    }
/*-----------------------------------------------------------*/

    BaseType_t MPU_xStreamBufferIsEmpty( StreamBufferHandle_t xStreamBuffer ) /* FREERTOS_SYSTEM_CALL */
    {
        BaseType_t xReturn;

        if( portIS_PRIVILEGED() == pdFALSE )
        {
            portRAISE_PRIVILEGE();
            portMEMORY_BARRIER();

            xReturn = xStreamBufferIsEmpty( xStreamBuffer );
            portMEMORY_BARRIER();

            portRESET_PRIVILEGE();
            portMEMORY_BARRIER();
        }
        else
        {
            xReturn = xStreamBufferIsEmpty( xStreamBuffer );
        }

        return xReturn;
    }
/*-----------------------------------------------------------*/

    BaseType_t MPU_xStreamBufferReset( StreamBufferHandle_t xStreamBuffer ) /* FREERTOS_SYSTEM_CALL */
    {
        BaseType_t xReturn;

        if( portIS_PRIVILEGED() == pdFALSE )
        {
            portRAISE_PRIVILEGE();
            portMEMORY_BARRIER();

            xReturn = xStreamBufferReset( xStreamBuffer );
            portMEMORY_BARRIER();

            portRESET_PRIVILEGE();
            portMEMORY_BARRIER();
        }
        else
        {
            xReturn = xStreamBufferReset( xStreamBuffer );
        }

        return xReturn;
    }
/*-----------------------------------------------------------*/

    size_t MPU_xStreamBufferSpacesAvailable( StreamBufferHandle_t xStreamBuffer ) /* FREERTOS_SYSTEM_CALL */
    {
        size_t xReturn;

        if( portIS_PRIVILEGED() == pdFALSE )
        {
            portRAISE_PRIVILEGE();
            portMEMORY_BARRIER();
            xReturn = xStreamBufferSpacesAvailable( xStreamBuffer );
            portMEMORY_BARRIER();

            portRESET_PRIVILEGE();
            portMEMORY_BARRIER();
        }
        else
        {
            xReturn = xStreamBufferSpacesAvailable( xStreamBuffer );
        }

        return xReturn;
    }
/*-----------------------------------------------------------*/

    size_t MPU_xStreamBufferBytesAvailable( StreamBufferHandle_t xStreamBuffer ) /* FREERTOS_SYSTEM_CALL */
    {
        size_t xReturn;

        if( portIS_PRIVILEGED() == pdFALSE )
        {
            portRAISE_PRIVILEGE();
            portMEMORY_BARRIER();

            xReturn = xStreamBufferBytesAvailable( xStreamBuffer );
            portMEMORY_BARRIER();

            portRESET_PRIVILEGE();
            portMEMORY_BARRIER();
        }
        else
        {
            xReturn = xStreamBufferBytesAvailable( xStreamBuffer );
        }

        return xReturn;
    }
/*-----------------------------------------------------------*/

    BaseType_t MPU_xStreamBufferSetTriggerLevel( StreamBufferHandle_t xStreamBuffer,
                                                 size_t xTriggerLevel ) /* FREERTOS_SYSTEM_CALL */
    {
        BaseType_t xReturn;

        if( portIS_PRIVILEGED() == pdFALSE )
        {
            portRAISE_PRIVILEGE();
            portMEMORY_BARRIER();

            xReturn = xStreamBufferSetTriggerLevel( xStreamBuffer, xTriggerLevel );
            portMEMORY_BARRIER();

            portRESET_PRIVILEGE();
            portMEMORY_BARRIER();
        }
        else
        {
            xReturn = xStreamBufferSetTriggerLevel( xStreamBuffer, xTriggerLevel );
        }

        return xReturn;
    }
/*-----------------------------------------------------------*/

    #if ( configSUPPORT_DYNAMIC_ALLOCATION == 1 )
        StreamBufferHandle_t MPU_xStreamBufferGenericCreate( size_t xBufferSizeBytes,
                                                             size_t xTriggerLevelBytes,
                                                             BaseType_t xIsMessageBuffer,
                                                             StreamBufferCallbackFunction_t pxSendCompletedCallback,
                                                             StreamBufferCallbackFunction_t pxReceiveCompletedCallback ) /* FREERTOS_SYSTEM_CALL */
        {
            StreamBufferHandle_t xReturn;

            /**
             * Streambuffer application level callback functionality is disabled for MPU
             * enabled ports.
             */
            configASSERT( ( pxSendCompletedCallback == NULL ) &&
                          ( pxReceiveCompletedCallback == NULL ) );

            if( ( pxSendCompletedCallback == NULL ) &&
                ( pxReceiveCompletedCallback == NULL ) )
            {
                if( portIS_PRIVILEGED() == pdFALSE )
                {
                    portRAISE_PRIVILEGE();
                    portMEMORY_BARRIER();

                    xReturn = xStreamBufferGenericCreate( xBufferSizeBytes,
                                                          xTriggerLevelBytes,
                                                          xIsMessageBuffer,
                                                          NULL,
                                                          NULL );
                    portMEMORY_BARRIER();

                    portRESET_PRIVILEGE();
                    portMEMORY_BARRIER();
                }
                else
                {
                    xReturn = xStreamBufferGenericCreate( xBufferSizeBytes,
                                                          xTriggerLevelBytes,
                                                          xIsMessageBuffer,
                                                          NULL,
                                                          NULL );
                }
            }
            else
            {
                traceSTREAM_BUFFER_CREATE_FAILED( xIsMessageBuffer );
                xReturn = NULL;
            }

            return xReturn;
        }
    #endif /* configSUPPORT_DYNAMIC_ALLOCATION */
/*-----------------------------------------------------------*/

    #if ( configSUPPORT_STATIC_ALLOCATION == 1 )
        StreamBufferHandle_t MPU_xStreamBufferGenericCreateStatic( size_t xBufferSizeBytes,
                                                                   size_t xTriggerLevelBytes,
                                                                   BaseType_t xIsMessageBuffer,
                                                                   uint8_t * const pucStreamBufferStorageArea,
                                                                   StaticStreamBuffer_t * const pxStaticStreamBuffer,
                                                                   StreamBufferCallbackFunction_t pxSendCompletedCallback,
                                                                   StreamBufferCallbackFunction_t pxReceiveCompletedCallback ) /* FREERTOS_SYSTEM_CALL */
        {
            StreamBufferHandle_t xReturn;

            /**
             * Streambuffer application level callback functionality is disabled for MPU
             * enabled ports.
             */
            configASSERT( ( pxSendCompletedCallback == NULL ) &&
                          ( pxReceiveCompletedCallback == NULL ) );

            if( ( pxSendCompletedCallback == NULL ) &&
                ( pxReceiveCompletedCallback == NULL ) )
            {
                if( portIS_PRIVILEGED() == pdFALSE )
                {
                    portRAISE_PRIVILEGE();
                    portMEMORY_BARRIER();

                    xReturn = xStreamBufferGenericCreateStatic( xBufferSizeBytes,
                                                                xTriggerLevelBytes,
                                                                xIsMessageBuffer,
                                                                pucStreamBufferStorageArea,
                                                                pxStaticStreamBuffer,
                                                                NULL,
                                                                NULL );
                    portMEMORY_BARRIER();

                    portRESET_PRIVILEGE();
                    portMEMORY_BARRIER();
                }
                else
                {
                    xReturn = xStreamBufferGenericCreateStatic( xBufferSizeBytes,
                                                                xTriggerLevelBytes,
                                                                xIsMessageBuffer,
                                                                pucStreamBufferStorageArea,
                                                                pxStaticStreamBuffer,
                                                                NULL,
                                                                NULL );
                }
            }
            else
            {
                traceSTREAM_BUFFER_CREATE_STATIC_FAILED( xReturn, xIsMessageBuffer );
                xReturn = NULL;
            }

            return xReturn;
        }
    #endif /* configSUPPORT_STATIC_ALLOCATION */
/*-----------------------------------------------------------*/


/* Functions that the application writer wants to execute in privileged mode
 * can be defined in application_defined_privileged_functions.h.  The functions
 * must take the same format as those above whereby the privilege state on exit
 * equals the privilege state on entry.  For example:
 *
 * void MPU_FunctionName( [parameters ] ) FREERTOS_SYSTEM_CALL;
 * void MPU_FunctionName( [parameters ] )
 * {
 *      if( portIS_PRIVILEGED() == pdFALSE )
 *      {
 *          portRAISE_PRIVILEGE();
 *          portMEMORY_BARRIER();
 *
 *          FunctionName( [parameters ] );
 *          portMEMORY_BARRIER();
 *
 *          portRESET_PRIVILEGE();
 *          portMEMORY_BARRIER();
 *      }
 *      else
 *      {
 *          FunctionName( [parameters ] );
 *      }
 * }
 */

    #if configINCLUDE_APPLICATION_DEFINED_PRIVILEGED_FUNCTIONS == 1
        #include "application_defined_privileged_functions.h"
    #endif
/*-----------------------------------------------------------*/

#endif /* portUSING_MPU_WRAPPERS == 1 */
/*-----------------------------------------------------------*/
>>>>>>> 4f8d9915
<|MERGE_RESOLUTION|>--- conflicted
+++ resolved
@@ -1,4 +1,3 @@
-<<<<<<< HEAD
 /*
  * FreeRTOS Kernel <DEVELOPMENT BRANCH>
  * Copyright (C) 2021 Amazon.com, Inc. or its affiliates.  All Rights Reserved.
@@ -58,7 +57,7 @@
     #if ( configSUPPORT_DYNAMIC_ALLOCATION == 1 )
         BaseType_t MPU_xTaskCreate( TaskFunction_t pvTaskCode,
                                     const char * const pcName,
-                                    uint16_t usStackDepth,
+                                    configSTACK_DEPTH_TYPE uxStackDepth,
                                     void * pvParameters,
                                     UBaseType_t uxPriority,
                                     TaskHandle_t * pxCreatedTask ) /* FREERTOS_SYSTEM_CALL */
@@ -73,15 +72,15 @@
                 uxPriority = uxPriority & ~( portPRIVILEGE_BIT );
                 portMEMORY_BARRIER();
 
-                xReturn = xTaskCreate( pvTaskCode, pcName, usStackDepth, pvParameters, uxPriority, pxCreatedTask );
-                portMEMORY_BARRIER();
-
-                portRESET_PRIVILEGE();
-                portMEMORY_BARRIER();
-            }
-            else
-            {
-                xReturn = xTaskCreate( pvTaskCode, pcName, usStackDepth, pvParameters, uxPriority, pxCreatedTask );
+                xReturn = xTaskCreate( pvTaskCode, pcName, uxStackDepth, pvParameters, uxPriority, pxCreatedTask );
+                portMEMORY_BARRIER();
+
+                portRESET_PRIVILEGE();
+                portMEMORY_BARRIER();
+            }
+            else
+            {
+                xReturn = xTaskCreate( pvTaskCode, pcName, uxStackDepth, pvParameters, uxPriority, pxCreatedTask );
             }
 
             return xReturn;
@@ -92,7 +91,7 @@
     #if ( configSUPPORT_STATIC_ALLOCATION == 1 )
         TaskHandle_t MPU_xTaskCreateStatic( TaskFunction_t pxTaskCode,
                                             const char * const pcName,
-                                            const uint32_t ulStackDepth,
+                                            configSTACK_DEPTH_TYPE uxStackDepth,
                                             void * const pvParameters,
                                             UBaseType_t uxPriority,
                                             StackType_t * const puxStackBuffer,
@@ -108,15 +107,15 @@
                 uxPriority = uxPriority & ~( portPRIVILEGE_BIT );
                 portMEMORY_BARRIER();
 
-                xReturn = xTaskCreateStatic( pxTaskCode, pcName, ulStackDepth, pvParameters, uxPriority, puxStackBuffer, pxTaskBuffer );
-                portMEMORY_BARRIER();
-
-                portRESET_PRIVILEGE();
-                portMEMORY_BARRIER();
-            }
-            else
-            {
-                xReturn = xTaskCreateStatic( pxTaskCode, pcName, ulStackDepth, pvParameters, uxPriority, puxStackBuffer, pxTaskBuffer );
+                xReturn = xTaskCreateStatic( pxTaskCode, pcName, uxStackDepth, pvParameters, uxPriority, puxStackBuffer, pxTaskBuffer );
+                portMEMORY_BARRIER();
+
+                portRESET_PRIVILEGE();
+                portMEMORY_BARRIER();
+            }
+            else
+            {
+                xReturn = xTaskCreateStatic( pxTaskCode, pcName, uxStackDepth, pvParameters, uxPriority, puxStackBuffer, pxTaskBuffer );
             }
 
             return xReturn;
@@ -2519,2547 +2518,4 @@
 /*-----------------------------------------------------------*/
 
 #endif /* #if ( ( portUSING_MPU_WRAPPERS == 1 ) && ( configUSE_MPU_WRAPPERS_V1 == 1 ) ) */
-/*-----------------------------------------------------------*/
-=======
-/*
- * FreeRTOS Kernel <DEVELOPMENT BRANCH>
- * Copyright (C) 2021 Amazon.com, Inc. or its affiliates.  All Rights Reserved.
- *
- * SPDX-License-Identifier: MIT
- *
- * Permission is hereby granted, free of charge, to any person obtaining a copy of
- * this software and associated documentation files (the "Software"), to deal in
- * the Software without restriction, including without limitation the rights to
- * use, copy, modify, merge, publish, distribute, sublicense, and/or sell copies of
- * the Software, and to permit persons to whom the Software is furnished to do so,
- * subject to the following conditions:
- *
- * The above copyright notice and this permission notice shall be included in all
- * copies or substantial portions of the Software.
- *
- * THE SOFTWARE IS PROVIDED "AS IS", WITHOUT WARRANTY OF ANY KIND, EXPRESS OR
- * IMPLIED, INCLUDING BUT NOT LIMITED TO THE WARRANTIES OF MERCHANTABILITY, FITNESS
- * FOR A PARTICULAR PURPOSE AND NONINFRINGEMENT. IN NO EVENT SHALL THE AUTHORS OR
- * COPYRIGHT HOLDERS BE LIABLE FOR ANY CLAIM, DAMAGES OR OTHER LIABILITY, WHETHER
- * IN AN ACTION OF CONTRACT, TORT OR OTHERWISE, ARISING FROM, OUT OF OR IN
- * CONNECTION WITH THE SOFTWARE OR THE USE OR OTHER DEALINGS IN THE SOFTWARE.
- *
- * https://www.FreeRTOS.org
- * https://github.com/FreeRTOS
- *
- */
-
-/*
- * Implementation of the wrapper functions used to raise the processor privilege
- * before calling a standard FreeRTOS API function.
- */
-
-/* Defining MPU_WRAPPERS_INCLUDED_FROM_API_FILE prevents task.h from redefining
- * all the API functions to use the MPU wrappers.  That should only be done when
- * task.h is included from an application file. */
-#define MPU_WRAPPERS_INCLUDED_FROM_API_FILE
-
-/* Scheduler includes. */
-#include "FreeRTOS.h"
-#include "task.h"
-#include "queue.h"
-#include "timers.h"
-#include "event_groups.h"
-#include "stream_buffer.h"
-#include "mpu_prototypes.h"
-
-#undef MPU_WRAPPERS_INCLUDED_FROM_API_FILE
-/*-----------------------------------------------------------*/
-
-#if ( portUSING_MPU_WRAPPERS == 1 )
-
-    #if ( configSUPPORT_DYNAMIC_ALLOCATION == 1 )
-        BaseType_t MPU_xTaskCreate( TaskFunction_t pvTaskCode,
-                                    const char * const pcName,
-                                    configSTACK_DEPTH_TYPE uxStackDepth,
-                                    void * pvParameters,
-                                    UBaseType_t uxPriority,
-                                    TaskHandle_t * pxCreatedTask ) /* FREERTOS_SYSTEM_CALL */
-        {
-            BaseType_t xReturn;
-
-            if( portIS_PRIVILEGED() == pdFALSE )
-            {
-                portRAISE_PRIVILEGE();
-                portMEMORY_BARRIER();
-
-                uxPriority = uxPriority & ~( portPRIVILEGE_BIT );
-                portMEMORY_BARRIER();
-
-                xReturn = xTaskCreate( pvTaskCode, pcName, uxStackDepth, pvParameters, uxPriority, pxCreatedTask );
-                portMEMORY_BARRIER();
-
-                portRESET_PRIVILEGE();
-                portMEMORY_BARRIER();
-            }
-            else
-            {
-                xReturn = xTaskCreate( pvTaskCode, pcName, uxStackDepth, pvParameters, uxPriority, pxCreatedTask );
-            }
-
-            return xReturn;
-        }
-    #endif /* configSUPPORT_DYNAMIC_ALLOCATION */
-/*-----------------------------------------------------------*/
-
-    #if ( configSUPPORT_STATIC_ALLOCATION == 1 )
-        TaskHandle_t MPU_xTaskCreateStatic( TaskFunction_t pxTaskCode,
-                                            const char * const pcName,
-                                            configSTACK_DEPTH_TYPE uxStackDepth,
-                                            void * const pvParameters,
-                                            UBaseType_t uxPriority,
-                                            StackType_t * const puxStackBuffer,
-                                            StaticTask_t * const pxTaskBuffer ) /* FREERTOS_SYSTEM_CALL */
-        {
-            TaskHandle_t xReturn;
-
-            if( portIS_PRIVILEGED() == pdFALSE )
-            {
-                portRAISE_PRIVILEGE();
-                portMEMORY_BARRIER();
-
-                uxPriority = uxPriority & ~( portPRIVILEGE_BIT );
-                portMEMORY_BARRIER();
-
-                xReturn = xTaskCreateStatic( pxTaskCode, pcName, uxStackDepth, pvParameters, uxPriority, puxStackBuffer, pxTaskBuffer );
-                portMEMORY_BARRIER();
-
-                portRESET_PRIVILEGE();
-                portMEMORY_BARRIER();
-            }
-            else
-            {
-                xReturn = xTaskCreateStatic( pxTaskCode, pcName, uxStackDepth, pvParameters, uxPriority, puxStackBuffer, pxTaskBuffer );
-            }
-
-            return xReturn;
-        }
-    #endif /* configSUPPORT_STATIC_ALLOCATION */
-/*-----------------------------------------------------------*/
-
-    #if ( INCLUDE_vTaskDelete == 1 )
-        void MPU_vTaskDelete( TaskHandle_t pxTaskToDelete ) /* FREERTOS_SYSTEM_CALL */
-        {
-            if( portIS_PRIVILEGED() == pdFALSE )
-            {
-                portRAISE_PRIVILEGE();
-                portMEMORY_BARRIER();
-
-                vTaskDelete( pxTaskToDelete );
-                portMEMORY_BARRIER();
-
-                portRESET_PRIVILEGE();
-                portMEMORY_BARRIER();
-            }
-            else
-            {
-                vTaskDelete( pxTaskToDelete );
-            }
-        }
-    #endif /* if ( INCLUDE_vTaskDelete == 1 ) */
-/*-----------------------------------------------------------*/
-
-    #if ( INCLUDE_xTaskDelayUntil == 1 )
-        BaseType_t MPU_xTaskDelayUntil( TickType_t * const pxPreviousWakeTime,
-                                        TickType_t xTimeIncrement ) /* FREERTOS_SYSTEM_CALL */
-        {
-            BaseType_t xReturn;
-
-            if( portIS_PRIVILEGED() == pdFALSE )
-            {
-                portRAISE_PRIVILEGE();
-                portMEMORY_BARRIER();
-
-                xReturn = xTaskDelayUntil( pxPreviousWakeTime, xTimeIncrement );
-                portMEMORY_BARRIER();
-
-                portRESET_PRIVILEGE();
-                portMEMORY_BARRIER();
-            }
-            else
-            {
-                xReturn = xTaskDelayUntil( pxPreviousWakeTime, xTimeIncrement );
-            }
-
-            return xReturn;
-        }
-    #endif /* if ( INCLUDE_xTaskDelayUntil == 1 ) */
-/*-----------------------------------------------------------*/
-
-    #if ( INCLUDE_xTaskAbortDelay == 1 )
-        BaseType_t MPU_xTaskAbortDelay( TaskHandle_t xTask ) /* FREERTOS_SYSTEM_CALL */
-        {
-            BaseType_t xReturn;
-
-            if( portIS_PRIVILEGED() == pdFALSE )
-            {
-                portRAISE_PRIVILEGE();
-                portMEMORY_BARRIER();
-
-                xReturn = xTaskAbortDelay( xTask );
-                portMEMORY_BARRIER();
-
-                portRESET_PRIVILEGE();
-                portMEMORY_BARRIER();
-            }
-            else
-            {
-                xReturn = xTaskAbortDelay( xTask );
-            }
-
-            return xReturn;
-        }
-    #endif /* if ( INCLUDE_xTaskAbortDelay == 1 ) */
-/*-----------------------------------------------------------*/
-
-    #if ( INCLUDE_vTaskDelay == 1 )
-        void MPU_vTaskDelay( TickType_t xTicksToDelay ) /* FREERTOS_SYSTEM_CALL */
-        {
-            if( portIS_PRIVILEGED() == pdFALSE )
-            {
-                portRAISE_PRIVILEGE();
-                portMEMORY_BARRIER();
-
-                vTaskDelay( xTicksToDelay );
-                portMEMORY_BARRIER();
-
-                portRESET_PRIVILEGE();
-                portMEMORY_BARRIER();
-            }
-            else
-            {
-                vTaskDelay( xTicksToDelay );
-            }
-        }
-    #endif /* if ( INCLUDE_vTaskDelay == 1 ) */
-/*-----------------------------------------------------------*/
-
-    #if ( INCLUDE_uxTaskPriorityGet == 1 )
-        UBaseType_t MPU_uxTaskPriorityGet( const TaskHandle_t pxTask ) /* FREERTOS_SYSTEM_CALL */
-        {
-            UBaseType_t uxReturn;
-
-            if( portIS_PRIVILEGED() == pdFALSE )
-            {
-                portRAISE_PRIVILEGE();
-                portMEMORY_BARRIER();
-
-                uxReturn = uxTaskPriorityGet( pxTask );
-                portMEMORY_BARRIER();
-
-                portRESET_PRIVILEGE();
-                portMEMORY_BARRIER();
-            }
-            else
-            {
-                uxReturn = uxTaskPriorityGet( pxTask );
-            }
-
-            return uxReturn;
-        }
-    #endif /* if ( INCLUDE_uxTaskPriorityGet == 1 ) */
-/*-----------------------------------------------------------*/
-
-    #if ( INCLUDE_vTaskPrioritySet == 1 )
-        void MPU_vTaskPrioritySet( TaskHandle_t pxTask,
-                                   UBaseType_t uxNewPriority ) /* FREERTOS_SYSTEM_CALL */
-        {
-            if( portIS_PRIVILEGED() == pdFALSE )
-            {
-                portRAISE_PRIVILEGE();
-                portMEMORY_BARRIER();
-
-                vTaskPrioritySet( pxTask, uxNewPriority );
-                portMEMORY_BARRIER();
-
-                portRESET_PRIVILEGE();
-                portMEMORY_BARRIER();
-            }
-            else
-            {
-                vTaskPrioritySet( pxTask, uxNewPriority );
-            }
-        }
-    #endif /* if ( INCLUDE_vTaskPrioritySet == 1 ) */
-/*-----------------------------------------------------------*/
-
-    #if ( INCLUDE_eTaskGetState == 1 )
-        eTaskState MPU_eTaskGetState( TaskHandle_t pxTask ) /* FREERTOS_SYSTEM_CALL */
-        {
-            eTaskState eReturn;
-
-            if( portIS_PRIVILEGED() == pdFALSE )
-            {
-                portRAISE_PRIVILEGE();
-                portMEMORY_BARRIER();
-
-                eReturn = eTaskGetState( pxTask );
-                portMEMORY_BARRIER();
-
-                portRESET_PRIVILEGE();
-                portMEMORY_BARRIER();
-            }
-            else
-            {
-                eReturn = eTaskGetState( pxTask );
-            }
-
-            return eReturn;
-        }
-    #endif /* if ( INCLUDE_eTaskGetState == 1 ) */
-/*-----------------------------------------------------------*/
-
-    #if ( configUSE_TRACE_FACILITY == 1 )
-        void MPU_vTaskGetInfo( TaskHandle_t xTask,
-                               TaskStatus_t * pxTaskStatus,
-                               BaseType_t xGetFreeStackSpace,
-                               eTaskState eState ) /* FREERTOS_SYSTEM_CALL */
-        {
-            if( portIS_PRIVILEGED() == pdFALSE )
-            {
-                portRAISE_PRIVILEGE();
-                portMEMORY_BARRIER();
-
-                vTaskGetInfo( xTask, pxTaskStatus, xGetFreeStackSpace, eState );
-                portMEMORY_BARRIER();
-
-                portRESET_PRIVILEGE();
-                portMEMORY_BARRIER();
-            }
-            else
-            {
-                vTaskGetInfo( xTask, pxTaskStatus, xGetFreeStackSpace, eState );
-            }
-        }
-    #endif /* if ( configUSE_TRACE_FACILITY == 1 ) */
-/*-----------------------------------------------------------*/
-
-    #if ( INCLUDE_xTaskGetIdleTaskHandle == 1 )
-        TaskHandle_t MPU_xTaskGetIdleTaskHandle( void ) /* FREERTOS_SYSTEM_CALL */
-        {
-            TaskHandle_t xReturn;
-
-            if( portIS_PRIVILEGED() == pdFALSE )
-            {
-                portRAISE_PRIVILEGE();
-                portMEMORY_BARRIER();
-                xReturn = xTaskGetIdleTaskHandle();
-                portMEMORY_BARRIER();
-
-                portRESET_PRIVILEGE();
-                portMEMORY_BARRIER();
-            }
-            else
-            {
-                xReturn = xTaskGetIdleTaskHandle();
-            }
-
-            return xReturn;
-        }
-    #endif /* if ( INCLUDE_xTaskGetIdleTaskHandle == 1 ) */
-/*-----------------------------------------------------------*/
-
-    #if ( INCLUDE_vTaskSuspend == 1 )
-        void MPU_vTaskSuspend( TaskHandle_t pxTaskToSuspend ) /* FREERTOS_SYSTEM_CALL */
-        {
-            if( portIS_PRIVILEGED() == pdFALSE )
-            {
-                portRAISE_PRIVILEGE();
-                portMEMORY_BARRIER();
-
-                vTaskSuspend( pxTaskToSuspend );
-                portMEMORY_BARRIER();
-
-                portRESET_PRIVILEGE();
-                portMEMORY_BARRIER();
-            }
-            else
-            {
-                vTaskSuspend( pxTaskToSuspend );
-            }
-        }
-    #endif /* if ( INCLUDE_vTaskSuspend == 1 ) */
-/*-----------------------------------------------------------*/
-
-    #if ( INCLUDE_vTaskSuspend == 1 )
-        void MPU_vTaskResume( TaskHandle_t pxTaskToResume ) /* FREERTOS_SYSTEM_CALL */
-        {
-            if( portIS_PRIVILEGED() == pdFALSE )
-            {
-                portRAISE_PRIVILEGE();
-                portMEMORY_BARRIER();
-
-                vTaskResume( pxTaskToResume );
-                portMEMORY_BARRIER();
-
-                portRESET_PRIVILEGE();
-                portMEMORY_BARRIER();
-            }
-            else
-            {
-                vTaskResume( pxTaskToResume );
-            }
-        }
-    #endif /* if ( INCLUDE_vTaskSuspend == 1 ) */
-/*-----------------------------------------------------------*/
-
-    void MPU_vTaskSuspendAll( void ) /* FREERTOS_SYSTEM_CALL */
-    {
-        if( portIS_PRIVILEGED() == pdFALSE )
-        {
-            portRAISE_PRIVILEGE();
-            portMEMORY_BARRIER();
-
-            vTaskSuspendAll();
-            portMEMORY_BARRIER();
-
-            portRESET_PRIVILEGE();
-            portMEMORY_BARRIER();
-        }
-        else
-        {
-            vTaskSuspendAll();
-        }
-    }
-/*-----------------------------------------------------------*/
-
-    BaseType_t MPU_xTaskResumeAll( void ) /* FREERTOS_SYSTEM_CALL */
-    {
-        BaseType_t xReturn;
-
-        if( portIS_PRIVILEGED() == pdFALSE )
-        {
-            portRAISE_PRIVILEGE();
-            portMEMORY_BARRIER();
-
-            xReturn = xTaskResumeAll();
-            portMEMORY_BARRIER();
-
-            portRESET_PRIVILEGE();
-            portMEMORY_BARRIER();
-        }
-        else
-        {
-            xReturn = xTaskResumeAll();
-        }
-
-        return xReturn;
-    }
-/*-----------------------------------------------------------*/
-
-    TickType_t MPU_xTaskGetTickCount( void ) /* FREERTOS_SYSTEM_CALL */
-    {
-        TickType_t xReturn;
-
-        if( portIS_PRIVILEGED() == pdFALSE )
-        {
-            portRAISE_PRIVILEGE();
-            portMEMORY_BARRIER();
-
-            xReturn = xTaskGetTickCount();
-            portMEMORY_BARRIER();
-
-            portRESET_PRIVILEGE();
-            portMEMORY_BARRIER();
-        }
-        else
-        {
-            xReturn = xTaskGetTickCount();
-        }
-
-        return xReturn;
-    }
-/*-----------------------------------------------------------*/
-
-    UBaseType_t MPU_uxTaskGetNumberOfTasks( void ) /* FREERTOS_SYSTEM_CALL */
-    {
-        UBaseType_t uxReturn;
-
-        if( portIS_PRIVILEGED() == pdFALSE )
-        {
-            portRAISE_PRIVILEGE();
-            portMEMORY_BARRIER();
-
-            uxReturn = uxTaskGetNumberOfTasks();
-            portMEMORY_BARRIER();
-
-            portRESET_PRIVILEGE();
-            portMEMORY_BARRIER();
-        }
-        else
-        {
-            uxReturn = uxTaskGetNumberOfTasks();
-        }
-
-        return uxReturn;
-    }
-/*-----------------------------------------------------------*/
-
-    char * MPU_pcTaskGetName( TaskHandle_t xTaskToQuery ) /* FREERTOS_SYSTEM_CALL */
-    {
-        char * pcReturn;
-
-        if( portIS_PRIVILEGED() == pdFALSE )
-        {
-            portRAISE_PRIVILEGE();
-            portMEMORY_BARRIER();
-
-            pcReturn = pcTaskGetName( xTaskToQuery );
-            portMEMORY_BARRIER();
-
-            portRESET_PRIVILEGE();
-            portMEMORY_BARRIER();
-        }
-        else
-        {
-            pcReturn = pcTaskGetName( xTaskToQuery );
-        }
-
-        return pcReturn;
-    }
-/*-----------------------------------------------------------*/
-
-    #if ( INCLUDE_xTaskGetHandle == 1 )
-        TaskHandle_t MPU_xTaskGetHandle( const char * pcNameToQuery ) /* FREERTOS_SYSTEM_CALL */
-        {
-            TaskHandle_t xReturn;
-
-            if( portIS_PRIVILEGED() == pdFALSE )
-            {
-                portRAISE_PRIVILEGE();
-                portMEMORY_BARRIER();
-
-                xReturn = xTaskGetHandle( pcNameToQuery );
-                portMEMORY_BARRIER();
-
-                portRESET_PRIVILEGE();
-                portMEMORY_BARRIER();
-            }
-            else
-            {
-                xReturn = xTaskGetHandle( pcNameToQuery );
-            }
-
-            return xReturn;
-        }
-    #endif /* if ( INCLUDE_xTaskGetHandle == 1 ) */
-/*-----------------------------------------------------------*/
-
-    #if ( ( configUSE_TRACE_FACILITY == 1 ) && ( configUSE_STATS_FORMATTING_FUNCTIONS > 0 ) && ( configSUPPORT_DYNAMIC_ALLOCATION == 1 ) )
-        void MPU_vTaskList( char * pcWriteBuffer ) /* FREERTOS_SYSTEM_CALL */
-        {
-            if( portIS_PRIVILEGED() == pdFALSE )
-            {
-                portRAISE_PRIVILEGE();
-                portMEMORY_BARRIER();
-
-                vTaskList( pcWriteBuffer );
-                portMEMORY_BARRIER();
-
-                portRESET_PRIVILEGE();
-                portMEMORY_BARRIER();
-            }
-            else
-            {
-                vTaskList( pcWriteBuffer );
-            }
-        }
-    #endif /* if ( ( configUSE_TRACE_FACILITY == 1 ) && ( configUSE_STATS_FORMATTING_FUNCTIONS > 0 ) && ( configSUPPORT_DYNAMIC_ALLOCATION == 1 ) ) */
-/*-----------------------------------------------------------*/
-
-    #if ( ( configGENERATE_RUN_TIME_STATS == 1 ) && ( configUSE_STATS_FORMATTING_FUNCTIONS > 0 ) && ( configSUPPORT_DYNAMIC_ALLOCATION == 1 ) )
-        void MPU_vTaskGetRunTimeStats( char * pcWriteBuffer ) /* FREERTOS_SYSTEM_CALL */
-        {
-            if( portIS_PRIVILEGED() == pdFALSE )
-            {
-                portRAISE_PRIVILEGE();
-                portMEMORY_BARRIER();
-
-                vTaskGetRunTimeStats( pcWriteBuffer );
-                portMEMORY_BARRIER();
-
-                portRESET_PRIVILEGE();
-                portMEMORY_BARRIER();
-            }
-            else
-            {
-                vTaskGetRunTimeStats( pcWriteBuffer );
-            }
-        }
-    #endif /* if ( ( configGENERATE_RUN_TIME_STATS == 1 ) && ( configUSE_STATS_FORMATTING_FUNCTIONS > 0 ) && ( configSUPPORT_DYNAMIC_ALLOCATION == 1 ) ) */
-/*-----------------------------------------------------------*/
-
-    #if ( ( configGENERATE_RUN_TIME_STATS == 1 ) && ( INCLUDE_xTaskGetIdleTaskHandle == 1 ) )
-        configRUN_TIME_COUNTER_TYPE MPU_ulTaskGetIdleRunTimePercent( void ) /* FREERTOS_SYSTEM_CALL */
-        {
-            configRUN_TIME_COUNTER_TYPE xReturn;
-
-            if( portIS_PRIVILEGED() == pdFALSE )
-            {
-                portRAISE_PRIVILEGE();
-                portMEMORY_BARRIER();
-
-                xReturn = ulTaskGetIdleRunTimePercent();
-                portMEMORY_BARRIER();
-
-                portRESET_PRIVILEGE();
-                portMEMORY_BARRIER();
-            }
-            else
-            {
-                xReturn = ulTaskGetIdleRunTimePercent();
-            }
-
-            return xReturn;
-        }
-    #endif /* if ( ( configGENERATE_RUN_TIME_STATS == 1 ) && ( INCLUDE_xTaskGetIdleTaskHandle == 1 ) ) */
-/*-----------------------------------------------------------*/
-
-    #if ( ( configGENERATE_RUN_TIME_STATS == 1 ) && ( INCLUDE_xTaskGetIdleTaskHandle == 1 ) )
-        configRUN_TIME_COUNTER_TYPE MPU_ulTaskGetIdleRunTimeCounter( void ) /* FREERTOS_SYSTEM_CALL */
-        {
-            configRUN_TIME_COUNTER_TYPE xReturn;
-
-            if( portIS_PRIVILEGED() == pdFALSE )
-            {
-                portRAISE_PRIVILEGE();
-                portMEMORY_BARRIER();
-
-                xReturn = ulTaskGetIdleRunTimeCounter();
-                portMEMORY_BARRIER();
-
-                portRESET_PRIVILEGE();
-                portMEMORY_BARRIER();
-            }
-            else
-            {
-                xReturn = ulTaskGetIdleRunTimeCounter();
-            }
-
-            return xReturn;
-        }
-    #endif /* if ( ( configGENERATE_RUN_TIME_STATS == 1 ) && ( INCLUDE_xTaskGetIdleTaskHandle == 1 ) ) */
-/*-----------------------------------------------------------*/
-
-    #if ( configUSE_APPLICATION_TASK_TAG == 1 )
-        void MPU_vTaskSetApplicationTaskTag( TaskHandle_t xTask,
-                                             TaskHookFunction_t pxTagValue ) /* FREERTOS_SYSTEM_CALL */
-        {
-            if( portIS_PRIVILEGED() == pdFALSE )
-            {
-                portRAISE_PRIVILEGE();
-                portMEMORY_BARRIER();
-
-                vTaskSetApplicationTaskTag( xTask, pxTagValue );
-                portMEMORY_BARRIER();
-
-                portRESET_PRIVILEGE();
-                portMEMORY_BARRIER();
-            }
-            else
-            {
-                vTaskSetApplicationTaskTag( xTask, pxTagValue );
-            }
-        }
-    #endif /* if ( configUSE_APPLICATION_TASK_TAG == 1 ) */
-/*-----------------------------------------------------------*/
-
-    #if ( configUSE_APPLICATION_TASK_TAG == 1 )
-        TaskHookFunction_t MPU_xTaskGetApplicationTaskTag( TaskHandle_t xTask ) /* FREERTOS_SYSTEM_CALL */
-        {
-            TaskHookFunction_t xReturn;
-
-            if( portIS_PRIVILEGED() == pdFALSE )
-            {
-                portRAISE_PRIVILEGE();
-                portMEMORY_BARRIER();
-
-                xReturn = xTaskGetApplicationTaskTag( xTask );
-                portMEMORY_BARRIER();
-
-                portRESET_PRIVILEGE();
-                portMEMORY_BARRIER();
-            }
-            else
-            {
-                xReturn = xTaskGetApplicationTaskTag( xTask );
-            }
-
-            return xReturn;
-        }
-    #endif /* if ( configUSE_APPLICATION_TASK_TAG == 1 ) */
-/*-----------------------------------------------------------*/
-
-    #if ( configNUM_THREAD_LOCAL_STORAGE_POINTERS != 0 )
-        void MPU_vTaskSetThreadLocalStoragePointer( TaskHandle_t xTaskToSet,
-                                                    BaseType_t xIndex,
-                                                    void * pvValue ) /* FREERTOS_SYSTEM_CALL */
-        {
-            if( portIS_PRIVILEGED() == pdFALSE )
-            {
-                portRAISE_PRIVILEGE();
-                portMEMORY_BARRIER();
-
-                vTaskSetThreadLocalStoragePointer( xTaskToSet, xIndex, pvValue );
-                portMEMORY_BARRIER();
-
-                portRESET_PRIVILEGE();
-                portMEMORY_BARRIER();
-            }
-            else
-            {
-                vTaskSetThreadLocalStoragePointer( xTaskToSet, xIndex, pvValue );
-            }
-        }
-    #endif /* if ( configNUM_THREAD_LOCAL_STORAGE_POINTERS != 0 ) */
-/*-----------------------------------------------------------*/
-
-    #if ( configNUM_THREAD_LOCAL_STORAGE_POINTERS != 0 )
-        void * MPU_pvTaskGetThreadLocalStoragePointer( TaskHandle_t xTaskToQuery,
-                                                       BaseType_t xIndex ) /* FREERTOS_SYSTEM_CALL */
-        {
-            void * pvReturn;
-
-            if( portIS_PRIVILEGED() == pdFALSE )
-            {
-                portRAISE_PRIVILEGE();
-                portMEMORY_BARRIER();
-
-                pvReturn = pvTaskGetThreadLocalStoragePointer( xTaskToQuery, xIndex );
-                portMEMORY_BARRIER();
-
-                portRESET_PRIVILEGE();
-                portMEMORY_BARRIER();
-            }
-            else
-            {
-                pvReturn = pvTaskGetThreadLocalStoragePointer( xTaskToQuery, xIndex );
-            }
-
-            return pvReturn;
-        }
-    #endif /* if ( configNUM_THREAD_LOCAL_STORAGE_POINTERS != 0 ) */
-/*-----------------------------------------------------------*/
-
-    #if ( configUSE_APPLICATION_TASK_TAG == 1 )
-        BaseType_t MPU_xTaskCallApplicationTaskHook( TaskHandle_t xTask,
-                                                     void * pvParameter ) /* FREERTOS_SYSTEM_CALL */
-        {
-            BaseType_t xReturn;
-
-            if( portIS_PRIVILEGED() == pdFALSE )
-            {
-                portRAISE_PRIVILEGE();
-                portMEMORY_BARRIER();
-
-                xReturn = xTaskCallApplicationTaskHook( xTask, pvParameter );
-                portMEMORY_BARRIER();
-
-                portRESET_PRIVILEGE();
-                portMEMORY_BARRIER();
-            }
-            else
-            {
-                xReturn = xTaskCallApplicationTaskHook( xTask, pvParameter );
-            }
-
-            return xReturn;
-        }
-    #endif /* if ( configUSE_APPLICATION_TASK_TAG == 1 ) */
-/*-----------------------------------------------------------*/
-
-    #if ( configUSE_TRACE_FACILITY == 1 )
-        UBaseType_t MPU_uxTaskGetSystemState( TaskStatus_t * pxTaskStatusArray,
-                                              UBaseType_t uxArraySize,
-                                              configRUN_TIME_COUNTER_TYPE * pulTotalRunTime ) /* FREERTOS_SYSTEM_CALL */
-        {
-            UBaseType_t uxReturn;
-
-            if( portIS_PRIVILEGED() == pdFALSE )
-            {
-                portRAISE_PRIVILEGE();
-                portMEMORY_BARRIER();
-
-                uxReturn = uxTaskGetSystemState( pxTaskStatusArray, uxArraySize, pulTotalRunTime );
-                portMEMORY_BARRIER();
-
-                portRESET_PRIVILEGE();
-                portMEMORY_BARRIER();
-            }
-            else
-            {
-                uxReturn = uxTaskGetSystemState( pxTaskStatusArray, uxArraySize, pulTotalRunTime );
-            }
-
-            return uxReturn;
-        }
-    #endif /* if ( configUSE_TRACE_FACILITY == 1 ) */
-/*-----------------------------------------------------------*/
-
-    BaseType_t MPU_xTaskCatchUpTicks( TickType_t xTicksToCatchUp ) /* FREERTOS_SYSTEM_CALL */
-    {
-        BaseType_t xReturn;
-
-        if( portIS_PRIVILEGED() == pdFALSE )
-        {
-            portRAISE_PRIVILEGE();
-            portMEMORY_BARRIER();
-
-            xReturn = xTaskCatchUpTicks( xTicksToCatchUp );
-            portMEMORY_BARRIER();
-
-            portRESET_PRIVILEGE();
-            portMEMORY_BARRIER();
-        }
-        else
-        {
-            xReturn = xTaskCatchUpTicks( xTicksToCatchUp );
-        }
-
-        return xReturn;
-    }
-/*-----------------------------------------------------------*/
-
-    #if ( INCLUDE_uxTaskGetStackHighWaterMark == 1 )
-        UBaseType_t MPU_uxTaskGetStackHighWaterMark( TaskHandle_t xTask ) /* FREERTOS_SYSTEM_CALL */
-        {
-            UBaseType_t uxReturn;
-
-            if( portIS_PRIVILEGED() == pdFALSE )
-            {
-                portRAISE_PRIVILEGE();
-                portMEMORY_BARRIER();
-
-                uxReturn = uxTaskGetStackHighWaterMark( xTask );
-                portMEMORY_BARRIER();
-
-                portRESET_PRIVILEGE();
-                portMEMORY_BARRIER();
-            }
-            else
-            {
-                uxReturn = uxTaskGetStackHighWaterMark( xTask );
-            }
-
-            return uxReturn;
-        }
-    #endif /* if ( INCLUDE_uxTaskGetStackHighWaterMark == 1 ) */
-/*-----------------------------------------------------------*/
-
-    #if ( INCLUDE_uxTaskGetStackHighWaterMark2 == 1 )
-        configSTACK_DEPTH_TYPE MPU_uxTaskGetStackHighWaterMark2( TaskHandle_t xTask ) /* FREERTOS_SYSTEM_CALL */
-        {
-            configSTACK_DEPTH_TYPE uxReturn;
-
-            if( portIS_PRIVILEGED() == pdFALSE )
-            {
-                portRAISE_PRIVILEGE();
-                portMEMORY_BARRIER();
-
-                uxReturn = uxTaskGetStackHighWaterMark2( xTask );
-                portMEMORY_BARRIER();
-
-                portRESET_PRIVILEGE();
-                portMEMORY_BARRIER();
-            }
-            else
-            {
-                uxReturn = uxTaskGetStackHighWaterMark2( xTask );
-            }
-
-            return uxReturn;
-        }
-    #endif /* if ( INCLUDE_uxTaskGetStackHighWaterMark2 == 1 ) */
-/*-----------------------------------------------------------*/
-
-    #if ( ( INCLUDE_xTaskGetCurrentTaskHandle == 1 ) || ( configUSE_MUTEXES == 1 ) )
-        TaskHandle_t MPU_xTaskGetCurrentTaskHandle( void ) /* FREERTOS_SYSTEM_CALL */
-        {
-            TaskHandle_t xReturn;
-
-            if( portIS_PRIVILEGED() == pdFALSE )
-            {
-                portRAISE_PRIVILEGE();
-                portMEMORY_BARRIER();
-                xReturn = xTaskGetCurrentTaskHandle();
-                portMEMORY_BARRIER();
-
-                portRESET_PRIVILEGE();
-                portMEMORY_BARRIER();
-            }
-            else
-            {
-                xReturn = xTaskGetCurrentTaskHandle();
-            }
-
-            return xReturn;
-        }
-    #endif /* if ( ( INCLUDE_xTaskGetCurrentTaskHandle == 1 ) || ( configUSE_MUTEXES == 1 ) ) */
-/*-----------------------------------------------------------*/
-
-    #if ( INCLUDE_xTaskGetSchedulerState == 1 )
-        BaseType_t MPU_xTaskGetSchedulerState( void ) /* FREERTOS_SYSTEM_CALL */
-        {
-            BaseType_t xReturn;
-
-            if( portIS_PRIVILEGED() == pdFALSE )
-            {
-                portRAISE_PRIVILEGE();
-                portMEMORY_BARRIER();
-
-                xReturn = xTaskGetSchedulerState();
-                portMEMORY_BARRIER();
-
-                portRESET_PRIVILEGE();
-                portMEMORY_BARRIER();
-            }
-            else
-            {
-                xReturn = xTaskGetSchedulerState();
-            }
-
-            return xReturn;
-        }
-    #endif /* if ( INCLUDE_xTaskGetSchedulerState == 1 ) */
-/*-----------------------------------------------------------*/
-
-    void MPU_vTaskSetTimeOutState( TimeOut_t * const pxTimeOut ) /* FREERTOS_SYSTEM_CALL */
-    {
-        if( portIS_PRIVILEGED() == pdFALSE )
-        {
-            portRAISE_PRIVILEGE();
-            portMEMORY_BARRIER();
-
-            vTaskSetTimeOutState( pxTimeOut );
-            portMEMORY_BARRIER();
-
-            portRESET_PRIVILEGE();
-            portMEMORY_BARRIER();
-        }
-        else
-        {
-            vTaskSetTimeOutState( pxTimeOut );
-        }
-    }
-/*-----------------------------------------------------------*/
-
-    BaseType_t MPU_xTaskCheckForTimeOut( TimeOut_t * const pxTimeOut,
-                                         TickType_t * const pxTicksToWait ) /* FREERTOS_SYSTEM_CALL */
-    {
-        BaseType_t xReturn;
-
-        if( portIS_PRIVILEGED() == pdFALSE )
-        {
-            portRAISE_PRIVILEGE();
-            portMEMORY_BARRIER();
-
-            xReturn = xTaskCheckForTimeOut( pxTimeOut, pxTicksToWait );
-            portMEMORY_BARRIER();
-
-            portRESET_PRIVILEGE();
-            portMEMORY_BARRIER();
-        }
-        else
-        {
-            xReturn = xTaskCheckForTimeOut( pxTimeOut, pxTicksToWait );
-        }
-
-        return xReturn;
-    }
-/*-----------------------------------------------------------*/
-
-    #if ( configUSE_TASK_NOTIFICATIONS == 1 )
-        BaseType_t MPU_xTaskGenericNotify( TaskHandle_t xTaskToNotify,
-                                           UBaseType_t uxIndexToNotify,
-                                           uint32_t ulValue,
-                                           eNotifyAction eAction,
-                                           uint32_t * pulPreviousNotificationValue ) /* FREERTOS_SYSTEM_CALL */
-        {
-            BaseType_t xReturn;
-
-            if( portIS_PRIVILEGED() == pdFALSE )
-            {
-                portRAISE_PRIVILEGE();
-                portMEMORY_BARRIER();
-
-                xReturn = xTaskGenericNotify( xTaskToNotify, uxIndexToNotify, ulValue, eAction, pulPreviousNotificationValue );
-                portMEMORY_BARRIER();
-
-                portRESET_PRIVILEGE();
-                portMEMORY_BARRIER();
-            }
-            else
-            {
-                xReturn = xTaskGenericNotify( xTaskToNotify, uxIndexToNotify, ulValue, eAction, pulPreviousNotificationValue );
-            }
-
-            return xReturn;
-        }
-    #endif /* if ( configUSE_TASK_NOTIFICATIONS == 1 ) */
-/*-----------------------------------------------------------*/
-
-    #if ( configUSE_TASK_NOTIFICATIONS == 1 )
-        BaseType_t MPU_xTaskGenericNotifyWait( UBaseType_t uxIndexToWaitOn,
-                                               uint32_t ulBitsToClearOnEntry,
-                                               uint32_t ulBitsToClearOnExit,
-                                               uint32_t * pulNotificationValue,
-                                               TickType_t xTicksToWait ) /* FREERTOS_SYSTEM_CALL */
-        {
-            BaseType_t xReturn;
-
-            if( portIS_PRIVILEGED() == pdFALSE )
-            {
-                portRAISE_PRIVILEGE();
-                portMEMORY_BARRIER();
-
-                xReturn = xTaskGenericNotifyWait( uxIndexToWaitOn, ulBitsToClearOnEntry, ulBitsToClearOnExit, pulNotificationValue, xTicksToWait );
-                portMEMORY_BARRIER();
-
-                portRESET_PRIVILEGE();
-                portMEMORY_BARRIER();
-            }
-            else
-            {
-                xReturn = xTaskGenericNotifyWait( uxIndexToWaitOn, ulBitsToClearOnEntry, ulBitsToClearOnExit, pulNotificationValue, xTicksToWait );
-            }
-
-            return xReturn;
-        }
-    #endif /* if ( configUSE_TASK_NOTIFICATIONS == 1 ) */
-/*-----------------------------------------------------------*/
-
-    #if ( configUSE_TASK_NOTIFICATIONS == 1 )
-        uint32_t MPU_ulTaskGenericNotifyTake( UBaseType_t uxIndexToWaitOn,
-                                              BaseType_t xClearCountOnExit,
-                                              TickType_t xTicksToWait ) /* FREERTOS_SYSTEM_CALL */
-        {
-            uint32_t ulReturn;
-
-            if( portIS_PRIVILEGED() == pdFALSE )
-            {
-                portRAISE_PRIVILEGE();
-                portMEMORY_BARRIER();
-
-                ulReturn = ulTaskGenericNotifyTake( uxIndexToWaitOn, xClearCountOnExit, xTicksToWait );
-                portMEMORY_BARRIER();
-
-                portRESET_PRIVILEGE();
-                portMEMORY_BARRIER();
-            }
-            else
-            {
-                ulReturn = ulTaskGenericNotifyTake( uxIndexToWaitOn, xClearCountOnExit, xTicksToWait );
-            }
-
-            return ulReturn;
-        }
-    #endif /* if ( configUSE_TASK_NOTIFICATIONS == 1 ) */
-/*-----------------------------------------------------------*/
-
-    #if ( configUSE_TASK_NOTIFICATIONS == 1 )
-        BaseType_t MPU_xTaskGenericNotifyStateClear( TaskHandle_t xTask,
-                                                     UBaseType_t uxIndexToClear ) /* FREERTOS_SYSTEM_CALL */
-        {
-            BaseType_t xReturn;
-
-            if( portIS_PRIVILEGED() == pdFALSE )
-            {
-                portRAISE_PRIVILEGE();
-                portMEMORY_BARRIER();
-
-                xReturn = xTaskGenericNotifyStateClear( xTask, uxIndexToClear );
-                portMEMORY_BARRIER();
-
-                portRESET_PRIVILEGE();
-                portMEMORY_BARRIER();
-            }
-            else
-            {
-                xReturn = xTaskGenericNotifyStateClear( xTask, uxIndexToClear );
-            }
-
-            return xReturn;
-        }
-    #endif /* if ( configUSE_TASK_NOTIFICATIONS == 1 ) */
-/*-----------------------------------------------------------*/
-
-    #if ( configUSE_TASK_NOTIFICATIONS == 1 )
-        uint32_t MPU_ulTaskGenericNotifyValueClear( TaskHandle_t xTask,
-                                                    UBaseType_t uxIndexToClear,
-                                                    uint32_t ulBitsToClear ) /* FREERTOS_SYSTEM_CALL */
-        {
-            uint32_t ulReturn;
-
-            if( portIS_PRIVILEGED() == pdFALSE )
-            {
-                portRAISE_PRIVILEGE();
-                portMEMORY_BARRIER();
-
-                ulReturn = ulTaskGenericNotifyValueClear( xTask, uxIndexToClear, ulBitsToClear );
-                portMEMORY_BARRIER();
-
-                portRESET_PRIVILEGE();
-                portMEMORY_BARRIER();
-            }
-            else
-            {
-                ulReturn = ulTaskGenericNotifyValueClear( xTask, uxIndexToClear, ulBitsToClear );
-            }
-
-            return ulReturn;
-        }
-    #endif /* if ( configUSE_TASK_NOTIFICATIONS == 1 ) */
-/*-----------------------------------------------------------*/
-
-    #if ( configSUPPORT_DYNAMIC_ALLOCATION == 1 )
-        QueueHandle_t MPU_xQueueGenericCreate( UBaseType_t uxQueueLength,
-                                               UBaseType_t uxItemSize,
-                                               uint8_t ucQueueType ) /* FREERTOS_SYSTEM_CALL */
-        {
-            QueueHandle_t xReturn;
-
-            if( portIS_PRIVILEGED() == pdFALSE )
-            {
-                portRAISE_PRIVILEGE();
-                portMEMORY_BARRIER();
-
-                xReturn = xQueueGenericCreate( uxQueueLength, uxItemSize, ucQueueType );
-                portMEMORY_BARRIER();
-
-                portRESET_PRIVILEGE();
-                portMEMORY_BARRIER();
-            }
-            else
-            {
-                xReturn = xQueueGenericCreate( uxQueueLength, uxItemSize, ucQueueType );
-            }
-
-            return xReturn;
-        }
-    #endif /* if ( configSUPPORT_DYNAMIC_ALLOCATION == 1 ) */
-/*-----------------------------------------------------------*/
-
-    #if ( configSUPPORT_STATIC_ALLOCATION == 1 )
-        QueueHandle_t MPU_xQueueGenericCreateStatic( const UBaseType_t uxQueueLength,
-                                                     const UBaseType_t uxItemSize,
-                                                     uint8_t * pucQueueStorage,
-                                                     StaticQueue_t * pxStaticQueue,
-                                                     const uint8_t ucQueueType ) /* FREERTOS_SYSTEM_CALL */
-        {
-            QueueHandle_t xReturn;
-
-            if( portIS_PRIVILEGED() == pdFALSE )
-            {
-                portRAISE_PRIVILEGE();
-                portMEMORY_BARRIER();
-
-                xReturn = xQueueGenericCreateStatic( uxQueueLength, uxItemSize, pucQueueStorage, pxStaticQueue, ucQueueType );
-                portMEMORY_BARRIER();
-
-                portRESET_PRIVILEGE();
-                portMEMORY_BARRIER();
-            }
-            else
-            {
-                xReturn = xQueueGenericCreateStatic( uxQueueLength, uxItemSize, pucQueueStorage, pxStaticQueue, ucQueueType );
-            }
-
-            return xReturn;
-        }
-    #endif /* if ( configSUPPORT_STATIC_ALLOCATION == 1 ) */
-/*-----------------------------------------------------------*/
-
-    BaseType_t MPU_xQueueGenericReset( QueueHandle_t pxQueue,
-                                       BaseType_t xNewQueue ) /* FREERTOS_SYSTEM_CALL */
-    {
-        BaseType_t xReturn;
-
-        if( portIS_PRIVILEGED() == pdFALSE )
-        {
-            portRAISE_PRIVILEGE();
-            portMEMORY_BARRIER();
-
-            xReturn = xQueueGenericReset( pxQueue, xNewQueue );
-            portMEMORY_BARRIER();
-
-            portRESET_PRIVILEGE();
-            portMEMORY_BARRIER();
-        }
-        else
-        {
-            xReturn = xQueueGenericReset( pxQueue, xNewQueue );
-        }
-
-        return xReturn;
-    }
-/*-----------------------------------------------------------*/
-
-    BaseType_t MPU_xQueueGenericSend( QueueHandle_t xQueue,
-                                      const void * const pvItemToQueue,
-                                      TickType_t xTicksToWait,
-                                      BaseType_t xCopyPosition ) /* FREERTOS_SYSTEM_CALL */
-    {
-        BaseType_t xReturn;
-
-        if( portIS_PRIVILEGED() == pdFALSE )
-        {
-            portRAISE_PRIVILEGE();
-            portMEMORY_BARRIER();
-
-            xReturn = xQueueGenericSend( xQueue, pvItemToQueue, xTicksToWait, xCopyPosition );
-            portMEMORY_BARRIER();
-
-            portRESET_PRIVILEGE();
-            portMEMORY_BARRIER();
-        }
-        else
-        {
-            xReturn = xQueueGenericSend( xQueue, pvItemToQueue, xTicksToWait, xCopyPosition );
-        }
-
-        return xReturn;
-    }
-/*-----------------------------------------------------------*/
-
-    UBaseType_t MPU_uxQueueMessagesWaiting( const QueueHandle_t pxQueue ) /* FREERTOS_SYSTEM_CALL */
-    {
-        UBaseType_t uxReturn;
-
-        if( portIS_PRIVILEGED() == pdFALSE )
-        {
-            portRAISE_PRIVILEGE();
-            portMEMORY_BARRIER();
-
-            uxReturn = uxQueueMessagesWaiting( pxQueue );
-            portMEMORY_BARRIER();
-
-            portRESET_PRIVILEGE();
-            portMEMORY_BARRIER();
-        }
-        else
-        {
-            uxReturn = uxQueueMessagesWaiting( pxQueue );
-        }
-
-        return uxReturn;
-    }
-/*-----------------------------------------------------------*/
-
-    UBaseType_t MPU_uxQueueSpacesAvailable( const QueueHandle_t xQueue ) /* FREERTOS_SYSTEM_CALL */
-    {
-        UBaseType_t uxReturn;
-
-        if( portIS_PRIVILEGED() == pdFALSE )
-        {
-            portRAISE_PRIVILEGE();
-            portMEMORY_BARRIER();
-
-            uxReturn = uxQueueSpacesAvailable( xQueue );
-            portMEMORY_BARRIER();
-
-            portRESET_PRIVILEGE();
-            portMEMORY_BARRIER();
-        }
-        else
-        {
-            uxReturn = uxQueueSpacesAvailable( xQueue );
-        }
-
-        return uxReturn;
-    }
-/*-----------------------------------------------------------*/
-
-    BaseType_t MPU_xQueueReceive( QueueHandle_t pxQueue,
-                                  void * const pvBuffer,
-                                  TickType_t xTicksToWait ) /* FREERTOS_SYSTEM_CALL */
-    {
-        BaseType_t xReturn;
-
-        if( portIS_PRIVILEGED() == pdFALSE )
-        {
-            portRAISE_PRIVILEGE();
-            portMEMORY_BARRIER();
-
-            xReturn = xQueueReceive( pxQueue, pvBuffer, xTicksToWait );
-            portMEMORY_BARRIER();
-
-            portRESET_PRIVILEGE();
-            portMEMORY_BARRIER();
-        }
-        else
-        {
-            xReturn = xQueueReceive( pxQueue, pvBuffer, xTicksToWait );
-        }
-
-        return xReturn;
-    }
-/*-----------------------------------------------------------*/
-
-    BaseType_t MPU_xQueuePeek( QueueHandle_t xQueue,
-                               void * const pvBuffer,
-                               TickType_t xTicksToWait ) /* FREERTOS_SYSTEM_CALL */
-    {
-        BaseType_t xReturn;
-
-        if( portIS_PRIVILEGED() == pdFALSE )
-        {
-            portRAISE_PRIVILEGE();
-            portMEMORY_BARRIER();
-
-            xReturn = xQueuePeek( xQueue, pvBuffer, xTicksToWait );
-            portMEMORY_BARRIER();
-
-            portRESET_PRIVILEGE();
-            portMEMORY_BARRIER();
-        }
-        else
-        {
-            xReturn = xQueuePeek( xQueue, pvBuffer, xTicksToWait );
-        }
-
-        return xReturn;
-    }
-/*-----------------------------------------------------------*/
-
-    BaseType_t MPU_xQueueSemaphoreTake( QueueHandle_t xQueue,
-                                        TickType_t xTicksToWait ) /* FREERTOS_SYSTEM_CALL */
-    {
-        BaseType_t xReturn;
-
-        if( portIS_PRIVILEGED() == pdFALSE )
-        {
-            portRAISE_PRIVILEGE();
-            portMEMORY_BARRIER();
-
-            xReturn = xQueueSemaphoreTake( xQueue, xTicksToWait );
-            portMEMORY_BARRIER();
-
-            portRESET_PRIVILEGE();
-            portMEMORY_BARRIER();
-        }
-        else
-        {
-            xReturn = xQueueSemaphoreTake( xQueue, xTicksToWait );
-        }
-
-        return xReturn;
-    }
-/*-----------------------------------------------------------*/
-
-    #if ( ( configUSE_MUTEXES == 1 ) && ( INCLUDE_xSemaphoreGetMutexHolder == 1 ) )
-        TaskHandle_t MPU_xQueueGetMutexHolder( QueueHandle_t xSemaphore ) /* FREERTOS_SYSTEM_CALL */
-        {
-            void * xReturn;
-
-            if( portIS_PRIVILEGED() == pdFALSE )
-            {
-                portRAISE_PRIVILEGE();
-                portMEMORY_BARRIER();
-
-                xReturn = xQueueGetMutexHolder( xSemaphore );
-                portMEMORY_BARRIER();
-
-                portRESET_PRIVILEGE();
-                portMEMORY_BARRIER();
-            }
-            else
-            {
-                xReturn = xQueueGetMutexHolder( xSemaphore );
-            }
-
-            return xReturn;
-        }
-    #endif /* if ( ( configUSE_MUTEXES == 1 ) && ( INCLUDE_xSemaphoreGetMutexHolder == 1 ) ) */
-/*-----------------------------------------------------------*/
-
-    #if ( ( configUSE_MUTEXES == 1 ) && ( configSUPPORT_DYNAMIC_ALLOCATION == 1 ) )
-        QueueHandle_t MPU_xQueueCreateMutex( const uint8_t ucQueueType ) /* FREERTOS_SYSTEM_CALL */
-        {
-            QueueHandle_t xReturn;
-
-            if( portIS_PRIVILEGED() == pdFALSE )
-            {
-                portRAISE_PRIVILEGE();
-                portMEMORY_BARRIER();
-
-                xReturn = xQueueCreateMutex( ucQueueType );
-                portMEMORY_BARRIER();
-
-                portRESET_PRIVILEGE();
-                portMEMORY_BARRIER();
-            }
-            else
-            {
-                xReturn = xQueueCreateMutex( ucQueueType );
-            }
-
-            return xReturn;
-        }
-    #endif /* if ( ( configUSE_MUTEXES == 1 ) && ( configSUPPORT_DYNAMIC_ALLOCATION == 1 ) ) */
-/*-----------------------------------------------------------*/
-
-    #if ( ( configUSE_MUTEXES == 1 ) && ( configSUPPORT_STATIC_ALLOCATION == 1 ) )
-        QueueHandle_t MPU_xQueueCreateMutexStatic( const uint8_t ucQueueType,
-                                                   StaticQueue_t * pxStaticQueue ) /* FREERTOS_SYSTEM_CALL */
-        {
-            QueueHandle_t xReturn;
-
-            if( portIS_PRIVILEGED() == pdFALSE )
-            {
-                portRAISE_PRIVILEGE();
-                portMEMORY_BARRIER();
-
-                xReturn = xQueueCreateMutexStatic( ucQueueType, pxStaticQueue );
-                portMEMORY_BARRIER();
-
-                portRESET_PRIVILEGE();
-                portMEMORY_BARRIER();
-            }
-            else
-            {
-                xReturn = xQueueCreateMutexStatic( ucQueueType, pxStaticQueue );
-            }
-
-            return xReturn;
-        }
-    #endif /* if ( ( configUSE_MUTEXES == 1 ) && ( configSUPPORT_STATIC_ALLOCATION == 1 ) ) */
-/*-----------------------------------------------------------*/
-
-    #if ( ( configUSE_COUNTING_SEMAPHORES == 1 ) && ( configSUPPORT_DYNAMIC_ALLOCATION == 1 ) )
-        QueueHandle_t MPU_xQueueCreateCountingSemaphore( UBaseType_t uxCountValue,
-                                                         UBaseType_t uxInitialCount ) /* FREERTOS_SYSTEM_CALL */
-        {
-            QueueHandle_t xReturn;
-
-            if( portIS_PRIVILEGED() == pdFALSE )
-            {
-                portRAISE_PRIVILEGE();
-                portMEMORY_BARRIER();
-
-                xReturn = xQueueCreateCountingSemaphore( uxCountValue, uxInitialCount );
-                portMEMORY_BARRIER();
-
-                portRESET_PRIVILEGE();
-                portMEMORY_BARRIER();
-            }
-            else
-            {
-                xReturn = xQueueCreateCountingSemaphore( uxCountValue, uxInitialCount );
-            }
-
-            return xReturn;
-        }
-    #endif /* if ( ( configUSE_COUNTING_SEMAPHORES == 1 ) && ( configSUPPORT_DYNAMIC_ALLOCATION == 1 ) ) */
-/*-----------------------------------------------------------*/
-
-    #if ( ( configUSE_COUNTING_SEMAPHORES == 1 ) && ( configSUPPORT_STATIC_ALLOCATION == 1 ) )
-
-        QueueHandle_t MPU_xQueueCreateCountingSemaphoreStatic( const UBaseType_t uxMaxCount,
-                                                               const UBaseType_t uxInitialCount,
-                                                               StaticQueue_t * pxStaticQueue ) /* FREERTOS_SYSTEM_CALL */
-        {
-            QueueHandle_t xReturn;
-
-            if( portIS_PRIVILEGED() == pdFALSE )
-            {
-                portRAISE_PRIVILEGE();
-                portMEMORY_BARRIER();
-
-                xReturn = xQueueCreateCountingSemaphoreStatic( uxMaxCount, uxInitialCount, pxStaticQueue );
-                portMEMORY_BARRIER();
-
-                portRESET_PRIVILEGE();
-                portMEMORY_BARRIER();
-            }
-            else
-            {
-                xReturn = xQueueCreateCountingSemaphoreStatic( uxMaxCount, uxInitialCount, pxStaticQueue );
-            }
-
-            return xReturn;
-        }
-    #endif /* if ( ( configUSE_COUNTING_SEMAPHORES == 1 ) && ( configSUPPORT_STATIC_ALLOCATION == 1 ) ) */
-/*-----------------------------------------------------------*/
-
-    #if ( configUSE_RECURSIVE_MUTEXES == 1 )
-        BaseType_t MPU_xQueueTakeMutexRecursive( QueueHandle_t xMutex,
-                                                 TickType_t xBlockTime ) /* FREERTOS_SYSTEM_CALL */
-        {
-            BaseType_t xReturn;
-
-            if( portIS_PRIVILEGED() == pdFALSE )
-            {
-                portRAISE_PRIVILEGE();
-                portMEMORY_BARRIER();
-
-                xReturn = xQueueTakeMutexRecursive( xMutex, xBlockTime );
-                portMEMORY_BARRIER();
-
-                portRESET_PRIVILEGE();
-                portMEMORY_BARRIER();
-            }
-            else
-            {
-                xReturn = xQueueTakeMutexRecursive( xMutex, xBlockTime );
-            }
-
-            return xReturn;
-        }
-    #endif /* if ( configUSE_RECURSIVE_MUTEXES == 1 ) */
-/*-----------------------------------------------------------*/
-
-    #if ( configUSE_RECURSIVE_MUTEXES == 1 )
-        BaseType_t MPU_xQueueGiveMutexRecursive( QueueHandle_t xMutex ) /* FREERTOS_SYSTEM_CALL */
-        {
-            BaseType_t xReturn;
-
-            if( portIS_PRIVILEGED() == pdFALSE )
-            {
-                portRAISE_PRIVILEGE();
-                portMEMORY_BARRIER();
-
-                xReturn = xQueueGiveMutexRecursive( xMutex );
-                portMEMORY_BARRIER();
-
-                portRESET_PRIVILEGE();
-                portMEMORY_BARRIER();
-            }
-            else
-            {
-                xReturn = xQueueGiveMutexRecursive( xMutex );
-            }
-
-            return xReturn;
-        }
-    #endif /* if ( configUSE_RECURSIVE_MUTEXES == 1 ) */
-/*-----------------------------------------------------------*/
-
-    #if ( ( configUSE_QUEUE_SETS == 1 ) && ( configSUPPORT_DYNAMIC_ALLOCATION == 1 ) )
-        QueueSetHandle_t MPU_xQueueCreateSet( UBaseType_t uxEventQueueLength ) /* FREERTOS_SYSTEM_CALL */
-        {
-            QueueSetHandle_t xReturn;
-
-            if( portIS_PRIVILEGED() == pdFALSE )
-            {
-                portRAISE_PRIVILEGE();
-                portMEMORY_BARRIER();
-
-                xReturn = xQueueCreateSet( uxEventQueueLength );
-                portMEMORY_BARRIER();
-
-                portRESET_PRIVILEGE();
-                portMEMORY_BARRIER();
-            }
-            else
-            {
-                xReturn = xQueueCreateSet( uxEventQueueLength );
-            }
-
-            return xReturn;
-        }
-    #endif /* if ( ( configUSE_QUEUE_SETS == 1 ) && ( configSUPPORT_DYNAMIC_ALLOCATION == 1 ) ) */
-/*-----------------------------------------------------------*/
-
-    #if ( configUSE_QUEUE_SETS == 1 )
-        QueueSetMemberHandle_t MPU_xQueueSelectFromSet( QueueSetHandle_t xQueueSet,
-                                                        TickType_t xBlockTimeTicks ) /* FREERTOS_SYSTEM_CALL */
-        {
-            QueueSetMemberHandle_t xReturn;
-
-            if( portIS_PRIVILEGED() == pdFALSE )
-            {
-                portRAISE_PRIVILEGE();
-                portMEMORY_BARRIER();
-
-                xReturn = xQueueSelectFromSet( xQueueSet, xBlockTimeTicks );
-                portMEMORY_BARRIER();
-
-                portRESET_PRIVILEGE();
-                portMEMORY_BARRIER();
-            }
-            else
-            {
-                xReturn = xQueueSelectFromSet( xQueueSet, xBlockTimeTicks );
-            }
-
-            return xReturn;
-        }
-    #endif /* if ( configUSE_QUEUE_SETS == 1 ) */
-/*-----------------------------------------------------------*/
-
-    #if ( configUSE_QUEUE_SETS == 1 )
-        BaseType_t MPU_xQueueAddToSet( QueueSetMemberHandle_t xQueueOrSemaphore,
-                                       QueueSetHandle_t xQueueSet ) /* FREERTOS_SYSTEM_CALL */
-        {
-            BaseType_t xReturn;
-
-            if( portIS_PRIVILEGED() == pdFALSE )
-            {
-                portRAISE_PRIVILEGE();
-                portMEMORY_BARRIER();
-
-                xReturn = xQueueAddToSet( xQueueOrSemaphore, xQueueSet );
-                portMEMORY_BARRIER();
-
-                portRESET_PRIVILEGE();
-                portMEMORY_BARRIER();
-            }
-            else
-            {
-                xReturn = xQueueAddToSet( xQueueOrSemaphore, xQueueSet );
-            }
-
-            return xReturn;
-        }
-    #endif /* if ( configUSE_QUEUE_SETS == 1 ) */
-/*-----------------------------------------------------------*/
-
-    #if ( configUSE_QUEUE_SETS == 1 )
-        BaseType_t MPU_xQueueRemoveFromSet( QueueSetMemberHandle_t xQueueOrSemaphore,
-                                            QueueSetHandle_t xQueueSet ) /* FREERTOS_SYSTEM_CALL */
-        {
-            BaseType_t xReturn;
-
-            if( portIS_PRIVILEGED() == pdFALSE )
-            {
-                portRAISE_PRIVILEGE();
-                portMEMORY_BARRIER();
-
-                xReturn = xQueueRemoveFromSet( xQueueOrSemaphore, xQueueSet );
-                portMEMORY_BARRIER();
-
-                portRESET_PRIVILEGE();
-                portMEMORY_BARRIER();
-            }
-            else
-            {
-                xReturn = xQueueRemoveFromSet( xQueueOrSemaphore, xQueueSet );
-            }
-
-            return xReturn;
-        }
-    #endif /* if ( configUSE_QUEUE_SETS == 1 ) */
-/*-----------------------------------------------------------*/
-
-    #if configQUEUE_REGISTRY_SIZE > 0
-        void MPU_vQueueAddToRegistry( QueueHandle_t xQueue,
-                                      const char * pcName ) /* FREERTOS_SYSTEM_CALL */
-        {
-            if( portIS_PRIVILEGED() == pdFALSE )
-            {
-                portRAISE_PRIVILEGE();
-                portMEMORY_BARRIER();
-
-                vQueueAddToRegistry( xQueue, pcName );
-                portMEMORY_BARRIER();
-
-                portRESET_PRIVILEGE();
-                portMEMORY_BARRIER();
-            }
-            else
-            {
-                vQueueAddToRegistry( xQueue, pcName );
-            }
-        }
-    #endif /* if configQUEUE_REGISTRY_SIZE > 0 */
-/*-----------------------------------------------------------*/
-
-    #if configQUEUE_REGISTRY_SIZE > 0
-        void MPU_vQueueUnregisterQueue( QueueHandle_t xQueue ) /* FREERTOS_SYSTEM_CALL */
-        {
-            if( portIS_PRIVILEGED() == pdFALSE )
-            {
-                portRAISE_PRIVILEGE();
-                portMEMORY_BARRIER();
-
-                vQueueUnregisterQueue( xQueue );
-                portMEMORY_BARRIER();
-
-                portRESET_PRIVILEGE();
-                portMEMORY_BARRIER();
-            }
-            else
-            {
-                vQueueUnregisterQueue( xQueue );
-            }
-        }
-    #endif /* if configQUEUE_REGISTRY_SIZE > 0 */
-/*-----------------------------------------------------------*/
-
-    #if configQUEUE_REGISTRY_SIZE > 0
-        const char * MPU_pcQueueGetName( QueueHandle_t xQueue ) /* FREERTOS_SYSTEM_CALL */
-        {
-            const char * pcReturn;
-
-            if( portIS_PRIVILEGED() == pdFALSE )
-            {
-                portRAISE_PRIVILEGE();
-                portMEMORY_BARRIER();
-
-                pcReturn = pcQueueGetName( xQueue );
-                portMEMORY_BARRIER();
-
-                portRESET_PRIVILEGE();
-                portMEMORY_BARRIER();
-            }
-            else
-            {
-                pcReturn = pcQueueGetName( xQueue );
-            }
-
-            return pcReturn;
-        }
-    #endif /* if configQUEUE_REGISTRY_SIZE > 0 */
-/*-----------------------------------------------------------*/
-
-    void MPU_vQueueDelete( QueueHandle_t xQueue ) /* FREERTOS_SYSTEM_CALL */
-    {
-        if( portIS_PRIVILEGED() == pdFALSE )
-        {
-            portRAISE_PRIVILEGE();
-            portMEMORY_BARRIER();
-
-            vQueueDelete( xQueue );
-            portMEMORY_BARRIER();
-
-            portRESET_PRIVILEGE();
-            portMEMORY_BARRIER();
-        }
-        else
-        {
-            vQueueDelete( xQueue );
-        }
-    }
-/*-----------------------------------------------------------*/
-
-    #if ( configUSE_TIMERS == 1 )
-        void * MPU_pvTimerGetTimerID( const TimerHandle_t xTimer ) /* FREERTOS_SYSTEM_CALL */
-        {
-            void * pvReturn;
-
-            if( portIS_PRIVILEGED() == pdFALSE )
-            {
-                portRAISE_PRIVILEGE();
-                portMEMORY_BARRIER();
-
-                pvReturn = pvTimerGetTimerID( xTimer );
-                portMEMORY_BARRIER();
-
-                portRESET_PRIVILEGE();
-                portMEMORY_BARRIER();
-            }
-            else
-            {
-                pvReturn = pvTimerGetTimerID( xTimer );
-            }
-
-            return pvReturn;
-        }
-    #endif /* if ( configUSE_TIMERS == 1 ) */
-/*-----------------------------------------------------------*/
-
-    #if ( configUSE_TIMERS == 1 )
-        void MPU_vTimerSetTimerID( TimerHandle_t xTimer,
-                                   void * pvNewID ) /* FREERTOS_SYSTEM_CALL */
-        {
-            if( portIS_PRIVILEGED() == pdFALSE )
-            {
-                portRAISE_PRIVILEGE();
-                portMEMORY_BARRIER();
-
-                vTimerSetTimerID( xTimer, pvNewID );
-                portMEMORY_BARRIER();
-
-                portRESET_PRIVILEGE();
-                portMEMORY_BARRIER();
-            }
-            else
-            {
-                vTimerSetTimerID( xTimer, pvNewID );
-            }
-        }
-    #endif /* if ( configUSE_TIMERS == 1 ) */
-/*-----------------------------------------------------------*/
-
-    #if ( configUSE_TIMERS == 1 )
-        BaseType_t MPU_xTimerIsTimerActive( TimerHandle_t xTimer ) /* FREERTOS_SYSTEM_CALL */
-        {
-            BaseType_t xReturn;
-
-            if( portIS_PRIVILEGED() == pdFALSE )
-            {
-                portRAISE_PRIVILEGE();
-                portMEMORY_BARRIER();
-
-                xReturn = xTimerIsTimerActive( xTimer );
-                portMEMORY_BARRIER();
-
-                portRESET_PRIVILEGE();
-                portMEMORY_BARRIER();
-            }
-            else
-            {
-                xReturn = xTimerIsTimerActive( xTimer );
-            }
-
-            return xReturn;
-        }
-    #endif /* if ( configUSE_TIMERS == 1 ) */
-/*-----------------------------------------------------------*/
-
-    #if ( configUSE_TIMERS == 1 )
-        TaskHandle_t MPU_xTimerGetTimerDaemonTaskHandle( void ) /* FREERTOS_SYSTEM_CALL */
-        {
-            TaskHandle_t xReturn;
-
-            if( portIS_PRIVILEGED() == pdFALSE )
-            {
-                portRAISE_PRIVILEGE();
-                portMEMORY_BARRIER();
-
-                xReturn = xTimerGetTimerDaemonTaskHandle();
-                portMEMORY_BARRIER();
-
-                portRESET_PRIVILEGE();
-                portMEMORY_BARRIER();
-            }
-            else
-            {
-                xReturn = xTimerGetTimerDaemonTaskHandle();
-            }
-
-            return xReturn;
-        }
-    #endif /* if ( configUSE_TIMERS == 1 ) */
-/*-----------------------------------------------------------*/
-
-    #if ( configUSE_TIMERS == 1 )
-        void MPU_vTimerSetReloadMode( TimerHandle_t xTimer,
-                                      const UBaseType_t uxAutoReload ) /* FREERTOS_SYSTEM_CALL */
-        {
-            if( portIS_PRIVILEGED() == pdFALSE )
-            {
-                portRAISE_PRIVILEGE();
-                portMEMORY_BARRIER();
-
-                vTimerSetReloadMode( xTimer, uxAutoReload );
-                portMEMORY_BARRIER();
-
-                portRESET_PRIVILEGE();
-                portMEMORY_BARRIER();
-            }
-            else
-            {
-                vTimerSetReloadMode( xTimer, uxAutoReload );
-            }
-        }
-    #endif /* if ( configUSE_TIMERS == 1 ) */
-/*-----------------------------------------------------------*/
-
-    #if ( configUSE_TIMERS == 1 )
-        UBaseType_t MPU_uxTimerGetReloadMode( TimerHandle_t xTimer )
-        {
-            UBaseType_t uxReturn;
-
-            if( portIS_PRIVILEGED() == pdFALSE )
-            {
-                portRAISE_PRIVILEGE();
-                portMEMORY_BARRIER();
-
-                uxReturn = uxTimerGetReloadMode( xTimer );
-                portMEMORY_BARRIER();
-
-                portRESET_PRIVILEGE();
-                portMEMORY_BARRIER();
-            }
-            else
-            {
-                uxReturn = uxTimerGetReloadMode( xTimer );
-            }
-
-            return uxReturn;
-        }
-    #endif /* if ( configUSE_TIMERS == 1 ) */
-/*-----------------------------------------------------------*/
-
-    #if ( configUSE_TIMERS == 1 )
-        const char * MPU_pcTimerGetName( TimerHandle_t xTimer ) /* FREERTOS_SYSTEM_CALL */
-        {
-            const char * pcReturn;
-
-            if( portIS_PRIVILEGED() == pdFALSE )
-            {
-                portRAISE_PRIVILEGE();
-                portMEMORY_BARRIER();
-
-                pcReturn = pcTimerGetName( xTimer );
-                portMEMORY_BARRIER();
-
-                portRESET_PRIVILEGE();
-                portMEMORY_BARRIER();
-            }
-            else
-            {
-                pcReturn = pcTimerGetName( xTimer );
-            }
-
-            return pcReturn;
-        }
-    #endif /* if ( configUSE_TIMERS == 1 ) */
-/*-----------------------------------------------------------*/
-
-    #if ( configUSE_TIMERS == 1 )
-        TickType_t MPU_xTimerGetPeriod( TimerHandle_t xTimer ) /* FREERTOS_SYSTEM_CALL */
-        {
-            TickType_t xReturn;
-
-            if( portIS_PRIVILEGED() == pdFALSE )
-            {
-                portRAISE_PRIVILEGE();
-                portMEMORY_BARRIER();
-
-                xReturn = xTimerGetPeriod( xTimer );
-                portMEMORY_BARRIER();
-
-                portRESET_PRIVILEGE();
-                portMEMORY_BARRIER();
-            }
-            else
-            {
-                xReturn = xTimerGetPeriod( xTimer );
-            }
-
-            return xReturn;
-        }
-    #endif /* if ( configUSE_TIMERS == 1 ) */
-/*-----------------------------------------------------------*/
-
-    #if ( configUSE_TIMERS == 1 )
-        TickType_t MPU_xTimerGetExpiryTime( TimerHandle_t xTimer ) /* FREERTOS_SYSTEM_CALL */
-        {
-            TickType_t xReturn;
-
-            if( portIS_PRIVILEGED() == pdFALSE )
-            {
-                portRAISE_PRIVILEGE();
-                portMEMORY_BARRIER();
-
-                xReturn = xTimerGetExpiryTime( xTimer );
-                portMEMORY_BARRIER();
-
-                portRESET_PRIVILEGE();
-                portMEMORY_BARRIER();
-            }
-            else
-            {
-                xReturn = xTimerGetExpiryTime( xTimer );
-            }
-
-            return xReturn;
-        }
-    #endif /* if ( configUSE_TIMERS == 1 ) */
-/*-----------------------------------------------------------*/
-
-    #if ( configUSE_TIMERS == 1 )
-        BaseType_t MPU_xTimerGenericCommand( TimerHandle_t xTimer,
-                                             const BaseType_t xCommandID,
-                                             const TickType_t xOptionalValue,
-                                             BaseType_t * const pxHigherPriorityTaskWoken,
-                                             const TickType_t xTicksToWait ) /* FREERTOS_SYSTEM_CALL */
-        {
-            BaseType_t xReturn;
-
-            if( portIS_PRIVILEGED() == pdFALSE )
-            {
-                portRAISE_PRIVILEGE();
-                portMEMORY_BARRIER();
-
-                xReturn = xTimerGenericCommand( xTimer, xCommandID, xOptionalValue, pxHigherPriorityTaskWoken, xTicksToWait );
-                portMEMORY_BARRIER();
-
-                portRESET_PRIVILEGE();
-                portMEMORY_BARRIER();
-            }
-            else
-            {
-                xReturn = xTimerGenericCommand( xTimer, xCommandID, xOptionalValue, pxHigherPriorityTaskWoken, xTicksToWait );
-            }
-
-            return xReturn;
-        }
-    #endif /* if ( configUSE_TIMERS == 1 ) */
-/*-----------------------------------------------------------*/
-
-    #if ( configSUPPORT_DYNAMIC_ALLOCATION == 1 )
-        EventGroupHandle_t MPU_xEventGroupCreate( void ) /* FREERTOS_SYSTEM_CALL */
-        {
-            EventGroupHandle_t xReturn;
-
-            if( portIS_PRIVILEGED() == pdFALSE )
-            {
-                portRAISE_PRIVILEGE();
-                portMEMORY_BARRIER();
-
-                xReturn = xEventGroupCreate();
-                portMEMORY_BARRIER();
-
-                portRESET_PRIVILEGE();
-                portMEMORY_BARRIER();
-            }
-            else
-            {
-                xReturn = xEventGroupCreate();
-            }
-
-            return xReturn;
-        }
-    #endif /* if ( configSUPPORT_DYNAMIC_ALLOCATION == 1 ) */
-/*-----------------------------------------------------------*/
-
-    #if ( configSUPPORT_STATIC_ALLOCATION == 1 )
-        EventGroupHandle_t MPU_xEventGroupCreateStatic( StaticEventGroup_t * pxEventGroupBuffer ) /* FREERTOS_SYSTEM_CALL */
-        {
-            EventGroupHandle_t xReturn;
-
-            if( portIS_PRIVILEGED() == pdFALSE )
-            {
-                portRAISE_PRIVILEGE();
-                portMEMORY_BARRIER();
-
-                xReturn = xEventGroupCreateStatic( pxEventGroupBuffer );
-                portMEMORY_BARRIER();
-
-                portRESET_PRIVILEGE();
-                portMEMORY_BARRIER();
-            }
-            else
-            {
-                xReturn = xEventGroupCreateStatic( pxEventGroupBuffer );
-            }
-
-            return xReturn;
-        }
-    #endif /* if ( configSUPPORT_STATIC_ALLOCATION == 1 ) */
-/*-----------------------------------------------------------*/
-
-    EventBits_t MPU_xEventGroupWaitBits( EventGroupHandle_t xEventGroup,
-                                         const EventBits_t uxBitsToWaitFor,
-                                         const BaseType_t xClearOnExit,
-                                         const BaseType_t xWaitForAllBits,
-                                         TickType_t xTicksToWait ) /* FREERTOS_SYSTEM_CALL */
-    {
-        EventBits_t xReturn;
-
-        if( portIS_PRIVILEGED() == pdFALSE )
-        {
-            portRAISE_PRIVILEGE();
-            portMEMORY_BARRIER();
-
-            xReturn = xEventGroupWaitBits( xEventGroup, uxBitsToWaitFor, xClearOnExit, xWaitForAllBits, xTicksToWait );
-            portMEMORY_BARRIER();
-
-            portRESET_PRIVILEGE();
-            portMEMORY_BARRIER();
-        }
-        else
-        {
-            xReturn = xEventGroupWaitBits( xEventGroup, uxBitsToWaitFor, xClearOnExit, xWaitForAllBits, xTicksToWait );
-        }
-
-        return xReturn;
-    }
-/*-----------------------------------------------------------*/
-
-    EventBits_t MPU_xEventGroupClearBits( EventGroupHandle_t xEventGroup,
-                                          const EventBits_t uxBitsToClear ) /* FREERTOS_SYSTEM_CALL */
-    {
-        EventBits_t xReturn;
-
-        if( portIS_PRIVILEGED() == pdFALSE )
-        {
-            portRAISE_PRIVILEGE();
-            portMEMORY_BARRIER();
-
-            xReturn = xEventGroupClearBits( xEventGroup, uxBitsToClear );
-            portMEMORY_BARRIER();
-
-            portRESET_PRIVILEGE();
-            portMEMORY_BARRIER();
-        }
-        else
-        {
-            xReturn = xEventGroupClearBits( xEventGroup, uxBitsToClear );
-        }
-
-        return xReturn;
-    }
-/*-----------------------------------------------------------*/
-
-    EventBits_t MPU_xEventGroupSetBits( EventGroupHandle_t xEventGroup,
-                                        const EventBits_t uxBitsToSet ) /* FREERTOS_SYSTEM_CALL */
-    {
-        EventBits_t xReturn;
-
-        if( portIS_PRIVILEGED() == pdFALSE )
-        {
-            portRAISE_PRIVILEGE();
-            portMEMORY_BARRIER();
-
-            xReturn = xEventGroupSetBits( xEventGroup, uxBitsToSet );
-            portMEMORY_BARRIER();
-
-            portRESET_PRIVILEGE();
-            portMEMORY_BARRIER();
-        }
-        else
-        {
-            xReturn = xEventGroupSetBits( xEventGroup, uxBitsToSet );
-        }
-
-        return xReturn;
-    }
-/*-----------------------------------------------------------*/
-
-    EventBits_t MPU_xEventGroupSync( EventGroupHandle_t xEventGroup,
-                                     const EventBits_t uxBitsToSet,
-                                     const EventBits_t uxBitsToWaitFor,
-                                     TickType_t xTicksToWait ) /* FREERTOS_SYSTEM_CALL */
-    {
-        EventBits_t xReturn;
-
-        if( portIS_PRIVILEGED() == pdFALSE )
-        {
-            portRAISE_PRIVILEGE();
-            portMEMORY_BARRIER();
-
-            xReturn = xEventGroupSync( xEventGroup, uxBitsToSet, uxBitsToWaitFor, xTicksToWait );
-            portMEMORY_BARRIER();
-
-            portRESET_PRIVILEGE();
-            portMEMORY_BARRIER();
-        }
-        else
-        {
-            xReturn = xEventGroupSync( xEventGroup, uxBitsToSet, uxBitsToWaitFor, xTicksToWait );
-        }
-
-        return xReturn;
-    }
-/*-----------------------------------------------------------*/
-
-    void MPU_vEventGroupDelete( EventGroupHandle_t xEventGroup ) /* FREERTOS_SYSTEM_CALL */
-    {
-        if( portIS_PRIVILEGED() == pdFALSE )
-        {
-            portRAISE_PRIVILEGE();
-            portMEMORY_BARRIER();
-
-            vEventGroupDelete( xEventGroup );
-            portMEMORY_BARRIER();
-
-            portRESET_PRIVILEGE();
-            portMEMORY_BARRIER();
-        }
-        else
-        {
-            vEventGroupDelete( xEventGroup );
-        }
-    }
-/*-----------------------------------------------------------*/
-
-    size_t MPU_xStreamBufferSend( StreamBufferHandle_t xStreamBuffer,
-                                  const void * pvTxData,
-                                  size_t xDataLengthBytes,
-                                  TickType_t xTicksToWait ) /* FREERTOS_SYSTEM_CALL */
-    {
-        size_t xReturn;
-
-        if( portIS_PRIVILEGED() == pdFALSE )
-        {
-            portRAISE_PRIVILEGE();
-            portMEMORY_BARRIER();
-
-            xReturn = xStreamBufferSend( xStreamBuffer, pvTxData, xDataLengthBytes, xTicksToWait );
-            portMEMORY_BARRIER();
-
-            portRESET_PRIVILEGE();
-            portMEMORY_BARRIER();
-        }
-        else
-        {
-            xReturn = xStreamBufferSend( xStreamBuffer, pvTxData, xDataLengthBytes, xTicksToWait );
-        }
-
-        return xReturn;
-    }
-/*-----------------------------------------------------------*/
-
-    size_t MPU_xStreamBufferNextMessageLengthBytes( StreamBufferHandle_t xStreamBuffer ) /* FREERTOS_SYSTEM_CALL */
-    {
-        size_t xReturn;
-
-        if( portIS_PRIVILEGED() == pdFALSE )
-        {
-            portRAISE_PRIVILEGE();
-            portMEMORY_BARRIER();
-
-            xReturn = xStreamBufferNextMessageLengthBytes( xStreamBuffer );
-            portMEMORY_BARRIER();
-
-            portRESET_PRIVILEGE();
-            portMEMORY_BARRIER();
-        }
-        else
-        {
-            xReturn = xStreamBufferNextMessageLengthBytes( xStreamBuffer );
-        }
-
-        return xReturn;
-    }
-/*-----------------------------------------------------------*/
-
-    size_t MPU_xStreamBufferReceive( StreamBufferHandle_t xStreamBuffer,
-                                     void * pvRxData,
-                                     size_t xBufferLengthBytes,
-                                     TickType_t xTicksToWait ) /* FREERTOS_SYSTEM_CALL */
-    {
-        size_t xReturn;
-
-        if( portIS_PRIVILEGED() == pdFALSE )
-        {
-            portRAISE_PRIVILEGE();
-            portMEMORY_BARRIER();
-
-            xReturn = xStreamBufferReceive( xStreamBuffer, pvRxData, xBufferLengthBytes, xTicksToWait );
-            portMEMORY_BARRIER();
-
-            portRESET_PRIVILEGE();
-            portMEMORY_BARRIER();
-        }
-        else
-        {
-            xReturn = xStreamBufferReceive( xStreamBuffer, pvRxData, xBufferLengthBytes, xTicksToWait );
-        }
-
-        return xReturn;
-    }
-/*-----------------------------------------------------------*/
-
-    void MPU_vStreamBufferDelete( StreamBufferHandle_t xStreamBuffer ) /* FREERTOS_SYSTEM_CALL */
-    {
-        if( portIS_PRIVILEGED() == pdFALSE )
-        {
-            portRAISE_PRIVILEGE();
-            portMEMORY_BARRIER();
-
-            vStreamBufferDelete( xStreamBuffer );
-            portMEMORY_BARRIER();
-
-            portRESET_PRIVILEGE();
-            portMEMORY_BARRIER();
-        }
-        else
-        {
-            vStreamBufferDelete( xStreamBuffer );
-        }
-    }
-/*-----------------------------------------------------------*/
-
-    BaseType_t MPU_xStreamBufferIsFull( StreamBufferHandle_t xStreamBuffer ) /* FREERTOS_SYSTEM_CALL */
-    {
-        BaseType_t xReturn;
-
-        if( portIS_PRIVILEGED() == pdFALSE )
-        {
-            portRAISE_PRIVILEGE();
-            portMEMORY_BARRIER();
-
-            xReturn = xStreamBufferIsFull( xStreamBuffer );
-            portMEMORY_BARRIER();
-
-            portRESET_PRIVILEGE();
-            portMEMORY_BARRIER();
-        }
-        else
-        {
-            xReturn = xStreamBufferIsFull( xStreamBuffer );
-        }
-
-        return xReturn;
-    }
-/*-----------------------------------------------------------*/
-
-    BaseType_t MPU_xStreamBufferIsEmpty( StreamBufferHandle_t xStreamBuffer ) /* FREERTOS_SYSTEM_CALL */
-    {
-        BaseType_t xReturn;
-
-        if( portIS_PRIVILEGED() == pdFALSE )
-        {
-            portRAISE_PRIVILEGE();
-            portMEMORY_BARRIER();
-
-            xReturn = xStreamBufferIsEmpty( xStreamBuffer );
-            portMEMORY_BARRIER();
-
-            portRESET_PRIVILEGE();
-            portMEMORY_BARRIER();
-        }
-        else
-        {
-            xReturn = xStreamBufferIsEmpty( xStreamBuffer );
-        }
-
-        return xReturn;
-    }
-/*-----------------------------------------------------------*/
-
-    BaseType_t MPU_xStreamBufferReset( StreamBufferHandle_t xStreamBuffer ) /* FREERTOS_SYSTEM_CALL */
-    {
-        BaseType_t xReturn;
-
-        if( portIS_PRIVILEGED() == pdFALSE )
-        {
-            portRAISE_PRIVILEGE();
-            portMEMORY_BARRIER();
-
-            xReturn = xStreamBufferReset( xStreamBuffer );
-            portMEMORY_BARRIER();
-
-            portRESET_PRIVILEGE();
-            portMEMORY_BARRIER();
-        }
-        else
-        {
-            xReturn = xStreamBufferReset( xStreamBuffer );
-        }
-
-        return xReturn;
-    }
-/*-----------------------------------------------------------*/
-
-    size_t MPU_xStreamBufferSpacesAvailable( StreamBufferHandle_t xStreamBuffer ) /* FREERTOS_SYSTEM_CALL */
-    {
-        size_t xReturn;
-
-        if( portIS_PRIVILEGED() == pdFALSE )
-        {
-            portRAISE_PRIVILEGE();
-            portMEMORY_BARRIER();
-            xReturn = xStreamBufferSpacesAvailable( xStreamBuffer );
-            portMEMORY_BARRIER();
-
-            portRESET_PRIVILEGE();
-            portMEMORY_BARRIER();
-        }
-        else
-        {
-            xReturn = xStreamBufferSpacesAvailable( xStreamBuffer );
-        }
-
-        return xReturn;
-    }
-/*-----------------------------------------------------------*/
-
-    size_t MPU_xStreamBufferBytesAvailable( StreamBufferHandle_t xStreamBuffer ) /* FREERTOS_SYSTEM_CALL */
-    {
-        size_t xReturn;
-
-        if( portIS_PRIVILEGED() == pdFALSE )
-        {
-            portRAISE_PRIVILEGE();
-            portMEMORY_BARRIER();
-
-            xReturn = xStreamBufferBytesAvailable( xStreamBuffer );
-            portMEMORY_BARRIER();
-
-            portRESET_PRIVILEGE();
-            portMEMORY_BARRIER();
-        }
-        else
-        {
-            xReturn = xStreamBufferBytesAvailable( xStreamBuffer );
-        }
-
-        return xReturn;
-    }
-/*-----------------------------------------------------------*/
-
-    BaseType_t MPU_xStreamBufferSetTriggerLevel( StreamBufferHandle_t xStreamBuffer,
-                                                 size_t xTriggerLevel ) /* FREERTOS_SYSTEM_CALL */
-    {
-        BaseType_t xReturn;
-
-        if( portIS_PRIVILEGED() == pdFALSE )
-        {
-            portRAISE_PRIVILEGE();
-            portMEMORY_BARRIER();
-
-            xReturn = xStreamBufferSetTriggerLevel( xStreamBuffer, xTriggerLevel );
-            portMEMORY_BARRIER();
-
-            portRESET_PRIVILEGE();
-            portMEMORY_BARRIER();
-        }
-        else
-        {
-            xReturn = xStreamBufferSetTriggerLevel( xStreamBuffer, xTriggerLevel );
-        }
-
-        return xReturn;
-    }
-/*-----------------------------------------------------------*/
-
-    #if ( configSUPPORT_DYNAMIC_ALLOCATION == 1 )
-        StreamBufferHandle_t MPU_xStreamBufferGenericCreate( size_t xBufferSizeBytes,
-                                                             size_t xTriggerLevelBytes,
-                                                             BaseType_t xIsMessageBuffer,
-                                                             StreamBufferCallbackFunction_t pxSendCompletedCallback,
-                                                             StreamBufferCallbackFunction_t pxReceiveCompletedCallback ) /* FREERTOS_SYSTEM_CALL */
-        {
-            StreamBufferHandle_t xReturn;
-
-            /**
-             * Streambuffer application level callback functionality is disabled for MPU
-             * enabled ports.
-             */
-            configASSERT( ( pxSendCompletedCallback == NULL ) &&
-                          ( pxReceiveCompletedCallback == NULL ) );
-
-            if( ( pxSendCompletedCallback == NULL ) &&
-                ( pxReceiveCompletedCallback == NULL ) )
-            {
-                if( portIS_PRIVILEGED() == pdFALSE )
-                {
-                    portRAISE_PRIVILEGE();
-                    portMEMORY_BARRIER();
-
-                    xReturn = xStreamBufferGenericCreate( xBufferSizeBytes,
-                                                          xTriggerLevelBytes,
-                                                          xIsMessageBuffer,
-                                                          NULL,
-                                                          NULL );
-                    portMEMORY_BARRIER();
-
-                    portRESET_PRIVILEGE();
-                    portMEMORY_BARRIER();
-                }
-                else
-                {
-                    xReturn = xStreamBufferGenericCreate( xBufferSizeBytes,
-                                                          xTriggerLevelBytes,
-                                                          xIsMessageBuffer,
-                                                          NULL,
-                                                          NULL );
-                }
-            }
-            else
-            {
-                traceSTREAM_BUFFER_CREATE_FAILED( xIsMessageBuffer );
-                xReturn = NULL;
-            }
-
-            return xReturn;
-        }
-    #endif /* configSUPPORT_DYNAMIC_ALLOCATION */
-/*-----------------------------------------------------------*/
-
-    #if ( configSUPPORT_STATIC_ALLOCATION == 1 )
-        StreamBufferHandle_t MPU_xStreamBufferGenericCreateStatic( size_t xBufferSizeBytes,
-                                                                   size_t xTriggerLevelBytes,
-                                                                   BaseType_t xIsMessageBuffer,
-                                                                   uint8_t * const pucStreamBufferStorageArea,
-                                                                   StaticStreamBuffer_t * const pxStaticStreamBuffer,
-                                                                   StreamBufferCallbackFunction_t pxSendCompletedCallback,
-                                                                   StreamBufferCallbackFunction_t pxReceiveCompletedCallback ) /* FREERTOS_SYSTEM_CALL */
-        {
-            StreamBufferHandle_t xReturn;
-
-            /**
-             * Streambuffer application level callback functionality is disabled for MPU
-             * enabled ports.
-             */
-            configASSERT( ( pxSendCompletedCallback == NULL ) &&
-                          ( pxReceiveCompletedCallback == NULL ) );
-
-            if( ( pxSendCompletedCallback == NULL ) &&
-                ( pxReceiveCompletedCallback == NULL ) )
-            {
-                if( portIS_PRIVILEGED() == pdFALSE )
-                {
-                    portRAISE_PRIVILEGE();
-                    portMEMORY_BARRIER();
-
-                    xReturn = xStreamBufferGenericCreateStatic( xBufferSizeBytes,
-                                                                xTriggerLevelBytes,
-                                                                xIsMessageBuffer,
-                                                                pucStreamBufferStorageArea,
-                                                                pxStaticStreamBuffer,
-                                                                NULL,
-                                                                NULL );
-                    portMEMORY_BARRIER();
-
-                    portRESET_PRIVILEGE();
-                    portMEMORY_BARRIER();
-                }
-                else
-                {
-                    xReturn = xStreamBufferGenericCreateStatic( xBufferSizeBytes,
-                                                                xTriggerLevelBytes,
-                                                                xIsMessageBuffer,
-                                                                pucStreamBufferStorageArea,
-                                                                pxStaticStreamBuffer,
-                                                                NULL,
-                                                                NULL );
-                }
-            }
-            else
-            {
-                traceSTREAM_BUFFER_CREATE_STATIC_FAILED( xReturn, xIsMessageBuffer );
-                xReturn = NULL;
-            }
-
-            return xReturn;
-        }
-    #endif /* configSUPPORT_STATIC_ALLOCATION */
-/*-----------------------------------------------------------*/
-
-
-/* Functions that the application writer wants to execute in privileged mode
- * can be defined in application_defined_privileged_functions.h.  The functions
- * must take the same format as those above whereby the privilege state on exit
- * equals the privilege state on entry.  For example:
- *
- * void MPU_FunctionName( [parameters ] ) FREERTOS_SYSTEM_CALL;
- * void MPU_FunctionName( [parameters ] )
- * {
- *      if( portIS_PRIVILEGED() == pdFALSE )
- *      {
- *          portRAISE_PRIVILEGE();
- *          portMEMORY_BARRIER();
- *
- *          FunctionName( [parameters ] );
- *          portMEMORY_BARRIER();
- *
- *          portRESET_PRIVILEGE();
- *          portMEMORY_BARRIER();
- *      }
- *      else
- *      {
- *          FunctionName( [parameters ] );
- *      }
- * }
- */
-
-    #if configINCLUDE_APPLICATION_DEFINED_PRIVILEGED_FUNCTIONS == 1
-        #include "application_defined_privileged_functions.h"
-    #endif
-/*-----------------------------------------------------------*/
-
-#endif /* portUSING_MPU_WRAPPERS == 1 */
-/*-----------------------------------------------------------*/
->>>>>>> 4f8d9915
+/*-----------------------------------------------------------*/