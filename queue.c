--- conflicted
+++ resolved
@@ -1,3085 +1,3075 @@
-/*
- * FreeRTOS Kernel <DEVELOPMENT BRANCH>
- * Copyright (C) 2021 Amazon.com, Inc. or its affiliates.  All Rights Reserved.
- *
- * SPDX-License-Identifier: MIT
- *
- * Permission is hereby granted, free of charge, to any person obtaining a copy of
- * this software and associated documentation files (the "Software"), to deal in
- * the Software without restriction, including without limitation the rights to
- * use, copy, modify, merge, publish, distribute, sublicense, and/or sell copies of
- * the Software, and to permit persons to whom the Software is furnished to do so,
- * subject to the following conditions:
- *
- * The above copyright notice and this permission notice shall be included in all
- * copies or substantial portions of the Software.
- *
- * THE SOFTWARE IS PROVIDED "AS IS", WITHOUT WARRANTY OF ANY KIND, EXPRESS OR
- * IMPLIED, INCLUDING BUT NOT LIMITED TO THE WARRANTIES OF MERCHANTABILITY, FITNESS
- * FOR A PARTICULAR PURPOSE AND NONINFRINGEMENT. IN NO EVENT SHALL THE AUTHORS OR
- * COPYRIGHT HOLDERS BE LIABLE FOR ANY CLAIM, DAMAGES OR OTHER LIABILITY, WHETHER
- * IN AN ACTION OF CONTRACT, TORT OR OTHERWISE, ARISING FROM, OUT OF OR IN
- * CONNECTION WITH THE SOFTWARE OR THE USE OR OTHER DEALINGS IN THE SOFTWARE.
- *
- * https://www.FreeRTOS.org
- * https://github.com/FreeRTOS
- *
- */
-
-#include <stdlib.h>
-#include <string.h>
-
-/* Defining MPU_WRAPPERS_INCLUDED_FROM_API_FILE prevents task.h from redefining
- * all the API functions to use the MPU wrappers.  That should only be done when
- * task.h is included from an application file. */
-#define MPU_WRAPPERS_INCLUDED_FROM_API_FILE
-
-#include "FreeRTOS.h"
-#include "task.h"
-#include "queue.h"
-
-#if ( configUSE_CO_ROUTINES == 1 )
-    #include "croutine.h"
-#endif
-
-/* Lint e9021, e961 and e750 are suppressed as a MISRA exception justified
- * because the MPU ports require MPU_WRAPPERS_INCLUDED_FROM_API_FILE to be defined
- * for the header files above, but not in this file, in order to generate the
- * correct privileged Vs unprivileged linkage and placement. */
-#undef MPU_WRAPPERS_INCLUDED_FROM_API_FILE /*lint !e961 !e750 !e9021. */
-
-
-/* Constants used with the cRxLock and cTxLock structure members. */
-#define queueUNLOCKED             ( ( int8_t ) -1 )
-#define queueLOCKED_UNMODIFIED    ( ( int8_t ) 0 )
-#define queueINT8_MAX             ( ( int8_t ) 127 )
-
-/* When the Queue_t structure is used to represent a base queue its pcHead and
- * pcTail members are used as pointers into the queue storage area.  When the
- * Queue_t structure is used to represent a mutex pcHead and pcTail pointers are
- * not necessary, and the pcHead pointer is set to NULL to indicate that the
- * structure instead holds a pointer to the mutex holder (if any).  Map alternative
- * names to the pcHead and structure member to ensure the readability of the code
- * is maintained.  The QueuePointers_t and SemaphoreData_t types are used to form
- * a union as their usage is mutually exclusive dependent on what the queue is
- * being used for. */
-#define uxQueueType               pcHead
-#define queueQUEUE_IS_MUTEX       NULL
-
-typedef struct QueuePointers
-{
-    int8_t * pcTail;     /*< Points to the byte at the end of the queue storage area.  Once more byte is allocated than necessary to store the queue items, this is used as a marker. */
-    int8_t * pcReadFrom; /*< Points to the last place that a queued item was read from when the structure is used as a queue. */
-} QueuePointers_t;
-
-typedef struct SemaphoreData
-{
-    TaskHandle_t xMutexHolder;        /*< The handle of the task that holds the mutex. */
-    UBaseType_t uxRecursiveCallCount; /*< Maintains a count of the number of times a recursive mutex has been recursively 'taken' when the structure is used as a mutex. */
-} SemaphoreData_t;
-
-/* Semaphores do not actually store or copy data, so have an item size of
- * zero. */
-#define queueSEMAPHORE_QUEUE_ITEM_LENGTH    ( ( UBaseType_t ) 0 )
-#define queueMUTEX_GIVE_BLOCK_TIME          ( ( TickType_t ) 0U )
-
-#if ( configUSE_PREEMPTION == 0 )
-
-/* If the cooperative scheduler is being used then a yield should not be
- * performed just because a higher priority task has been woken. */
-    #define queueYIELD_IF_USING_PREEMPTION()
-#else
-    #define queueYIELD_IF_USING_PREEMPTION()    portYIELD_WITHIN_API()
-#endif
-
-/*
- * Definition of the queue used by the scheduler.
- * Items are queued by copy, not reference.  See the following link for the
- * rationale: https://www.FreeRTOS.org/Embedded-RTOS-Queues.html
- */
-typedef struct QueueDefinition /* The old naming convention is used to prevent breaking kernel aware debuggers. */
-{
-    int8_t * pcHead;           /*< Points to the beginning of the queue storage area. */
-    int8_t * pcWriteTo;        /*< Points to the free next place in the storage area. */
-
-    union
-    {
-        QueuePointers_t xQueue;     /*< Data required exclusively when this structure is used as a queue. */
-        SemaphoreData_t xSemaphore; /*< Data required exclusively when this structure is used as a semaphore. */
-    } u;
-
-    List_t xTasksWaitingToSend;             /*< List of tasks that are blocked waiting to post onto this queue.  Stored in priority order. */
-    List_t xTasksWaitingToReceive;          /*< List of tasks that are blocked waiting to read from this queue.  Stored in priority order. */
-
-    volatile UBaseType_t uxMessagesWaiting; /*< The number of items currently in the queue. */
-    UBaseType_t uxLength;                   /*< The length of the queue defined as the number of items it will hold, not the number of bytes. */
-    UBaseType_t uxItemSize;                 /*< The size of each items that the queue will hold. */
-
-    volatile int8_t cRxLock;                /*< Stores the number of items received from the queue (removed from the queue) while the queue was locked.  Set to queueUNLOCKED when the queue is not locked. */
-    volatile int8_t cTxLock;                /*< Stores the number of items transmitted to the queue (added to the queue) while the queue was locked.  Set to queueUNLOCKED when the queue is not locked. */
-
-    #if ( ( configSUPPORT_STATIC_ALLOCATION == 1 ) && ( configSUPPORT_DYNAMIC_ALLOCATION == 1 ) )
-        uint8_t ucStaticallyAllocated; /*< Set to pdTRUE if the memory used by the queue was statically allocated to ensure no attempt is made to free the memory. */
-    #endif
-
-    #if ( configUSE_QUEUE_SETS == 1 )
-        struct QueueDefinition * pxQueueSetContainer;
-    #endif
-
-    #if ( configUSE_TRACE_FACILITY == 1 )
-        UBaseType_t uxQueueNumber;
-        uint8_t ucQueueType;
-    #endif
-} xQUEUE;
-
-/* The old xQUEUE name is maintained above then typedefed to the new Queue_t
- * name below to enable the use of older kernel aware debuggers. */
-typedef xQUEUE Queue_t;
-
-/*-----------------------------------------------------------*/
-
-/*
- * The queue registry is just a means for kernel aware debuggers to locate
- * queue structures.  It has no other purpose so is an optional component.
- */
-#if ( configQUEUE_REGISTRY_SIZE > 0 )
-
-/* The type stored within the queue registry array.  This allows a name
- * to be assigned to each queue making kernel aware debugging a little
- * more user friendly. */
-    typedef struct QUEUE_REGISTRY_ITEM
-    {
-        const char * pcQueueName; /*lint !e971 Unqualified char types are allowed for strings and single characters only. */
-        QueueHandle_t xHandle;
-    } xQueueRegistryItem;
-
-/* The old xQueueRegistryItem name is maintained above then typedefed to the
- * new xQueueRegistryItem name below to enable the use of older kernel aware
- * debuggers. */
-    typedef xQueueRegistryItem QueueRegistryItem_t;
-
-/* The queue registry is simply an array of QueueRegistryItem_t structures.
- * The pcQueueName member of a structure being NULL is indicative of the
- * array position being vacant. */
-    PRIVILEGED_DATA QueueRegistryItem_t xQueueRegistry[ configQUEUE_REGISTRY_SIZE ];
-
-#endif /* configQUEUE_REGISTRY_SIZE */
-
-/*
- * Unlocks a queue locked by a call to prvLockQueue.  Locking a queue does not
- * prevent an ISR from adding or removing items to the queue, but does prevent
- * an ISR from removing tasks from the queue event lists.  If an ISR finds a
- * queue is locked it will instead increment the appropriate queue lock count
- * to indicate that a task may require unblocking.  When the queue in unlocked
- * these lock counts are inspected, and the appropriate action taken.
- */
-static void prvUnlockQueue( Queue_t * const pxQueue ) PRIVILEGED_FUNCTION;
-
-/*
- * Uses a critical section to determine if there is any data in a queue.
- *
- * @return pdTRUE if the queue contains no items, otherwise pdFALSE.
- */
-static BaseType_t prvIsQueueEmpty( const Queue_t * pxQueue ) PRIVILEGED_FUNCTION;
-
-/*
- * Uses a critical section to determine if there is any space in a queue.
- *
- * @return pdTRUE if there is no space, otherwise pdFALSE;
- */
-static BaseType_t prvIsQueueFull( const Queue_t * pxQueue ) PRIVILEGED_FUNCTION;
-
-/*
- * Copies an item into the queue, either at the front of the queue or the
- * back of the queue.
- */
-static BaseType_t prvCopyDataToQueue( Queue_t * const pxQueue,
-                                      const void * pvItemToQueue,
-                                      const BaseType_t xPosition ) PRIVILEGED_FUNCTION;
-
-/*
- * Copies an item out of a queue.
- */
-static void prvCopyDataFromQueue( Queue_t * const pxQueue,
-                                  void * const pvBuffer ) PRIVILEGED_FUNCTION;
-
-#if ( configUSE_QUEUE_SETS == 1 )
-
-/*
- * Checks to see if a queue is a member of a queue set, and if so, notifies
- * the queue set that the queue contains data.
- */
-    static BaseType_t prvNotifyQueueSetContainer( const Queue_t * const pxQueue ) PRIVILEGED_FUNCTION;
-#endif
-
-/*
- * Called after a Queue_t structure has been allocated either statically or
- * dynamically to fill in the structure's members.
- */
-static void prvInitialiseNewQueue( const UBaseType_t uxQueueLength,
-                                   const UBaseType_t uxItemSize,
-                                   uint8_t * pucQueueStorage,
-                                   const uint8_t ucQueueType,
-                                   Queue_t * pxNewQueue ) PRIVILEGED_FUNCTION;
-
-/*
- * Mutexes are a special type of queue.  When a mutex is created, first the
- * queue is created, then prvInitialiseMutex() is called to configure the queue
- * as a mutex.
- */
-#if ( configUSE_MUTEXES == 1 )
-    static void prvInitialiseMutex( Queue_t * pxNewQueue ) PRIVILEGED_FUNCTION;
-#endif
-
-#if ( configUSE_MUTEXES == 1 )
-
-/*
- * If a task waiting for a mutex causes the mutex holder to inherit a
- * priority, but the waiting task times out, then the holder should
- * disinherit the priority - but only down to the highest priority of any
- * other tasks that are waiting for the same mutex.  This function returns
- * that priority.
- */
-    static UBaseType_t prvGetDisinheritPriorityAfterTimeout( const Queue_t * const pxQueue ) PRIVILEGED_FUNCTION;
-#endif
-/*-----------------------------------------------------------*/
-
-/*
- * Macro to mark a queue as locked.  Locking a queue prevents an ISR from
- * accessing the queue event lists.
- */
-#define prvLockQueue( pxQueue )                            \
-    taskENTER_CRITICAL();                                  \
-    {                                                      \
-        if( ( pxQueue )->cRxLock == queueUNLOCKED )        \
-        {                                                  \
-            ( pxQueue )->cRxLock = queueLOCKED_UNMODIFIED; \
-        }                                                  \
-        if( ( pxQueue )->cTxLock == queueUNLOCKED )        \
-        {                                                  \
-            ( pxQueue )->cTxLock = queueLOCKED_UNMODIFIED; \
-        }                                                  \
-    }                                                      \
-    taskEXIT_CRITICAL()
-/*-----------------------------------------------------------*/
-
-BaseType_t xQueueGenericReset( QueueHandle_t xQueue,
-                               BaseType_t xNewQueue )
-{
-    BaseType_t xReturn = pdPASS;
-    Queue_t * const pxQueue = xQueue;
-
-    configASSERT( pxQueue );
-
-    if( ( pxQueue != NULL ) &&
-        ( pxQueue->uxLength >= 1U ) &&
-        /* Check for multiplication overflow. */
-        ( ( SIZE_MAX / pxQueue->uxLength ) >= pxQueue->uxItemSize ) )
-    {
-        taskENTER_CRITICAL();
-        {
-            pxQueue->u.xQueue.pcTail = pxQueue->pcHead + ( pxQueue->uxLength * pxQueue->uxItemSize ); /*lint !e9016 Pointer arithmetic allowed on char types, especially when it assists conveying intent. */
-            pxQueue->uxMessagesWaiting = ( UBaseType_t ) 0U;
-            pxQueue->pcWriteTo = pxQueue->pcHead;
-            pxQueue->u.xQueue.pcReadFrom = pxQueue->pcHead + ( ( pxQueue->uxLength - 1U ) * pxQueue->uxItemSize ); /*lint !e9016 Pointer arithmetic allowed on char types, especially when it assists conveying intent. */
-            pxQueue->cRxLock = queueUNLOCKED;
-            pxQueue->cTxLock = queueUNLOCKED;
-
-            if( xNewQueue == pdFALSE )
-            {
-                /* If there are tasks blocked waiting to read from the queue, then
-                 * the tasks will remain blocked as after this function exits the queue
-                 * will still be empty.  If there are tasks blocked waiting to write to
-                 * the queue, then one should be unblocked as after this function exits
-                 * it will be possible to write to it. */
-                if( listLIST_IS_EMPTY( &( pxQueue->xTasksWaitingToSend ) ) == pdFALSE )
-                {
-                    if( xTaskRemoveFromEventList( &( pxQueue->xTasksWaitingToSend ) ) != pdFALSE )
-                    {
-                        queueYIELD_IF_USING_PREEMPTION();
-                    }
-                    else
-                    {
-                        mtCOVERAGE_TEST_MARKER();
-                    }
-                }
-                else
-                {
-                    mtCOVERAGE_TEST_MARKER();
-                }
-            }
-            else
-            {
-                /* Ensure the event queues start in the correct state. */
-                vListInitialise( &( pxQueue->xTasksWaitingToSend ) );
-                vListInitialise( &( pxQueue->xTasksWaitingToReceive ) );
-            }
-        }
-<<<<<<< HEAD
-=======
-        else
-        {
-            /* Ensure the event queues start in the correct state. */
-            vListInitialise( &( pxQueue->xTasksWaitingToSend ) );
-            vListInitialise( &( pxQueue->xTasksWaitingToReceive ) );
-        }
-
->>>>>>> ce81bcb3
-        taskEXIT_CRITICAL();
-    }
-    else
-    {
-        xReturn = pdFAIL;
-    }
-
-    configASSERT( xReturn != pdFAIL );
-
-    /* A value is returned for calling semantic consistency with previous
-     * versions. */
-    return xReturn;
-}
-/*-----------------------------------------------------------*/
-
-#if ( configSUPPORT_STATIC_ALLOCATION == 1 )
-
-    QueueHandle_t xQueueGenericCreateStatic( const UBaseType_t uxQueueLength,
-                                             const UBaseType_t uxItemSize,
-                                             uint8_t * pucQueueStorage,
-                                             StaticQueue_t * pxStaticQueue,
-                                             const uint8_t ucQueueType )
-    {
-        Queue_t * pxNewQueue = NULL;
-
-        /* The StaticQueue_t structure and the queue storage area must be
-         * supplied. */
-        configASSERT( pxStaticQueue );
-
-        if( ( uxQueueLength > ( UBaseType_t ) 0 ) &&
-            ( pxStaticQueue != NULL ) &&
-
-            /* A queue storage area should be provided if the item size is not 0, and
-             * should not be provided if the item size is 0. */
-            ( !( ( pucQueueStorage != NULL ) && ( uxItemSize == 0 ) ) ) &&
-            ( !( ( pucQueueStorage == NULL ) && ( uxItemSize != 0 ) ) ) )
-        {
-            #if ( configASSERT_DEFINED == 1 )
-                {
-                    /* Sanity check that the size of the structure used to declare a
-                     * variable of type StaticQueue_t or StaticSemaphore_t equals the size of
-                     * the real queue and semaphore structures. */
-                    volatile size_t xSize = sizeof( StaticQueue_t );
-
-                    /* This assertion cannot be branch covered in unit tests */
-                    configASSERT( xSize == sizeof( Queue_t ) ); /* LCOV_EXCL_BR_LINE */
-                    ( void ) xSize;                             /* Keeps lint quiet when configASSERT() is not defined. */
-                }
-            #endif /* configASSERT_DEFINED */
-
-            /* The address of a statically allocated queue was passed in, use it.
-             * The address of a statically allocated storage area was also passed in
-             * but is already set. */
-            pxNewQueue = ( Queue_t * ) pxStaticQueue; /*lint !e740 !e9087 Unusual cast is ok as the structures are designed to have the same alignment, and the size is checked by an assert. */
-
-            #if ( configSUPPORT_DYNAMIC_ALLOCATION == 1 )
-                {
-                    /* Queues can be allocated wither statically or dynamically, so
-                     * note this queue was allocated statically in case the queue is
-                     * later deleted. */
-                    pxNewQueue->ucStaticallyAllocated = pdTRUE;
-                }
-            #endif /* configSUPPORT_DYNAMIC_ALLOCATION */
-
-            prvInitialiseNewQueue( uxQueueLength, uxItemSize, pucQueueStorage, ucQueueType, pxNewQueue );
-        }
-        else
-        {
-            configASSERT( pxNewQueue );
-            mtCOVERAGE_TEST_MARKER();
-        }
-
-        return pxNewQueue;
-    }
-
-#endif /* configSUPPORT_STATIC_ALLOCATION */
-/*-----------------------------------------------------------*/
-
-#if ( configSUPPORT_DYNAMIC_ALLOCATION == 1 )
-
-    QueueHandle_t xQueueGenericCreate( const UBaseType_t uxQueueLength,
-                                       const UBaseType_t uxItemSize,
-                                       const uint8_t ucQueueType )
-    {
-        Queue_t * pxNewQueue = NULL;
-        size_t xQueueSizeInBytes;
-        uint8_t * pucQueueStorage;
-
-        if( ( uxQueueLength > ( UBaseType_t ) 0 ) &&
-            /* Check for multiplication overflow. */
-            ( ( SIZE_MAX / uxQueueLength ) >= uxItemSize ) &&
-            /* Check for addition overflow. */
-            ( ( SIZE_MAX - sizeof( Queue_t ) ) >= ( uxQueueLength * uxItemSize ) ) )
-        {
-            /* Allocate enough space to hold the maximum number of items that
-             * can be in the queue at any time.  It is valid for uxItemSize to be
-             * zero in the case the queue is used as a semaphore. */
-            xQueueSizeInBytes = ( size_t ) ( uxQueueLength * uxItemSize ); /*lint !e961 MISRA exception as the casts are only redundant for some ports. */
-
-            /* Allocate the queue and storage area.  Justification for MISRA
-             * deviation as follows:  pvPortMalloc() always ensures returned memory
-             * blocks are aligned per the requirements of the MCU stack.  In this case
-             * pvPortMalloc() must return a pointer that is guaranteed to meet the
-             * alignment requirements of the Queue_t structure - which in this case
-             * is an int8_t *.  Therefore, whenever the stack alignment requirements
-             * are greater than or equal to the pointer to char requirements the cast
-             * is safe.  In other cases alignment requirements are not strict (one or
-             * two bytes). */
-            pxNewQueue = ( Queue_t * ) pvPortMalloc( sizeof( Queue_t ) + xQueueSizeInBytes ); /*lint !e9087 !e9079 see comment above. */
-
-            if( pxNewQueue != NULL )
-            {
-                /* Jump past the queue structure to find the location of the queue
-                 * storage area. */
-                pucQueueStorage = ( uint8_t * ) pxNewQueue;
-                pucQueueStorage += sizeof( Queue_t ); /*lint !e9016 Pointer arithmetic allowed on char types, especially when it assists conveying intent. */
-
-                #if ( configSUPPORT_STATIC_ALLOCATION == 1 )
-                    {
-                        /* Queues can be created either statically or dynamically, so
-                         * note this task was created dynamically in case it is later
-                         * deleted. */
-                        pxNewQueue->ucStaticallyAllocated = pdFALSE;
-                    }
-                #endif /* configSUPPORT_STATIC_ALLOCATION */
-
-                prvInitialiseNewQueue( uxQueueLength, uxItemSize, pucQueueStorage, ucQueueType, pxNewQueue );
-            }
-            else
-            {
-                traceQUEUE_CREATE_FAILED( ucQueueType );
-                mtCOVERAGE_TEST_MARKER();
-            }
-        }
-        else
-        {
-            configASSERT( pxNewQueue );
-            mtCOVERAGE_TEST_MARKER();
-        }
-
-        return pxNewQueue;
-    }
-
-#endif /* configSUPPORT_STATIC_ALLOCATION */
-/*-----------------------------------------------------------*/
-
-static void prvInitialiseNewQueue( const UBaseType_t uxQueueLength,
-                                   const UBaseType_t uxItemSize,
-                                   uint8_t * pucQueueStorage,
-                                   const uint8_t ucQueueType,
-                                   Queue_t * pxNewQueue )
-{
-    /* Remove compiler warnings about unused parameters should
-     * configUSE_TRACE_FACILITY not be set to 1. */
-    ( void ) ucQueueType;
-
-    if( uxItemSize == ( UBaseType_t ) 0 )
-    {
-        /* No RAM was allocated for the queue storage area, but PC head cannot
-         * be set to NULL because NULL is used as a key to say the queue is used as
-         * a mutex.  Therefore just set pcHead to point to the queue as a benign
-         * value that is known to be within the memory map. */
-        pxNewQueue->pcHead = ( int8_t * ) pxNewQueue;
-    }
-    else
-    {
-        /* Set the head to the start of the queue storage area. */
-        pxNewQueue->pcHead = ( int8_t * ) pucQueueStorage;
-    }
-
-    /* Initialise the queue members as described where the queue type is
-     * defined. */
-    pxNewQueue->uxLength = uxQueueLength;
-    pxNewQueue->uxItemSize = uxItemSize;
-    ( void ) xQueueGenericReset( pxNewQueue, pdTRUE );
-
-    #if ( configUSE_TRACE_FACILITY == 1 )
-        {
-            pxNewQueue->ucQueueType = ucQueueType;
-        }
-    #endif /* configUSE_TRACE_FACILITY */
-
-    #if ( configUSE_QUEUE_SETS == 1 )
-        {
-            pxNewQueue->pxQueueSetContainer = NULL;
-        }
-    #endif /* configUSE_QUEUE_SETS */
-
-    traceQUEUE_CREATE( pxNewQueue );
-}
-/*-----------------------------------------------------------*/
-
-#if ( configUSE_MUTEXES == 1 )
-
-    static void prvInitialiseMutex( Queue_t * pxNewQueue )
-    {
-        if( pxNewQueue != NULL )
-        {
-            /* The queue create function will set all the queue structure members
-            * correctly for a generic queue, but this function is creating a
-            * mutex.  Overwrite those members that need to be set differently -
-            * in particular the information required for priority inheritance. */
-            pxNewQueue->u.xSemaphore.xMutexHolder = NULL;
-            pxNewQueue->uxQueueType = queueQUEUE_IS_MUTEX;
-
-            /* In case this is a recursive mutex. */
-            pxNewQueue->u.xSemaphore.uxRecursiveCallCount = 0;
-
-            traceCREATE_MUTEX( pxNewQueue );
-
-            /* Start with the semaphore in the expected state. */
-            ( void ) xQueueGenericSend( pxNewQueue, NULL, ( TickType_t ) 0U, queueSEND_TO_BACK );
-        }
-        else
-        {
-            traceCREATE_MUTEX_FAILED();
-        }
-    }
-
-#endif /* configUSE_MUTEXES */
-/*-----------------------------------------------------------*/
-
-#if ( ( configUSE_MUTEXES == 1 ) && ( configSUPPORT_DYNAMIC_ALLOCATION == 1 ) )
-
-    QueueHandle_t xQueueCreateMutex( const uint8_t ucQueueType )
-    {
-        QueueHandle_t xNewQueue;
-        const UBaseType_t uxMutexLength = ( UBaseType_t ) 1, uxMutexSize = ( UBaseType_t ) 0;
-
-        xNewQueue = xQueueGenericCreate( uxMutexLength, uxMutexSize, ucQueueType );
-        prvInitialiseMutex( ( Queue_t * ) xNewQueue );
-
-        return xNewQueue;
-    }
-
-#endif /* configUSE_MUTEXES */
-/*-----------------------------------------------------------*/
-
-#if ( ( configUSE_MUTEXES == 1 ) && ( configSUPPORT_STATIC_ALLOCATION == 1 ) )
-
-    QueueHandle_t xQueueCreateMutexStatic( const uint8_t ucQueueType,
-                                           StaticQueue_t * pxStaticQueue )
-    {
-        QueueHandle_t xNewQueue;
-        const UBaseType_t uxMutexLength = ( UBaseType_t ) 1, uxMutexSize = ( UBaseType_t ) 0;
-
-        /* Prevent compiler warnings about unused parameters if
-         * configUSE_TRACE_FACILITY does not equal 1. */
-        ( void ) ucQueueType;
-
-        xNewQueue = xQueueGenericCreateStatic( uxMutexLength, uxMutexSize, NULL, pxStaticQueue, ucQueueType );
-        prvInitialiseMutex( ( Queue_t * ) xNewQueue );
-
-        return xNewQueue;
-    }
-
-#endif /* configUSE_MUTEXES */
-/*-----------------------------------------------------------*/
-
-#if ( ( configUSE_MUTEXES == 1 ) && ( INCLUDE_xSemaphoreGetMutexHolder == 1 ) )
-
-    TaskHandle_t xQueueGetMutexHolder( QueueHandle_t xSemaphore )
-    {
-        TaskHandle_t pxReturn;
-        Queue_t * const pxSemaphore = ( Queue_t * ) xSemaphore;
-
-        configASSERT( xSemaphore );
-
-        /* This function is called by xSemaphoreGetMutexHolder(), and should not
-         * be called directly.  Note:  This is a good way of determining if the
-         * calling task is the mutex holder, but not a good way of determining the
-         * identity of the mutex holder, as the holder may change between the
-         * following critical section exiting and the function returning. */
-        taskENTER_CRITICAL();
-        {
-            if( pxSemaphore->uxQueueType == queueQUEUE_IS_MUTEX )
-            {
-                pxReturn = pxSemaphore->u.xSemaphore.xMutexHolder;
-            }
-            else
-            {
-                pxReturn = NULL;
-            }
-        }
-        taskEXIT_CRITICAL();
-
-        return pxReturn;
-    } /*lint !e818 xSemaphore cannot be a pointer to const because it is a typedef. */
-
-#endif /* if ( ( configUSE_MUTEXES == 1 ) && ( INCLUDE_xSemaphoreGetMutexHolder == 1 ) ) */
-/*-----------------------------------------------------------*/
-
-#if ( ( configUSE_MUTEXES == 1 ) && ( INCLUDE_xSemaphoreGetMutexHolder == 1 ) )
-
-    TaskHandle_t xQueueGetMutexHolderFromISR( QueueHandle_t xSemaphore )
-    {
-        TaskHandle_t pxReturn;
-
-        configASSERT( xSemaphore );
-
-        /* Mutexes cannot be used in interrupt service routines, so the mutex
-         * holder should not change in an ISR, and therefore a critical section is
-         * not required here. */
-        if( ( ( Queue_t * ) xSemaphore )->uxQueueType == queueQUEUE_IS_MUTEX )
-        {
-            pxReturn = ( ( Queue_t * ) xSemaphore )->u.xSemaphore.xMutexHolder;
-        }
-        else
-        {
-            pxReturn = NULL;
-        }
-
-        return pxReturn;
-    } /*lint !e818 xSemaphore cannot be a pointer to const because it is a typedef. */
-
-#endif /* if ( ( configUSE_MUTEXES == 1 ) && ( INCLUDE_xSemaphoreGetMutexHolder == 1 ) ) */
-/*-----------------------------------------------------------*/
-
-#if ( configUSE_RECURSIVE_MUTEXES == 1 )
-
-    BaseType_t xQueueGiveMutexRecursive( QueueHandle_t xMutex )
-    {
-        BaseType_t xReturn;
-        Queue_t * const pxMutex = ( Queue_t * ) xMutex;
-
-        configASSERT( pxMutex );
-
-        /* If this is the task that holds the mutex then xMutexHolder will not
-         * change outside of this task.  If this task does not hold the mutex then
-         * pxMutexHolder can never coincidentally equal the tasks handle, and as
-         * this is the only condition we are interested in it does not matter if
-         * pxMutexHolder is accessed simultaneously by another task.  Therefore no
-         * mutual exclusion is required to test the pxMutexHolder variable. */
-        if( pxMutex->u.xSemaphore.xMutexHolder == xTaskGetCurrentTaskHandle() )
-        {
-            traceGIVE_MUTEX_RECURSIVE( pxMutex );
-
-            /* uxRecursiveCallCount cannot be zero if xMutexHolder is equal to
-             * the task handle, therefore no underflow check is required.  Also,
-             * uxRecursiveCallCount is only modified by the mutex holder, and as
-             * there can only be one, no mutual exclusion is required to modify the
-             * uxRecursiveCallCount member. */
-            ( pxMutex->u.xSemaphore.uxRecursiveCallCount )--;
-
-            /* Has the recursive call count unwound to 0? */
-            if( pxMutex->u.xSemaphore.uxRecursiveCallCount == ( UBaseType_t ) 0 )
-            {
-                /* Return the mutex.  This will automatically unblock any other
-                 * task that might be waiting to access the mutex. */
-                ( void ) xQueueGenericSend( pxMutex, NULL, queueMUTEX_GIVE_BLOCK_TIME, queueSEND_TO_BACK );
-            }
-            else
-            {
-                mtCOVERAGE_TEST_MARKER();
-            }
-
-            xReturn = pdPASS;
-        }
-        else
-        {
-            /* The mutex cannot be given because the calling task is not the
-             * holder. */
-            xReturn = pdFAIL;
-
-            traceGIVE_MUTEX_RECURSIVE_FAILED( pxMutex );
-        }
-
-        return xReturn;
-    }
-
-#endif /* configUSE_RECURSIVE_MUTEXES */
-/*-----------------------------------------------------------*/
-
-#if ( configUSE_RECURSIVE_MUTEXES == 1 )
-
-    BaseType_t xQueueTakeMutexRecursive( QueueHandle_t xMutex,
-                                         TickType_t xTicksToWait )
-    {
-        BaseType_t xReturn;
-        Queue_t * const pxMutex = ( Queue_t * ) xMutex;
-
-        configASSERT( pxMutex );
-
-        /* Comments regarding mutual exclusion as per those within
-         * xQueueGiveMutexRecursive(). */
-
-        traceTAKE_MUTEX_RECURSIVE( pxMutex );
-
-        if( pxMutex->u.xSemaphore.xMutexHolder == xTaskGetCurrentTaskHandle() )
-        {
-            ( pxMutex->u.xSemaphore.uxRecursiveCallCount )++;
-            xReturn = pdPASS;
-        }
-        else
-        {
-            xReturn = xQueueSemaphoreTake( pxMutex, xTicksToWait );
-
-            /* pdPASS will only be returned if the mutex was successfully
-             * obtained.  The calling task may have entered the Blocked state
-             * before reaching here. */
-            if( xReturn != pdFAIL )
-            {
-                ( pxMutex->u.xSemaphore.uxRecursiveCallCount )++;
-            }
-            else
-            {
-                traceTAKE_MUTEX_RECURSIVE_FAILED( pxMutex );
-            }
-        }
-
-        return xReturn;
-    }
-
-#endif /* configUSE_RECURSIVE_MUTEXES */
-/*-----------------------------------------------------------*/
-
-#if ( ( configUSE_COUNTING_SEMAPHORES == 1 ) && ( configSUPPORT_STATIC_ALLOCATION == 1 ) )
-
-    QueueHandle_t xQueueCreateCountingSemaphoreStatic( const UBaseType_t uxMaxCount,
-                                                       const UBaseType_t uxInitialCount,
-                                                       StaticQueue_t * pxStaticQueue )
-    {
-        QueueHandle_t xHandle = NULL;
-
-        if( ( uxMaxCount != 0 ) &&
-            ( uxInitialCount <= uxMaxCount ) )
-        {
-            xHandle = xQueueGenericCreateStatic( uxMaxCount, queueSEMAPHORE_QUEUE_ITEM_LENGTH, NULL, pxStaticQueue, queueQUEUE_TYPE_COUNTING_SEMAPHORE );
-
-            if( xHandle != NULL )
-            {
-                ( ( Queue_t * ) xHandle )->uxMessagesWaiting = uxInitialCount;
-
-                traceCREATE_COUNTING_SEMAPHORE();
-            }
-            else
-            {
-                traceCREATE_COUNTING_SEMAPHORE_FAILED();
-            }
-        }
-        else
-        {
-            configASSERT( xHandle );
-            mtCOVERAGE_TEST_MARKER();
-        }
-
-        return xHandle;
-    }
-
-#endif /* ( ( configUSE_COUNTING_SEMAPHORES == 1 ) && ( configSUPPORT_DYNAMIC_ALLOCATION == 1 ) ) */
-/*-----------------------------------------------------------*/
-
-#if ( ( configUSE_COUNTING_SEMAPHORES == 1 ) && ( configSUPPORT_DYNAMIC_ALLOCATION == 1 ) )
-
-    QueueHandle_t xQueueCreateCountingSemaphore( const UBaseType_t uxMaxCount,
-                                                 const UBaseType_t uxInitialCount )
-    {
-        QueueHandle_t xHandle = NULL;
-
-        if( ( uxMaxCount != 0 ) &&
-            ( uxInitialCount <= uxMaxCount ) )
-        {
-            xHandle = xQueueGenericCreate( uxMaxCount, queueSEMAPHORE_QUEUE_ITEM_LENGTH, queueQUEUE_TYPE_COUNTING_SEMAPHORE );
-
-            if( xHandle != NULL )
-            {
-                ( ( Queue_t * ) xHandle )->uxMessagesWaiting = uxInitialCount;
-
-                traceCREATE_COUNTING_SEMAPHORE();
-            }
-            else
-            {
-                traceCREATE_COUNTING_SEMAPHORE_FAILED();
-            }
-        }
-        else
-        {
-            configASSERT( xHandle );
-            mtCOVERAGE_TEST_MARKER();
-        }
-
-        return xHandle;
-    }
-
-#endif /* ( ( configUSE_COUNTING_SEMAPHORES == 1 ) && ( configSUPPORT_DYNAMIC_ALLOCATION == 1 ) ) */
-/*-----------------------------------------------------------*/
-
-BaseType_t xQueueGenericSend( QueueHandle_t xQueue,
-                              const void * const pvItemToQueue,
-                              TickType_t xTicksToWait,
-                              const BaseType_t xCopyPosition )
-{
-    BaseType_t xEntryTimeSet = pdFALSE, xYieldRequired;
-    TimeOut_t xTimeOut;
-    Queue_t * const pxQueue = xQueue;
-
-    configASSERT( pxQueue );
-    configASSERT( !( ( pvItemToQueue == NULL ) && ( pxQueue->uxItemSize != ( UBaseType_t ) 0U ) ) );
-    configASSERT( !( ( xCopyPosition == queueOVERWRITE ) && ( pxQueue->uxLength != 1 ) ) );
-    #if ( ( INCLUDE_xTaskGetSchedulerState == 1 ) || ( configUSE_TIMERS == 1 ) )
-        {
-            configASSERT( !( ( xTaskGetSchedulerState() == taskSCHEDULER_SUSPENDED ) && ( xTicksToWait != 0 ) ) );
-        }
-    #endif
-
-    /*lint -save -e904 This function relaxes the coding standard somewhat to
-     * allow return statements within the function itself.  This is done in the
-     * interest of execution time efficiency. */
-    for( ; ; )
-    {
-        taskENTER_CRITICAL();
-        {
-            /* Is there room on the queue now?  The running task must be the
-             * highest priority task wanting to access the queue.  If the head item
-             * in the queue is to be overwritten then it does not matter if the
-             * queue is full. */
-            if( ( pxQueue->uxMessagesWaiting < pxQueue->uxLength ) || ( xCopyPosition == queueOVERWRITE ) )
-            {
-                traceQUEUE_SEND( pxQueue );
-
-                #if ( configUSE_QUEUE_SETS == 1 )
-                    {
-                        const UBaseType_t uxPreviousMessagesWaiting = pxQueue->uxMessagesWaiting;
-
-                        xYieldRequired = prvCopyDataToQueue( pxQueue, pvItemToQueue, xCopyPosition );
-
-                        if( pxQueue->pxQueueSetContainer != NULL )
-                        {
-                            if( ( xCopyPosition == queueOVERWRITE ) && ( uxPreviousMessagesWaiting != ( UBaseType_t ) 0 ) )
-                            {
-                                /* Do not notify the queue set as an existing item
-                                 * was overwritten in the queue so the number of items
-                                 * in the queue has not changed. */
-                                mtCOVERAGE_TEST_MARKER();
-                            }
-                            else if( prvNotifyQueueSetContainer( pxQueue ) != pdFALSE )
-                            {
-                                /* The queue is a member of a queue set, and posting
-                                 * to the queue set caused a higher priority task to
-                                 * unblock. A context switch is required. */
-                                queueYIELD_IF_USING_PREEMPTION();
-                            }
-                            else
-                            {
-                                mtCOVERAGE_TEST_MARKER();
-                            }
-                        }
-                        else
-                        {
-                            /* If there was a task waiting for data to arrive on the
-                             * queue then unblock it now. */
-                            if( listLIST_IS_EMPTY( &( pxQueue->xTasksWaitingToReceive ) ) == pdFALSE )
-                            {
-                                if( xTaskRemoveFromEventList( &( pxQueue->xTasksWaitingToReceive ) ) != pdFALSE )
-                                {
-                                    /* The unblocked task has a priority higher than
-                                     * our own so yield immediately.  Yes it is ok to
-                                     * do this from within the critical section - the
-                                     * kernel takes care of that. */
-                                    queueYIELD_IF_USING_PREEMPTION();
-                                }
-                                else
-                                {
-                                    mtCOVERAGE_TEST_MARKER();
-                                }
-                            }
-                            else if( xYieldRequired != pdFALSE )
-                            {
-                                /* This path is a special case that will only get
-                                 * executed if the task was holding multiple mutexes
-                                 * and the mutexes were given back in an order that is
-                                 * different to that in which they were taken. */
-                                queueYIELD_IF_USING_PREEMPTION();
-                            }
-                            else
-                            {
-                                mtCOVERAGE_TEST_MARKER();
-                            }
-                        }
-                    }
-                #else /* configUSE_QUEUE_SETS */
-                    {
-                        xYieldRequired = prvCopyDataToQueue( pxQueue, pvItemToQueue, xCopyPosition );
-
-                        /* If there was a task waiting for data to arrive on the
-                         * queue then unblock it now. */
-                        if( listLIST_IS_EMPTY( &( pxQueue->xTasksWaitingToReceive ) ) == pdFALSE )
-                        {
-                            if( xTaskRemoveFromEventList( &( pxQueue->xTasksWaitingToReceive ) ) != pdFALSE )
-                            {
-                                /* The unblocked task has a priority higher than
-                                 * our own so yield immediately.  Yes it is ok to do
-                                 * this from within the critical section - the kernel
-                                 * takes care of that. */
-                                queueYIELD_IF_USING_PREEMPTION();
-                            }
-                            else
-                            {
-                                mtCOVERAGE_TEST_MARKER();
-                            }
-                        }
-                        else if( xYieldRequired != pdFALSE )
-                        {
-                            /* This path is a special case that will only get
-                             * executed if the task was holding multiple mutexes and
-                             * the mutexes were given back in an order that is
-                             * different to that in which they were taken. */
-                            queueYIELD_IF_USING_PREEMPTION();
-                        }
-                        else
-                        {
-                            mtCOVERAGE_TEST_MARKER();
-                        }
-                    }
-                #endif /* configUSE_QUEUE_SETS */
-
-                taskEXIT_CRITICAL();
-                return pdPASS;
-            }
-            else
-            {
-                if( xTicksToWait == ( TickType_t ) 0 )
-                {
-                    /* The queue was full and no block time is specified (or
-                     * the block time has expired) so leave now. */
-                    taskEXIT_CRITICAL();
-
-                    /* Return to the original privilege level before exiting
-                     * the function. */
-                    traceQUEUE_SEND_FAILED( pxQueue );
-                    return errQUEUE_FULL;
-                }
-                else if( xEntryTimeSet == pdFALSE )
-                {
-                    /* The queue was full and a block time was specified so
-                     * configure the timeout structure. */
-                    vTaskInternalSetTimeOutState( &xTimeOut );
-                    xEntryTimeSet = pdTRUE;
-                }
-                else
-                {
-                    /* Entry time was already set. */
-                    mtCOVERAGE_TEST_MARKER();
-                }
-            }
-        }
-        taskEXIT_CRITICAL();
-
-        /* Interrupts and other tasks can send to and receive from the queue
-         * now the critical section has been exited. */
-
-        vTaskSuspendAll();
-        prvLockQueue( pxQueue );
-
-        /* Update the timeout state to see if it has expired yet. */
-        if( xTaskCheckForTimeOut( &xTimeOut, &xTicksToWait ) == pdFALSE )
-        {
-            if( prvIsQueueFull( pxQueue ) != pdFALSE )
-            {
-                traceBLOCKING_ON_QUEUE_SEND( pxQueue );
-                vTaskPlaceOnEventList( &( pxQueue->xTasksWaitingToSend ), xTicksToWait );
-
-                /* Unlocking the queue means queue events can effect the
-                 * event list. It is possible that interrupts occurring now
-                 * remove this task from the event list again - but as the
-                 * scheduler is suspended the task will go onto the pending
-                 * ready list instead of the actual ready list. */
-                prvUnlockQueue( pxQueue );
-
-                /* Resuming the scheduler will move tasks from the pending
-                 * ready list into the ready list - so it is feasible that this
-                 * task is already in the ready list before it yields - in which
-                 * case the yield will not cause a context switch unless there
-                 * is also a higher priority task in the pending ready list. */
-                if( xTaskResumeAll() == pdFALSE )
-                {
-                    portYIELD_WITHIN_API();
-                }
-            }
-            else
-            {
-                /* Try again. */
-                prvUnlockQueue( pxQueue );
-                ( void ) xTaskResumeAll();
-            }
-        }
-        else
-        {
-            /* The timeout has expired. */
-            prvUnlockQueue( pxQueue );
-            ( void ) xTaskResumeAll();
-
-            traceQUEUE_SEND_FAILED( pxQueue );
-            return errQUEUE_FULL;
-        }
-    } /*lint -restore */
-}
-/*-----------------------------------------------------------*/
-
-BaseType_t xQueueGenericSendFromISR( QueueHandle_t xQueue,
-                                     const void * const pvItemToQueue,
-                                     BaseType_t * const pxHigherPriorityTaskWoken,
-                                     const BaseType_t xCopyPosition )
-{
-    BaseType_t xReturn;
-    UBaseType_t uxSavedInterruptStatus;
-    Queue_t * const pxQueue = xQueue;
-
-    configASSERT( pxQueue );
-    configASSERT( !( ( pvItemToQueue == NULL ) && ( pxQueue->uxItemSize != ( UBaseType_t ) 0U ) ) );
-    configASSERT( !( ( xCopyPosition == queueOVERWRITE ) && ( pxQueue->uxLength != 1 ) ) );
-
-    /* RTOS ports that support interrupt nesting have the concept of a maximum
-     * system call (or maximum API call) interrupt priority.  Interrupts that are
-     * above the maximum system call priority are kept permanently enabled, even
-     * when the RTOS kernel is in a critical section, but cannot make any calls to
-     * FreeRTOS API functions.  If configASSERT() is defined in FreeRTOSConfig.h
-     * then portASSERT_IF_INTERRUPT_PRIORITY_INVALID() will result in an assertion
-     * failure if a FreeRTOS API function is called from an interrupt that has been
-     * assigned a priority above the configured maximum system call priority.
-     * Only FreeRTOS functions that end in FromISR can be called from interrupts
-     * that have been assigned a priority at or (logically) below the maximum
-     * system call interrupt priority.  FreeRTOS maintains a separate interrupt
-     * safe API to ensure interrupt entry is as fast and as simple as possible.
-     * More information (albeit Cortex-M specific) is provided on the following
-     * link: https://www.FreeRTOS.org/RTOS-Cortex-M3-M4.html */
-    portASSERT_IF_INTERRUPT_PRIORITY_INVALID();
-
-    /* Similar to xQueueGenericSend, except without blocking if there is no room
-     * in the queue.  Also don't directly wake a task that was blocked on a queue
-     * read, instead return a flag to say whether a context switch is required or
-     * not (i.e. has a task with a higher priority than us been woken by this
-     * post). */
-    uxSavedInterruptStatus = portSET_INTERRUPT_MASK_FROM_ISR();
-    {
-        if( ( pxQueue->uxMessagesWaiting < pxQueue->uxLength ) || ( xCopyPosition == queueOVERWRITE ) )
-        {
-            const int8_t cTxLock = pxQueue->cTxLock;
-            const UBaseType_t uxPreviousMessagesWaiting = pxQueue->uxMessagesWaiting;
-
-            traceQUEUE_SEND_FROM_ISR( pxQueue );
-
-            /* Semaphores use xQueueGiveFromISR(), so pxQueue will not be a
-             *  semaphore or mutex.  That means prvCopyDataToQueue() cannot result
-             *  in a task disinheriting a priority and prvCopyDataToQueue() can be
-             *  called here even though the disinherit function does not check if
-             *  the scheduler is suspended before accessing the ready lists. */
-            ( void ) prvCopyDataToQueue( pxQueue, pvItemToQueue, xCopyPosition );
-
-            /* The event list is not altered if the queue is locked.  This will
-             * be done when the queue is unlocked later. */
-            if( cTxLock == queueUNLOCKED )
-            {
-                #if ( configUSE_QUEUE_SETS == 1 )
-                    {
-                        if( pxQueue->pxQueueSetContainer != NULL )
-                        {
-                            if( ( xCopyPosition == queueOVERWRITE ) && ( uxPreviousMessagesWaiting != ( UBaseType_t ) 0 ) )
-                            {
-                                /* Do not notify the queue set as an existing item
-                                 * was overwritten in the queue so the number of items
-                                 * in the queue has not changed. */
-                                mtCOVERAGE_TEST_MARKER();
-                            }
-                            else if( prvNotifyQueueSetContainer( pxQueue ) != pdFALSE )
-                            {
-                                /* The queue is a member of a queue set, and posting
-                                 * to the queue set caused a higher priority task to
-                                 * unblock.  A context switch is required. */
-                                if( pxHigherPriorityTaskWoken != NULL )
-                                {
-                                    *pxHigherPriorityTaskWoken = pdTRUE;
-                                }
-                                else
-                                {
-                                    mtCOVERAGE_TEST_MARKER();
-                                }
-                            }
-                            else
-                            {
-                                mtCOVERAGE_TEST_MARKER();
-                            }
-                        }
-                        else
-                        {
-                            if( listLIST_IS_EMPTY( &( pxQueue->xTasksWaitingToReceive ) ) == pdFALSE )
-                            {
-                                if( xTaskRemoveFromEventList( &( pxQueue->xTasksWaitingToReceive ) ) != pdFALSE )
-                                {
-                                    /* The task waiting has a higher priority so
-                                     *  record that a context switch is required. */
-                                    if( pxHigherPriorityTaskWoken != NULL )
-                                    {
-                                        *pxHigherPriorityTaskWoken = pdTRUE;
-                                    }
-                                    else
-                                    {
-                                        mtCOVERAGE_TEST_MARKER();
-                                    }
-                                }
-                                else
-                                {
-                                    mtCOVERAGE_TEST_MARKER();
-                                }
-                            }
-                            else
-                            {
-                                mtCOVERAGE_TEST_MARKER();
-                            }
-                        }
-                    }
-                #else /* configUSE_QUEUE_SETS */
-                    {
-                        if( listLIST_IS_EMPTY( &( pxQueue->xTasksWaitingToReceive ) ) == pdFALSE )
-                        {
-                            if( xTaskRemoveFromEventList( &( pxQueue->xTasksWaitingToReceive ) ) != pdFALSE )
-                            {
-                                /* The task waiting has a higher priority so record that a
-                                 * context switch is required. */
-                                if( pxHigherPriorityTaskWoken != NULL )
-                                {
-                                    *pxHigherPriorityTaskWoken = pdTRUE;
-                                }
-                                else
-                                {
-                                    mtCOVERAGE_TEST_MARKER();
-                                }
-                            }
-                            else
-                            {
-                                mtCOVERAGE_TEST_MARKER();
-                            }
-                        }
-                        else
-                        {
-                            mtCOVERAGE_TEST_MARKER();
-                        }
-
-                        /* Not used in this path. */
-                        ( void ) uxPreviousMessagesWaiting;
-                    }
-                #endif /* configUSE_QUEUE_SETS */
-            }
-            else
-            {
-                /* Increment the lock count so the task that unlocks the queue
-                 * knows that data was posted while it was locked. */
-                configASSERT( cTxLock != queueINT8_MAX );
-
-                pxQueue->cTxLock = ( int8_t ) ( cTxLock + 1 );
-            }
-
-            xReturn = pdPASS;
-        }
-        else
-        {
-            traceQUEUE_SEND_FROM_ISR_FAILED( pxQueue );
-            xReturn = errQUEUE_FULL;
-        }
-    }
-    portCLEAR_INTERRUPT_MASK_FROM_ISR( uxSavedInterruptStatus );
-
-    return xReturn;
-}
-/*-----------------------------------------------------------*/
-
-BaseType_t xQueueGiveFromISR( QueueHandle_t xQueue,
-                              BaseType_t * const pxHigherPriorityTaskWoken )
-{
-    BaseType_t xReturn;
-    UBaseType_t uxSavedInterruptStatus;
-    Queue_t * const pxQueue = xQueue;
-
-    /* Similar to xQueueGenericSendFromISR() but used with semaphores where the
-     * item size is 0.  Don't directly wake a task that was blocked on a queue
-     * read, instead return a flag to say whether a context switch is required or
-     * not (i.e. has a task with a higher priority than us been woken by this
-     * post). */
-
-    configASSERT( pxQueue );
-
-    /* xQueueGenericSendFromISR() should be used instead of xQueueGiveFromISR()
-     * if the item size is not 0. */
-    configASSERT( pxQueue->uxItemSize == 0 );
-
-    /* Normally a mutex would not be given from an interrupt, especially if
-     * there is a mutex holder, as priority inheritance makes no sense for an
-     * interrupts, only tasks. */
-    configASSERT( !( ( pxQueue->uxQueueType == queueQUEUE_IS_MUTEX ) && ( pxQueue->u.xSemaphore.xMutexHolder != NULL ) ) );
-
-    /* RTOS ports that support interrupt nesting have the concept of a maximum
-     * system call (or maximum API call) interrupt priority.  Interrupts that are
-     * above the maximum system call priority are kept permanently enabled, even
-     * when the RTOS kernel is in a critical section, but cannot make any calls to
-     * FreeRTOS API functions.  If configASSERT() is defined in FreeRTOSConfig.h
-     * then portASSERT_IF_INTERRUPT_PRIORITY_INVALID() will result in an assertion
-     * failure if a FreeRTOS API function is called from an interrupt that has been
-     * assigned a priority above the configured maximum system call priority.
-     * Only FreeRTOS functions that end in FromISR can be called from interrupts
-     * that have been assigned a priority at or (logically) below the maximum
-     * system call interrupt priority.  FreeRTOS maintains a separate interrupt
-     * safe API to ensure interrupt entry is as fast and as simple as possible.
-     * More information (albeit Cortex-M specific) is provided on the following
-     * link: https://www.FreeRTOS.org/RTOS-Cortex-M3-M4.html */
-    portASSERT_IF_INTERRUPT_PRIORITY_INVALID();
-
-    uxSavedInterruptStatus = portSET_INTERRUPT_MASK_FROM_ISR();
-    {
-        const UBaseType_t uxMessagesWaiting = pxQueue->uxMessagesWaiting;
-
-        /* When the queue is used to implement a semaphore no data is ever
-         * moved through the queue but it is still valid to see if the queue 'has
-         * space'. */
-        if( uxMessagesWaiting < pxQueue->uxLength )
-        {
-            const int8_t cTxLock = pxQueue->cTxLock;
-
-            traceQUEUE_SEND_FROM_ISR( pxQueue );
-
-            /* A task can only have an inherited priority if it is a mutex
-             * holder - and if there is a mutex holder then the mutex cannot be
-             * given from an ISR.  As this is the ISR version of the function it
-             * can be assumed there is no mutex holder and no need to determine if
-             * priority disinheritance is needed.  Simply increase the count of
-             * messages (semaphores) available. */
-            pxQueue->uxMessagesWaiting = uxMessagesWaiting + ( UBaseType_t ) 1;
-
-            /* The event list is not altered if the queue is locked.  This will
-             * be done when the queue is unlocked later. */
-            if( cTxLock == queueUNLOCKED )
-            {
-                #if ( configUSE_QUEUE_SETS == 1 )
-                    {
-                        if( pxQueue->pxQueueSetContainer != NULL )
-                        {
-                            if( prvNotifyQueueSetContainer( pxQueue ) != pdFALSE )
-                            {
-                                /* The semaphore is a member of a queue set, and
-                                 * posting to the queue set caused a higher priority
-                                 * task to unblock.  A context switch is required. */
-                                if( pxHigherPriorityTaskWoken != NULL )
-                                {
-                                    *pxHigherPriorityTaskWoken = pdTRUE;
-                                }
-                                else
-                                {
-                                    mtCOVERAGE_TEST_MARKER();
-                                }
-                            }
-                            else
-                            {
-                                mtCOVERAGE_TEST_MARKER();
-                            }
-                        }
-                        else
-                        {
-                            if( listLIST_IS_EMPTY( &( pxQueue->xTasksWaitingToReceive ) ) == pdFALSE )
-                            {
-                                if( xTaskRemoveFromEventList( &( pxQueue->xTasksWaitingToReceive ) ) != pdFALSE )
-                                {
-                                    /* The task waiting has a higher priority so
-                                     *  record that a context switch is required. */
-                                    if( pxHigherPriorityTaskWoken != NULL )
-                                    {
-                                        *pxHigherPriorityTaskWoken = pdTRUE;
-                                    }
-                                    else
-                                    {
-                                        mtCOVERAGE_TEST_MARKER();
-                                    }
-                                }
-                                else
-                                {
-                                    mtCOVERAGE_TEST_MARKER();
-                                }
-                            }
-                            else
-                            {
-                                mtCOVERAGE_TEST_MARKER();
-                            }
-                        }
-                    }
-                #else /* configUSE_QUEUE_SETS */
-                    {
-                        if( listLIST_IS_EMPTY( &( pxQueue->xTasksWaitingToReceive ) ) == pdFALSE )
-                        {
-                            if( xTaskRemoveFromEventList( &( pxQueue->xTasksWaitingToReceive ) ) != pdFALSE )
-                            {
-                                /* The task waiting has a higher priority so record that a
-                                 * context switch is required. */
-                                if( pxHigherPriorityTaskWoken != NULL )
-                                {
-                                    *pxHigherPriorityTaskWoken = pdTRUE;
-                                }
-                                else
-                                {
-                                    mtCOVERAGE_TEST_MARKER();
-                                }
-                            }
-                            else
-                            {
-                                mtCOVERAGE_TEST_MARKER();
-                            }
-                        }
-                        else
-                        {
-                            mtCOVERAGE_TEST_MARKER();
-                        }
-                    }
-                #endif /* configUSE_QUEUE_SETS */
-            }
-            else
-            {
-                /* Increment the lock count so the task that unlocks the queue
-                 * knows that data was posted while it was locked. */
-                configASSERT( cTxLock != queueINT8_MAX );
-
-                pxQueue->cTxLock = ( int8_t ) ( cTxLock + 1 );
-            }
-
-            xReturn = pdPASS;
-        }
-        else
-        {
-            traceQUEUE_SEND_FROM_ISR_FAILED( pxQueue );
-            xReturn = errQUEUE_FULL;
-        }
-    }
-    portCLEAR_INTERRUPT_MASK_FROM_ISR( uxSavedInterruptStatus );
-
-    return xReturn;
-}
-/*-----------------------------------------------------------*/
-
-BaseType_t xQueueReceive( QueueHandle_t xQueue,
-                          void * const pvBuffer,
-                          TickType_t xTicksToWait )
-{
-    BaseType_t xEntryTimeSet = pdFALSE;
-    TimeOut_t xTimeOut;
-    Queue_t * const pxQueue = xQueue;
-
-    /* Check the pointer is not NULL. */
-    configASSERT( ( pxQueue ) );
-
-    /* The buffer into which data is received can only be NULL if the data size
-     * is zero (so no data is copied into the buffer). */
-    configASSERT( !( ( ( pvBuffer ) == NULL ) && ( ( pxQueue )->uxItemSize != ( UBaseType_t ) 0U ) ) );
-
-    /* Cannot block if the scheduler is suspended. */
-    #if ( ( INCLUDE_xTaskGetSchedulerState == 1 ) || ( configUSE_TIMERS == 1 ) )
-        {
-            configASSERT( !( ( xTaskGetSchedulerState() == taskSCHEDULER_SUSPENDED ) && ( xTicksToWait != 0 ) ) );
-        }
-    #endif
-
-    /*lint -save -e904  This function relaxes the coding standard somewhat to
-     * allow return statements within the function itself.  This is done in the
-     * interest of execution time efficiency. */
-    for( ; ; )
-    {
-        taskENTER_CRITICAL();
-        {
-            const UBaseType_t uxMessagesWaiting = pxQueue->uxMessagesWaiting;
-
-            /* Is there data in the queue now?  To be running the calling task
-             * must be the highest priority task wanting to access the queue. */
-            if( uxMessagesWaiting > ( UBaseType_t ) 0 )
-            {
-                /* Data available, remove one item. */
-                prvCopyDataFromQueue( pxQueue, pvBuffer );
-                traceQUEUE_RECEIVE( pxQueue );
-                pxQueue->uxMessagesWaiting = uxMessagesWaiting - ( UBaseType_t ) 1;
-
-                /* There is now space in the queue, were any tasks waiting to
-                 * post to the queue?  If so, unblock the highest priority waiting
-                 * task. */
-                if( listLIST_IS_EMPTY( &( pxQueue->xTasksWaitingToSend ) ) == pdFALSE )
-                {
-                    if( xTaskRemoveFromEventList( &( pxQueue->xTasksWaitingToSend ) ) != pdFALSE )
-                    {
-                        queueYIELD_IF_USING_PREEMPTION();
-                    }
-                    else
-                    {
-                        mtCOVERAGE_TEST_MARKER();
-                    }
-                }
-                else
-                {
-                    mtCOVERAGE_TEST_MARKER();
-                }
-
-                taskEXIT_CRITICAL();
-                return pdPASS;
-            }
-            else
-            {
-                if( xTicksToWait == ( TickType_t ) 0 )
-                {
-                    /* The queue was empty and no block time is specified (or
-                     * the block time has expired) so leave now. */
-                    taskEXIT_CRITICAL();
-                    traceQUEUE_RECEIVE_FAILED( pxQueue );
-                    return errQUEUE_EMPTY;
-                }
-                else if( xEntryTimeSet == pdFALSE )
-                {
-                    /* The queue was empty and a block time was specified so
-                     * configure the timeout structure. */
-                    vTaskInternalSetTimeOutState( &xTimeOut );
-                    xEntryTimeSet = pdTRUE;
-                }
-                else
-                {
-                    /* Entry time was already set. */
-                    mtCOVERAGE_TEST_MARKER();
-                }
-            }
-        }
-        taskEXIT_CRITICAL();
-
-        /* Interrupts and other tasks can send to and receive from the queue
-         * now the critical section has been exited. */
-
-        vTaskSuspendAll();
-        prvLockQueue( pxQueue );
-
-        /* Update the timeout state to see if it has expired yet. */
-        if( xTaskCheckForTimeOut( &xTimeOut, &xTicksToWait ) == pdFALSE )
-        {
-            /* The timeout has not expired.  If the queue is still empty place
-             * the task on the list of tasks waiting to receive from the queue. */
-            if( prvIsQueueEmpty( pxQueue ) != pdFALSE )
-            {
-                traceBLOCKING_ON_QUEUE_RECEIVE( pxQueue );
-                vTaskPlaceOnEventList( &( pxQueue->xTasksWaitingToReceive ), xTicksToWait );
-                prvUnlockQueue( pxQueue );
-
-                if( xTaskResumeAll() == pdFALSE )
-                {
-                    portYIELD_WITHIN_API();
-                }
-                else
-                {
-                    mtCOVERAGE_TEST_MARKER();
-                }
-            }
-            else
-            {
-                /* The queue contains data again.  Loop back to try and read the
-                 * data. */
-                prvUnlockQueue( pxQueue );
-                ( void ) xTaskResumeAll();
-            }
-        }
-        else
-        {
-            /* Timed out.  If there is no data in the queue exit, otherwise loop
-             * back and attempt to read the data. */
-            prvUnlockQueue( pxQueue );
-            ( void ) xTaskResumeAll();
-
-            if( prvIsQueueEmpty( pxQueue ) != pdFALSE )
-            {
-                traceQUEUE_RECEIVE_FAILED( pxQueue );
-                return errQUEUE_EMPTY;
-            }
-            else
-            {
-                mtCOVERAGE_TEST_MARKER();
-            }
-        }
-    } /*lint -restore */
-}
-/*-----------------------------------------------------------*/
-
-BaseType_t xQueueSemaphoreTake( QueueHandle_t xQueue,
-                                TickType_t xTicksToWait )
-{
-    BaseType_t xEntryTimeSet = pdFALSE;
-    TimeOut_t xTimeOut;
-    Queue_t * const pxQueue = xQueue;
-
-    #if ( configUSE_MUTEXES == 1 )
-        BaseType_t xInheritanceOccurred = pdFALSE;
-    #endif
-
-    /* Check the queue pointer is not NULL. */
-    configASSERT( ( pxQueue ) );
-
-    /* Check this really is a semaphore, in which case the item size will be
-     * 0. */
-    configASSERT( pxQueue->uxItemSize == 0 );
-
-    /* Cannot block if the scheduler is suspended. */
-    #if ( ( INCLUDE_xTaskGetSchedulerState == 1 ) || ( configUSE_TIMERS == 1 ) )
-        {
-            configASSERT( !( ( xTaskGetSchedulerState() == taskSCHEDULER_SUSPENDED ) && ( xTicksToWait != 0 ) ) );
-        }
-    #endif
-
-    /*lint -save -e904 This function relaxes the coding standard somewhat to allow return
-     * statements within the function itself.  This is done in the interest
-     * of execution time efficiency. */
-    for( ; ; )
-    {
-        taskENTER_CRITICAL();
-        {
-            /* Semaphores are queues with an item size of 0, and where the
-             * number of messages in the queue is the semaphore's count value. */
-            const UBaseType_t uxSemaphoreCount = pxQueue->uxMessagesWaiting;
-
-            /* Is there data in the queue now?  To be running the calling task
-             * must be the highest priority task wanting to access the queue. */
-            if( uxSemaphoreCount > ( UBaseType_t ) 0 )
-            {
-                traceQUEUE_RECEIVE( pxQueue );
-
-                /* Semaphores are queues with a data size of zero and where the
-                 * messages waiting is the semaphore's count.  Reduce the count. */
-                pxQueue->uxMessagesWaiting = uxSemaphoreCount - ( UBaseType_t ) 1;
-
-                #if ( configUSE_MUTEXES == 1 )
-                    {
-                        if( pxQueue->uxQueueType == queueQUEUE_IS_MUTEX )
-                        {
-                            /* Record the information required to implement
-                             * priority inheritance should it become necessary. */
-                            pxQueue->u.xSemaphore.xMutexHolder = pvTaskIncrementMutexHeldCount();
-                        }
-                        else
-                        {
-                            mtCOVERAGE_TEST_MARKER();
-                        }
-                    }
-                #endif /* configUSE_MUTEXES */
-
-                /* Check to see if other tasks are blocked waiting to give the
-                 * semaphore, and if so, unblock the highest priority such task. */
-                if( listLIST_IS_EMPTY( &( pxQueue->xTasksWaitingToSend ) ) == pdFALSE )
-                {
-                    if( xTaskRemoveFromEventList( &( pxQueue->xTasksWaitingToSend ) ) != pdFALSE )
-                    {
-                        queueYIELD_IF_USING_PREEMPTION();
-                    }
-                    else
-                    {
-                        mtCOVERAGE_TEST_MARKER();
-                    }
-                }
-                else
-                {
-                    mtCOVERAGE_TEST_MARKER();
-                }
-
-                taskEXIT_CRITICAL();
-                return pdPASS;
-            }
-            else
-            {
-                if( xTicksToWait == ( TickType_t ) 0 )
-                {
-                    /* For inheritance to have occurred there must have been an
-                     * initial timeout, and an adjusted timeout cannot become 0, as
-                     * if it were 0 the function would have exited. */
-                    #if ( configUSE_MUTEXES == 1 )
-                        {
-                            configASSERT( xInheritanceOccurred == pdFALSE );
-                        }
-                    #endif /* configUSE_MUTEXES */
-
-                    /* The semaphore count was 0 and no block time is specified
-                     * (or the block time has expired) so exit now. */
-                    taskEXIT_CRITICAL();
-                    traceQUEUE_RECEIVE_FAILED( pxQueue );
-                    return errQUEUE_EMPTY;
-                }
-                else if( xEntryTimeSet == pdFALSE )
-                {
-                    /* The semaphore count was 0 and a block time was specified
-                     * so configure the timeout structure ready to block. */
-                    vTaskInternalSetTimeOutState( &xTimeOut );
-                    xEntryTimeSet = pdTRUE;
-                }
-                else
-                {
-                    /* Entry time was already set. */
-                    mtCOVERAGE_TEST_MARKER();
-                }
-            }
-        }
-        taskEXIT_CRITICAL();
-
-        /* Interrupts and other tasks can give to and take from the semaphore
-         * now the critical section has been exited. */
-
-        vTaskSuspendAll();
-        prvLockQueue( pxQueue );
-
-        /* Update the timeout state to see if it has expired yet. */
-        if( xTaskCheckForTimeOut( &xTimeOut, &xTicksToWait ) == pdFALSE )
-        {
-            /* A block time is specified and not expired.  If the semaphore
-             * count is 0 then enter the Blocked state to wait for a semaphore to
-             * become available.  As semaphores are implemented with queues the
-             * queue being empty is equivalent to the semaphore count being 0. */
-            if( prvIsQueueEmpty( pxQueue ) != pdFALSE )
-            {
-                traceBLOCKING_ON_QUEUE_RECEIVE( pxQueue );
-
-                #if ( configUSE_MUTEXES == 1 )
-                    {
-                        if( pxQueue->uxQueueType == queueQUEUE_IS_MUTEX )
-                        {
-                            taskENTER_CRITICAL();
-                            {
-                                xInheritanceOccurred = xTaskPriorityInherit( pxQueue->u.xSemaphore.xMutexHolder );
-                            }
-                            taskEXIT_CRITICAL();
-                        }
-                        else
-                        {
-                            mtCOVERAGE_TEST_MARKER();
-                        }
-                    }
-                #endif /* if ( configUSE_MUTEXES == 1 ) */
-
-                vTaskPlaceOnEventList( &( pxQueue->xTasksWaitingToReceive ), xTicksToWait );
-                prvUnlockQueue( pxQueue );
-
-                if( xTaskResumeAll() == pdFALSE )
-                {
-                    portYIELD_WITHIN_API();
-                }
-                else
-                {
-                    mtCOVERAGE_TEST_MARKER();
-                }
-            }
-            else
-            {
-                /* There was no timeout and the semaphore count was not 0, so
-                 * attempt to take the semaphore again. */
-                prvUnlockQueue( pxQueue );
-                ( void ) xTaskResumeAll();
-            }
-        }
-        else
-        {
-            /* Timed out. */
-            prvUnlockQueue( pxQueue );
-            ( void ) xTaskResumeAll();
-
-            /* If the semaphore count is 0 exit now as the timeout has
-             * expired.  Otherwise return to attempt to take the semaphore that is
-             * known to be available.  As semaphores are implemented by queues the
-             * queue being empty is equivalent to the semaphore count being 0. */
-            if( prvIsQueueEmpty( pxQueue ) != pdFALSE )
-            {
-                #if ( configUSE_MUTEXES == 1 )
-                    {
-                        /* xInheritanceOccurred could only have be set if
-                         * pxQueue->uxQueueType == queueQUEUE_IS_MUTEX so no need to
-                         * test the mutex type again to check it is actually a mutex. */
-                        if( xInheritanceOccurred != pdFALSE )
-                        {
-                            taskENTER_CRITICAL();
-                            {
-                                UBaseType_t uxHighestWaitingPriority;
-
-                                /* This task blocking on the mutex caused another
-                                 * task to inherit this task's priority.  Now this task
-                                 * has timed out the priority should be disinherited
-                                 * again, but only as low as the next highest priority
-                                 * task that is waiting for the same mutex. */
-                                uxHighestWaitingPriority = prvGetDisinheritPriorityAfterTimeout( pxQueue );
-                                vTaskPriorityDisinheritAfterTimeout( pxQueue->u.xSemaphore.xMutexHolder, uxHighestWaitingPriority );
-                            }
-                            taskEXIT_CRITICAL();
-                        }
-                    }
-                #endif /* configUSE_MUTEXES */
-
-                traceQUEUE_RECEIVE_FAILED( pxQueue );
-                return errQUEUE_EMPTY;
-            }
-            else
-            {
-                mtCOVERAGE_TEST_MARKER();
-            }
-        }
-    } /*lint -restore */
-}
-/*-----------------------------------------------------------*/
-
-BaseType_t xQueuePeek( QueueHandle_t xQueue,
-                       void * const pvBuffer,
-                       TickType_t xTicksToWait )
-{
-    BaseType_t xEntryTimeSet = pdFALSE;
-    TimeOut_t xTimeOut;
-    int8_t * pcOriginalReadPosition;
-    Queue_t * const pxQueue = xQueue;
-
-    /* Check the pointer is not NULL. */
-    configASSERT( ( pxQueue ) );
-
-    /* The buffer into which data is received can only be NULL if the data size
-     * is zero (so no data is copied into the buffer. */
-    configASSERT( !( ( ( pvBuffer ) == NULL ) && ( ( pxQueue )->uxItemSize != ( UBaseType_t ) 0U ) ) );
-
-    /* Cannot block if the scheduler is suspended. */
-    #if ( ( INCLUDE_xTaskGetSchedulerState == 1 ) || ( configUSE_TIMERS == 1 ) )
-        {
-            configASSERT( !( ( xTaskGetSchedulerState() == taskSCHEDULER_SUSPENDED ) && ( xTicksToWait != 0 ) ) );
-        }
-    #endif
-
-    /*lint -save -e904  This function relaxes the coding standard somewhat to
-     * allow return statements within the function itself.  This is done in the
-     * interest of execution time efficiency. */
-    for( ; ; )
-    {
-        taskENTER_CRITICAL();
-        {
-            const UBaseType_t uxMessagesWaiting = pxQueue->uxMessagesWaiting;
-
-            /* Is there data in the queue now?  To be running the calling task
-             * must be the highest priority task wanting to access the queue. */
-            if( uxMessagesWaiting > ( UBaseType_t ) 0 )
-            {
-                /* Remember the read position so it can be reset after the data
-                 * is read from the queue as this function is only peeking the
-                 * data, not removing it. */
-                pcOriginalReadPosition = pxQueue->u.xQueue.pcReadFrom;
-
-                prvCopyDataFromQueue( pxQueue, pvBuffer );
-                traceQUEUE_PEEK( pxQueue );
-
-                /* The data is not being removed, so reset the read pointer. */
-                pxQueue->u.xQueue.pcReadFrom = pcOriginalReadPosition;
-
-                /* The data is being left in the queue, so see if there are
-                 * any other tasks waiting for the data. */
-                if( listLIST_IS_EMPTY( &( pxQueue->xTasksWaitingToReceive ) ) == pdFALSE )
-                {
-                    if( xTaskRemoveFromEventList( &( pxQueue->xTasksWaitingToReceive ) ) != pdFALSE )
-                    {
-                        /* The task waiting has a higher priority than this task. */
-                        queueYIELD_IF_USING_PREEMPTION();
-                    }
-                    else
-                    {
-                        mtCOVERAGE_TEST_MARKER();
-                    }
-                }
-                else
-                {
-                    mtCOVERAGE_TEST_MARKER();
-                }
-
-                taskEXIT_CRITICAL();
-                return pdPASS;
-            }
-            else
-            {
-                if( xTicksToWait == ( TickType_t ) 0 )
-                {
-                    /* The queue was empty and no block time is specified (or
-                     * the block time has expired) so leave now. */
-                    taskEXIT_CRITICAL();
-                    traceQUEUE_PEEK_FAILED( pxQueue );
-                    return errQUEUE_EMPTY;
-                }
-                else if( xEntryTimeSet == pdFALSE )
-                {
-                    /* The queue was empty and a block time was specified so
-                     * configure the timeout structure ready to enter the blocked
-                     * state. */
-                    vTaskInternalSetTimeOutState( &xTimeOut );
-                    xEntryTimeSet = pdTRUE;
-                }
-                else
-                {
-                    /* Entry time was already set. */
-                    mtCOVERAGE_TEST_MARKER();
-                }
-            }
-        }
-        taskEXIT_CRITICAL();
-
-        /* Interrupts and other tasks can send to and receive from the queue
-         * now that the critical section has been exited. */
-
-        vTaskSuspendAll();
-        prvLockQueue( pxQueue );
-
-        /* Update the timeout state to see if it has expired yet. */
-        if( xTaskCheckForTimeOut( &xTimeOut, &xTicksToWait ) == pdFALSE )
-        {
-            /* Timeout has not expired yet, check to see if there is data in the
-            * queue now, and if not enter the Blocked state to wait for data. */
-            if( prvIsQueueEmpty( pxQueue ) != pdFALSE )
-            {
-                traceBLOCKING_ON_QUEUE_PEEK( pxQueue );
-                vTaskPlaceOnEventList( &( pxQueue->xTasksWaitingToReceive ), xTicksToWait );
-                prvUnlockQueue( pxQueue );
-
-                if( xTaskResumeAll() == pdFALSE )
-                {
-                    portYIELD_WITHIN_API();
-                }
-                else
-                {
-                    mtCOVERAGE_TEST_MARKER();
-                }
-            }
-            else
-            {
-                /* There is data in the queue now, so don't enter the blocked
-                 * state, instead return to try and obtain the data. */
-                prvUnlockQueue( pxQueue );
-                ( void ) xTaskResumeAll();
-            }
-        }
-        else
-        {
-            /* The timeout has expired.  If there is still no data in the queue
-             * exit, otherwise go back and try to read the data again. */
-            prvUnlockQueue( pxQueue );
-            ( void ) xTaskResumeAll();
-
-            if( prvIsQueueEmpty( pxQueue ) != pdFALSE )
-            {
-                traceQUEUE_PEEK_FAILED( pxQueue );
-                return errQUEUE_EMPTY;
-            }
-            else
-            {
-                mtCOVERAGE_TEST_MARKER();
-            }
-        }
-    } /*lint -restore */
-}
-/*-----------------------------------------------------------*/
-
-BaseType_t xQueueReceiveFromISR( QueueHandle_t xQueue,
-                                 void * const pvBuffer,
-                                 BaseType_t * const pxHigherPriorityTaskWoken )
-{
-    BaseType_t xReturn;
-    UBaseType_t uxSavedInterruptStatus;
-    Queue_t * const pxQueue = xQueue;
-
-    configASSERT( pxQueue );
-    configASSERT( !( ( pvBuffer == NULL ) && ( pxQueue->uxItemSize != ( UBaseType_t ) 0U ) ) );
-
-    /* RTOS ports that support interrupt nesting have the concept of a maximum
-     * system call (or maximum API call) interrupt priority.  Interrupts that are
-     * above the maximum system call priority are kept permanently enabled, even
-     * when the RTOS kernel is in a critical section, but cannot make any calls to
-     * FreeRTOS API functions.  If configASSERT() is defined in FreeRTOSConfig.h
-     * then portASSERT_IF_INTERRUPT_PRIORITY_INVALID() will result in an assertion
-     * failure if a FreeRTOS API function is called from an interrupt that has been
-     * assigned a priority above the configured maximum system call priority.
-     * Only FreeRTOS functions that end in FromISR can be called from interrupts
-     * that have been assigned a priority at or (logically) below the maximum
-     * system call interrupt priority.  FreeRTOS maintains a separate interrupt
-     * safe API to ensure interrupt entry is as fast and as simple as possible.
-     * More information (albeit Cortex-M specific) is provided on the following
-     * link: https://www.FreeRTOS.org/RTOS-Cortex-M3-M4.html */
-    portASSERT_IF_INTERRUPT_PRIORITY_INVALID();
-
-    uxSavedInterruptStatus = portSET_INTERRUPT_MASK_FROM_ISR();
-    {
-        const UBaseType_t uxMessagesWaiting = pxQueue->uxMessagesWaiting;
-
-        /* Cannot block in an ISR, so check there is data available. */
-        if( uxMessagesWaiting > ( UBaseType_t ) 0 )
-        {
-            const int8_t cRxLock = pxQueue->cRxLock;
-
-            traceQUEUE_RECEIVE_FROM_ISR( pxQueue );
-
-            prvCopyDataFromQueue( pxQueue, pvBuffer );
-            pxQueue->uxMessagesWaiting = uxMessagesWaiting - ( UBaseType_t ) 1;
-
-            /* If the queue is locked the event list will not be modified.
-             * Instead update the lock count so the task that unlocks the queue
-             * will know that an ISR has removed data while the queue was
-             * locked. */
-            if( cRxLock == queueUNLOCKED )
-            {
-                if( listLIST_IS_EMPTY( &( pxQueue->xTasksWaitingToSend ) ) == pdFALSE )
-                {
-                    if( xTaskRemoveFromEventList( &( pxQueue->xTasksWaitingToSend ) ) != pdFALSE )
-                    {
-                        /* The task waiting has a higher priority than us so
-                         * force a context switch. */
-                        if( pxHigherPriorityTaskWoken != NULL )
-                        {
-                            *pxHigherPriorityTaskWoken = pdTRUE;
-                        }
-                        else
-                        {
-                            mtCOVERAGE_TEST_MARKER();
-                        }
-                    }
-                    else
-                    {
-                        mtCOVERAGE_TEST_MARKER();
-                    }
-                }
-                else
-                {
-                    mtCOVERAGE_TEST_MARKER();
-                }
-            }
-            else
-            {
-                /* Increment the lock count so the task that unlocks the queue
-                 * knows that data was removed while it was locked. */
-                configASSERT( cRxLock != queueINT8_MAX );
-
-                pxQueue->cRxLock = ( int8_t ) ( cRxLock + 1 );
-            }
-
-            xReturn = pdPASS;
-        }
-        else
-        {
-            xReturn = pdFAIL;
-            traceQUEUE_RECEIVE_FROM_ISR_FAILED( pxQueue );
-        }
-    }
-    portCLEAR_INTERRUPT_MASK_FROM_ISR( uxSavedInterruptStatus );
-
-    return xReturn;
-}
-/*-----------------------------------------------------------*/
-
-BaseType_t xQueuePeekFromISR( QueueHandle_t xQueue,
-                              void * const pvBuffer )
-{
-    BaseType_t xReturn;
-    UBaseType_t uxSavedInterruptStatus;
-    int8_t * pcOriginalReadPosition;
-    Queue_t * const pxQueue = xQueue;
-
-    configASSERT( pxQueue );
-    configASSERT( !( ( pvBuffer == NULL ) && ( pxQueue->uxItemSize != ( UBaseType_t ) 0U ) ) );
-    configASSERT( pxQueue->uxItemSize != 0 ); /* Can't peek a semaphore. */
-
-    /* RTOS ports that support interrupt nesting have the concept of a maximum
-     * system call (or maximum API call) interrupt priority.  Interrupts that are
-     * above the maximum system call priority are kept permanently enabled, even
-     * when the RTOS kernel is in a critical section, but cannot make any calls to
-     * FreeRTOS API functions.  If configASSERT() is defined in FreeRTOSConfig.h
-     * then portASSERT_IF_INTERRUPT_PRIORITY_INVALID() will result in an assertion
-     * failure if a FreeRTOS API function is called from an interrupt that has been
-     * assigned a priority above the configured maximum system call priority.
-     * Only FreeRTOS functions that end in FromISR can be called from interrupts
-     * that have been assigned a priority at or (logically) below the maximum
-     * system call interrupt priority.  FreeRTOS maintains a separate interrupt
-     * safe API to ensure interrupt entry is as fast and as simple as possible.
-     * More information (albeit Cortex-M specific) is provided on the following
-     * link: https://www.FreeRTOS.org/RTOS-Cortex-M3-M4.html */
-    portASSERT_IF_INTERRUPT_PRIORITY_INVALID();
-
-    uxSavedInterruptStatus = portSET_INTERRUPT_MASK_FROM_ISR();
-    {
-        /* Cannot block in an ISR, so check there is data available. */
-        if( pxQueue->uxMessagesWaiting > ( UBaseType_t ) 0 )
-        {
-            traceQUEUE_PEEK_FROM_ISR( pxQueue );
-
-            /* Remember the read position so it can be reset as nothing is
-             * actually being removed from the queue. */
-            pcOriginalReadPosition = pxQueue->u.xQueue.pcReadFrom;
-            prvCopyDataFromQueue( pxQueue, pvBuffer );
-            pxQueue->u.xQueue.pcReadFrom = pcOriginalReadPosition;
-
-            xReturn = pdPASS;
-        }
-        else
-        {
-            xReturn = pdFAIL;
-            traceQUEUE_PEEK_FROM_ISR_FAILED( pxQueue );
-        }
-    }
-    portCLEAR_INTERRUPT_MASK_FROM_ISR( uxSavedInterruptStatus );
-
-    return xReturn;
-}
-/*-----------------------------------------------------------*/
-
-UBaseType_t uxQueueMessagesWaiting( const QueueHandle_t xQueue )
-{
-    UBaseType_t uxReturn;
-
-    configASSERT( xQueue );
-
-    taskENTER_CRITICAL();
-    {
-        uxReturn = ( ( Queue_t * ) xQueue )->uxMessagesWaiting;
-    }
-    taskEXIT_CRITICAL();
-
-    return uxReturn;
-} /*lint !e818 Pointer cannot be declared const as xQueue is a typedef not pointer. */
-/*-----------------------------------------------------------*/
-
-UBaseType_t uxQueueSpacesAvailable( const QueueHandle_t xQueue )
-{
-    UBaseType_t uxReturn;
-    Queue_t * const pxQueue = xQueue;
-
-    configASSERT( pxQueue );
-
-    taskENTER_CRITICAL();
-    {
-        uxReturn = pxQueue->uxLength - pxQueue->uxMessagesWaiting;
-    }
-    taskEXIT_CRITICAL();
-
-    return uxReturn;
-} /*lint !e818 Pointer cannot be declared const as xQueue is a typedef not pointer. */
-/*-----------------------------------------------------------*/
-
-UBaseType_t uxQueueMessagesWaitingFromISR( const QueueHandle_t xQueue )
-{
-    UBaseType_t uxReturn;
-    Queue_t * const pxQueue = xQueue;
-
-    configASSERT( pxQueue );
-    uxReturn = pxQueue->uxMessagesWaiting;
-
-    return uxReturn;
-} /*lint !e818 Pointer cannot be declared const as xQueue is a typedef not pointer. */
-/*-----------------------------------------------------------*/
-
-void vQueueDelete( QueueHandle_t xQueue )
-{
-    Queue_t * const pxQueue = xQueue;
-
-    configASSERT( pxQueue );
-    traceQUEUE_DELETE( pxQueue );
-
-    #if ( configQUEUE_REGISTRY_SIZE > 0 )
-        {
-            vQueueUnregisterQueue( pxQueue );
-        }
-    #endif
-
-    #if ( ( configSUPPORT_DYNAMIC_ALLOCATION == 1 ) && ( configSUPPORT_STATIC_ALLOCATION == 0 ) )
-        {
-            /* The queue can only have been allocated dynamically - free it
-             * again. */
-            vPortFree( pxQueue );
-        }
-    #elif ( ( configSUPPORT_DYNAMIC_ALLOCATION == 1 ) && ( configSUPPORT_STATIC_ALLOCATION == 1 ) )
-        {
-            /* The queue could have been allocated statically or dynamically, so
-             * check before attempting to free the memory. */
-            if( pxQueue->ucStaticallyAllocated == ( uint8_t ) pdFALSE )
-            {
-                vPortFree( pxQueue );
-            }
-            else
-            {
-                mtCOVERAGE_TEST_MARKER();
-            }
-        }
-    #else /* if ( ( configSUPPORT_DYNAMIC_ALLOCATION == 1 ) && ( configSUPPORT_STATIC_ALLOCATION == 0 ) ) */
-        {
-            /* The queue must have been statically allocated, so is not going to be
-             * deleted.  Avoid compiler warnings about the unused parameter. */
-            ( void ) pxQueue;
-        }
-    #endif /* configSUPPORT_DYNAMIC_ALLOCATION */
-}
-/*-----------------------------------------------------------*/
-
-#if ( configUSE_TRACE_FACILITY == 1 )
-
-    UBaseType_t uxQueueGetQueueNumber( QueueHandle_t xQueue )
-    {
-        return ( ( Queue_t * ) xQueue )->uxQueueNumber;
-    }
-
-#endif /* configUSE_TRACE_FACILITY */
-/*-----------------------------------------------------------*/
-
-#if ( configUSE_TRACE_FACILITY == 1 )
-
-    void vQueueSetQueueNumber( QueueHandle_t xQueue,
-                               UBaseType_t uxQueueNumber )
-    {
-        ( ( Queue_t * ) xQueue )->uxQueueNumber = uxQueueNumber;
-    }
-
-#endif /* configUSE_TRACE_FACILITY */
-/*-----------------------------------------------------------*/
-
-#if ( configUSE_TRACE_FACILITY == 1 )
-
-    uint8_t ucQueueGetQueueType( QueueHandle_t xQueue )
-    {
-        return ( ( Queue_t * ) xQueue )->ucQueueType;
-    }
-
-#endif /* configUSE_TRACE_FACILITY */
-/*-----------------------------------------------------------*/
-
-#if ( configUSE_MUTEXES == 1 )
-
-    static UBaseType_t prvGetDisinheritPriorityAfterTimeout( const Queue_t * const pxQueue )
-    {
-        UBaseType_t uxHighestPriorityOfWaitingTasks;
-
-        /* If a task waiting for a mutex causes the mutex holder to inherit a
-         * priority, but the waiting task times out, then the holder should
-         * disinherit the priority - but only down to the highest priority of any
-         * other tasks that are waiting for the same mutex.  For this purpose,
-         * return the priority of the highest priority task that is waiting for the
-         * mutex. */
-        if( listCURRENT_LIST_LENGTH( &( pxQueue->xTasksWaitingToReceive ) ) > 0U )
-        {
-            uxHighestPriorityOfWaitingTasks = ( UBaseType_t ) configMAX_PRIORITIES - ( UBaseType_t ) listGET_ITEM_VALUE_OF_HEAD_ENTRY( &( pxQueue->xTasksWaitingToReceive ) );
-        }
-        else
-        {
-            uxHighestPriorityOfWaitingTasks = tskIDLE_PRIORITY;
-        }
-
-        return uxHighestPriorityOfWaitingTasks;
-    }
-
-#endif /* configUSE_MUTEXES */
-/*-----------------------------------------------------------*/
-
-static BaseType_t prvCopyDataToQueue( Queue_t * const pxQueue,
-                                      const void * pvItemToQueue,
-                                      const BaseType_t xPosition )
-{
-    BaseType_t xReturn = pdFALSE;
-    UBaseType_t uxMessagesWaiting;
-
-    /* This function is called from a critical section. */
-
-    uxMessagesWaiting = pxQueue->uxMessagesWaiting;
-
-    if( pxQueue->uxItemSize == ( UBaseType_t ) 0 )
-    {
-        #if ( configUSE_MUTEXES == 1 )
-            {
-                if( pxQueue->uxQueueType == queueQUEUE_IS_MUTEX )
-                {
-                    /* The mutex is no longer being held. */
-                    xReturn = xTaskPriorityDisinherit( pxQueue->u.xSemaphore.xMutexHolder );
-                    pxQueue->u.xSemaphore.xMutexHolder = NULL;
-                }
-                else
-                {
-                    mtCOVERAGE_TEST_MARKER();
-                }
-            }
-        #endif /* configUSE_MUTEXES */
-    }
-    else if( xPosition == queueSEND_TO_BACK )
-    {
-        ( void ) memcpy( ( void * ) pxQueue->pcWriteTo, pvItemToQueue, ( size_t ) pxQueue->uxItemSize ); /*lint !e961 !e418 !e9087 MISRA exception as the casts are only redundant for some ports, plus previous logic ensures a null pointer can only be passed to memcpy() if the copy size is 0.  Cast to void required by function signature and safe as no alignment requirement and copy length specified in bytes. */
-        pxQueue->pcWriteTo += pxQueue->uxItemSize;                                                       /*lint !e9016 Pointer arithmetic on char types ok, especially in this use case where it is the clearest way of conveying intent. */
-
-        if( pxQueue->pcWriteTo >= pxQueue->u.xQueue.pcTail )                                             /*lint !e946 MISRA exception justified as comparison of pointers is the cleanest solution. */
-        {
-            pxQueue->pcWriteTo = pxQueue->pcHead;
-        }
-        else
-        {
-            mtCOVERAGE_TEST_MARKER();
-        }
-    }
-    else
-    {
-        ( void ) memcpy( ( void * ) pxQueue->u.xQueue.pcReadFrom, pvItemToQueue, ( size_t ) pxQueue->uxItemSize ); /*lint !e961 !e9087 !e418 MISRA exception as the casts are only redundant for some ports.  Cast to void required by function signature and safe as no alignment requirement and copy length specified in bytes.  Assert checks null pointer only used when length is 0. */
-        pxQueue->u.xQueue.pcReadFrom -= pxQueue->uxItemSize;
-
-        if( pxQueue->u.xQueue.pcReadFrom < pxQueue->pcHead ) /*lint !e946 MISRA exception justified as comparison of pointers is the cleanest solution. */
-        {
-            pxQueue->u.xQueue.pcReadFrom = ( pxQueue->u.xQueue.pcTail - pxQueue->uxItemSize );
-        }
-        else
-        {
-            mtCOVERAGE_TEST_MARKER();
-        }
-
-        if( xPosition == queueOVERWRITE )
-        {
-            if( uxMessagesWaiting > ( UBaseType_t ) 0 )
-            {
-                /* An item is not being added but overwritten, so subtract
-                 * one from the recorded number of items in the queue so when
-                 * one is added again below the number of recorded items remains
-                 * correct. */
-                --uxMessagesWaiting;
-            }
-            else
-            {
-                mtCOVERAGE_TEST_MARKER();
-            }
-        }
-        else
-        {
-            mtCOVERAGE_TEST_MARKER();
-        }
-    }
-
-    pxQueue->uxMessagesWaiting = uxMessagesWaiting + ( UBaseType_t ) 1;
-
-    return xReturn;
-}
-/*-----------------------------------------------------------*/
-
-static void prvCopyDataFromQueue( Queue_t * const pxQueue,
-                                  void * const pvBuffer )
-{
-    if( pxQueue->uxItemSize != ( UBaseType_t ) 0 )
-    {
-        pxQueue->u.xQueue.pcReadFrom += pxQueue->uxItemSize;           /*lint !e9016 Pointer arithmetic on char types ok, especially in this use case where it is the clearest way of conveying intent. */
-
-        if( pxQueue->u.xQueue.pcReadFrom >= pxQueue->u.xQueue.pcTail ) /*lint !e946 MISRA exception justified as use of the relational operator is the cleanest solutions. */
-        {
-            pxQueue->u.xQueue.pcReadFrom = pxQueue->pcHead;
-        }
-        else
-        {
-            mtCOVERAGE_TEST_MARKER();
-        }
-
-        ( void ) memcpy( ( void * ) pvBuffer, ( void * ) pxQueue->u.xQueue.pcReadFrom, ( size_t ) pxQueue->uxItemSize ); /*lint !e961 !e418 !e9087 MISRA exception as the casts are only redundant for some ports.  Also previous logic ensures a null pointer can only be passed to memcpy() when the count is 0.  Cast to void required by function signature and safe as no alignment requirement and copy length specified in bytes. */
-    }
-}
-/*-----------------------------------------------------------*/
-
-static void prvUnlockQueue( Queue_t * const pxQueue )
-{
-    /* THIS FUNCTION MUST BE CALLED WITH THE SCHEDULER SUSPENDED. */
-
-    /* The lock counts contains the number of extra data items placed or
-     * removed from the queue while the queue was locked.  When a queue is
-     * locked items can be added or removed, but the event lists cannot be
-     * updated. */
-    taskENTER_CRITICAL();
-    {
-        int8_t cTxLock = pxQueue->cTxLock;
-
-        /* See if data was added to the queue while it was locked. */
-        while( cTxLock > queueLOCKED_UNMODIFIED )
-        {
-            /* Data was posted while the queue was locked.  Are any tasks
-             * blocked waiting for data to become available? */
-            #if ( configUSE_QUEUE_SETS == 1 )
-                {
-                    if( pxQueue->pxQueueSetContainer != NULL )
-                    {
-                        if( prvNotifyQueueSetContainer( pxQueue ) != pdFALSE )
-                        {
-                            /* The queue is a member of a queue set, and posting to
-                             * the queue set caused a higher priority task to unblock.
-                             * A context switch is required. */
-                            vTaskMissedYield();
-                        }
-                        else
-                        {
-                            mtCOVERAGE_TEST_MARKER();
-                        }
-                    }
-                    else
-                    {
-                        /* Tasks that are removed from the event list will get
-                         * added to the pending ready list as the scheduler is still
-                         * suspended. */
-                        if( listLIST_IS_EMPTY( &( pxQueue->xTasksWaitingToReceive ) ) == pdFALSE )
-                        {
-                            if( xTaskRemoveFromEventList( &( pxQueue->xTasksWaitingToReceive ) ) != pdFALSE )
-                            {
-                                /* The task waiting has a higher priority so record that a
-                                 * context switch is required. */
-                                vTaskMissedYield();
-                            }
-                            else
-                            {
-                                mtCOVERAGE_TEST_MARKER();
-                            }
-                        }
-                        else
-                        {
-                            break;
-                        }
-                    }
-                }
-            #else /* configUSE_QUEUE_SETS */
-                {
-                    /* Tasks that are removed from the event list will get added to
-                     * the pending ready list as the scheduler is still suspended. */
-                    if( listLIST_IS_EMPTY( &( pxQueue->xTasksWaitingToReceive ) ) == pdFALSE )
-                    {
-                        if( xTaskRemoveFromEventList( &( pxQueue->xTasksWaitingToReceive ) ) != pdFALSE )
-                        {
-                            /* The task waiting has a higher priority so record that
-                             * a context switch is required. */
-                            vTaskMissedYield();
-                        }
-                        else
-                        {
-                            mtCOVERAGE_TEST_MARKER();
-                        }
-                    }
-                    else
-                    {
-                        break;
-                    }
-                }
-            #endif /* configUSE_QUEUE_SETS */
-
-            --cTxLock;
-        }
-
-        pxQueue->cTxLock = queueUNLOCKED;
-    }
-    taskEXIT_CRITICAL();
-
-    /* Do the same for the Rx lock. */
-    taskENTER_CRITICAL();
-    {
-        int8_t cRxLock = pxQueue->cRxLock;
-
-        while( cRxLock > queueLOCKED_UNMODIFIED )
-        {
-            if( listLIST_IS_EMPTY( &( pxQueue->xTasksWaitingToSend ) ) == pdFALSE )
-            {
-                if( xTaskRemoveFromEventList( &( pxQueue->xTasksWaitingToSend ) ) != pdFALSE )
-                {
-                    vTaskMissedYield();
-                }
-                else
-                {
-                    mtCOVERAGE_TEST_MARKER();
-                }
-
-                --cRxLock;
-            }
-            else
-            {
-                break;
-            }
-        }
-
-        pxQueue->cRxLock = queueUNLOCKED;
-    }
-    taskEXIT_CRITICAL();
-}
-/*-----------------------------------------------------------*/
-
-static BaseType_t prvIsQueueEmpty( const Queue_t * pxQueue )
-{
-    BaseType_t xReturn;
-
-    taskENTER_CRITICAL();
-    {
-        if( pxQueue->uxMessagesWaiting == ( UBaseType_t ) 0 )
-        {
-            xReturn = pdTRUE;
-        }
-        else
-        {
-            xReturn = pdFALSE;
-        }
-    }
-    taskEXIT_CRITICAL();
-
-    return xReturn;
-}
-/*-----------------------------------------------------------*/
-
-BaseType_t xQueueIsQueueEmptyFromISR( const QueueHandle_t xQueue )
-{
-    BaseType_t xReturn;
-    Queue_t * const pxQueue = xQueue;
-
-    configASSERT( pxQueue );
-
-    if( pxQueue->uxMessagesWaiting == ( UBaseType_t ) 0 )
-    {
-        xReturn = pdTRUE;
-    }
-    else
-    {
-        xReturn = pdFALSE;
-    }
-
-    return xReturn;
-} /*lint !e818 xQueue could not be pointer to const because it is a typedef. */
-/*-----------------------------------------------------------*/
-
-static BaseType_t prvIsQueueFull( const Queue_t * pxQueue )
-{
-    BaseType_t xReturn;
-
-    taskENTER_CRITICAL();
-    {
-        if( pxQueue->uxMessagesWaiting == pxQueue->uxLength )
-        {
-            xReturn = pdTRUE;
-        }
-        else
-        {
-            xReturn = pdFALSE;
-        }
-    }
-    taskEXIT_CRITICAL();
-
-    return xReturn;
-}
-/*-----------------------------------------------------------*/
-
-BaseType_t xQueueIsQueueFullFromISR( const QueueHandle_t xQueue )
-{
-    BaseType_t xReturn;
-    Queue_t * const pxQueue = xQueue;
-
-    configASSERT( pxQueue );
-
-    if( pxQueue->uxMessagesWaiting == pxQueue->uxLength )
-    {
-        xReturn = pdTRUE;
-    }
-    else
-    {
-        xReturn = pdFALSE;
-    }
-
-    return xReturn;
-} /*lint !e818 xQueue could not be pointer to const because it is a typedef. */
-/*-----------------------------------------------------------*/
-
-#if ( configUSE_CO_ROUTINES == 1 )
-
-    BaseType_t xQueueCRSend( QueueHandle_t xQueue,
-                             const void * pvItemToQueue,
-                             TickType_t xTicksToWait )
-    {
-        BaseType_t xReturn;
-        Queue_t * const pxQueue = xQueue;
-
-        /* If the queue is already full we may have to block.  A critical section
-         * is required to prevent an interrupt removing something from the queue
-         * between the check to see if the queue is full and blocking on the queue. */
-        portDISABLE_INTERRUPTS();
-        {
-            if( prvIsQueueFull( pxQueue ) != pdFALSE )
-            {
-                /* The queue is full - do we want to block or just leave without
-                 * posting? */
-                if( xTicksToWait > ( TickType_t ) 0 )
-                {
-                    /* As this is called from a coroutine we cannot block directly, but
-                     * return indicating that we need to block. */
-                    vCoRoutineAddToDelayedList( xTicksToWait, &( pxQueue->xTasksWaitingToSend ) );
-                    portENABLE_INTERRUPTS();
-                    return errQUEUE_BLOCKED;
-                }
-                else
-                {
-                    portENABLE_INTERRUPTS();
-                    return errQUEUE_FULL;
-                }
-            }
-        }
-        portENABLE_INTERRUPTS();
-
-        portDISABLE_INTERRUPTS();
-        {
-            if( pxQueue->uxMessagesWaiting < pxQueue->uxLength )
-            {
-                /* There is room in the queue, copy the data into the queue. */
-                prvCopyDataToQueue( pxQueue, pvItemToQueue, queueSEND_TO_BACK );
-                xReturn = pdPASS;
-
-                /* Were any co-routines waiting for data to become available? */
-                if( listLIST_IS_EMPTY( &( pxQueue->xTasksWaitingToReceive ) ) == pdFALSE )
-                {
-                    /* In this instance the co-routine could be placed directly
-                     * into the ready list as we are within a critical section.
-                     * Instead the same pending ready list mechanism is used as if
-                     * the event were caused from within an interrupt. */
-                    if( xCoRoutineRemoveFromEventList( &( pxQueue->xTasksWaitingToReceive ) ) != pdFALSE )
-                    {
-                        /* The co-routine waiting has a higher priority so record
-                         * that a yield might be appropriate. */
-                        xReturn = errQUEUE_YIELD;
-                    }
-                    else
-                    {
-                        mtCOVERAGE_TEST_MARKER();
-                    }
-                }
-                else
-                {
-                    mtCOVERAGE_TEST_MARKER();
-                }
-            }
-            else
-            {
-                xReturn = errQUEUE_FULL;
-            }
-        }
-        portENABLE_INTERRUPTS();
-
-        return xReturn;
-    }
-
-#endif /* configUSE_CO_ROUTINES */
-/*-----------------------------------------------------------*/
-
-#if ( configUSE_CO_ROUTINES == 1 )
-
-    BaseType_t xQueueCRReceive( QueueHandle_t xQueue,
-                                void * pvBuffer,
-                                TickType_t xTicksToWait )
-    {
-        BaseType_t xReturn;
-        Queue_t * const pxQueue = xQueue;
-
-        /* If the queue is already empty we may have to block.  A critical section
-         * is required to prevent an interrupt adding something to the queue
-         * between the check to see if the queue is empty and blocking on the queue. */
-        portDISABLE_INTERRUPTS();
-        {
-            if( pxQueue->uxMessagesWaiting == ( UBaseType_t ) 0 )
-            {
-                /* There are no messages in the queue, do we want to block or just
-                 * leave with nothing? */
-                if( xTicksToWait > ( TickType_t ) 0 )
-                {
-                    /* As this is a co-routine we cannot block directly, but return
-                     * indicating that we need to block. */
-                    vCoRoutineAddToDelayedList( xTicksToWait, &( pxQueue->xTasksWaitingToReceive ) );
-                    portENABLE_INTERRUPTS();
-                    return errQUEUE_BLOCKED;
-                }
-                else
-                {
-                    portENABLE_INTERRUPTS();
-                    return errQUEUE_FULL;
-                }
-            }
-            else
-            {
-                mtCOVERAGE_TEST_MARKER();
-            }
-        }
-        portENABLE_INTERRUPTS();
-
-        portDISABLE_INTERRUPTS();
-        {
-            if( pxQueue->uxMessagesWaiting > ( UBaseType_t ) 0 )
-            {
-                /* Data is available from the queue. */
-                pxQueue->u.xQueue.pcReadFrom += pxQueue->uxItemSize;
-
-                if( pxQueue->u.xQueue.pcReadFrom >= pxQueue->u.xQueue.pcTail )
-                {
-                    pxQueue->u.xQueue.pcReadFrom = pxQueue->pcHead;
-                }
-                else
-                {
-                    mtCOVERAGE_TEST_MARKER();
-                }
-
-                --( pxQueue->uxMessagesWaiting );
-                ( void ) memcpy( ( void * ) pvBuffer, ( void * ) pxQueue->u.xQueue.pcReadFrom, ( unsigned ) pxQueue->uxItemSize );
-
-                xReturn = pdPASS;
-
-                /* Were any co-routines waiting for space to become available? */
-                if( listLIST_IS_EMPTY( &( pxQueue->xTasksWaitingToSend ) ) == pdFALSE )
-                {
-                    /* In this instance the co-routine could be placed directly
-                     * into the ready list as we are within a critical section.
-                     * Instead the same pending ready list mechanism is used as if
-                     * the event were caused from within an interrupt. */
-                    if( xCoRoutineRemoveFromEventList( &( pxQueue->xTasksWaitingToSend ) ) != pdFALSE )
-                    {
-                        xReturn = errQUEUE_YIELD;
-                    }
-                    else
-                    {
-                        mtCOVERAGE_TEST_MARKER();
-                    }
-                }
-                else
-                {
-                    mtCOVERAGE_TEST_MARKER();
-                }
-            }
-            else
-            {
-                xReturn = pdFAIL;
-            }
-        }
-        portENABLE_INTERRUPTS();
-
-        return xReturn;
-    }
-
-#endif /* configUSE_CO_ROUTINES */
-/*-----------------------------------------------------------*/
-
-#if ( configUSE_CO_ROUTINES == 1 )
-
-    BaseType_t xQueueCRSendFromISR( QueueHandle_t xQueue,
-                                    const void * pvItemToQueue,
-                                    BaseType_t xCoRoutinePreviouslyWoken )
-    {
-        Queue_t * const pxQueue = xQueue;
-
-        /* Cannot block within an ISR so if there is no space on the queue then
-         * exit without doing anything. */
-        if( pxQueue->uxMessagesWaiting < pxQueue->uxLength )
-        {
-            prvCopyDataToQueue( pxQueue, pvItemToQueue, queueSEND_TO_BACK );
-
-            /* We only want to wake one co-routine per ISR, so check that a
-             * co-routine has not already been woken. */
-            if( xCoRoutinePreviouslyWoken == pdFALSE )
-            {
-                if( listLIST_IS_EMPTY( &( pxQueue->xTasksWaitingToReceive ) ) == pdFALSE )
-                {
-                    if( xCoRoutineRemoveFromEventList( &( pxQueue->xTasksWaitingToReceive ) ) != pdFALSE )
-                    {
-                        return pdTRUE;
-                    }
-                    else
-                    {
-                        mtCOVERAGE_TEST_MARKER();
-                    }
-                }
-                else
-                {
-                    mtCOVERAGE_TEST_MARKER();
-                }
-            }
-            else
-            {
-                mtCOVERAGE_TEST_MARKER();
-            }
-        }
-        else
-        {
-            mtCOVERAGE_TEST_MARKER();
-        }
-
-        return xCoRoutinePreviouslyWoken;
-    }
-
-#endif /* configUSE_CO_ROUTINES */
-/*-----------------------------------------------------------*/
-
-#if ( configUSE_CO_ROUTINES == 1 )
-
-    BaseType_t xQueueCRReceiveFromISR( QueueHandle_t xQueue,
-                                       void * pvBuffer,
-                                       BaseType_t * pxCoRoutineWoken )
-    {
-        BaseType_t xReturn;
-        Queue_t * const pxQueue = xQueue;
-
-        /* We cannot block from an ISR, so check there is data available. If
-         * not then just leave without doing anything. */
-        if( pxQueue->uxMessagesWaiting > ( UBaseType_t ) 0 )
-        {
-            /* Copy the data from the queue. */
-            pxQueue->u.xQueue.pcReadFrom += pxQueue->uxItemSize;
-
-            if( pxQueue->u.xQueue.pcReadFrom >= pxQueue->u.xQueue.pcTail )
-            {
-                pxQueue->u.xQueue.pcReadFrom = pxQueue->pcHead;
-            }
-            else
-            {
-                mtCOVERAGE_TEST_MARKER();
-            }
-
-            --( pxQueue->uxMessagesWaiting );
-            ( void ) memcpy( ( void * ) pvBuffer, ( void * ) pxQueue->u.xQueue.pcReadFrom, ( unsigned ) pxQueue->uxItemSize );
-
-            if( ( *pxCoRoutineWoken ) == pdFALSE )
-            {
-                if( listLIST_IS_EMPTY( &( pxQueue->xTasksWaitingToSend ) ) == pdFALSE )
-                {
-                    if( xCoRoutineRemoveFromEventList( &( pxQueue->xTasksWaitingToSend ) ) != pdFALSE )
-                    {
-                        *pxCoRoutineWoken = pdTRUE;
-                    }
-                    else
-                    {
-                        mtCOVERAGE_TEST_MARKER();
-                    }
-                }
-                else
-                {
-                    mtCOVERAGE_TEST_MARKER();
-                }
-            }
-            else
-            {
-                mtCOVERAGE_TEST_MARKER();
-            }
-
-            xReturn = pdPASS;
-        }
-        else
-        {
-            xReturn = pdFAIL;
-        }
-
-        return xReturn;
-    }
-
-#endif /* configUSE_CO_ROUTINES */
-/*-----------------------------------------------------------*/
-
-#if ( configQUEUE_REGISTRY_SIZE > 0 )
-
-    void vQueueAddToRegistry( QueueHandle_t xQueue,
-                              const char * pcQueueName ) /*lint !e971 Unqualified char types are allowed for strings and single characters only. */
-    {
-        UBaseType_t ux;
-
-        configASSERT( xQueue );
-
-        QueueRegistryItem_t * pxEntryToWrite = NULL;
-
-        if( pcQueueName != NULL )
-        {
-            /* See if there is an empty space in the registry.  A NULL name denotes
-             * a free slot. */
-            for( ux = ( UBaseType_t ) 0U; ux < ( UBaseType_t ) configQUEUE_REGISTRY_SIZE; ux++ )
-            {
-                /* Replace an existing entry if the queue is already in the registry. */
-                if( xQueue == xQueueRegistry[ ux ].xHandle )
-                {
-                    pxEntryToWrite = &( xQueueRegistry[ ux ] );
-                    break;
-                }
-                /* Otherwise, store in the next empty location */
-                else if( ( pxEntryToWrite == NULL ) && ( xQueueRegistry[ ux ].pcQueueName == NULL ) )
-                {
-                    pxEntryToWrite = &( xQueueRegistry[ ux ] );
-                }
-                else
-                {
-                    mtCOVERAGE_TEST_MARKER();
-                }
-            }
-        }
-
-        if( pxEntryToWrite != NULL )
-        {
-            /* Store the information on this queue. */
-            pxEntryToWrite->pcQueueName = pcQueueName;
-            pxEntryToWrite->xHandle = xQueue;
-
-            traceQUEUE_REGISTRY_ADD( xQueue, pcQueueName );
-        }
-    }
-
-#endif /* configQUEUE_REGISTRY_SIZE */
-/*-----------------------------------------------------------*/
-
-#if ( configQUEUE_REGISTRY_SIZE > 0 )
-
-    const char * pcQueueGetName( QueueHandle_t xQueue ) /*lint !e971 Unqualified char types are allowed for strings and single characters only. */
-    {
-        UBaseType_t ux;
-        const char * pcReturn = NULL; /*lint !e971 Unqualified char types are allowed for strings and single characters only. */
-
-        configASSERT( xQueue );
-
-        /* Note there is nothing here to protect against another task adding or
-         * removing entries from the registry while it is being searched. */
-
-        for( ux = ( UBaseType_t ) 0U; ux < ( UBaseType_t ) configQUEUE_REGISTRY_SIZE; ux++ )
-        {
-            if( xQueueRegistry[ ux ].xHandle == xQueue )
-            {
-                pcReturn = xQueueRegistry[ ux ].pcQueueName;
-                break;
-            }
-            else
-            {
-                mtCOVERAGE_TEST_MARKER();
-            }
-        }
-
-        return pcReturn;
-    } /*lint !e818 xQueue cannot be a pointer to const because it is a typedef. */
-
-#endif /* configQUEUE_REGISTRY_SIZE */
-/*-----------------------------------------------------------*/
-
-#if ( configQUEUE_REGISTRY_SIZE > 0 )
-
-    void vQueueUnregisterQueue( QueueHandle_t xQueue )
-    {
-        UBaseType_t ux;
-
-        configASSERT( xQueue );
-
-        /* See if the handle of the queue being unregistered in actually in the
-         * registry. */
-        for( ux = ( UBaseType_t ) 0U; ux < ( UBaseType_t ) configQUEUE_REGISTRY_SIZE; ux++ )
-        {
-            if( xQueueRegistry[ ux ].xHandle == xQueue )
-            {
-                /* Set the name to NULL to show that this slot if free again. */
-                xQueueRegistry[ ux ].pcQueueName = NULL;
-
-                /* Set the handle to NULL to ensure the same queue handle cannot
-                 * appear in the registry twice if it is added, removed, then
-                 * added again. */
-                xQueueRegistry[ ux ].xHandle = ( QueueHandle_t ) 0;
-                break;
-            }
-            else
-            {
-                mtCOVERAGE_TEST_MARKER();
-            }
-        }
-    } /*lint !e818 xQueue could not be pointer to const because it is a typedef. */
-
-#endif /* configQUEUE_REGISTRY_SIZE */
-/*-----------------------------------------------------------*/
-
-#if ( configUSE_TIMERS == 1 )
-
-    void vQueueWaitForMessageRestricted( QueueHandle_t xQueue,
-                                         TickType_t xTicksToWait,
-                                         const BaseType_t xWaitIndefinitely )
-    {
-        Queue_t * const pxQueue = xQueue;
-
-        /* This function should not be called by application code hence the
-         * 'Restricted' in its name.  It is not part of the public API.  It is
-         * designed for use by kernel code, and has special calling requirements.
-         * It can result in vListInsert() being called on a list that can only
-         * possibly ever have one item in it, so the list will be fast, but even
-         * so it should be called with the scheduler locked and not from a critical
-         * section. */
-
-        /* Only do anything if there are no messages in the queue.  This function
-         *  will not actually cause the task to block, just place it on a blocked
-         *  list.  It will not block until the scheduler is unlocked - at which
-         *  time a yield will be performed.  If an item is added to the queue while
-         *  the queue is locked, and the calling task blocks on the queue, then the
-         *  calling task will be immediately unblocked when the queue is unlocked. */
-        prvLockQueue( pxQueue );
-
-        if( pxQueue->uxMessagesWaiting == ( UBaseType_t ) 0U )
-        {
-            /* There is nothing in the queue, block for the specified period. */
-            vTaskPlaceOnEventListRestricted( &( pxQueue->xTasksWaitingToReceive ), xTicksToWait, xWaitIndefinitely );
-        }
-        else
-        {
-            mtCOVERAGE_TEST_MARKER();
-        }
-
-        prvUnlockQueue( pxQueue );
-    }
-
-#endif /* configUSE_TIMERS */
-/*-----------------------------------------------------------*/
-
-#if ( ( configUSE_QUEUE_SETS == 1 ) && ( configSUPPORT_DYNAMIC_ALLOCATION == 1 ) )
-
-    QueueSetHandle_t xQueueCreateSet( const UBaseType_t uxEventQueueLength )
-    {
-        QueueSetHandle_t pxQueue;
-
-        pxQueue = xQueueGenericCreate( uxEventQueueLength, ( UBaseType_t ) sizeof( Queue_t * ), queueQUEUE_TYPE_SET );
-
-        return pxQueue;
-    }
-
-#endif /* configUSE_QUEUE_SETS */
-/*-----------------------------------------------------------*/
-
-#if ( configUSE_QUEUE_SETS == 1 )
-
-    BaseType_t xQueueAddToSet( QueueSetMemberHandle_t xQueueOrSemaphore,
-                               QueueSetHandle_t xQueueSet )
-    {
-        BaseType_t xReturn;
-
-        taskENTER_CRITICAL();
-        {
-            if( ( ( Queue_t * ) xQueueOrSemaphore )->pxQueueSetContainer != NULL )
-            {
-                /* Cannot add a queue/semaphore to more than one queue set. */
-                xReturn = pdFAIL;
-            }
-            else if( ( ( Queue_t * ) xQueueOrSemaphore )->uxMessagesWaiting != ( UBaseType_t ) 0 )
-            {
-                /* Cannot add a queue/semaphore to a queue set if there are already
-                 * items in the queue/semaphore. */
-                xReturn = pdFAIL;
-            }
-            else
-            {
-                ( ( Queue_t * ) xQueueOrSemaphore )->pxQueueSetContainer = xQueueSet;
-                xReturn = pdPASS;
-            }
-        }
-        taskEXIT_CRITICAL();
-
-        return xReturn;
-    }
-
-#endif /* configUSE_QUEUE_SETS */
-/*-----------------------------------------------------------*/
-
-#if ( configUSE_QUEUE_SETS == 1 )
-
-    BaseType_t xQueueRemoveFromSet( QueueSetMemberHandle_t xQueueOrSemaphore,
-                                    QueueSetHandle_t xQueueSet )
-    {
-        BaseType_t xReturn;
-        Queue_t * const pxQueueOrSemaphore = ( Queue_t * ) xQueueOrSemaphore;
-
-        if( pxQueueOrSemaphore->pxQueueSetContainer != xQueueSet )
-        {
-            /* The queue was not a member of the set. */
-            xReturn = pdFAIL;
-        }
-        else if( pxQueueOrSemaphore->uxMessagesWaiting != ( UBaseType_t ) 0 )
-        {
-            /* It is dangerous to remove a queue from a set when the queue is
-             * not empty because the queue set will still hold pending events for
-             * the queue. */
-            xReturn = pdFAIL;
-        }
-        else
-        {
-            taskENTER_CRITICAL();
-            {
-                /* The queue is no longer contained in the set. */
-                pxQueueOrSemaphore->pxQueueSetContainer = NULL;
-            }
-            taskEXIT_CRITICAL();
-            xReturn = pdPASS;
-        }
-
-        return xReturn;
-    } /*lint !e818 xQueueSet could not be declared as pointing to const as it is a typedef. */
-
-#endif /* configUSE_QUEUE_SETS */
-/*-----------------------------------------------------------*/
-
-#if ( configUSE_QUEUE_SETS == 1 )
-
-    QueueSetMemberHandle_t xQueueSelectFromSet( QueueSetHandle_t xQueueSet,
-                                                TickType_t const xTicksToWait )
-    {
-        QueueSetMemberHandle_t xReturn = NULL;
-
-        ( void ) xQueueReceive( ( QueueHandle_t ) xQueueSet, &xReturn, xTicksToWait ); /*lint !e961 Casting from one typedef to another is not redundant. */
-        return xReturn;
-    }
-
-#endif /* configUSE_QUEUE_SETS */
-/*-----------------------------------------------------------*/
-
-#if ( configUSE_QUEUE_SETS == 1 )
-
-    QueueSetMemberHandle_t xQueueSelectFromSetFromISR( QueueSetHandle_t xQueueSet )
-    {
-        QueueSetMemberHandle_t xReturn = NULL;
-
-        ( void ) xQueueReceiveFromISR( ( QueueHandle_t ) xQueueSet, &xReturn, NULL ); /*lint !e961 Casting from one typedef to another is not redundant. */
-        return xReturn;
-    }
-
-#endif /* configUSE_QUEUE_SETS */
-/*-----------------------------------------------------------*/
-
-#if ( configUSE_QUEUE_SETS == 1 )
-
-    static BaseType_t prvNotifyQueueSetContainer( const Queue_t * const pxQueue )
-    {
-        Queue_t * pxQueueSetContainer = pxQueue->pxQueueSetContainer;
-        BaseType_t xReturn = pdFALSE;
-
-        /* This function must be called form a critical section. */
-
-        /* The following line is not reachable in unit tests because every call
-         * to prvNotifyQueueSetContainer is preceded by a check that
-         * pxQueueSetContainer != NULL */
-        configASSERT( pxQueueSetContainer ); /* LCOV_EXCL_BR_LINE */
-        configASSERT( pxQueueSetContainer->uxMessagesWaiting < pxQueueSetContainer->uxLength );
-
-        if( pxQueueSetContainer->uxMessagesWaiting < pxQueueSetContainer->uxLength )
-        {
-            const int8_t cTxLock = pxQueueSetContainer->cTxLock;
-
-            traceQUEUE_SET_SEND( pxQueueSetContainer );
-
-            /* The data copied is the handle of the queue that contains data. */
-            xReturn = prvCopyDataToQueue( pxQueueSetContainer, &pxQueue, queueSEND_TO_BACK );
-
-            if( cTxLock == queueUNLOCKED )
-            {
-                if( listLIST_IS_EMPTY( &( pxQueueSetContainer->xTasksWaitingToReceive ) ) == pdFALSE )
-                {
-                    if( xTaskRemoveFromEventList( &( pxQueueSetContainer->xTasksWaitingToReceive ) ) != pdFALSE )
-                    {
-                        /* The task waiting has a higher priority. */
-                        xReturn = pdTRUE;
-                    }
-                    else
-                    {
-                        mtCOVERAGE_TEST_MARKER();
-                    }
-                }
-                else
-                {
-                    mtCOVERAGE_TEST_MARKER();
-                }
-            }
-            else
-            {
-                configASSERT( cTxLock != queueINT8_MAX );
-
-                pxQueueSetContainer->cTxLock = ( int8_t ) ( cTxLock + 1 );
-            }
-        }
-        else
-        {
-            mtCOVERAGE_TEST_MARKER();
-        }
-
-        return xReturn;
-    }
-
-#endif /* configUSE_QUEUE_SETS */
+/*
+ * FreeRTOS Kernel <DEVELOPMENT BRANCH>
+ * Copyright (C) 2021 Amazon.com, Inc. or its affiliates.  All Rights Reserved.
+ *
+ * SPDX-License-Identifier: MIT
+ *
+ * Permission is hereby granted, free of charge, to any person obtaining a copy of
+ * this software and associated documentation files (the "Software"), to deal in
+ * the Software without restriction, including without limitation the rights to
+ * use, copy, modify, merge, publish, distribute, sublicense, and/or sell copies of
+ * the Software, and to permit persons to whom the Software is furnished to do so,
+ * subject to the following conditions:
+ *
+ * The above copyright notice and this permission notice shall be included in all
+ * copies or substantial portions of the Software.
+ *
+ * THE SOFTWARE IS PROVIDED "AS IS", WITHOUT WARRANTY OF ANY KIND, EXPRESS OR
+ * IMPLIED, INCLUDING BUT NOT LIMITED TO THE WARRANTIES OF MERCHANTABILITY, FITNESS
+ * FOR A PARTICULAR PURPOSE AND NONINFRINGEMENT. IN NO EVENT SHALL THE AUTHORS OR
+ * COPYRIGHT HOLDERS BE LIABLE FOR ANY CLAIM, DAMAGES OR OTHER LIABILITY, WHETHER
+ * IN AN ACTION OF CONTRACT, TORT OR OTHERWISE, ARISING FROM, OUT OF OR IN
+ * CONNECTION WITH THE SOFTWARE OR THE USE OR OTHER DEALINGS IN THE SOFTWARE.
+ *
+ * https://www.FreeRTOS.org
+ * https://github.com/FreeRTOS
+ *
+ */
+
+#include <stdlib.h>
+#include <string.h>
+
+/* Defining MPU_WRAPPERS_INCLUDED_FROM_API_FILE prevents task.h from redefining
+ * all the API functions to use the MPU wrappers.  That should only be done when
+ * task.h is included from an application file. */
+#define MPU_WRAPPERS_INCLUDED_FROM_API_FILE
+
+#include "FreeRTOS.h"
+#include "task.h"
+#include "queue.h"
+
+#if ( configUSE_CO_ROUTINES == 1 )
+    #include "croutine.h"
+#endif
+
+/* Lint e9021, e961 and e750 are suppressed as a MISRA exception justified
+ * because the MPU ports require MPU_WRAPPERS_INCLUDED_FROM_API_FILE to be defined
+ * for the header files above, but not in this file, in order to generate the
+ * correct privileged Vs unprivileged linkage and placement. */
+#undef MPU_WRAPPERS_INCLUDED_FROM_API_FILE /*lint !e961 !e750 !e9021. */
+
+
+/* Constants used with the cRxLock and cTxLock structure members. */
+#define queueUNLOCKED             ( ( int8_t ) -1 )
+#define queueLOCKED_UNMODIFIED    ( ( int8_t ) 0 )
+#define queueINT8_MAX             ( ( int8_t ) 127 )
+
+/* When the Queue_t structure is used to represent a base queue its pcHead and
+ * pcTail members are used as pointers into the queue storage area.  When the
+ * Queue_t structure is used to represent a mutex pcHead and pcTail pointers are
+ * not necessary, and the pcHead pointer is set to NULL to indicate that the
+ * structure instead holds a pointer to the mutex holder (if any).  Map alternative
+ * names to the pcHead and structure member to ensure the readability of the code
+ * is maintained.  The QueuePointers_t and SemaphoreData_t types are used to form
+ * a union as their usage is mutually exclusive dependent on what the queue is
+ * being used for. */
+#define uxQueueType               pcHead
+#define queueQUEUE_IS_MUTEX       NULL
+
+typedef struct QueuePointers
+{
+    int8_t * pcTail;     /*< Points to the byte at the end of the queue storage area.  Once more byte is allocated than necessary to store the queue items, this is used as a marker. */
+    int8_t * pcReadFrom; /*< Points to the last place that a queued item was read from when the structure is used as a queue. */
+} QueuePointers_t;
+
+typedef struct SemaphoreData
+{
+    TaskHandle_t xMutexHolder;        /*< The handle of the task that holds the mutex. */
+    UBaseType_t uxRecursiveCallCount; /*< Maintains a count of the number of times a recursive mutex has been recursively 'taken' when the structure is used as a mutex. */
+} SemaphoreData_t;
+
+/* Semaphores do not actually store or copy data, so have an item size of
+ * zero. */
+#define queueSEMAPHORE_QUEUE_ITEM_LENGTH    ( ( UBaseType_t ) 0 )
+#define queueMUTEX_GIVE_BLOCK_TIME          ( ( TickType_t ) 0U )
+
+#if ( configUSE_PREEMPTION == 0 )
+
+/* If the cooperative scheduler is being used then a yield should not be
+ * performed just because a higher priority task has been woken. */
+    #define queueYIELD_IF_USING_PREEMPTION()
+#else
+    #define queueYIELD_IF_USING_PREEMPTION()    portYIELD_WITHIN_API()
+#endif
+
+/*
+ * Definition of the queue used by the scheduler.
+ * Items are queued by copy, not reference.  See the following link for the
+ * rationale: https://www.FreeRTOS.org/Embedded-RTOS-Queues.html
+ */
+typedef struct QueueDefinition /* The old naming convention is used to prevent breaking kernel aware debuggers. */
+{
+    int8_t * pcHead;           /*< Points to the beginning of the queue storage area. */
+    int8_t * pcWriteTo;        /*< Points to the free next place in the storage area. */
+
+    union
+    {
+        QueuePointers_t xQueue;     /*< Data required exclusively when this structure is used as a queue. */
+        SemaphoreData_t xSemaphore; /*< Data required exclusively when this structure is used as a semaphore. */
+    } u;
+
+    List_t xTasksWaitingToSend;             /*< List of tasks that are blocked waiting to post onto this queue.  Stored in priority order. */
+    List_t xTasksWaitingToReceive;          /*< List of tasks that are blocked waiting to read from this queue.  Stored in priority order. */
+
+    volatile UBaseType_t uxMessagesWaiting; /*< The number of items currently in the queue. */
+    UBaseType_t uxLength;                   /*< The length of the queue defined as the number of items it will hold, not the number of bytes. */
+    UBaseType_t uxItemSize;                 /*< The size of each items that the queue will hold. */
+
+    volatile int8_t cRxLock;                /*< Stores the number of items received from the queue (removed from the queue) while the queue was locked.  Set to queueUNLOCKED when the queue is not locked. */
+    volatile int8_t cTxLock;                /*< Stores the number of items transmitted to the queue (added to the queue) while the queue was locked.  Set to queueUNLOCKED when the queue is not locked. */
+
+    #if ( ( configSUPPORT_STATIC_ALLOCATION == 1 ) && ( configSUPPORT_DYNAMIC_ALLOCATION == 1 ) )
+        uint8_t ucStaticallyAllocated; /*< Set to pdTRUE if the memory used by the queue was statically allocated to ensure no attempt is made to free the memory. */
+    #endif
+
+    #if ( configUSE_QUEUE_SETS == 1 )
+        struct QueueDefinition * pxQueueSetContainer;
+    #endif
+
+    #if ( configUSE_TRACE_FACILITY == 1 )
+        UBaseType_t uxQueueNumber;
+        uint8_t ucQueueType;
+    #endif
+} xQUEUE;
+
+/* The old xQUEUE name is maintained above then typedefed to the new Queue_t
+ * name below to enable the use of older kernel aware debuggers. */
+typedef xQUEUE Queue_t;
+
+/*-----------------------------------------------------------*/
+
+/*
+ * The queue registry is just a means for kernel aware debuggers to locate
+ * queue structures.  It has no other purpose so is an optional component.
+ */
+#if ( configQUEUE_REGISTRY_SIZE > 0 )
+
+/* The type stored within the queue registry array.  This allows a name
+ * to be assigned to each queue making kernel aware debugging a little
+ * more user friendly. */
+    typedef struct QUEUE_REGISTRY_ITEM
+    {
+        const char * pcQueueName; /*lint !e971 Unqualified char types are allowed for strings and single characters only. */
+        QueueHandle_t xHandle;
+    } xQueueRegistryItem;
+
+/* The old xQueueRegistryItem name is maintained above then typedefed to the
+ * new xQueueRegistryItem name below to enable the use of older kernel aware
+ * debuggers. */
+    typedef xQueueRegistryItem QueueRegistryItem_t;
+
+/* The queue registry is simply an array of QueueRegistryItem_t structures.
+ * The pcQueueName member of a structure being NULL is indicative of the
+ * array position being vacant. */
+    PRIVILEGED_DATA QueueRegistryItem_t xQueueRegistry[ configQUEUE_REGISTRY_SIZE ];
+
+#endif /* configQUEUE_REGISTRY_SIZE */
+
+/*
+ * Unlocks a queue locked by a call to prvLockQueue.  Locking a queue does not
+ * prevent an ISR from adding or removing items to the queue, but does prevent
+ * an ISR from removing tasks from the queue event lists.  If an ISR finds a
+ * queue is locked it will instead increment the appropriate queue lock count
+ * to indicate that a task may require unblocking.  When the queue in unlocked
+ * these lock counts are inspected, and the appropriate action taken.
+ */
+static void prvUnlockQueue( Queue_t * const pxQueue ) PRIVILEGED_FUNCTION;
+
+/*
+ * Uses a critical section to determine if there is any data in a queue.
+ *
+ * @return pdTRUE if the queue contains no items, otherwise pdFALSE.
+ */
+static BaseType_t prvIsQueueEmpty( const Queue_t * pxQueue ) PRIVILEGED_FUNCTION;
+
+/*
+ * Uses a critical section to determine if there is any space in a queue.
+ *
+ * @return pdTRUE if there is no space, otherwise pdFALSE;
+ */
+static BaseType_t prvIsQueueFull( const Queue_t * pxQueue ) PRIVILEGED_FUNCTION;
+
+/*
+ * Copies an item into the queue, either at the front of the queue or the
+ * back of the queue.
+ */
+static BaseType_t prvCopyDataToQueue( Queue_t * const pxQueue,
+                                      const void * pvItemToQueue,
+                                      const BaseType_t xPosition ) PRIVILEGED_FUNCTION;
+
+/*
+ * Copies an item out of a queue.
+ */
+static void prvCopyDataFromQueue( Queue_t * const pxQueue,
+                                  void * const pvBuffer ) PRIVILEGED_FUNCTION;
+
+#if ( configUSE_QUEUE_SETS == 1 )
+
+/*
+ * Checks to see if a queue is a member of a queue set, and if so, notifies
+ * the queue set that the queue contains data.
+ */
+    static BaseType_t prvNotifyQueueSetContainer( const Queue_t * const pxQueue ) PRIVILEGED_FUNCTION;
+#endif
+
+/*
+ * Called after a Queue_t structure has been allocated either statically or
+ * dynamically to fill in the structure's members.
+ */
+static void prvInitialiseNewQueue( const UBaseType_t uxQueueLength,
+                                   const UBaseType_t uxItemSize,
+                                   uint8_t * pucQueueStorage,
+                                   const uint8_t ucQueueType,
+                                   Queue_t * pxNewQueue ) PRIVILEGED_FUNCTION;
+
+/*
+ * Mutexes are a special type of queue.  When a mutex is created, first the
+ * queue is created, then prvInitialiseMutex() is called to configure the queue
+ * as a mutex.
+ */
+#if ( configUSE_MUTEXES == 1 )
+    static void prvInitialiseMutex( Queue_t * pxNewQueue ) PRIVILEGED_FUNCTION;
+#endif
+
+#if ( configUSE_MUTEXES == 1 )
+
+/*
+ * If a task waiting for a mutex causes the mutex holder to inherit a
+ * priority, but the waiting task times out, then the holder should
+ * disinherit the priority - but only down to the highest priority of any
+ * other tasks that are waiting for the same mutex.  This function returns
+ * that priority.
+ */
+    static UBaseType_t prvGetDisinheritPriorityAfterTimeout( const Queue_t * const pxQueue ) PRIVILEGED_FUNCTION;
+#endif
+/*-----------------------------------------------------------*/
+
+/*
+ * Macro to mark a queue as locked.  Locking a queue prevents an ISR from
+ * accessing the queue event lists.
+ */
+#define prvLockQueue( pxQueue )                            \
+    taskENTER_CRITICAL();                                  \
+    {                                                      \
+        if( ( pxQueue )->cRxLock == queueUNLOCKED )        \
+        {                                                  \
+            ( pxQueue )->cRxLock = queueLOCKED_UNMODIFIED; \
+        }                                                  \
+        if( ( pxQueue )->cTxLock == queueUNLOCKED )        \
+        {                                                  \
+            ( pxQueue )->cTxLock = queueLOCKED_UNMODIFIED; \
+        }                                                  \
+    }                                                      \
+    taskEXIT_CRITICAL()
+/*-----------------------------------------------------------*/
+
+BaseType_t xQueueGenericReset( QueueHandle_t xQueue,
+                               BaseType_t xNewQueue )
+{
+    BaseType_t xReturn = pdPASS;
+    Queue_t * const pxQueue = xQueue;
+
+    configASSERT( pxQueue );
+
+    if( ( pxQueue != NULL ) &&
+        ( pxQueue->uxLength >= 1U ) &&
+        /* Check for multiplication overflow. */
+        ( ( SIZE_MAX / pxQueue->uxLength ) >= pxQueue->uxItemSize ) )
+    {
+        taskENTER_CRITICAL();
+        {
+            pxQueue->u.xQueue.pcTail = pxQueue->pcHead + ( pxQueue->uxLength * pxQueue->uxItemSize ); /*lint !e9016 Pointer arithmetic allowed on char types, especially when it assists conveying intent. */
+            pxQueue->uxMessagesWaiting = ( UBaseType_t ) 0U;
+            pxQueue->pcWriteTo = pxQueue->pcHead;
+            pxQueue->u.xQueue.pcReadFrom = pxQueue->pcHead + ( ( pxQueue->uxLength - 1U ) * pxQueue->uxItemSize ); /*lint !e9016 Pointer arithmetic allowed on char types, especially when it assists conveying intent. */
+            pxQueue->cRxLock = queueUNLOCKED;
+            pxQueue->cTxLock = queueUNLOCKED;
+
+            if( xNewQueue == pdFALSE )
+            {
+                /* If there are tasks blocked waiting to read from the queue, then
+                 * the tasks will remain blocked as after this function exits the queue
+                 * will still be empty.  If there are tasks blocked waiting to write to
+                 * the queue, then one should be unblocked as after this function exits
+                 * it will be possible to write to it. */
+                if( listLIST_IS_EMPTY( &( pxQueue->xTasksWaitingToSend ) ) == pdFALSE )
+                {
+                    if( xTaskRemoveFromEventList( &( pxQueue->xTasksWaitingToSend ) ) != pdFALSE )
+                    {
+                        queueYIELD_IF_USING_PREEMPTION();
+                    }
+                    else
+                    {
+                        mtCOVERAGE_TEST_MARKER();
+                    }
+                }
+                else
+                {
+                    mtCOVERAGE_TEST_MARKER();
+                }
+            }
+            else
+            {
+                /* Ensure the event queues start in the correct state. */
+                vListInitialise( &( pxQueue->xTasksWaitingToSend ) );
+                vListInitialise( &( pxQueue->xTasksWaitingToReceive ) );
+            }
+        }
+        taskEXIT_CRITICAL();
+    }
+    else
+    {
+        xReturn = pdFAIL;
+    }
+
+    configASSERT( xReturn != pdFAIL );
+
+    /* A value is returned for calling semantic consistency with previous
+     * versions. */
+    return xReturn;
+}
+/*-----------------------------------------------------------*/
+
+#if ( configSUPPORT_STATIC_ALLOCATION == 1 )
+
+    QueueHandle_t xQueueGenericCreateStatic( const UBaseType_t uxQueueLength,
+                                             const UBaseType_t uxItemSize,
+                                             uint8_t * pucQueueStorage,
+                                             StaticQueue_t * pxStaticQueue,
+                                             const uint8_t ucQueueType )
+    {
+        Queue_t * pxNewQueue = NULL;
+
+        /* The StaticQueue_t structure and the queue storage area must be
+         * supplied. */
+        configASSERT( pxStaticQueue );
+
+        if( ( uxQueueLength > ( UBaseType_t ) 0 ) &&
+            ( pxStaticQueue != NULL ) &&
+
+            /* A queue storage area should be provided if the item size is not 0, and
+             * should not be provided if the item size is 0. */
+            ( !( ( pucQueueStorage != NULL ) && ( uxItemSize == 0 ) ) ) &&
+            ( !( ( pucQueueStorage == NULL ) && ( uxItemSize != 0 ) ) ) )
+        {
+            #if ( configASSERT_DEFINED == 1 )
+                {
+                    /* Sanity check that the size of the structure used to declare a
+                     * variable of type StaticQueue_t or StaticSemaphore_t equals the size of
+                     * the real queue and semaphore structures. */
+                    volatile size_t xSize = sizeof( StaticQueue_t );
+
+                    /* This assertion cannot be branch covered in unit tests */
+                    configASSERT( xSize == sizeof( Queue_t ) ); /* LCOV_EXCL_BR_LINE */
+                    ( void ) xSize;                             /* Keeps lint quiet when configASSERT() is not defined. */
+                }
+            #endif /* configASSERT_DEFINED */
+
+            /* The address of a statically allocated queue was passed in, use it.
+             * The address of a statically allocated storage area was also passed in
+             * but is already set. */
+            pxNewQueue = ( Queue_t * ) pxStaticQueue; /*lint !e740 !e9087 Unusual cast is ok as the structures are designed to have the same alignment, and the size is checked by an assert. */
+
+            #if ( configSUPPORT_DYNAMIC_ALLOCATION == 1 )
+                {
+                    /* Queues can be allocated wither statically or dynamically, so
+                     * note this queue was allocated statically in case the queue is
+                     * later deleted. */
+                    pxNewQueue->ucStaticallyAllocated = pdTRUE;
+                }
+            #endif /* configSUPPORT_DYNAMIC_ALLOCATION */
+
+            prvInitialiseNewQueue( uxQueueLength, uxItemSize, pucQueueStorage, ucQueueType, pxNewQueue );
+        }
+        else
+        {
+            configASSERT( pxNewQueue );
+            mtCOVERAGE_TEST_MARKER();
+        }
+
+        return pxNewQueue;
+    }
+
+#endif /* configSUPPORT_STATIC_ALLOCATION */
+/*-----------------------------------------------------------*/
+
+#if ( configSUPPORT_DYNAMIC_ALLOCATION == 1 )
+
+    QueueHandle_t xQueueGenericCreate( const UBaseType_t uxQueueLength,
+                                       const UBaseType_t uxItemSize,
+                                       const uint8_t ucQueueType )
+    {
+        Queue_t * pxNewQueue = NULL;
+        size_t xQueueSizeInBytes;
+        uint8_t * pucQueueStorage;
+
+        if( ( uxQueueLength > ( UBaseType_t ) 0 ) &&
+            /* Check for multiplication overflow. */
+            ( ( SIZE_MAX / uxQueueLength ) >= uxItemSize ) &&
+            /* Check for addition overflow. */
+            ( ( SIZE_MAX - sizeof( Queue_t ) ) >= ( uxQueueLength * uxItemSize ) ) )
+        {
+            /* Allocate enough space to hold the maximum number of items that
+             * can be in the queue at any time.  It is valid for uxItemSize to be
+             * zero in the case the queue is used as a semaphore. */
+            xQueueSizeInBytes = ( size_t ) ( uxQueueLength * uxItemSize ); /*lint !e961 MISRA exception as the casts are only redundant for some ports. */
+
+            /* Allocate the queue and storage area.  Justification for MISRA
+             * deviation as follows:  pvPortMalloc() always ensures returned memory
+             * blocks are aligned per the requirements of the MCU stack.  In this case
+             * pvPortMalloc() must return a pointer that is guaranteed to meet the
+             * alignment requirements of the Queue_t structure - which in this case
+             * is an int8_t *.  Therefore, whenever the stack alignment requirements
+             * are greater than or equal to the pointer to char requirements the cast
+             * is safe.  In other cases alignment requirements are not strict (one or
+             * two bytes). */
+            pxNewQueue = ( Queue_t * ) pvPortMalloc( sizeof( Queue_t ) + xQueueSizeInBytes ); /*lint !e9087 !e9079 see comment above. */
+
+            if( pxNewQueue != NULL )
+            {
+                /* Jump past the queue structure to find the location of the queue
+                 * storage area. */
+                pucQueueStorage = ( uint8_t * ) pxNewQueue;
+                pucQueueStorage += sizeof( Queue_t ); /*lint !e9016 Pointer arithmetic allowed on char types, especially when it assists conveying intent. */
+
+                #if ( configSUPPORT_STATIC_ALLOCATION == 1 )
+                    {
+                        /* Queues can be created either statically or dynamically, so
+                         * note this task was created dynamically in case it is later
+                         * deleted. */
+                        pxNewQueue->ucStaticallyAllocated = pdFALSE;
+                    }
+                #endif /* configSUPPORT_STATIC_ALLOCATION */
+
+                prvInitialiseNewQueue( uxQueueLength, uxItemSize, pucQueueStorage, ucQueueType, pxNewQueue );
+            }
+            else
+            {
+                traceQUEUE_CREATE_FAILED( ucQueueType );
+                mtCOVERAGE_TEST_MARKER();
+            }
+        }
+        else
+        {
+            configASSERT( pxNewQueue );
+            mtCOVERAGE_TEST_MARKER();
+        }
+
+        return pxNewQueue;
+    }
+
+#endif /* configSUPPORT_STATIC_ALLOCATION */
+/*-----------------------------------------------------------*/
+
+static void prvInitialiseNewQueue( const UBaseType_t uxQueueLength,
+                                   const UBaseType_t uxItemSize,
+                                   uint8_t * pucQueueStorage,
+                                   const uint8_t ucQueueType,
+                                   Queue_t * pxNewQueue )
+{
+    /* Remove compiler warnings about unused parameters should
+     * configUSE_TRACE_FACILITY not be set to 1. */
+    ( void ) ucQueueType;
+
+    if( uxItemSize == ( UBaseType_t ) 0 )
+    {
+        /* No RAM was allocated for the queue storage area, but PC head cannot
+         * be set to NULL because NULL is used as a key to say the queue is used as
+         * a mutex.  Therefore just set pcHead to point to the queue as a benign
+         * value that is known to be within the memory map. */
+        pxNewQueue->pcHead = ( int8_t * ) pxNewQueue;
+    }
+    else
+    {
+        /* Set the head to the start of the queue storage area. */
+        pxNewQueue->pcHead = ( int8_t * ) pucQueueStorage;
+    }
+
+    /* Initialise the queue members as described where the queue type is
+     * defined. */
+    pxNewQueue->uxLength = uxQueueLength;
+    pxNewQueue->uxItemSize = uxItemSize;
+    ( void ) xQueueGenericReset( pxNewQueue, pdTRUE );
+
+    #if ( configUSE_TRACE_FACILITY == 1 )
+        {
+            pxNewQueue->ucQueueType = ucQueueType;
+        }
+    #endif /* configUSE_TRACE_FACILITY */
+
+    #if ( configUSE_QUEUE_SETS == 1 )
+        {
+            pxNewQueue->pxQueueSetContainer = NULL;
+        }
+    #endif /* configUSE_QUEUE_SETS */
+
+    traceQUEUE_CREATE( pxNewQueue );
+}
+/*-----------------------------------------------------------*/
+
+#if ( configUSE_MUTEXES == 1 )
+
+    static void prvInitialiseMutex( Queue_t * pxNewQueue )
+    {
+        if( pxNewQueue != NULL )
+        {
+            /* The queue create function will set all the queue structure members
+            * correctly for a generic queue, but this function is creating a
+            * mutex.  Overwrite those members that need to be set differently -
+            * in particular the information required for priority inheritance. */
+            pxNewQueue->u.xSemaphore.xMutexHolder = NULL;
+            pxNewQueue->uxQueueType = queueQUEUE_IS_MUTEX;
+
+            /* In case this is a recursive mutex. */
+            pxNewQueue->u.xSemaphore.uxRecursiveCallCount = 0;
+
+            traceCREATE_MUTEX( pxNewQueue );
+
+            /* Start with the semaphore in the expected state. */
+            ( void ) xQueueGenericSend( pxNewQueue, NULL, ( TickType_t ) 0U, queueSEND_TO_BACK );
+        }
+        else
+        {
+            traceCREATE_MUTEX_FAILED();
+        }
+    }
+
+#endif /* configUSE_MUTEXES */
+/*-----------------------------------------------------------*/
+
+#if ( ( configUSE_MUTEXES == 1 ) && ( configSUPPORT_DYNAMIC_ALLOCATION == 1 ) )
+
+    QueueHandle_t xQueueCreateMutex( const uint8_t ucQueueType )
+    {
+        QueueHandle_t xNewQueue;
+        const UBaseType_t uxMutexLength = ( UBaseType_t ) 1, uxMutexSize = ( UBaseType_t ) 0;
+
+        xNewQueue = xQueueGenericCreate( uxMutexLength, uxMutexSize, ucQueueType );
+        prvInitialiseMutex( ( Queue_t * ) xNewQueue );
+
+        return xNewQueue;
+    }
+
+#endif /* configUSE_MUTEXES */
+/*-----------------------------------------------------------*/
+
+#if ( ( configUSE_MUTEXES == 1 ) && ( configSUPPORT_STATIC_ALLOCATION == 1 ) )
+
+    QueueHandle_t xQueueCreateMutexStatic( const uint8_t ucQueueType,
+                                           StaticQueue_t * pxStaticQueue )
+    {
+        QueueHandle_t xNewQueue;
+        const UBaseType_t uxMutexLength = ( UBaseType_t ) 1, uxMutexSize = ( UBaseType_t ) 0;
+
+        /* Prevent compiler warnings about unused parameters if
+         * configUSE_TRACE_FACILITY does not equal 1. */
+        ( void ) ucQueueType;
+
+        xNewQueue = xQueueGenericCreateStatic( uxMutexLength, uxMutexSize, NULL, pxStaticQueue, ucQueueType );
+        prvInitialiseMutex( ( Queue_t * ) xNewQueue );
+
+        return xNewQueue;
+    }
+
+#endif /* configUSE_MUTEXES */
+/*-----------------------------------------------------------*/
+
+#if ( ( configUSE_MUTEXES == 1 ) && ( INCLUDE_xSemaphoreGetMutexHolder == 1 ) )
+
+    TaskHandle_t xQueueGetMutexHolder( QueueHandle_t xSemaphore )
+    {
+        TaskHandle_t pxReturn;
+        Queue_t * const pxSemaphore = ( Queue_t * ) xSemaphore;
+
+        configASSERT( xSemaphore );
+
+        /* This function is called by xSemaphoreGetMutexHolder(), and should not
+         * be called directly.  Note:  This is a good way of determining if the
+         * calling task is the mutex holder, but not a good way of determining the
+         * identity of the mutex holder, as the holder may change between the
+         * following critical section exiting and the function returning. */
+        taskENTER_CRITICAL();
+        {
+            if( pxSemaphore->uxQueueType == queueQUEUE_IS_MUTEX )
+            {
+                pxReturn = pxSemaphore->u.xSemaphore.xMutexHolder;
+            }
+            else
+            {
+                pxReturn = NULL;
+            }
+        }
+        taskEXIT_CRITICAL();
+
+        return pxReturn;
+    } /*lint !e818 xSemaphore cannot be a pointer to const because it is a typedef. */
+
+#endif /* if ( ( configUSE_MUTEXES == 1 ) && ( INCLUDE_xSemaphoreGetMutexHolder == 1 ) ) */
+/*-----------------------------------------------------------*/
+
+#if ( ( configUSE_MUTEXES == 1 ) && ( INCLUDE_xSemaphoreGetMutexHolder == 1 ) )
+
+    TaskHandle_t xQueueGetMutexHolderFromISR( QueueHandle_t xSemaphore )
+    {
+        TaskHandle_t pxReturn;
+
+        configASSERT( xSemaphore );
+
+        /* Mutexes cannot be used in interrupt service routines, so the mutex
+         * holder should not change in an ISR, and therefore a critical section is
+         * not required here. */
+        if( ( ( Queue_t * ) xSemaphore )->uxQueueType == queueQUEUE_IS_MUTEX )
+        {
+            pxReturn = ( ( Queue_t * ) xSemaphore )->u.xSemaphore.xMutexHolder;
+        }
+        else
+        {
+            pxReturn = NULL;
+        }
+
+        return pxReturn;
+    } /*lint !e818 xSemaphore cannot be a pointer to const because it is a typedef. */
+
+#endif /* if ( ( configUSE_MUTEXES == 1 ) && ( INCLUDE_xSemaphoreGetMutexHolder == 1 ) ) */
+/*-----------------------------------------------------------*/
+
+#if ( configUSE_RECURSIVE_MUTEXES == 1 )
+
+    BaseType_t xQueueGiveMutexRecursive( QueueHandle_t xMutex )
+    {
+        BaseType_t xReturn;
+        Queue_t * const pxMutex = ( Queue_t * ) xMutex;
+
+        configASSERT( pxMutex );
+
+        /* If this is the task that holds the mutex then xMutexHolder will not
+         * change outside of this task.  If this task does not hold the mutex then
+         * pxMutexHolder can never coincidentally equal the tasks handle, and as
+         * this is the only condition we are interested in it does not matter if
+         * pxMutexHolder is accessed simultaneously by another task.  Therefore no
+         * mutual exclusion is required to test the pxMutexHolder variable. */
+        if( pxMutex->u.xSemaphore.xMutexHolder == xTaskGetCurrentTaskHandle() )
+        {
+            traceGIVE_MUTEX_RECURSIVE( pxMutex );
+
+            /* uxRecursiveCallCount cannot be zero if xMutexHolder is equal to
+             * the task handle, therefore no underflow check is required.  Also,
+             * uxRecursiveCallCount is only modified by the mutex holder, and as
+             * there can only be one, no mutual exclusion is required to modify the
+             * uxRecursiveCallCount member. */
+            ( pxMutex->u.xSemaphore.uxRecursiveCallCount )--;
+
+            /* Has the recursive call count unwound to 0? */
+            if( pxMutex->u.xSemaphore.uxRecursiveCallCount == ( UBaseType_t ) 0 )
+            {
+                /* Return the mutex.  This will automatically unblock any other
+                 * task that might be waiting to access the mutex. */
+                ( void ) xQueueGenericSend( pxMutex, NULL, queueMUTEX_GIVE_BLOCK_TIME, queueSEND_TO_BACK );
+            }
+            else
+            {
+                mtCOVERAGE_TEST_MARKER();
+            }
+
+            xReturn = pdPASS;
+        }
+        else
+        {
+            /* The mutex cannot be given because the calling task is not the
+             * holder. */
+            xReturn = pdFAIL;
+
+            traceGIVE_MUTEX_RECURSIVE_FAILED( pxMutex );
+        }
+
+        return xReturn;
+    }
+
+#endif /* configUSE_RECURSIVE_MUTEXES */
+/*-----------------------------------------------------------*/
+
+#if ( configUSE_RECURSIVE_MUTEXES == 1 )
+
+    BaseType_t xQueueTakeMutexRecursive( QueueHandle_t xMutex,
+                                         TickType_t xTicksToWait )
+    {
+        BaseType_t xReturn;
+        Queue_t * const pxMutex = ( Queue_t * ) xMutex;
+
+        configASSERT( pxMutex );
+
+        /* Comments regarding mutual exclusion as per those within
+         * xQueueGiveMutexRecursive(). */
+
+        traceTAKE_MUTEX_RECURSIVE( pxMutex );
+
+        if( pxMutex->u.xSemaphore.xMutexHolder == xTaskGetCurrentTaskHandle() )
+        {
+            ( pxMutex->u.xSemaphore.uxRecursiveCallCount )++;
+            xReturn = pdPASS;
+        }
+        else
+        {
+            xReturn = xQueueSemaphoreTake( pxMutex, xTicksToWait );
+
+            /* pdPASS will only be returned if the mutex was successfully
+             * obtained.  The calling task may have entered the Blocked state
+             * before reaching here. */
+            if( xReturn != pdFAIL )
+            {
+                ( pxMutex->u.xSemaphore.uxRecursiveCallCount )++;
+            }
+            else
+            {
+                traceTAKE_MUTEX_RECURSIVE_FAILED( pxMutex );
+            }
+        }
+
+        return xReturn;
+    }
+
+#endif /* configUSE_RECURSIVE_MUTEXES */
+/*-----------------------------------------------------------*/
+
+#if ( ( configUSE_COUNTING_SEMAPHORES == 1 ) && ( configSUPPORT_STATIC_ALLOCATION == 1 ) )
+
+    QueueHandle_t xQueueCreateCountingSemaphoreStatic( const UBaseType_t uxMaxCount,
+                                                       const UBaseType_t uxInitialCount,
+                                                       StaticQueue_t * pxStaticQueue )
+    {
+        QueueHandle_t xHandle = NULL;
+
+        if( ( uxMaxCount != 0 ) &&
+            ( uxInitialCount <= uxMaxCount ) )
+        {
+            xHandle = xQueueGenericCreateStatic( uxMaxCount, queueSEMAPHORE_QUEUE_ITEM_LENGTH, NULL, pxStaticQueue, queueQUEUE_TYPE_COUNTING_SEMAPHORE );
+
+            if( xHandle != NULL )
+            {
+                ( ( Queue_t * ) xHandle )->uxMessagesWaiting = uxInitialCount;
+
+                traceCREATE_COUNTING_SEMAPHORE();
+            }
+            else
+            {
+                traceCREATE_COUNTING_SEMAPHORE_FAILED();
+            }
+        }
+        else
+        {
+            configASSERT( xHandle );
+            mtCOVERAGE_TEST_MARKER();
+        }
+
+        return xHandle;
+    }
+
+#endif /* ( ( configUSE_COUNTING_SEMAPHORES == 1 ) && ( configSUPPORT_DYNAMIC_ALLOCATION == 1 ) ) */
+/*-----------------------------------------------------------*/
+
+#if ( ( configUSE_COUNTING_SEMAPHORES == 1 ) && ( configSUPPORT_DYNAMIC_ALLOCATION == 1 ) )
+
+    QueueHandle_t xQueueCreateCountingSemaphore( const UBaseType_t uxMaxCount,
+                                                 const UBaseType_t uxInitialCount )
+    {
+        QueueHandle_t xHandle = NULL;
+
+        if( ( uxMaxCount != 0 ) &&
+            ( uxInitialCount <= uxMaxCount ) )
+        {
+            xHandle = xQueueGenericCreate( uxMaxCount, queueSEMAPHORE_QUEUE_ITEM_LENGTH, queueQUEUE_TYPE_COUNTING_SEMAPHORE );
+
+            if( xHandle != NULL )
+            {
+                ( ( Queue_t * ) xHandle )->uxMessagesWaiting = uxInitialCount;
+
+                traceCREATE_COUNTING_SEMAPHORE();
+            }
+            else
+            {
+                traceCREATE_COUNTING_SEMAPHORE_FAILED();
+            }
+        }
+        else
+        {
+            configASSERT( xHandle );
+            mtCOVERAGE_TEST_MARKER();
+        }
+
+        return xHandle;
+    }
+
+#endif /* ( ( configUSE_COUNTING_SEMAPHORES == 1 ) && ( configSUPPORT_DYNAMIC_ALLOCATION == 1 ) ) */
+/*-----------------------------------------------------------*/
+
+BaseType_t xQueueGenericSend( QueueHandle_t xQueue,
+                              const void * const pvItemToQueue,
+                              TickType_t xTicksToWait,
+                              const BaseType_t xCopyPosition )
+{
+    BaseType_t xEntryTimeSet = pdFALSE, xYieldRequired;
+    TimeOut_t xTimeOut;
+    Queue_t * const pxQueue = xQueue;
+
+    configASSERT( pxQueue );
+    configASSERT( !( ( pvItemToQueue == NULL ) && ( pxQueue->uxItemSize != ( UBaseType_t ) 0U ) ) );
+    configASSERT( !( ( xCopyPosition == queueOVERWRITE ) && ( pxQueue->uxLength != 1 ) ) );
+    #if ( ( INCLUDE_xTaskGetSchedulerState == 1 ) || ( configUSE_TIMERS == 1 ) )
+        {
+            configASSERT( !( ( xTaskGetSchedulerState() == taskSCHEDULER_SUSPENDED ) && ( xTicksToWait != 0 ) ) );
+        }
+    #endif
+
+    /*lint -save -e904 This function relaxes the coding standard somewhat to
+     * allow return statements within the function itself.  This is done in the
+     * interest of execution time efficiency. */
+    for( ; ; )
+    {
+        taskENTER_CRITICAL();
+        {
+            /* Is there room on the queue now?  The running task must be the
+             * highest priority task wanting to access the queue.  If the head item
+             * in the queue is to be overwritten then it does not matter if the
+             * queue is full. */
+            if( ( pxQueue->uxMessagesWaiting < pxQueue->uxLength ) || ( xCopyPosition == queueOVERWRITE ) )
+            {
+                traceQUEUE_SEND( pxQueue );
+
+                #if ( configUSE_QUEUE_SETS == 1 )
+                    {
+                        const UBaseType_t uxPreviousMessagesWaiting = pxQueue->uxMessagesWaiting;
+
+                        xYieldRequired = prvCopyDataToQueue( pxQueue, pvItemToQueue, xCopyPosition );
+
+                        if( pxQueue->pxQueueSetContainer != NULL )
+                        {
+                            if( ( xCopyPosition == queueOVERWRITE ) && ( uxPreviousMessagesWaiting != ( UBaseType_t ) 0 ) )
+                            {
+                                /* Do not notify the queue set as an existing item
+                                 * was overwritten in the queue so the number of items
+                                 * in the queue has not changed. */
+                                mtCOVERAGE_TEST_MARKER();
+                            }
+                            else if( prvNotifyQueueSetContainer( pxQueue ) != pdFALSE )
+                            {
+                                /* The queue is a member of a queue set, and posting
+                                 * to the queue set caused a higher priority task to
+                                 * unblock. A context switch is required. */
+                                queueYIELD_IF_USING_PREEMPTION();
+                            }
+                            else
+                            {
+                                mtCOVERAGE_TEST_MARKER();
+                            }
+                        }
+                        else
+                        {
+                            /* If there was a task waiting for data to arrive on the
+                             * queue then unblock it now. */
+                            if( listLIST_IS_EMPTY( &( pxQueue->xTasksWaitingToReceive ) ) == pdFALSE )
+                            {
+                                if( xTaskRemoveFromEventList( &( pxQueue->xTasksWaitingToReceive ) ) != pdFALSE )
+                                {
+                                    /* The unblocked task has a priority higher than
+                                     * our own so yield immediately.  Yes it is ok to
+                                     * do this from within the critical section - the
+                                     * kernel takes care of that. */
+                                    queueYIELD_IF_USING_PREEMPTION();
+                                }
+                                else
+                                {
+                                    mtCOVERAGE_TEST_MARKER();
+                                }
+                            }
+                            else if( xYieldRequired != pdFALSE )
+                            {
+                                /* This path is a special case that will only get
+                                 * executed if the task was holding multiple mutexes
+                                 * and the mutexes were given back in an order that is
+                                 * different to that in which they were taken. */
+                                queueYIELD_IF_USING_PREEMPTION();
+                            }
+                            else
+                            {
+                                mtCOVERAGE_TEST_MARKER();
+                            }
+                        }
+                    }
+                #else /* configUSE_QUEUE_SETS */
+                    {
+                        xYieldRequired = prvCopyDataToQueue( pxQueue, pvItemToQueue, xCopyPosition );
+
+                        /* If there was a task waiting for data to arrive on the
+                         * queue then unblock it now. */
+                        if( listLIST_IS_EMPTY( &( pxQueue->xTasksWaitingToReceive ) ) == pdFALSE )
+                        {
+                            if( xTaskRemoveFromEventList( &( pxQueue->xTasksWaitingToReceive ) ) != pdFALSE )
+                            {
+                                /* The unblocked task has a priority higher than
+                                 * our own so yield immediately.  Yes it is ok to do
+                                 * this from within the critical section - the kernel
+                                 * takes care of that. */
+                                queueYIELD_IF_USING_PREEMPTION();
+                            }
+                            else
+                            {
+                                mtCOVERAGE_TEST_MARKER();
+                            }
+                        }
+                        else if( xYieldRequired != pdFALSE )
+                        {
+                            /* This path is a special case that will only get
+                             * executed if the task was holding multiple mutexes and
+                             * the mutexes were given back in an order that is
+                             * different to that in which they were taken. */
+                            queueYIELD_IF_USING_PREEMPTION();
+                        }
+                        else
+                        {
+                            mtCOVERAGE_TEST_MARKER();
+                        }
+                    }
+                #endif /* configUSE_QUEUE_SETS */
+
+                taskEXIT_CRITICAL();
+                return pdPASS;
+            }
+            else
+            {
+                if( xTicksToWait == ( TickType_t ) 0 )
+                {
+                    /* The queue was full and no block time is specified (or
+                     * the block time has expired) so leave now. */
+                    taskEXIT_CRITICAL();
+
+                    /* Return to the original privilege level before exiting
+                     * the function. */
+                    traceQUEUE_SEND_FAILED( pxQueue );
+                    return errQUEUE_FULL;
+                }
+                else if( xEntryTimeSet == pdFALSE )
+                {
+                    /* The queue was full and a block time was specified so
+                     * configure the timeout structure. */
+                    vTaskInternalSetTimeOutState( &xTimeOut );
+                    xEntryTimeSet = pdTRUE;
+                }
+                else
+                {
+                    /* Entry time was already set. */
+                    mtCOVERAGE_TEST_MARKER();
+                }
+            }
+        }
+        taskEXIT_CRITICAL();
+
+        /* Interrupts and other tasks can send to and receive from the queue
+         * now the critical section has been exited. */
+
+        vTaskSuspendAll();
+        prvLockQueue( pxQueue );
+
+        /* Update the timeout state to see if it has expired yet. */
+        if( xTaskCheckForTimeOut( &xTimeOut, &xTicksToWait ) == pdFALSE )
+        {
+            if( prvIsQueueFull( pxQueue ) != pdFALSE )
+            {
+                traceBLOCKING_ON_QUEUE_SEND( pxQueue );
+                vTaskPlaceOnEventList( &( pxQueue->xTasksWaitingToSend ), xTicksToWait );
+
+                /* Unlocking the queue means queue events can effect the
+                 * event list. It is possible that interrupts occurring now
+                 * remove this task from the event list again - but as the
+                 * scheduler is suspended the task will go onto the pending
+                 * ready list instead of the actual ready list. */
+                prvUnlockQueue( pxQueue );
+
+                /* Resuming the scheduler will move tasks from the pending
+                 * ready list into the ready list - so it is feasible that this
+                 * task is already in the ready list before it yields - in which
+                 * case the yield will not cause a context switch unless there
+                 * is also a higher priority task in the pending ready list. */
+                if( xTaskResumeAll() == pdFALSE )
+                {
+                    portYIELD_WITHIN_API();
+                }
+            }
+            else
+            {
+                /* Try again. */
+                prvUnlockQueue( pxQueue );
+                ( void ) xTaskResumeAll();
+            }
+        }
+        else
+        {
+            /* The timeout has expired. */
+            prvUnlockQueue( pxQueue );
+            ( void ) xTaskResumeAll();
+
+            traceQUEUE_SEND_FAILED( pxQueue );
+            return errQUEUE_FULL;
+        }
+    } /*lint -restore */
+}
+/*-----------------------------------------------------------*/
+
+BaseType_t xQueueGenericSendFromISR( QueueHandle_t xQueue,
+                                     const void * const pvItemToQueue,
+                                     BaseType_t * const pxHigherPriorityTaskWoken,
+                                     const BaseType_t xCopyPosition )
+{
+    BaseType_t xReturn;
+    UBaseType_t uxSavedInterruptStatus;
+    Queue_t * const pxQueue = xQueue;
+
+    configASSERT( pxQueue );
+    configASSERT( !( ( pvItemToQueue == NULL ) && ( pxQueue->uxItemSize != ( UBaseType_t ) 0U ) ) );
+    configASSERT( !( ( xCopyPosition == queueOVERWRITE ) && ( pxQueue->uxLength != 1 ) ) );
+
+    /* RTOS ports that support interrupt nesting have the concept of a maximum
+     * system call (or maximum API call) interrupt priority.  Interrupts that are
+     * above the maximum system call priority are kept permanently enabled, even
+     * when the RTOS kernel is in a critical section, but cannot make any calls to
+     * FreeRTOS API functions.  If configASSERT() is defined in FreeRTOSConfig.h
+     * then portASSERT_IF_INTERRUPT_PRIORITY_INVALID() will result in an assertion
+     * failure if a FreeRTOS API function is called from an interrupt that has been
+     * assigned a priority above the configured maximum system call priority.
+     * Only FreeRTOS functions that end in FromISR can be called from interrupts
+     * that have been assigned a priority at or (logically) below the maximum
+     * system call interrupt priority.  FreeRTOS maintains a separate interrupt
+     * safe API to ensure interrupt entry is as fast and as simple as possible.
+     * More information (albeit Cortex-M specific) is provided on the following
+     * link: https://www.FreeRTOS.org/RTOS-Cortex-M3-M4.html */
+    portASSERT_IF_INTERRUPT_PRIORITY_INVALID();
+
+    /* Similar to xQueueGenericSend, except without blocking if there is no room
+     * in the queue.  Also don't directly wake a task that was blocked on a queue
+     * read, instead return a flag to say whether a context switch is required or
+     * not (i.e. has a task with a higher priority than us been woken by this
+     * post). */
+    uxSavedInterruptStatus = portSET_INTERRUPT_MASK_FROM_ISR();
+    {
+        if( ( pxQueue->uxMessagesWaiting < pxQueue->uxLength ) || ( xCopyPosition == queueOVERWRITE ) )
+        {
+            const int8_t cTxLock = pxQueue->cTxLock;
+            const UBaseType_t uxPreviousMessagesWaiting = pxQueue->uxMessagesWaiting;
+
+            traceQUEUE_SEND_FROM_ISR( pxQueue );
+
+            /* Semaphores use xQueueGiveFromISR(), so pxQueue will not be a
+             *  semaphore or mutex.  That means prvCopyDataToQueue() cannot result
+             *  in a task disinheriting a priority and prvCopyDataToQueue() can be
+             *  called here even though the disinherit function does not check if
+             *  the scheduler is suspended before accessing the ready lists. */
+            ( void ) prvCopyDataToQueue( pxQueue, pvItemToQueue, xCopyPosition );
+
+            /* The event list is not altered if the queue is locked.  This will
+             * be done when the queue is unlocked later. */
+            if( cTxLock == queueUNLOCKED )
+            {
+                #if ( configUSE_QUEUE_SETS == 1 )
+                    {
+                        if( pxQueue->pxQueueSetContainer != NULL )
+                        {
+                            if( ( xCopyPosition == queueOVERWRITE ) && ( uxPreviousMessagesWaiting != ( UBaseType_t ) 0 ) )
+                            {
+                                /* Do not notify the queue set as an existing item
+                                 * was overwritten in the queue so the number of items
+                                 * in the queue has not changed. */
+                                mtCOVERAGE_TEST_MARKER();
+                            }
+                            else if( prvNotifyQueueSetContainer( pxQueue ) != pdFALSE )
+                            {
+                                /* The queue is a member of a queue set, and posting
+                                 * to the queue set caused a higher priority task to
+                                 * unblock.  A context switch is required. */
+                                if( pxHigherPriorityTaskWoken != NULL )
+                                {
+                                    *pxHigherPriorityTaskWoken = pdTRUE;
+                                }
+                                else
+                                {
+                                    mtCOVERAGE_TEST_MARKER();
+                                }
+                            }
+                            else
+                            {
+                                mtCOVERAGE_TEST_MARKER();
+                            }
+                        }
+                        else
+                        {
+                            if( listLIST_IS_EMPTY( &( pxQueue->xTasksWaitingToReceive ) ) == pdFALSE )
+                            {
+                                if( xTaskRemoveFromEventList( &( pxQueue->xTasksWaitingToReceive ) ) != pdFALSE )
+                                {
+                                    /* The task waiting has a higher priority so
+                                     *  record that a context switch is required. */
+                                    if( pxHigherPriorityTaskWoken != NULL )
+                                    {
+                                        *pxHigherPriorityTaskWoken = pdTRUE;
+                                    }
+                                    else
+                                    {
+                                        mtCOVERAGE_TEST_MARKER();
+                                    }
+                                }
+                                else
+                                {
+                                    mtCOVERAGE_TEST_MARKER();
+                                }
+                            }
+                            else
+                            {
+                                mtCOVERAGE_TEST_MARKER();
+                            }
+                        }
+                    }
+                #else /* configUSE_QUEUE_SETS */
+                    {
+                        if( listLIST_IS_EMPTY( &( pxQueue->xTasksWaitingToReceive ) ) == pdFALSE )
+                        {
+                            if( xTaskRemoveFromEventList( &( pxQueue->xTasksWaitingToReceive ) ) != pdFALSE )
+                            {
+                                /* The task waiting has a higher priority so record that a
+                                 * context switch is required. */
+                                if( pxHigherPriorityTaskWoken != NULL )
+                                {
+                                    *pxHigherPriorityTaskWoken = pdTRUE;
+                                }
+                                else
+                                {
+                                    mtCOVERAGE_TEST_MARKER();
+                                }
+                            }
+                            else
+                            {
+                                mtCOVERAGE_TEST_MARKER();
+                            }
+                        }
+                        else
+                        {
+                            mtCOVERAGE_TEST_MARKER();
+                        }
+
+                        /* Not used in this path. */
+                        ( void ) uxPreviousMessagesWaiting;
+                    }
+                #endif /* configUSE_QUEUE_SETS */
+            }
+            else
+            {
+                /* Increment the lock count so the task that unlocks the queue
+                 * knows that data was posted while it was locked. */
+                configASSERT( cTxLock != queueINT8_MAX );
+
+                pxQueue->cTxLock = ( int8_t ) ( cTxLock + 1 );
+            }
+
+            xReturn = pdPASS;
+        }
+        else
+        {
+            traceQUEUE_SEND_FROM_ISR_FAILED( pxQueue );
+            xReturn = errQUEUE_FULL;
+        }
+    }
+    portCLEAR_INTERRUPT_MASK_FROM_ISR( uxSavedInterruptStatus );
+
+    return xReturn;
+}
+/*-----------------------------------------------------------*/
+
+BaseType_t xQueueGiveFromISR( QueueHandle_t xQueue,
+                              BaseType_t * const pxHigherPriorityTaskWoken )
+{
+    BaseType_t xReturn;
+    UBaseType_t uxSavedInterruptStatus;
+    Queue_t * const pxQueue = xQueue;
+
+    /* Similar to xQueueGenericSendFromISR() but used with semaphores where the
+     * item size is 0.  Don't directly wake a task that was blocked on a queue
+     * read, instead return a flag to say whether a context switch is required or
+     * not (i.e. has a task with a higher priority than us been woken by this
+     * post). */
+
+    configASSERT( pxQueue );
+
+    /* xQueueGenericSendFromISR() should be used instead of xQueueGiveFromISR()
+     * if the item size is not 0. */
+    configASSERT( pxQueue->uxItemSize == 0 );
+
+    /* Normally a mutex would not be given from an interrupt, especially if
+     * there is a mutex holder, as priority inheritance makes no sense for an
+     * interrupts, only tasks. */
+    configASSERT( !( ( pxQueue->uxQueueType == queueQUEUE_IS_MUTEX ) && ( pxQueue->u.xSemaphore.xMutexHolder != NULL ) ) );
+
+    /* RTOS ports that support interrupt nesting have the concept of a maximum
+     * system call (or maximum API call) interrupt priority.  Interrupts that are
+     * above the maximum system call priority are kept permanently enabled, even
+     * when the RTOS kernel is in a critical section, but cannot make any calls to
+     * FreeRTOS API functions.  If configASSERT() is defined in FreeRTOSConfig.h
+     * then portASSERT_IF_INTERRUPT_PRIORITY_INVALID() will result in an assertion
+     * failure if a FreeRTOS API function is called from an interrupt that has been
+     * assigned a priority above the configured maximum system call priority.
+     * Only FreeRTOS functions that end in FromISR can be called from interrupts
+     * that have been assigned a priority at or (logically) below the maximum
+     * system call interrupt priority.  FreeRTOS maintains a separate interrupt
+     * safe API to ensure interrupt entry is as fast and as simple as possible.
+     * More information (albeit Cortex-M specific) is provided on the following
+     * link: https://www.FreeRTOS.org/RTOS-Cortex-M3-M4.html */
+    portASSERT_IF_INTERRUPT_PRIORITY_INVALID();
+
+    uxSavedInterruptStatus = portSET_INTERRUPT_MASK_FROM_ISR();
+    {
+        const UBaseType_t uxMessagesWaiting = pxQueue->uxMessagesWaiting;
+
+        /* When the queue is used to implement a semaphore no data is ever
+         * moved through the queue but it is still valid to see if the queue 'has
+         * space'. */
+        if( uxMessagesWaiting < pxQueue->uxLength )
+        {
+            const int8_t cTxLock = pxQueue->cTxLock;
+
+            traceQUEUE_SEND_FROM_ISR( pxQueue );
+
+            /* A task can only have an inherited priority if it is a mutex
+             * holder - and if there is a mutex holder then the mutex cannot be
+             * given from an ISR.  As this is the ISR version of the function it
+             * can be assumed there is no mutex holder and no need to determine if
+             * priority disinheritance is needed.  Simply increase the count of
+             * messages (semaphores) available. */
+            pxQueue->uxMessagesWaiting = uxMessagesWaiting + ( UBaseType_t ) 1;
+
+            /* The event list is not altered if the queue is locked.  This will
+             * be done when the queue is unlocked later. */
+            if( cTxLock == queueUNLOCKED )
+            {
+                #if ( configUSE_QUEUE_SETS == 1 )
+                    {
+                        if( pxQueue->pxQueueSetContainer != NULL )
+                        {
+                            if( prvNotifyQueueSetContainer( pxQueue ) != pdFALSE )
+                            {
+                                /* The semaphore is a member of a queue set, and
+                                 * posting to the queue set caused a higher priority
+                                 * task to unblock.  A context switch is required. */
+                                if( pxHigherPriorityTaskWoken != NULL )
+                                {
+                                    *pxHigherPriorityTaskWoken = pdTRUE;
+                                }
+                                else
+                                {
+                                    mtCOVERAGE_TEST_MARKER();
+                                }
+                            }
+                            else
+                            {
+                                mtCOVERAGE_TEST_MARKER();
+                            }
+                        }
+                        else
+                        {
+                            if( listLIST_IS_EMPTY( &( pxQueue->xTasksWaitingToReceive ) ) == pdFALSE )
+                            {
+                                if( xTaskRemoveFromEventList( &( pxQueue->xTasksWaitingToReceive ) ) != pdFALSE )
+                                {
+                                    /* The task waiting has a higher priority so
+                                     *  record that a context switch is required. */
+                                    if( pxHigherPriorityTaskWoken != NULL )
+                                    {
+                                        *pxHigherPriorityTaskWoken = pdTRUE;
+                                    }
+                                    else
+                                    {
+                                        mtCOVERAGE_TEST_MARKER();
+                                    }
+                                }
+                                else
+                                {
+                                    mtCOVERAGE_TEST_MARKER();
+                                }
+                            }
+                            else
+                            {
+                                mtCOVERAGE_TEST_MARKER();
+                            }
+                        }
+                    }
+                #else /* configUSE_QUEUE_SETS */
+                    {
+                        if( listLIST_IS_EMPTY( &( pxQueue->xTasksWaitingToReceive ) ) == pdFALSE )
+                        {
+                            if( xTaskRemoveFromEventList( &( pxQueue->xTasksWaitingToReceive ) ) != pdFALSE )
+                            {
+                                /* The task waiting has a higher priority so record that a
+                                 * context switch is required. */
+                                if( pxHigherPriorityTaskWoken != NULL )
+                                {
+                                    *pxHigherPriorityTaskWoken = pdTRUE;
+                                }
+                                else
+                                {
+                                    mtCOVERAGE_TEST_MARKER();
+                                }
+                            }
+                            else
+                            {
+                                mtCOVERAGE_TEST_MARKER();
+                            }
+                        }
+                        else
+                        {
+                            mtCOVERAGE_TEST_MARKER();
+                        }
+                    }
+                #endif /* configUSE_QUEUE_SETS */
+            }
+            else
+            {
+                /* Increment the lock count so the task that unlocks the queue
+                 * knows that data was posted while it was locked. */
+                configASSERT( cTxLock != queueINT8_MAX );
+
+                pxQueue->cTxLock = ( int8_t ) ( cTxLock + 1 );
+            }
+
+            xReturn = pdPASS;
+        }
+        else
+        {
+            traceQUEUE_SEND_FROM_ISR_FAILED( pxQueue );
+            xReturn = errQUEUE_FULL;
+        }
+    }
+    portCLEAR_INTERRUPT_MASK_FROM_ISR( uxSavedInterruptStatus );
+
+    return xReturn;
+}
+/*-----------------------------------------------------------*/
+
+BaseType_t xQueueReceive( QueueHandle_t xQueue,
+                          void * const pvBuffer,
+                          TickType_t xTicksToWait )
+{
+    BaseType_t xEntryTimeSet = pdFALSE;
+    TimeOut_t xTimeOut;
+    Queue_t * const pxQueue = xQueue;
+
+    /* Check the pointer is not NULL. */
+    configASSERT( ( pxQueue ) );
+
+    /* The buffer into which data is received can only be NULL if the data size
+     * is zero (so no data is copied into the buffer). */
+    configASSERT( !( ( ( pvBuffer ) == NULL ) && ( ( pxQueue )->uxItemSize != ( UBaseType_t ) 0U ) ) );
+
+    /* Cannot block if the scheduler is suspended. */
+    #if ( ( INCLUDE_xTaskGetSchedulerState == 1 ) || ( configUSE_TIMERS == 1 ) )
+        {
+            configASSERT( !( ( xTaskGetSchedulerState() == taskSCHEDULER_SUSPENDED ) && ( xTicksToWait != 0 ) ) );
+        }
+    #endif
+
+    /*lint -save -e904  This function relaxes the coding standard somewhat to
+     * allow return statements within the function itself.  This is done in the
+     * interest of execution time efficiency. */
+    for( ; ; )
+    {
+        taskENTER_CRITICAL();
+        {
+            const UBaseType_t uxMessagesWaiting = pxQueue->uxMessagesWaiting;
+
+            /* Is there data in the queue now?  To be running the calling task
+             * must be the highest priority task wanting to access the queue. */
+            if( uxMessagesWaiting > ( UBaseType_t ) 0 )
+            {
+                /* Data available, remove one item. */
+                prvCopyDataFromQueue( pxQueue, pvBuffer );
+                traceQUEUE_RECEIVE( pxQueue );
+                pxQueue->uxMessagesWaiting = uxMessagesWaiting - ( UBaseType_t ) 1;
+
+                /* There is now space in the queue, were any tasks waiting to
+                 * post to the queue?  If so, unblock the highest priority waiting
+                 * task. */
+                if( listLIST_IS_EMPTY( &( pxQueue->xTasksWaitingToSend ) ) == pdFALSE )
+                {
+                    if( xTaskRemoveFromEventList( &( pxQueue->xTasksWaitingToSend ) ) != pdFALSE )
+                    {
+                        queueYIELD_IF_USING_PREEMPTION();
+                    }
+                    else
+                    {
+                        mtCOVERAGE_TEST_MARKER();
+                    }
+                }
+                else
+                {
+                    mtCOVERAGE_TEST_MARKER();
+                }
+
+                taskEXIT_CRITICAL();
+                return pdPASS;
+            }
+            else
+            {
+                if( xTicksToWait == ( TickType_t ) 0 )
+                {
+                    /* The queue was empty and no block time is specified (or
+                     * the block time has expired) so leave now. */
+                    taskEXIT_CRITICAL();
+                    traceQUEUE_RECEIVE_FAILED( pxQueue );
+                    return errQUEUE_EMPTY;
+                }
+                else if( xEntryTimeSet == pdFALSE )
+                {
+                    /* The queue was empty and a block time was specified so
+                     * configure the timeout structure. */
+                    vTaskInternalSetTimeOutState( &xTimeOut );
+                    xEntryTimeSet = pdTRUE;
+                }
+                else
+                {
+                    /* Entry time was already set. */
+                    mtCOVERAGE_TEST_MARKER();
+                }
+            }
+        }
+        taskEXIT_CRITICAL();
+
+        /* Interrupts and other tasks can send to and receive from the queue
+         * now the critical section has been exited. */
+
+        vTaskSuspendAll();
+        prvLockQueue( pxQueue );
+
+        /* Update the timeout state to see if it has expired yet. */
+        if( xTaskCheckForTimeOut( &xTimeOut, &xTicksToWait ) == pdFALSE )
+        {
+            /* The timeout has not expired.  If the queue is still empty place
+             * the task on the list of tasks waiting to receive from the queue. */
+            if( prvIsQueueEmpty( pxQueue ) != pdFALSE )
+            {
+                traceBLOCKING_ON_QUEUE_RECEIVE( pxQueue );
+                vTaskPlaceOnEventList( &( pxQueue->xTasksWaitingToReceive ), xTicksToWait );
+                prvUnlockQueue( pxQueue );
+
+                if( xTaskResumeAll() == pdFALSE )
+                {
+                    portYIELD_WITHIN_API();
+                }
+                else
+                {
+                    mtCOVERAGE_TEST_MARKER();
+                }
+            }
+            else
+            {
+                /* The queue contains data again.  Loop back to try and read the
+                 * data. */
+                prvUnlockQueue( pxQueue );
+                ( void ) xTaskResumeAll();
+            }
+        }
+        else
+        {
+            /* Timed out.  If there is no data in the queue exit, otherwise loop
+             * back and attempt to read the data. */
+            prvUnlockQueue( pxQueue );
+            ( void ) xTaskResumeAll();
+
+            if( prvIsQueueEmpty( pxQueue ) != pdFALSE )
+            {
+                traceQUEUE_RECEIVE_FAILED( pxQueue );
+                return errQUEUE_EMPTY;
+            }
+            else
+            {
+                mtCOVERAGE_TEST_MARKER();
+            }
+        }
+    } /*lint -restore */
+}
+/*-----------------------------------------------------------*/
+
+BaseType_t xQueueSemaphoreTake( QueueHandle_t xQueue,
+                                TickType_t xTicksToWait )
+{
+    BaseType_t xEntryTimeSet = pdFALSE;
+    TimeOut_t xTimeOut;
+    Queue_t * const pxQueue = xQueue;
+
+    #if ( configUSE_MUTEXES == 1 )
+        BaseType_t xInheritanceOccurred = pdFALSE;
+    #endif
+
+    /* Check the queue pointer is not NULL. */
+    configASSERT( ( pxQueue ) );
+
+    /* Check this really is a semaphore, in which case the item size will be
+     * 0. */
+    configASSERT( pxQueue->uxItemSize == 0 );
+
+    /* Cannot block if the scheduler is suspended. */
+    #if ( ( INCLUDE_xTaskGetSchedulerState == 1 ) || ( configUSE_TIMERS == 1 ) )
+        {
+            configASSERT( !( ( xTaskGetSchedulerState() == taskSCHEDULER_SUSPENDED ) && ( xTicksToWait != 0 ) ) );
+        }
+    #endif
+
+    /*lint -save -e904 This function relaxes the coding standard somewhat to allow return
+     * statements within the function itself.  This is done in the interest
+     * of execution time efficiency. */
+    for( ; ; )
+    {
+        taskENTER_CRITICAL();
+        {
+            /* Semaphores are queues with an item size of 0, and where the
+             * number of messages in the queue is the semaphore's count value. */
+            const UBaseType_t uxSemaphoreCount = pxQueue->uxMessagesWaiting;
+
+            /* Is there data in the queue now?  To be running the calling task
+             * must be the highest priority task wanting to access the queue. */
+            if( uxSemaphoreCount > ( UBaseType_t ) 0 )
+            {
+                traceQUEUE_RECEIVE( pxQueue );
+
+                /* Semaphores are queues with a data size of zero and where the
+                 * messages waiting is the semaphore's count.  Reduce the count. */
+                pxQueue->uxMessagesWaiting = uxSemaphoreCount - ( UBaseType_t ) 1;
+
+                #if ( configUSE_MUTEXES == 1 )
+                    {
+                        if( pxQueue->uxQueueType == queueQUEUE_IS_MUTEX )
+                        {
+                            /* Record the information required to implement
+                             * priority inheritance should it become necessary. */
+                            pxQueue->u.xSemaphore.xMutexHolder = pvTaskIncrementMutexHeldCount();
+                        }
+                        else
+                        {
+                            mtCOVERAGE_TEST_MARKER();
+                        }
+                    }
+                #endif /* configUSE_MUTEXES */
+
+                /* Check to see if other tasks are blocked waiting to give the
+                 * semaphore, and if so, unblock the highest priority such task. */
+                if( listLIST_IS_EMPTY( &( pxQueue->xTasksWaitingToSend ) ) == pdFALSE )
+                {
+                    if( xTaskRemoveFromEventList( &( pxQueue->xTasksWaitingToSend ) ) != pdFALSE )
+                    {
+                        queueYIELD_IF_USING_PREEMPTION();
+                    }
+                    else
+                    {
+                        mtCOVERAGE_TEST_MARKER();
+                    }
+                }
+                else
+                {
+                    mtCOVERAGE_TEST_MARKER();
+                }
+
+                taskEXIT_CRITICAL();
+                return pdPASS;
+            }
+            else
+            {
+                if( xTicksToWait == ( TickType_t ) 0 )
+                {
+                    /* For inheritance to have occurred there must have been an
+                     * initial timeout, and an adjusted timeout cannot become 0, as
+                     * if it were 0 the function would have exited. */
+                    #if ( configUSE_MUTEXES == 1 )
+                        {
+                            configASSERT( xInheritanceOccurred == pdFALSE );
+                        }
+                    #endif /* configUSE_MUTEXES */
+
+                    /* The semaphore count was 0 and no block time is specified
+                     * (or the block time has expired) so exit now. */
+                    taskEXIT_CRITICAL();
+                    traceQUEUE_RECEIVE_FAILED( pxQueue );
+                    return errQUEUE_EMPTY;
+                }
+                else if( xEntryTimeSet == pdFALSE )
+                {
+                    /* The semaphore count was 0 and a block time was specified
+                     * so configure the timeout structure ready to block. */
+                    vTaskInternalSetTimeOutState( &xTimeOut );
+                    xEntryTimeSet = pdTRUE;
+                }
+                else
+                {
+                    /* Entry time was already set. */
+                    mtCOVERAGE_TEST_MARKER();
+                }
+            }
+        }
+        taskEXIT_CRITICAL();
+
+        /* Interrupts and other tasks can give to and take from the semaphore
+         * now the critical section has been exited. */
+
+        vTaskSuspendAll();
+        prvLockQueue( pxQueue );
+
+        /* Update the timeout state to see if it has expired yet. */
+        if( xTaskCheckForTimeOut( &xTimeOut, &xTicksToWait ) == pdFALSE )
+        {
+            /* A block time is specified and not expired.  If the semaphore
+             * count is 0 then enter the Blocked state to wait for a semaphore to
+             * become available.  As semaphores are implemented with queues the
+             * queue being empty is equivalent to the semaphore count being 0. */
+            if( prvIsQueueEmpty( pxQueue ) != pdFALSE )
+            {
+                traceBLOCKING_ON_QUEUE_RECEIVE( pxQueue );
+
+                #if ( configUSE_MUTEXES == 1 )
+                    {
+                        if( pxQueue->uxQueueType == queueQUEUE_IS_MUTEX )
+                        {
+                            taskENTER_CRITICAL();
+                            {
+                                xInheritanceOccurred = xTaskPriorityInherit( pxQueue->u.xSemaphore.xMutexHolder );
+                            }
+                            taskEXIT_CRITICAL();
+                        }
+                        else
+                        {
+                            mtCOVERAGE_TEST_MARKER();
+                        }
+                    }
+                #endif /* if ( configUSE_MUTEXES == 1 ) */
+
+                vTaskPlaceOnEventList( &( pxQueue->xTasksWaitingToReceive ), xTicksToWait );
+                prvUnlockQueue( pxQueue );
+
+                if( xTaskResumeAll() == pdFALSE )
+                {
+                    portYIELD_WITHIN_API();
+                }
+                else
+                {
+                    mtCOVERAGE_TEST_MARKER();
+                }
+            }
+            else
+            {
+                /* There was no timeout and the semaphore count was not 0, so
+                 * attempt to take the semaphore again. */
+                prvUnlockQueue( pxQueue );
+                ( void ) xTaskResumeAll();
+            }
+        }
+        else
+        {
+            /* Timed out. */
+            prvUnlockQueue( pxQueue );
+            ( void ) xTaskResumeAll();
+
+            /* If the semaphore count is 0 exit now as the timeout has
+             * expired.  Otherwise return to attempt to take the semaphore that is
+             * known to be available.  As semaphores are implemented by queues the
+             * queue being empty is equivalent to the semaphore count being 0. */
+            if( prvIsQueueEmpty( pxQueue ) != pdFALSE )
+            {
+                #if ( configUSE_MUTEXES == 1 )
+                    {
+                        /* xInheritanceOccurred could only have be set if
+                         * pxQueue->uxQueueType == queueQUEUE_IS_MUTEX so no need to
+                         * test the mutex type again to check it is actually a mutex. */
+                        if( xInheritanceOccurred != pdFALSE )
+                        {
+                            taskENTER_CRITICAL();
+                            {
+                                UBaseType_t uxHighestWaitingPriority;
+
+                                /* This task blocking on the mutex caused another
+                                 * task to inherit this task's priority.  Now this task
+                                 * has timed out the priority should be disinherited
+                                 * again, but only as low as the next highest priority
+                                 * task that is waiting for the same mutex. */
+                                uxHighestWaitingPriority = prvGetDisinheritPriorityAfterTimeout( pxQueue );
+                                vTaskPriorityDisinheritAfterTimeout( pxQueue->u.xSemaphore.xMutexHolder, uxHighestWaitingPriority );
+                            }
+                            taskEXIT_CRITICAL();
+                        }
+                    }
+                #endif /* configUSE_MUTEXES */
+
+                traceQUEUE_RECEIVE_FAILED( pxQueue );
+                return errQUEUE_EMPTY;
+            }
+            else
+            {
+                mtCOVERAGE_TEST_MARKER();
+            }
+        }
+    } /*lint -restore */
+}
+/*-----------------------------------------------------------*/
+
+BaseType_t xQueuePeek( QueueHandle_t xQueue,
+                       void * const pvBuffer,
+                       TickType_t xTicksToWait )
+{
+    BaseType_t xEntryTimeSet = pdFALSE;
+    TimeOut_t xTimeOut;
+    int8_t * pcOriginalReadPosition;
+    Queue_t * const pxQueue = xQueue;
+
+    /* Check the pointer is not NULL. */
+    configASSERT( ( pxQueue ) );
+
+    /* The buffer into which data is received can only be NULL if the data size
+     * is zero (so no data is copied into the buffer. */
+    configASSERT( !( ( ( pvBuffer ) == NULL ) && ( ( pxQueue )->uxItemSize != ( UBaseType_t ) 0U ) ) );
+
+    /* Cannot block if the scheduler is suspended. */
+    #if ( ( INCLUDE_xTaskGetSchedulerState == 1 ) || ( configUSE_TIMERS == 1 ) )
+        {
+            configASSERT( !( ( xTaskGetSchedulerState() == taskSCHEDULER_SUSPENDED ) && ( xTicksToWait != 0 ) ) );
+        }
+    #endif
+
+    /*lint -save -e904  This function relaxes the coding standard somewhat to
+     * allow return statements within the function itself.  This is done in the
+     * interest of execution time efficiency. */
+    for( ; ; )
+    {
+        taskENTER_CRITICAL();
+        {
+            const UBaseType_t uxMessagesWaiting = pxQueue->uxMessagesWaiting;
+
+            /* Is there data in the queue now?  To be running the calling task
+             * must be the highest priority task wanting to access the queue. */
+            if( uxMessagesWaiting > ( UBaseType_t ) 0 )
+            {
+                /* Remember the read position so it can be reset after the data
+                 * is read from the queue as this function is only peeking the
+                 * data, not removing it. */
+                pcOriginalReadPosition = pxQueue->u.xQueue.pcReadFrom;
+
+                prvCopyDataFromQueue( pxQueue, pvBuffer );
+                traceQUEUE_PEEK( pxQueue );
+
+                /* The data is not being removed, so reset the read pointer. */
+                pxQueue->u.xQueue.pcReadFrom = pcOriginalReadPosition;
+
+                /* The data is being left in the queue, so see if there are
+                 * any other tasks waiting for the data. */
+                if( listLIST_IS_EMPTY( &( pxQueue->xTasksWaitingToReceive ) ) == pdFALSE )
+                {
+                    if( xTaskRemoveFromEventList( &( pxQueue->xTasksWaitingToReceive ) ) != pdFALSE )
+                    {
+                        /* The task waiting has a higher priority than this task. */
+                        queueYIELD_IF_USING_PREEMPTION();
+                    }
+                    else
+                    {
+                        mtCOVERAGE_TEST_MARKER();
+                    }
+                }
+                else
+                {
+                    mtCOVERAGE_TEST_MARKER();
+                }
+
+                taskEXIT_CRITICAL();
+                return pdPASS;
+            }
+            else
+            {
+                if( xTicksToWait == ( TickType_t ) 0 )
+                {
+                    /* The queue was empty and no block time is specified (or
+                     * the block time has expired) so leave now. */
+                    taskEXIT_CRITICAL();
+                    traceQUEUE_PEEK_FAILED( pxQueue );
+                    return errQUEUE_EMPTY;
+                }
+                else if( xEntryTimeSet == pdFALSE )
+                {
+                    /* The queue was empty and a block time was specified so
+                     * configure the timeout structure ready to enter the blocked
+                     * state. */
+                    vTaskInternalSetTimeOutState( &xTimeOut );
+                    xEntryTimeSet = pdTRUE;
+                }
+                else
+                {
+                    /* Entry time was already set. */
+                    mtCOVERAGE_TEST_MARKER();
+                }
+            }
+        }
+        taskEXIT_CRITICAL();
+
+        /* Interrupts and other tasks can send to and receive from the queue
+         * now that the critical section has been exited. */
+
+        vTaskSuspendAll();
+        prvLockQueue( pxQueue );
+
+        /* Update the timeout state to see if it has expired yet. */
+        if( xTaskCheckForTimeOut( &xTimeOut, &xTicksToWait ) == pdFALSE )
+        {
+            /* Timeout has not expired yet, check to see if there is data in the
+            * queue now, and if not enter the Blocked state to wait for data. */
+            if( prvIsQueueEmpty( pxQueue ) != pdFALSE )
+            {
+                traceBLOCKING_ON_QUEUE_PEEK( pxQueue );
+                vTaskPlaceOnEventList( &( pxQueue->xTasksWaitingToReceive ), xTicksToWait );
+                prvUnlockQueue( pxQueue );
+
+                if( xTaskResumeAll() == pdFALSE )
+                {
+                    portYIELD_WITHIN_API();
+                }
+                else
+                {
+                    mtCOVERAGE_TEST_MARKER();
+                }
+            }
+            else
+            {
+                /* There is data in the queue now, so don't enter the blocked
+                 * state, instead return to try and obtain the data. */
+                prvUnlockQueue( pxQueue );
+                ( void ) xTaskResumeAll();
+            }
+        }
+        else
+        {
+            /* The timeout has expired.  If there is still no data in the queue
+             * exit, otherwise go back and try to read the data again. */
+            prvUnlockQueue( pxQueue );
+            ( void ) xTaskResumeAll();
+
+            if( prvIsQueueEmpty( pxQueue ) != pdFALSE )
+            {
+                traceQUEUE_PEEK_FAILED( pxQueue );
+                return errQUEUE_EMPTY;
+            }
+            else
+            {
+                mtCOVERAGE_TEST_MARKER();
+            }
+        }
+    } /*lint -restore */
+}
+/*-----------------------------------------------------------*/
+
+BaseType_t xQueueReceiveFromISR( QueueHandle_t xQueue,
+                                 void * const pvBuffer,
+                                 BaseType_t * const pxHigherPriorityTaskWoken )
+{
+    BaseType_t xReturn;
+    UBaseType_t uxSavedInterruptStatus;
+    Queue_t * const pxQueue = xQueue;
+
+    configASSERT( pxQueue );
+    configASSERT( !( ( pvBuffer == NULL ) && ( pxQueue->uxItemSize != ( UBaseType_t ) 0U ) ) );
+
+    /* RTOS ports that support interrupt nesting have the concept of a maximum
+     * system call (or maximum API call) interrupt priority.  Interrupts that are
+     * above the maximum system call priority are kept permanently enabled, even
+     * when the RTOS kernel is in a critical section, but cannot make any calls to
+     * FreeRTOS API functions.  If configASSERT() is defined in FreeRTOSConfig.h
+     * then portASSERT_IF_INTERRUPT_PRIORITY_INVALID() will result in an assertion
+     * failure if a FreeRTOS API function is called from an interrupt that has been
+     * assigned a priority above the configured maximum system call priority.
+     * Only FreeRTOS functions that end in FromISR can be called from interrupts
+     * that have been assigned a priority at or (logically) below the maximum
+     * system call interrupt priority.  FreeRTOS maintains a separate interrupt
+     * safe API to ensure interrupt entry is as fast and as simple as possible.
+     * More information (albeit Cortex-M specific) is provided on the following
+     * link: https://www.FreeRTOS.org/RTOS-Cortex-M3-M4.html */
+    portASSERT_IF_INTERRUPT_PRIORITY_INVALID();
+
+    uxSavedInterruptStatus = portSET_INTERRUPT_MASK_FROM_ISR();
+    {
+        const UBaseType_t uxMessagesWaiting = pxQueue->uxMessagesWaiting;
+
+        /* Cannot block in an ISR, so check there is data available. */
+        if( uxMessagesWaiting > ( UBaseType_t ) 0 )
+        {
+            const int8_t cRxLock = pxQueue->cRxLock;
+
+            traceQUEUE_RECEIVE_FROM_ISR( pxQueue );
+
+            prvCopyDataFromQueue( pxQueue, pvBuffer );
+            pxQueue->uxMessagesWaiting = uxMessagesWaiting - ( UBaseType_t ) 1;
+
+            /* If the queue is locked the event list will not be modified.
+             * Instead update the lock count so the task that unlocks the queue
+             * will know that an ISR has removed data while the queue was
+             * locked. */
+            if( cRxLock == queueUNLOCKED )
+            {
+                if( listLIST_IS_EMPTY( &( pxQueue->xTasksWaitingToSend ) ) == pdFALSE )
+                {
+                    if( xTaskRemoveFromEventList( &( pxQueue->xTasksWaitingToSend ) ) != pdFALSE )
+                    {
+                        /* The task waiting has a higher priority than us so
+                         * force a context switch. */
+                        if( pxHigherPriorityTaskWoken != NULL )
+                        {
+                            *pxHigherPriorityTaskWoken = pdTRUE;
+                        }
+                        else
+                        {
+                            mtCOVERAGE_TEST_MARKER();
+                        }
+                    }
+                    else
+                    {
+                        mtCOVERAGE_TEST_MARKER();
+                    }
+                }
+                else
+                {
+                    mtCOVERAGE_TEST_MARKER();
+                }
+            }
+            else
+            {
+                /* Increment the lock count so the task that unlocks the queue
+                 * knows that data was removed while it was locked. */
+                configASSERT( cRxLock != queueINT8_MAX );
+
+                pxQueue->cRxLock = ( int8_t ) ( cRxLock + 1 );
+            }
+
+            xReturn = pdPASS;
+        }
+        else
+        {
+            xReturn = pdFAIL;
+            traceQUEUE_RECEIVE_FROM_ISR_FAILED( pxQueue );
+        }
+    }
+    portCLEAR_INTERRUPT_MASK_FROM_ISR( uxSavedInterruptStatus );
+
+    return xReturn;
+}
+/*-----------------------------------------------------------*/
+
+BaseType_t xQueuePeekFromISR( QueueHandle_t xQueue,
+                              void * const pvBuffer )
+{
+    BaseType_t xReturn;
+    UBaseType_t uxSavedInterruptStatus;
+    int8_t * pcOriginalReadPosition;
+    Queue_t * const pxQueue = xQueue;
+
+    configASSERT( pxQueue );
+    configASSERT( !( ( pvBuffer == NULL ) && ( pxQueue->uxItemSize != ( UBaseType_t ) 0U ) ) );
+    configASSERT( pxQueue->uxItemSize != 0 ); /* Can't peek a semaphore. */
+
+    /* RTOS ports that support interrupt nesting have the concept of a maximum
+     * system call (or maximum API call) interrupt priority.  Interrupts that are
+     * above the maximum system call priority are kept permanently enabled, even
+     * when the RTOS kernel is in a critical section, but cannot make any calls to
+     * FreeRTOS API functions.  If configASSERT() is defined in FreeRTOSConfig.h
+     * then portASSERT_IF_INTERRUPT_PRIORITY_INVALID() will result in an assertion
+     * failure if a FreeRTOS API function is called from an interrupt that has been
+     * assigned a priority above the configured maximum system call priority.
+     * Only FreeRTOS functions that end in FromISR can be called from interrupts
+     * that have been assigned a priority at or (logically) below the maximum
+     * system call interrupt priority.  FreeRTOS maintains a separate interrupt
+     * safe API to ensure interrupt entry is as fast and as simple as possible.
+     * More information (albeit Cortex-M specific) is provided on the following
+     * link: https://www.FreeRTOS.org/RTOS-Cortex-M3-M4.html */
+    portASSERT_IF_INTERRUPT_PRIORITY_INVALID();
+
+    uxSavedInterruptStatus = portSET_INTERRUPT_MASK_FROM_ISR();
+    {
+        /* Cannot block in an ISR, so check there is data available. */
+        if( pxQueue->uxMessagesWaiting > ( UBaseType_t ) 0 )
+        {
+            traceQUEUE_PEEK_FROM_ISR( pxQueue );
+
+            /* Remember the read position so it can be reset as nothing is
+             * actually being removed from the queue. */
+            pcOriginalReadPosition = pxQueue->u.xQueue.pcReadFrom;
+            prvCopyDataFromQueue( pxQueue, pvBuffer );
+            pxQueue->u.xQueue.pcReadFrom = pcOriginalReadPosition;
+
+            xReturn = pdPASS;
+        }
+        else
+        {
+            xReturn = pdFAIL;
+            traceQUEUE_PEEK_FROM_ISR_FAILED( pxQueue );
+        }
+    }
+    portCLEAR_INTERRUPT_MASK_FROM_ISR( uxSavedInterruptStatus );
+
+    return xReturn;
+}
+/*-----------------------------------------------------------*/
+
+UBaseType_t uxQueueMessagesWaiting( const QueueHandle_t xQueue )
+{
+    UBaseType_t uxReturn;
+
+    configASSERT( xQueue );
+
+    taskENTER_CRITICAL();
+    {
+        uxReturn = ( ( Queue_t * ) xQueue )->uxMessagesWaiting;
+    }
+    taskEXIT_CRITICAL();
+
+    return uxReturn;
+} /*lint !e818 Pointer cannot be declared const as xQueue is a typedef not pointer. */
+/*-----------------------------------------------------------*/
+
+UBaseType_t uxQueueSpacesAvailable( const QueueHandle_t xQueue )
+{
+    UBaseType_t uxReturn;
+    Queue_t * const pxQueue = xQueue;
+
+    configASSERT( pxQueue );
+
+    taskENTER_CRITICAL();
+    {
+        uxReturn = pxQueue->uxLength - pxQueue->uxMessagesWaiting;
+    }
+    taskEXIT_CRITICAL();
+
+    return uxReturn;
+} /*lint !e818 Pointer cannot be declared const as xQueue is a typedef not pointer. */
+/*-----------------------------------------------------------*/
+
+UBaseType_t uxQueueMessagesWaitingFromISR( const QueueHandle_t xQueue )
+{
+    UBaseType_t uxReturn;
+    Queue_t * const pxQueue = xQueue;
+
+    configASSERT( pxQueue );
+    uxReturn = pxQueue->uxMessagesWaiting;
+
+    return uxReturn;
+} /*lint !e818 Pointer cannot be declared const as xQueue is a typedef not pointer. */
+/*-----------------------------------------------------------*/
+
+void vQueueDelete( QueueHandle_t xQueue )
+{
+    Queue_t * const pxQueue = xQueue;
+
+    configASSERT( pxQueue );
+    traceQUEUE_DELETE( pxQueue );
+
+    #if ( configQUEUE_REGISTRY_SIZE > 0 )
+        {
+            vQueueUnregisterQueue( pxQueue );
+        }
+    #endif
+
+    #if ( ( configSUPPORT_DYNAMIC_ALLOCATION == 1 ) && ( configSUPPORT_STATIC_ALLOCATION == 0 ) )
+        {
+            /* The queue can only have been allocated dynamically - free it
+             * again. */
+            vPortFree( pxQueue );
+        }
+    #elif ( ( configSUPPORT_DYNAMIC_ALLOCATION == 1 ) && ( configSUPPORT_STATIC_ALLOCATION == 1 ) )
+        {
+            /* The queue could have been allocated statically or dynamically, so
+             * check before attempting to free the memory. */
+            if( pxQueue->ucStaticallyAllocated == ( uint8_t ) pdFALSE )
+            {
+                vPortFree( pxQueue );
+            }
+            else
+            {
+                mtCOVERAGE_TEST_MARKER();
+            }
+        }
+    #else /* if ( ( configSUPPORT_DYNAMIC_ALLOCATION == 1 ) && ( configSUPPORT_STATIC_ALLOCATION == 0 ) ) */
+        {
+            /* The queue must have been statically allocated, so is not going to be
+             * deleted.  Avoid compiler warnings about the unused parameter. */
+            ( void ) pxQueue;
+        }
+    #endif /* configSUPPORT_DYNAMIC_ALLOCATION */
+}
+/*-----------------------------------------------------------*/
+
+#if ( configUSE_TRACE_FACILITY == 1 )
+
+    UBaseType_t uxQueueGetQueueNumber( QueueHandle_t xQueue )
+    {
+        return ( ( Queue_t * ) xQueue )->uxQueueNumber;
+    }
+
+#endif /* configUSE_TRACE_FACILITY */
+/*-----------------------------------------------------------*/
+
+#if ( configUSE_TRACE_FACILITY == 1 )
+
+    void vQueueSetQueueNumber( QueueHandle_t xQueue,
+                               UBaseType_t uxQueueNumber )
+    {
+        ( ( Queue_t * ) xQueue )->uxQueueNumber = uxQueueNumber;
+    }
+
+#endif /* configUSE_TRACE_FACILITY */
+/*-----------------------------------------------------------*/
+
+#if ( configUSE_TRACE_FACILITY == 1 )
+
+    uint8_t ucQueueGetQueueType( QueueHandle_t xQueue )
+    {
+        return ( ( Queue_t * ) xQueue )->ucQueueType;
+    }
+
+#endif /* configUSE_TRACE_FACILITY */
+/*-----------------------------------------------------------*/
+
+#if ( configUSE_MUTEXES == 1 )
+
+    static UBaseType_t prvGetDisinheritPriorityAfterTimeout( const Queue_t * const pxQueue )
+    {
+        UBaseType_t uxHighestPriorityOfWaitingTasks;
+
+        /* If a task waiting for a mutex causes the mutex holder to inherit a
+         * priority, but the waiting task times out, then the holder should
+         * disinherit the priority - but only down to the highest priority of any
+         * other tasks that are waiting for the same mutex.  For this purpose,
+         * return the priority of the highest priority task that is waiting for the
+         * mutex. */
+        if( listCURRENT_LIST_LENGTH( &( pxQueue->xTasksWaitingToReceive ) ) > 0U )
+        {
+            uxHighestPriorityOfWaitingTasks = ( UBaseType_t ) configMAX_PRIORITIES - ( UBaseType_t ) listGET_ITEM_VALUE_OF_HEAD_ENTRY( &( pxQueue->xTasksWaitingToReceive ) );
+        }
+        else
+        {
+            uxHighestPriorityOfWaitingTasks = tskIDLE_PRIORITY;
+        }
+
+        return uxHighestPriorityOfWaitingTasks;
+    }
+
+#endif /* configUSE_MUTEXES */
+/*-----------------------------------------------------------*/
+
+static BaseType_t prvCopyDataToQueue( Queue_t * const pxQueue,
+                                      const void * pvItemToQueue,
+                                      const BaseType_t xPosition )
+{
+    BaseType_t xReturn = pdFALSE;
+    UBaseType_t uxMessagesWaiting;
+
+    /* This function is called from a critical section. */
+
+    uxMessagesWaiting = pxQueue->uxMessagesWaiting;
+
+    if( pxQueue->uxItemSize == ( UBaseType_t ) 0 )
+    {
+        #if ( configUSE_MUTEXES == 1 )
+            {
+                if( pxQueue->uxQueueType == queueQUEUE_IS_MUTEX )
+                {
+                    /* The mutex is no longer being held. */
+                    xReturn = xTaskPriorityDisinherit( pxQueue->u.xSemaphore.xMutexHolder );
+                    pxQueue->u.xSemaphore.xMutexHolder = NULL;
+                }
+                else
+                {
+                    mtCOVERAGE_TEST_MARKER();
+                }
+            }
+        #endif /* configUSE_MUTEXES */
+    }
+    else if( xPosition == queueSEND_TO_BACK )
+    {
+        ( void ) memcpy( ( void * ) pxQueue->pcWriteTo, pvItemToQueue, ( size_t ) pxQueue->uxItemSize ); /*lint !e961 !e418 !e9087 MISRA exception as the casts are only redundant for some ports, plus previous logic ensures a null pointer can only be passed to memcpy() if the copy size is 0.  Cast to void required by function signature and safe as no alignment requirement and copy length specified in bytes. */
+        pxQueue->pcWriteTo += pxQueue->uxItemSize;                                                       /*lint !e9016 Pointer arithmetic on char types ok, especially in this use case where it is the clearest way of conveying intent. */
+
+        if( pxQueue->pcWriteTo >= pxQueue->u.xQueue.pcTail )                                             /*lint !e946 MISRA exception justified as comparison of pointers is the cleanest solution. */
+        {
+            pxQueue->pcWriteTo = pxQueue->pcHead;
+        }
+        else
+        {
+            mtCOVERAGE_TEST_MARKER();
+        }
+    }
+    else
+    {
+        ( void ) memcpy( ( void * ) pxQueue->u.xQueue.pcReadFrom, pvItemToQueue, ( size_t ) pxQueue->uxItemSize ); /*lint !e961 !e9087 !e418 MISRA exception as the casts are only redundant for some ports.  Cast to void required by function signature and safe as no alignment requirement and copy length specified in bytes.  Assert checks null pointer only used when length is 0. */
+        pxQueue->u.xQueue.pcReadFrom -= pxQueue->uxItemSize;
+
+        if( pxQueue->u.xQueue.pcReadFrom < pxQueue->pcHead ) /*lint !e946 MISRA exception justified as comparison of pointers is the cleanest solution. */
+        {
+            pxQueue->u.xQueue.pcReadFrom = ( pxQueue->u.xQueue.pcTail - pxQueue->uxItemSize );
+        }
+        else
+        {
+            mtCOVERAGE_TEST_MARKER();
+        }
+
+        if( xPosition == queueOVERWRITE )
+        {
+            if( uxMessagesWaiting > ( UBaseType_t ) 0 )
+            {
+                /* An item is not being added but overwritten, so subtract
+                 * one from the recorded number of items in the queue so when
+                 * one is added again below the number of recorded items remains
+                 * correct. */
+                --uxMessagesWaiting;
+            }
+            else
+            {
+                mtCOVERAGE_TEST_MARKER();
+            }
+        }
+        else
+        {
+            mtCOVERAGE_TEST_MARKER();
+        }
+    }
+
+    pxQueue->uxMessagesWaiting = uxMessagesWaiting + ( UBaseType_t ) 1;
+
+    return xReturn;
+}
+/*-----------------------------------------------------------*/
+
+static void prvCopyDataFromQueue( Queue_t * const pxQueue,
+                                  void * const pvBuffer )
+{
+    if( pxQueue->uxItemSize != ( UBaseType_t ) 0 )
+    {
+        pxQueue->u.xQueue.pcReadFrom += pxQueue->uxItemSize;           /*lint !e9016 Pointer arithmetic on char types ok, especially in this use case where it is the clearest way of conveying intent. */
+
+        if( pxQueue->u.xQueue.pcReadFrom >= pxQueue->u.xQueue.pcTail ) /*lint !e946 MISRA exception justified as use of the relational operator is the cleanest solutions. */
+        {
+            pxQueue->u.xQueue.pcReadFrom = pxQueue->pcHead;
+        }
+        else
+        {
+            mtCOVERAGE_TEST_MARKER();
+        }
+
+        ( void ) memcpy( ( void * ) pvBuffer, ( void * ) pxQueue->u.xQueue.pcReadFrom, ( size_t ) pxQueue->uxItemSize ); /*lint !e961 !e418 !e9087 MISRA exception as the casts are only redundant for some ports.  Also previous logic ensures a null pointer can only be passed to memcpy() when the count is 0.  Cast to void required by function signature and safe as no alignment requirement and copy length specified in bytes. */
+    }
+}
+/*-----------------------------------------------------------*/
+
+static void prvUnlockQueue( Queue_t * const pxQueue )
+{
+    /* THIS FUNCTION MUST BE CALLED WITH THE SCHEDULER SUSPENDED. */
+
+    /* The lock counts contains the number of extra data items placed or
+     * removed from the queue while the queue was locked.  When a queue is
+     * locked items can be added or removed, but the event lists cannot be
+     * updated. */
+    taskENTER_CRITICAL();
+    {
+        int8_t cTxLock = pxQueue->cTxLock;
+
+        /* See if data was added to the queue while it was locked. */
+        while( cTxLock > queueLOCKED_UNMODIFIED )
+        {
+            /* Data was posted while the queue was locked.  Are any tasks
+             * blocked waiting for data to become available? */
+            #if ( configUSE_QUEUE_SETS == 1 )
+                {
+                    if( pxQueue->pxQueueSetContainer != NULL )
+                    {
+                        if( prvNotifyQueueSetContainer( pxQueue ) != pdFALSE )
+                        {
+                            /* The queue is a member of a queue set, and posting to
+                             * the queue set caused a higher priority task to unblock.
+                             * A context switch is required. */
+                            vTaskMissedYield();
+                        }
+                        else
+                        {
+                            mtCOVERAGE_TEST_MARKER();
+                        }
+                    }
+                    else
+                    {
+                        /* Tasks that are removed from the event list will get
+                         * added to the pending ready list as the scheduler is still
+                         * suspended. */
+                        if( listLIST_IS_EMPTY( &( pxQueue->xTasksWaitingToReceive ) ) == pdFALSE )
+                        {
+                            if( xTaskRemoveFromEventList( &( pxQueue->xTasksWaitingToReceive ) ) != pdFALSE )
+                            {
+                                /* The task waiting has a higher priority so record that a
+                                 * context switch is required. */
+                                vTaskMissedYield();
+                            }
+                            else
+                            {
+                                mtCOVERAGE_TEST_MARKER();
+                            }
+                        }
+                        else
+                        {
+                            break;
+                        }
+                    }
+                }
+            #else /* configUSE_QUEUE_SETS */
+                {
+                    /* Tasks that are removed from the event list will get added to
+                     * the pending ready list as the scheduler is still suspended. */
+                    if( listLIST_IS_EMPTY( &( pxQueue->xTasksWaitingToReceive ) ) == pdFALSE )
+                    {
+                        if( xTaskRemoveFromEventList( &( pxQueue->xTasksWaitingToReceive ) ) != pdFALSE )
+                        {
+                            /* The task waiting has a higher priority so record that
+                             * a context switch is required. */
+                            vTaskMissedYield();
+                        }
+                        else
+                        {
+                            mtCOVERAGE_TEST_MARKER();
+                        }
+                    }
+                    else
+                    {
+                        break;
+                    }
+                }
+            #endif /* configUSE_QUEUE_SETS */
+
+            --cTxLock;
+        }
+
+        pxQueue->cTxLock = queueUNLOCKED;
+    }
+    taskEXIT_CRITICAL();
+
+    /* Do the same for the Rx lock. */
+    taskENTER_CRITICAL();
+    {
+        int8_t cRxLock = pxQueue->cRxLock;
+
+        while( cRxLock > queueLOCKED_UNMODIFIED )
+        {
+            if( listLIST_IS_EMPTY( &( pxQueue->xTasksWaitingToSend ) ) == pdFALSE )
+            {
+                if( xTaskRemoveFromEventList( &( pxQueue->xTasksWaitingToSend ) ) != pdFALSE )
+                {
+                    vTaskMissedYield();
+                }
+                else
+                {
+                    mtCOVERAGE_TEST_MARKER();
+                }
+
+                --cRxLock;
+            }
+            else
+            {
+                break;
+            }
+        }
+
+        pxQueue->cRxLock = queueUNLOCKED;
+    }
+    taskEXIT_CRITICAL();
+}
+/*-----------------------------------------------------------*/
+
+static BaseType_t prvIsQueueEmpty( const Queue_t * pxQueue )
+{
+    BaseType_t xReturn;
+
+    taskENTER_CRITICAL();
+    {
+        if( pxQueue->uxMessagesWaiting == ( UBaseType_t ) 0 )
+        {
+            xReturn = pdTRUE;
+        }
+        else
+        {
+            xReturn = pdFALSE;
+        }
+    }
+    taskEXIT_CRITICAL();
+
+    return xReturn;
+}
+/*-----------------------------------------------------------*/
+
+BaseType_t xQueueIsQueueEmptyFromISR( const QueueHandle_t xQueue )
+{
+    BaseType_t xReturn;
+    Queue_t * const pxQueue = xQueue;
+
+    configASSERT( pxQueue );
+
+    if( pxQueue->uxMessagesWaiting == ( UBaseType_t ) 0 )
+    {
+        xReturn = pdTRUE;
+    }
+    else
+    {
+        xReturn = pdFALSE;
+    }
+
+    return xReturn;
+} /*lint !e818 xQueue could not be pointer to const because it is a typedef. */
+/*-----------------------------------------------------------*/
+
+static BaseType_t prvIsQueueFull( const Queue_t * pxQueue )
+{
+    BaseType_t xReturn;
+
+    taskENTER_CRITICAL();
+    {
+        if( pxQueue->uxMessagesWaiting == pxQueue->uxLength )
+        {
+            xReturn = pdTRUE;
+        }
+        else
+        {
+            xReturn = pdFALSE;
+        }
+    }
+    taskEXIT_CRITICAL();
+
+    return xReturn;
+}
+/*-----------------------------------------------------------*/
+
+BaseType_t xQueueIsQueueFullFromISR( const QueueHandle_t xQueue )
+{
+    BaseType_t xReturn;
+    Queue_t * const pxQueue = xQueue;
+
+    configASSERT( pxQueue );
+
+    if( pxQueue->uxMessagesWaiting == pxQueue->uxLength )
+    {
+        xReturn = pdTRUE;
+    }
+    else
+    {
+        xReturn = pdFALSE;
+    }
+
+    return xReturn;
+} /*lint !e818 xQueue could not be pointer to const because it is a typedef. */
+/*-----------------------------------------------------------*/
+
+#if ( configUSE_CO_ROUTINES == 1 )
+
+    BaseType_t xQueueCRSend( QueueHandle_t xQueue,
+                             const void * pvItemToQueue,
+                             TickType_t xTicksToWait )
+    {
+        BaseType_t xReturn;
+        Queue_t * const pxQueue = xQueue;
+
+        /* If the queue is already full we may have to block.  A critical section
+         * is required to prevent an interrupt removing something from the queue
+         * between the check to see if the queue is full and blocking on the queue. */
+        portDISABLE_INTERRUPTS();
+        {
+            if( prvIsQueueFull( pxQueue ) != pdFALSE )
+            {
+                /* The queue is full - do we want to block or just leave without
+                 * posting? */
+                if( xTicksToWait > ( TickType_t ) 0 )
+                {
+                    /* As this is called from a coroutine we cannot block directly, but
+                     * return indicating that we need to block. */
+                    vCoRoutineAddToDelayedList( xTicksToWait, &( pxQueue->xTasksWaitingToSend ) );
+                    portENABLE_INTERRUPTS();
+                    return errQUEUE_BLOCKED;
+                }
+                else
+                {
+                    portENABLE_INTERRUPTS();
+                    return errQUEUE_FULL;
+                }
+            }
+        }
+        portENABLE_INTERRUPTS();
+
+        portDISABLE_INTERRUPTS();
+        {
+            if( pxQueue->uxMessagesWaiting < pxQueue->uxLength )
+            {
+                /* There is room in the queue, copy the data into the queue. */
+                prvCopyDataToQueue( pxQueue, pvItemToQueue, queueSEND_TO_BACK );
+                xReturn = pdPASS;
+
+                /* Were any co-routines waiting for data to become available? */
+                if( listLIST_IS_EMPTY( &( pxQueue->xTasksWaitingToReceive ) ) == pdFALSE )
+                {
+                    /* In this instance the co-routine could be placed directly
+                     * into the ready list as we are within a critical section.
+                     * Instead the same pending ready list mechanism is used as if
+                     * the event were caused from within an interrupt. */
+                    if( xCoRoutineRemoveFromEventList( &( pxQueue->xTasksWaitingToReceive ) ) != pdFALSE )
+                    {
+                        /* The co-routine waiting has a higher priority so record
+                         * that a yield might be appropriate. */
+                        xReturn = errQUEUE_YIELD;
+                    }
+                    else
+                    {
+                        mtCOVERAGE_TEST_MARKER();
+                    }
+                }
+                else
+                {
+                    mtCOVERAGE_TEST_MARKER();
+                }
+            }
+            else
+            {
+                xReturn = errQUEUE_FULL;
+            }
+        }
+        portENABLE_INTERRUPTS();
+
+        return xReturn;
+    }
+
+#endif /* configUSE_CO_ROUTINES */
+/*-----------------------------------------------------------*/
+
+#if ( configUSE_CO_ROUTINES == 1 )
+
+    BaseType_t xQueueCRReceive( QueueHandle_t xQueue,
+                                void * pvBuffer,
+                                TickType_t xTicksToWait )
+    {
+        BaseType_t xReturn;
+        Queue_t * const pxQueue = xQueue;
+
+        /* If the queue is already empty we may have to block.  A critical section
+         * is required to prevent an interrupt adding something to the queue
+         * between the check to see if the queue is empty and blocking on the queue. */
+        portDISABLE_INTERRUPTS();
+        {
+            if( pxQueue->uxMessagesWaiting == ( UBaseType_t ) 0 )
+            {
+                /* There are no messages in the queue, do we want to block or just
+                 * leave with nothing? */
+                if( xTicksToWait > ( TickType_t ) 0 )
+                {
+                    /* As this is a co-routine we cannot block directly, but return
+                     * indicating that we need to block. */
+                    vCoRoutineAddToDelayedList( xTicksToWait, &( pxQueue->xTasksWaitingToReceive ) );
+                    portENABLE_INTERRUPTS();
+                    return errQUEUE_BLOCKED;
+                }
+                else
+                {
+                    portENABLE_INTERRUPTS();
+                    return errQUEUE_FULL;
+                }
+            }
+            else
+            {
+                mtCOVERAGE_TEST_MARKER();
+            }
+        }
+        portENABLE_INTERRUPTS();
+
+        portDISABLE_INTERRUPTS();
+        {
+            if( pxQueue->uxMessagesWaiting > ( UBaseType_t ) 0 )
+            {
+                /* Data is available from the queue. */
+                pxQueue->u.xQueue.pcReadFrom += pxQueue->uxItemSize;
+
+                if( pxQueue->u.xQueue.pcReadFrom >= pxQueue->u.xQueue.pcTail )
+                {
+                    pxQueue->u.xQueue.pcReadFrom = pxQueue->pcHead;
+                }
+                else
+                {
+                    mtCOVERAGE_TEST_MARKER();
+                }
+
+                --( pxQueue->uxMessagesWaiting );
+                ( void ) memcpy( ( void * ) pvBuffer, ( void * ) pxQueue->u.xQueue.pcReadFrom, ( unsigned ) pxQueue->uxItemSize );
+
+                xReturn = pdPASS;
+
+                /* Were any co-routines waiting for space to become available? */
+                if( listLIST_IS_EMPTY( &( pxQueue->xTasksWaitingToSend ) ) == pdFALSE )
+                {
+                    /* In this instance the co-routine could be placed directly
+                     * into the ready list as we are within a critical section.
+                     * Instead the same pending ready list mechanism is used as if
+                     * the event were caused from within an interrupt. */
+                    if( xCoRoutineRemoveFromEventList( &( pxQueue->xTasksWaitingToSend ) ) != pdFALSE )
+                    {
+                        xReturn = errQUEUE_YIELD;
+                    }
+                    else
+                    {
+                        mtCOVERAGE_TEST_MARKER();
+                    }
+                }
+                else
+                {
+                    mtCOVERAGE_TEST_MARKER();
+                }
+            }
+            else
+            {
+                xReturn = pdFAIL;
+            }
+        }
+        portENABLE_INTERRUPTS();
+
+        return xReturn;
+    }
+
+#endif /* configUSE_CO_ROUTINES */
+/*-----------------------------------------------------------*/
+
+#if ( configUSE_CO_ROUTINES == 1 )
+
+    BaseType_t xQueueCRSendFromISR( QueueHandle_t xQueue,
+                                    const void * pvItemToQueue,
+                                    BaseType_t xCoRoutinePreviouslyWoken )
+    {
+        Queue_t * const pxQueue = xQueue;
+
+        /* Cannot block within an ISR so if there is no space on the queue then
+         * exit without doing anything. */
+        if( pxQueue->uxMessagesWaiting < pxQueue->uxLength )
+        {
+            prvCopyDataToQueue( pxQueue, pvItemToQueue, queueSEND_TO_BACK );
+
+            /* We only want to wake one co-routine per ISR, so check that a
+             * co-routine has not already been woken. */
+            if( xCoRoutinePreviouslyWoken == pdFALSE )
+            {
+                if( listLIST_IS_EMPTY( &( pxQueue->xTasksWaitingToReceive ) ) == pdFALSE )
+                {
+                    if( xCoRoutineRemoveFromEventList( &( pxQueue->xTasksWaitingToReceive ) ) != pdFALSE )
+                    {
+                        return pdTRUE;
+                    }
+                    else
+                    {
+                        mtCOVERAGE_TEST_MARKER();
+                    }
+                }
+                else
+                {
+                    mtCOVERAGE_TEST_MARKER();
+                }
+            }
+            else
+            {
+                mtCOVERAGE_TEST_MARKER();
+            }
+        }
+        else
+        {
+            mtCOVERAGE_TEST_MARKER();
+        }
+
+        return xCoRoutinePreviouslyWoken;
+    }
+
+#endif /* configUSE_CO_ROUTINES */
+/*-----------------------------------------------------------*/
+
+#if ( configUSE_CO_ROUTINES == 1 )
+
+    BaseType_t xQueueCRReceiveFromISR( QueueHandle_t xQueue,
+                                       void * pvBuffer,
+                                       BaseType_t * pxCoRoutineWoken )
+    {
+        BaseType_t xReturn;
+        Queue_t * const pxQueue = xQueue;
+
+        /* We cannot block from an ISR, so check there is data available. If
+         * not then just leave without doing anything. */
+        if( pxQueue->uxMessagesWaiting > ( UBaseType_t ) 0 )
+        {
+            /* Copy the data from the queue. */
+            pxQueue->u.xQueue.pcReadFrom += pxQueue->uxItemSize;
+
+            if( pxQueue->u.xQueue.pcReadFrom >= pxQueue->u.xQueue.pcTail )
+            {
+                pxQueue->u.xQueue.pcReadFrom = pxQueue->pcHead;
+            }
+            else
+            {
+                mtCOVERAGE_TEST_MARKER();
+            }
+
+            --( pxQueue->uxMessagesWaiting );
+            ( void ) memcpy( ( void * ) pvBuffer, ( void * ) pxQueue->u.xQueue.pcReadFrom, ( unsigned ) pxQueue->uxItemSize );
+
+            if( ( *pxCoRoutineWoken ) == pdFALSE )
+            {
+                if( listLIST_IS_EMPTY( &( pxQueue->xTasksWaitingToSend ) ) == pdFALSE )
+                {
+                    if( xCoRoutineRemoveFromEventList( &( pxQueue->xTasksWaitingToSend ) ) != pdFALSE )
+                    {
+                        *pxCoRoutineWoken = pdTRUE;
+                    }
+                    else
+                    {
+                        mtCOVERAGE_TEST_MARKER();
+                    }
+                }
+                else
+                {
+                    mtCOVERAGE_TEST_MARKER();
+                }
+            }
+            else
+            {
+                mtCOVERAGE_TEST_MARKER();
+            }
+
+            xReturn = pdPASS;
+        }
+        else
+        {
+            xReturn = pdFAIL;
+        }
+
+        return xReturn;
+    }
+
+#endif /* configUSE_CO_ROUTINES */
+/*-----------------------------------------------------------*/
+
+#if ( configQUEUE_REGISTRY_SIZE > 0 )
+
+    void vQueueAddToRegistry( QueueHandle_t xQueue,
+                              const char * pcQueueName ) /*lint !e971 Unqualified char types are allowed for strings and single characters only. */
+    {
+        UBaseType_t ux;
+
+        configASSERT( xQueue );
+
+        QueueRegistryItem_t * pxEntryToWrite = NULL;
+
+        if( pcQueueName != NULL )
+        {
+            /* See if there is an empty space in the registry.  A NULL name denotes
+             * a free slot. */
+            for( ux = ( UBaseType_t ) 0U; ux < ( UBaseType_t ) configQUEUE_REGISTRY_SIZE; ux++ )
+            {
+                /* Replace an existing entry if the queue is already in the registry. */
+                if( xQueue == xQueueRegistry[ ux ].xHandle )
+                {
+                    pxEntryToWrite = &( xQueueRegistry[ ux ] );
+                    break;
+                }
+                /* Otherwise, store in the next empty location */
+                else if( ( pxEntryToWrite == NULL ) && ( xQueueRegistry[ ux ].pcQueueName == NULL ) )
+                {
+                    pxEntryToWrite = &( xQueueRegistry[ ux ] );
+                }
+                else
+                {
+                    mtCOVERAGE_TEST_MARKER();
+                }
+            }
+        }
+
+        if( pxEntryToWrite != NULL )
+        {
+            /* Store the information on this queue. */
+            pxEntryToWrite->pcQueueName = pcQueueName;
+            pxEntryToWrite->xHandle = xQueue;
+
+            traceQUEUE_REGISTRY_ADD( xQueue, pcQueueName );
+        }
+    }
+
+#endif /* configQUEUE_REGISTRY_SIZE */
+/*-----------------------------------------------------------*/
+
+#if ( configQUEUE_REGISTRY_SIZE > 0 )
+
+    const char * pcQueueGetName( QueueHandle_t xQueue ) /*lint !e971 Unqualified char types are allowed for strings and single characters only. */
+    {
+        UBaseType_t ux;
+        const char * pcReturn = NULL; /*lint !e971 Unqualified char types are allowed for strings and single characters only. */
+
+        configASSERT( xQueue );
+
+        /* Note there is nothing here to protect against another task adding or
+         * removing entries from the registry while it is being searched. */
+
+        for( ux = ( UBaseType_t ) 0U; ux < ( UBaseType_t ) configQUEUE_REGISTRY_SIZE; ux++ )
+        {
+            if( xQueueRegistry[ ux ].xHandle == xQueue )
+            {
+                pcReturn = xQueueRegistry[ ux ].pcQueueName;
+                break;
+            }
+            else
+            {
+                mtCOVERAGE_TEST_MARKER();
+            }
+        }
+
+        return pcReturn;
+    } /*lint !e818 xQueue cannot be a pointer to const because it is a typedef. */
+
+#endif /* configQUEUE_REGISTRY_SIZE */
+/*-----------------------------------------------------------*/
+
+#if ( configQUEUE_REGISTRY_SIZE > 0 )
+
+    void vQueueUnregisterQueue( QueueHandle_t xQueue )
+    {
+        UBaseType_t ux;
+
+        configASSERT( xQueue );
+
+        /* See if the handle of the queue being unregistered in actually in the
+         * registry. */
+        for( ux = ( UBaseType_t ) 0U; ux < ( UBaseType_t ) configQUEUE_REGISTRY_SIZE; ux++ )
+        {
+            if( xQueueRegistry[ ux ].xHandle == xQueue )
+            {
+                /* Set the name to NULL to show that this slot if free again. */
+                xQueueRegistry[ ux ].pcQueueName = NULL;
+
+                /* Set the handle to NULL to ensure the same queue handle cannot
+                 * appear in the registry twice if it is added, removed, then
+                 * added again. */
+                xQueueRegistry[ ux ].xHandle = ( QueueHandle_t ) 0;
+                break;
+            }
+            else
+            {
+                mtCOVERAGE_TEST_MARKER();
+            }
+        }
+    } /*lint !e818 xQueue could not be pointer to const because it is a typedef. */
+
+#endif /* configQUEUE_REGISTRY_SIZE */
+/*-----------------------------------------------------------*/
+
+#if ( configUSE_TIMERS == 1 )
+
+    void vQueueWaitForMessageRestricted( QueueHandle_t xQueue,
+                                         TickType_t xTicksToWait,
+                                         const BaseType_t xWaitIndefinitely )
+    {
+        Queue_t * const pxQueue = xQueue;
+
+        /* This function should not be called by application code hence the
+         * 'Restricted' in its name.  It is not part of the public API.  It is
+         * designed for use by kernel code, and has special calling requirements.
+         * It can result in vListInsert() being called on a list that can only
+         * possibly ever have one item in it, so the list will be fast, but even
+         * so it should be called with the scheduler locked and not from a critical
+         * section. */
+
+        /* Only do anything if there are no messages in the queue.  This function
+         *  will not actually cause the task to block, just place it on a blocked
+         *  list.  It will not block until the scheduler is unlocked - at which
+         *  time a yield will be performed.  If an item is added to the queue while
+         *  the queue is locked, and the calling task blocks on the queue, then the
+         *  calling task will be immediately unblocked when the queue is unlocked. */
+        prvLockQueue( pxQueue );
+
+        if( pxQueue->uxMessagesWaiting == ( UBaseType_t ) 0U )
+        {
+            /* There is nothing in the queue, block for the specified period. */
+            vTaskPlaceOnEventListRestricted( &( pxQueue->xTasksWaitingToReceive ), xTicksToWait, xWaitIndefinitely );
+        }
+        else
+        {
+            mtCOVERAGE_TEST_MARKER();
+        }
+
+        prvUnlockQueue( pxQueue );
+    }
+
+#endif /* configUSE_TIMERS */
+/*-----------------------------------------------------------*/
+
+#if ( ( configUSE_QUEUE_SETS == 1 ) && ( configSUPPORT_DYNAMIC_ALLOCATION == 1 ) )
+
+    QueueSetHandle_t xQueueCreateSet( const UBaseType_t uxEventQueueLength )
+    {
+        QueueSetHandle_t pxQueue;
+
+        pxQueue = xQueueGenericCreate( uxEventQueueLength, ( UBaseType_t ) sizeof( Queue_t * ), queueQUEUE_TYPE_SET );
+
+        return pxQueue;
+    }
+
+#endif /* configUSE_QUEUE_SETS */
+/*-----------------------------------------------------------*/
+
+#if ( configUSE_QUEUE_SETS == 1 )
+
+    BaseType_t xQueueAddToSet( QueueSetMemberHandle_t xQueueOrSemaphore,
+                               QueueSetHandle_t xQueueSet )
+    {
+        BaseType_t xReturn;
+
+        taskENTER_CRITICAL();
+        {
+            if( ( ( Queue_t * ) xQueueOrSemaphore )->pxQueueSetContainer != NULL )
+            {
+                /* Cannot add a queue/semaphore to more than one queue set. */
+                xReturn = pdFAIL;
+            }
+            else if( ( ( Queue_t * ) xQueueOrSemaphore )->uxMessagesWaiting != ( UBaseType_t ) 0 )
+            {
+                /* Cannot add a queue/semaphore to a queue set if there are already
+                 * items in the queue/semaphore. */
+                xReturn = pdFAIL;
+            }
+            else
+            {
+                ( ( Queue_t * ) xQueueOrSemaphore )->pxQueueSetContainer = xQueueSet;
+                xReturn = pdPASS;
+            }
+        }
+        taskEXIT_CRITICAL();
+
+        return xReturn;
+    }
+
+#endif /* configUSE_QUEUE_SETS */
+/*-----------------------------------------------------------*/
+
+#if ( configUSE_QUEUE_SETS == 1 )
+
+    BaseType_t xQueueRemoveFromSet( QueueSetMemberHandle_t xQueueOrSemaphore,
+                                    QueueSetHandle_t xQueueSet )
+    {
+        BaseType_t xReturn;
+        Queue_t * const pxQueueOrSemaphore = ( Queue_t * ) xQueueOrSemaphore;
+
+        if( pxQueueOrSemaphore->pxQueueSetContainer != xQueueSet )
+        {
+            /* The queue was not a member of the set. */
+            xReturn = pdFAIL;
+        }
+        else if( pxQueueOrSemaphore->uxMessagesWaiting != ( UBaseType_t ) 0 )
+        {
+            /* It is dangerous to remove a queue from a set when the queue is
+             * not empty because the queue set will still hold pending events for
+             * the queue. */
+            xReturn = pdFAIL;
+        }
+        else
+        {
+            taskENTER_CRITICAL();
+            {
+                /* The queue is no longer contained in the set. */
+                pxQueueOrSemaphore->pxQueueSetContainer = NULL;
+            }
+            taskEXIT_CRITICAL();
+            xReturn = pdPASS;
+        }
+
+        return xReturn;
+    } /*lint !e818 xQueueSet could not be declared as pointing to const as it is a typedef. */
+
+#endif /* configUSE_QUEUE_SETS */
+/*-----------------------------------------------------------*/
+
+#if ( configUSE_QUEUE_SETS == 1 )
+
+    QueueSetMemberHandle_t xQueueSelectFromSet( QueueSetHandle_t xQueueSet,
+                                                TickType_t const xTicksToWait )
+    {
+        QueueSetMemberHandle_t xReturn = NULL;
+
+        ( void ) xQueueReceive( ( QueueHandle_t ) xQueueSet, &xReturn, xTicksToWait ); /*lint !e961 Casting from one typedef to another is not redundant. */
+        return xReturn;
+    }
+
+#endif /* configUSE_QUEUE_SETS */
+/*-----------------------------------------------------------*/
+
+#if ( configUSE_QUEUE_SETS == 1 )
+
+    QueueSetMemberHandle_t xQueueSelectFromSetFromISR( QueueSetHandle_t xQueueSet )
+    {
+        QueueSetMemberHandle_t xReturn = NULL;
+
+        ( void ) xQueueReceiveFromISR( ( QueueHandle_t ) xQueueSet, &xReturn, NULL ); /*lint !e961 Casting from one typedef to another is not redundant. */
+        return xReturn;
+    }
+
+#endif /* configUSE_QUEUE_SETS */
+/*-----------------------------------------------------------*/
+
+#if ( configUSE_QUEUE_SETS == 1 )
+
+    static BaseType_t prvNotifyQueueSetContainer( const Queue_t * const pxQueue )
+    {
+        Queue_t * pxQueueSetContainer = pxQueue->pxQueueSetContainer;
+        BaseType_t xReturn = pdFALSE;
+
+        /* This function must be called form a critical section. */
+
+        /* The following line is not reachable in unit tests because every call
+         * to prvNotifyQueueSetContainer is preceded by a check that
+         * pxQueueSetContainer != NULL */
+        configASSERT( pxQueueSetContainer ); /* LCOV_EXCL_BR_LINE */
+        configASSERT( pxQueueSetContainer->uxMessagesWaiting < pxQueueSetContainer->uxLength );
+
+        if( pxQueueSetContainer->uxMessagesWaiting < pxQueueSetContainer->uxLength )
+        {
+            const int8_t cTxLock = pxQueueSetContainer->cTxLock;
+
+            traceQUEUE_SET_SEND( pxQueueSetContainer );
+
+            /* The data copied is the handle of the queue that contains data. */
+            xReturn = prvCopyDataToQueue( pxQueueSetContainer, &pxQueue, queueSEND_TO_BACK );
+
+            if( cTxLock == queueUNLOCKED )
+            {
+                if( listLIST_IS_EMPTY( &( pxQueueSetContainer->xTasksWaitingToReceive ) ) == pdFALSE )
+                {
+                    if( xTaskRemoveFromEventList( &( pxQueueSetContainer->xTasksWaitingToReceive ) ) != pdFALSE )
+                    {
+                        /* The task waiting has a higher priority. */
+                        xReturn = pdTRUE;
+                    }
+                    else
+                    {
+                        mtCOVERAGE_TEST_MARKER();
+                    }
+                }
+                else
+                {
+                    mtCOVERAGE_TEST_MARKER();
+                }
+            }
+            else
+            {
+                configASSERT( cTxLock != queueINT8_MAX );
+
+                pxQueueSetContainer->cTxLock = ( int8_t ) ( cTxLock + 1 );
+            }
+        }
+        else
+        {
+            mtCOVERAGE_TEST_MARKER();
+        }
+
+        return xReturn;
+    }
+
+#endif /* configUSE_QUEUE_SETS */